# Copyright (c) 2006, 2016, Oracle and/or its affiliates. All rights reserved.
# 
# This program is free software; you can redistribute it and/or modify
# it under the terms of the GNU General Public License as published by
# the Free Software Foundation; version 2 of the License.
# 
# This program is distributed in the hope that it will be useful,
# but WITHOUT ANY WARRANTY; without even the implied warranty of
# MERCHANTABILITY or FITNESS FOR A PARTICULAR PURPOSE.  See the
# GNU General Public License for more details.
# 
# You should have received a copy of the GNU General Public License
# along with this program; if not, write to the Free Software
# Foundation, Inc., 51 Franklin St, Fifth Floor, Boston, MA  02110-1301 USA

IF(WIN32)
  # CMake 2.8.12 is needed for Visual Studio 2013
  CMAKE_MINIMUM_REQUIRED(VERSION 2.8.12)
ELSE()
  # There's a bug in unzipping prior to 2.8.2
  CMAKE_MINIMUM_REQUIRED(VERSION 2.8.2)
ENDIF()

# We use CMAKE_SHARED_LIBRARY_<Lang>_FLAGS. See cmake --help-policy CMP0018
IF(CMAKE_VERSION VERSION_GREATER "2.8.8")
  CMAKE_POLICY(SET CMP0018 OLD)
ENDIF()

# We use PROPERTIES LINK_INTERFACE_LIBRARIES. See cmake --help-policy CMP0022
IF(CMAKE_VERSION VERSION_EQUAL "2.8.12" OR
   CMAKE_VERSION VERSION_GREATER "2.8.12")
 CMAKE_POLICY(SET CMP0022 OLD)
ENDIF()

# We use the LOCATION target property (CMP0026)
# and get_target_property() for non-existent targets (CMP0045)
# and INSTALL_NAME_DIR (CMP0042)
IF(CMAKE_VERSION VERSION_EQUAL "3.0.0" OR
   CMAKE_VERSION VERSION_GREATER "3.0.0")
 CMAKE_POLICY(SET CMP0026 OLD)
 CMAKE_POLICY(SET CMP0045 OLD)
 CMAKE_POLICY(SET CMP0042 OLD)
ENDIF()

MESSAGE(STATUS "Running cmake version ${CMAKE_VERSION}")

# Will set GIT_EXECUTABLE and GIT_FOUND
FIND_PACKAGE(Git)

SET(CMAKE_MODULE_PATH ${CMAKE_MODULE_PATH} ${CMAKE_SOURCE_DIR}/cmake)

# First, decide about build type (debug or release)
# If cmake is invoked with -DCMAKE_BUILD_TYPE, 
# respect user wishes and do not (re)define CMAKE_BUILD_TYPE. If WITH_DEBUG
# is given, set CMAKE_BUILD_TYPE = Debug. Otherwise, use Relwithdebinfo.

IF(DEFINED CMAKE_BUILD_TYPE)
  SET(HAVE_CMAKE_BUILD_TYPE TRUE)
ENDIF()

OPTION(WITH_DEBUG "Use dbug/safemutex" OFF)

# Distinguish between community and non-community builds, with the
# default being a community build. This does not impact the feature
# set that will be compiled in; it's merely provided as a hint to
# custom packaging steps.
OPTION(COMMUNITY_BUILD "Set to true if this is a community build" ON) 

# Use a default manufacturer if no manufacturer was identified.
SET(MANUFACTURER_DOCSTRING
  "Set the entity that appears as the manufacturer of packages that support a manufacturer field.")
IF(NOT DEFINED MANUFACTURER) 
  SET(MANUFACTURER "Built from Source" CACHE  STRING ${MANUFACTURER_DOCSTRING})
  MARK_AS_ADVANCED(MANUFACTURER)
ENDIF()


# MAX_INDEXES - Set the maximum number of indexes per table, default 64U
IF (NOT MAX_INDEXES)
  SET(MAX_INDEXES 64U)
ENDIF(NOT MAX_INDEXES)

IF (${MAX_INDEXES} GREATER 255)
  MESSAGE(FATAL_ERROR "MAX_INDEXES values greater than 255 is not supported!")
ENDIF()
MESSAGE(STATUS "Configuring with MAX_INDEXES = ${MAX_INDEXES}")

# We choose to provide WITH_DEBUG as alias to standard CMAKE_BUILD_TYPE=Debug
# which turns out to be not trivial, as this involves synchronization 
# between CMAKE_BUILD_TYPE and WITH_DEBUG. Besides, we have to deal with cases
# where WITH_DEBUG is  reset from ON to OFF  and here we need to reset 
# CMAKE_BUILD_TYPE to either none or default RelWithDebInfo

SET(BUILDTYPE_DOCSTRING
 "Choose the type of build, options are: None(CMAKE_CXX_FLAGS or
 CMAKE_C_FLAGS used) Debug Release RelWithDebInfo MinSizeRel")

IF(WITH_DEBUG)
  SET(CMAKE_BUILD_TYPE "Debug" CACHE STRING ${BUILDTYPE_DOCSTRING} FORCE)
  IF(UNIX AND NOT APPLE)
    # Compiling with PIC speeds up embedded build, on PIC sensitive systems 
    # Predefine it to ON, in case user chooses to build embedded. 
    SET(WITH_PIC ON CACHE BOOL "Compile with PIC")
  ENDIF()
  SET(OLD_WITH_DEBUG 1 CACHE INTERNAL "" FORCE)
ELSEIF(NOT HAVE_CMAKE_BUILD_TYPE OR OLD_WITH_DEBUG)
  IF(CMAKE_BUILD_TYPE MATCHES "Debug" OR NOT HAVE_CMAKE_BUILD_TYPE)
    SET(CMAKE_BUILD_TYPE "RelWithDebInfo" CACHE STRING 
       ${BUILDTYPE_DOCSTRING} FORCE)
  ENDIF()
  SET(OLD_WITH_DEBUG 0 CACHE INTERNAL "" FORCE)
ENDIF()

# Optionally set project name, e.g.
# foo.xcodeproj (mac) or foo.sln (windows)
SET(MYSQL_PROJECT_NAME_DOCSTRING "MySQL project name")
IF(DEFINED MYSQL_PROJECT_NAME)
  SET(MYSQL_PROJECT_NAME ${MYSQL_PROJECT_NAME} CACHE STRING
      ${MYSQL_PROJECT_NAME_DOCSTRING} FORCE)
ELSE()
  SET(MYSQL_PROJECT_NAME "MySQL" CACHE STRING
      ${MYSQL_PROJECT_NAME_DOCSTRING} FORCE)
  MARK_AS_ADVANCED(MYSQL_PROJECT_NAME)
ENDIF()
PROJECT(${MYSQL_PROJECT_NAME})

# Maintainer mode is default on only for debug builds using GCC/G++
IF(CMAKE_BUILD_TYPE MATCHES "Debug" OR WITH_DEBUG)
  IF(CMAKE_COMPILER_IS_GNUCC AND CMAKE_COMPILER_IS_GNUCXX)
    SET(MYSQL_MAINTAINER_MODE ON CACHE BOOL
        "MySQL maintainer-specific development environment")
  ENDIF()
ENDIF()

OPTION(WITH_DEFAULT_COMPILER_OPTIONS
  "Use flags from cmake/build_configurations/compiler_options.cmake"
  ON)
OPTION(WITH_DEFAULT_FEATURE_SET
  "Use feature set in cmake/build_configurations/feature_set.cmake"
  ON)
IF(BUILD_CONFIG)
  INCLUDE(
  ${CMAKE_SOURCE_DIR}/cmake/build_configurations/${BUILD_CONFIG}.cmake)
ENDIF()

#cmake on 64bit windows/mac/solaris doesn't set CMAKE_SYSTEM_PROCESSOR correctly
SET(MYSQL_MACHINE_TYPE ${CMAKE_SYSTEM_PROCESSOR})


# Include the platform-specific file. To allow exceptions, this code
# looks for files in order of how specific they are. If there is, for
# example, a generic Linux.cmake and a version-specific
# Linux-2.6.28-11-generic, it will pick Linux-2.6.28-11-generic and
# include it. It is then up to the file writer to include the generic
# version if necessary.
FOREACH(_base
    ${CMAKE_SYSTEM_NAME}-${CMAKE_SYSTEM_VERSION}-${CMAKE_SYSTEM_PROCESSOR}
    ${CMAKE_SYSTEM_NAME}-${CMAKE_SYSTEM_VERSION}
    ${CMAKE_SYSTEM_NAME})
  SET(_file ${CMAKE_SOURCE_DIR}/cmake/os/${_base}.cmake)
  IF(EXISTS ${_file})
    INCLUDE(${_file})
    BREAK()
  ENDIF()
ENDFOREACH()


IF(UNIX)
  OPTION(WITH_INNODB_MEMCACHED "" OFF)
  OPTION(ENABLE_MEMCACHED_SASL "Enable SASL on InnoDB Memcached" OFF)
  OPTION(ENABLE_MEMCACHED_SASL_PWDB "Enable SASL on InnoDB Memcached" OFF)
ELSE()
  OPTION(WITH_INNODB_MEMCACHED "" OFF)
ENDIF()
 
# Following autotools tradition, add preprocessor definitions
# specified in environment variable CPPFLAGS
IF(DEFINED ENV{CPPFLAGS})
  ADD_DEFINITIONS($ENV{CPPFLAGS})
ENDIF()

INCLUDE(CheckTypeSize)
CHECK_TYPE_SIZE("void *" SIZEOF_VOIDP)
MESSAGE(STATUS "SIZEOF_VOIDP ${SIZEOF_VOIDP}")
IF(WITH_DEFAULT_COMPILER_OPTIONS)
  INCLUDE(${CMAKE_SOURCE_DIR}/cmake/build_configurations/compiler_options.cmake)
ENDIF()
IF(WITH_DEFAULT_FEATURE_SET)
  INCLUDE(${CMAKE_SOURCE_DIR}/cmake/build_configurations/feature_set.cmake)
ENDIF()

# Add macros
INCLUDE(character_sets)
INCLUDE(cpu_info)
INCLUDE(zlib)
INCLUDE(lz4)
INCLUDE(libevent)
INCLUDE(ssl)
INCLUDE(readline)
INCLUDE(protobuf)
INCLUDE(mysql_version)
INCLUDE(libutils)
INCLUDE(dtrace)
INCLUDE(plugin)
INCLUDE(install_macros)
INCLUDE(install_layout)
INCLUDE(mysql_add_executable)

# Handle options
IF(EXISTS ${CMAKE_SOURCE_DIR}/rapid)
  OPTION(WITH_RAPID
    "Build additonal code(plugins) that is located in rapid directory" ON)
ELSE()
  OPTION(WITH_RAPID
    "Build additonal code(plugins) that is located in rapid directory" OFF)
ENDIF()
OPTION(DISABLE_SHARED 
 "Don't build shared libraries, compile code as position-dependent" OFF)
IF(DISABLE_SHARED)
  SET(WITHOUT_DYNAMIC_PLUGINS 1)
ENDIF()
OPTION(ENABLED_PROFILING "Enable profiling" ON)
OPTION(WITHOUT_SERVER OFF)
IF(UNIX)
  OPTION(WITH_VALGRIND "Valgrind instrumentation" OFF)
ENDIF()
IF(WIN32)
  OPTION(WITH_MSCRT_DEBUG "MS Visual Studio Debug CRT instrumentation" OFF)
ENDIF()
IF(NOT WITHOUT_SERVER)
  OPTION (WITH_UNIT_TESTS "Compile MySQL with unit tests" ON)
ENDIF()
OPTION(FORCE_UNSUPPORTED_COMPILER "Disable compiler version checks" OFF)
MARK_AS_ADVANCED(WITHOUT_SERVER DISABLE_SHARED FORCE_UNSUPPORTED_COMPILER)


include(CheckCSourceCompiles)
include(CheckCXXSourceCompiles)
# We need some extra FAIL_REGEX patterns
# Note that CHECK_C_SOURCE_COMPILES is a misnomer, it will also link.
MACRO (MY_CHECK_C_COMPILER_FLAG FLAG RESULT)
  SET(SAVE_CMAKE_REQUIRED_FLAGS "${CMAKE_REQUIRED_FLAGS}")
  SET(CMAKE_REQUIRED_FLAGS "${CMAKE_REQUIRED_FLAGS} ${FLAG}")
  CHECK_C_SOURCE_COMPILES("int main(void) { return 0; }" ${RESULT}
    FAIL_REGEX "argument unused during compilation"
    FAIL_REGEX "unsupported .*option"
    FAIL_REGEX "unknown .*option"
    FAIL_REGEX "unrecognized .*option"
    FAIL_REGEX "ignoring unknown option"
    FAIL_REGEX "[Ww]arning: [Oo]ption"
    FAIL_REGEX "error: visibility"
    FAIL_REGEX "warning: visibility"
    )
  SET(CMAKE_REQUIRED_FLAGS "${SAVE_CMAKE_REQUIRED_FLAGS}")
ENDMACRO()

MACRO (MY_CHECK_CXX_COMPILER_FLAG FLAG RESULT)
  SET(SAVE_CMAKE_REQUIRED_FLAGS "${CMAKE_REQUIRED_FLAGS}")
  SET(CMAKE_REQUIRED_FLAGS "${CMAKE_REQUIRED_FLAGS} ${FLAG}")
  CHECK_CXX_SOURCE_COMPILES("int main(void) { return 0; }" ${RESULT}
    FAIL_REGEX "argument unused during compilation"
    FAIL_REGEX "unsupported .*option"
    FAIL_REGEX "unknown .*option"
    FAIL_REGEX "unrecognized .*option"
    FAIL_REGEX "ignoring unknown option"
    FAIL_REGEX "[Ww]arning: [Oo]ption"
    FAIL_REGEX "error: visibility"
    FAIL_REGEX "warning: visibility"
    )
  SET(CMAKE_REQUIRED_FLAGS "${SAVE_CMAKE_REQUIRED_FLAGS}")
ENDMACRO()

MACRO(MY_SANITIZER_CHECK SAN_OPT RESULT)
  MY_CHECK_C_COMPILER_FLAG("${SAN_OPT}" C_RESULT)
  MY_CHECK_CXX_COMPILER_FLAG("${SAN_OPT}" CXX_RESULT)
  IF(C_RESULT AND CXX_RESULT)
    # We switch on basic optimization also for debug builds.
    # With optimization we may get some warnings, so we switch off -Werror
    SET(CMAKE_C_FLAGS_DEBUG
      "${CMAKE_C_FLAGS_DEBUG} ${SAN_OPT} -O1 -Wno-error -fPIC")
    SET(CMAKE_C_FLAGS_RELWITHDEBINFO
      "${CMAKE_C_FLAGS_RELWITHDEBINFO} ${SAN_OPT} -fPIC")
    SET(CMAKE_CXX_FLAGS_DEBUG
      "${CMAKE_CXX_FLAGS_DEBUG} ${SAN_OPT} -O1 -Wno-error -fPIC")
    SET(CMAKE_CXX_FLAGS_RELWITHDEBINFO
      "${CMAKE_CXX_FLAGS_RELWITHDEBINFO} ${SAN_OPT} -fPIC")
    SET(${RESULT} 1)
  ELSE()
    SET(${RESULT} 0)
  ENDIF()
ENDMACRO()

OPTION(WITH_ASAN "Enable address sanitizer" OFF)
IF(WITH_ASAN)
  MY_SANITIZER_CHECK("-fsanitize=address" WITH_ASAN_OK)
  IF(WITH_ASAN_OK)
    SET(HAVE_ASAN 1)
  ELSE()
    MESSAGE(FATAL_ERROR "Do not know how to enable address sanitizer")
  ENDIF()
ENDIF()

OPTION(WITH_MSAN "Enable memory sanitizer" OFF)
IF(WITH_MSAN)
  MY_SANITIZER_CHECK("-fsanitize=memory -fsanitize-memory-track-origins"
                     WITH_MSAN_OK)
  IF(NOT WITH_MSAN_OK)
    MESSAGE(FATAL_ERROR "Do not know how to enable memory sanitizer")
  ENDIF()
ENDIF()

OPTION(WITH_UBSAN "Enable undefined behavior sanitizer" OFF)
IF(WITH_UBSAN)
  MY_SANITIZER_CHECK("-fsanitize=undefined" WITH_UBSAN_OK)
  IF(NOT WITH_UBSAN_OK)
    MESSAGE(FATAL_ERROR
            "Do not know how to enable undefined behavior sanitizer")
  ELSE()
    MESSAGE(WARNING
            "Note that Undefined Behavior support is currently experimental.")
  ENDIF()
ENDIF()

IF(WITH_ASAN AND WITH_MSAN)
  MESSAGE(FATAL_ERROR
          "Cannot use AddressSanitizer and MemorySanitizer together")
ENDIF()


OPTION(ENABLE_DEBUG_SYNC "Enable debug sync (debug builds only)" ON) 
IF(ENABLE_DEBUG_SYNC) 
  SET(CMAKE_CXX_FLAGS_DEBUG "${CMAKE_CXX_FLAGS_DEBUG} -DENABLED_DEBUG_SYNC") 
  SET(CMAKE_C_FLAGS_DEBUG "${CMAKE_C_FLAGS_DEBUG} -DENABLED_DEBUG_SYNC") 
ENDIF() 
 
# Older versions of ccache must be disabled: export CCACHE_DISABLE=1
# See http://www.cmake.org/Wiki/CTest/Coverage
OPTION(ENABLE_GCOV "Enable gcov (debug, Linux builds only)" OFF)
IF (ENABLE_GCOV AND NOT WIN32 AND NOT APPLE)
  SET(CMAKE_CXX_FLAGS_DEBUG
    "${CMAKE_CXX_FLAGS_DEBUG} -fprofile-arcs -ftest-coverage -DHAVE_GCOV")
  SET(CMAKE_C_FLAGS_DEBUG
    "${CMAKE_C_FLAGS_DEBUG} -fprofile-arcs -ftest-coverage -DHAVE_GCOV")
  SET(CMAKE_EXE_LINKER_FLAGS_DEBUG
    "${CMAKE_EXE_LINKER_FLAGS_DEBUG} -fprofile-arcs -ftest-coverage -lgcov")
ENDIF()

OPTION(ENABLE_GPROF "Enable gprof (optimized, Linux builds only)" OFF)
IF (ENABLE_GPROF AND NOT WIN32 AND NOT APPLE)
  SET(CMAKE_C_FLAGS_RELWITHDEBINFO
    "${CMAKE_C_FLAGS_RELWITHDEBINFO} -pg")
  SET(CMAKE_CXX_FLAGS_RELWITHDEBINFO
    "${CMAKE_CXX_FLAGS_RELWITHDEBINFO} -pg")
  SET(CMAKE_EXE_LINKER_FLAGS_RELWITHDEBINFO
    "${CMAKE_EXE_LINKER_FLAGS_RELWITHDEBINFO} -pg")
ENDIF()

OPTION(ENABLED_LOCAL_INFILE
 "If we should enable LOAD DATA LOCAL by default" ${IF_WIN})
MARK_AS_ADVANCED(ENABLED_LOCAL_INFILE)

OPTION(OPTIMIZER_TRACE "Support tracing of Optimizer" ON)

#
# Options related to client-side protocol tracing
#

OPTION(WITH_CLIENT_PROTOCOL_TRACING
  "Support for client-side protocol tracing plugins" ON)
OPTION(WITH_TEST_TRACE_PLUGIN
  "Have a built-in test protocol trace plugin in libmysql (requires WITH_CLIENT_PROTOCOL_TRACING option)" OFF)

# Sanity checks for protocol tracing options

IF(WITH_TEST_TRACE_PLUGIN AND NOT WITH_CLIENT_PROTOCOL_TRACING)
MESSAGE("WARNING: Test trace plugin was selected but client protocol tracing infrastructure is not enabled - ignoring")
SET(WITH_TEST_TRACE_PLUGIN 0)
ENDIF()

IF(WITH_TEST_TRACE_PLUGIN AND NOT CMAKE_BUILD_TYPE MATCHES "Debug")
  MESSAGE(SEND_ERROR 
          "Test trace plugin was selected but it can be included only in debug binaries.
          Set WITH_TEST_TRACE_PLUGIN to OFF or WITH_DEBUG to ON.")
ENDIF()

# Set DBUG_OFF and other optional release-only flags for non-debug project types
FOREACH(BUILD_TYPE RELEASE RELWITHDEBINFO MINSIZEREL)
  FOREACH(LANG C CXX)
    SET(CMAKE_${LANG}_FLAGS_${BUILD_TYPE} 
     "${CMAKE_${LANG}_FLAGS_${BUILD_TYPE}} -DDBUG_OFF")
  ENDFOREACH()
ENDFOREACH()

IF(NOT CMAKE_BUILD_TYPE
    AND NOT CMAKE_GENERATOR MATCHES "Visual Studio" 
    AND NOT CMAKE_GENERATOR MATCHES "Xcode") 
    # This is the case of no CMAKE_BUILD_TYPE choosen, typical for VS and Xcode
    # or if custom C flags are set. In VS and Xcode for non-Debug configurations 
    # DBUG_OFF is already correctly set.
    ADD_DEFINITIONS(-DDBUG_OFF)
ENDIF()

# Add safemutex for debug configurations
IF(NOT WITH_INNODB_MEMCACHED)
  FOREACH(LANG C CXX)
      SET(CMAKE_${LANG}_FLAGS_DEBUG
          "${CMAKE_${LANG}_FLAGS_DEBUG} -DSAFE_MUTEX")
  ENDFOREACH()
ENDIF()


# Set commonly used variables
IF(WIN32)
  SET(DEFAULT_MYSQL_HOME "C:/Program Files/MySQL/MySQL Server ${MYSQL_BASE_VERSION}" )
  SET(SHAREDIR share)
ELSE()
  SET(DEFAULT_MYSQL_HOME ${CMAKE_INSTALL_PREFIX})
  SET(SHAREDIR ${DEFAULT_MYSQL_HOME}/${INSTALL_MYSQLSHAREDIR})
ENDIF()

SET(DEFAULT_BASEDIR "${DEFAULT_MYSQL_HOME}")
IF(INSTALL_MYSQLDATADIR MATCHES "^/.*")
  SET(MYSQL_DATADIR ${INSTALL_MYSQLDATADIR} CACHE PATH "default MySQL data directory")
ELSE()
  SET(MYSQL_DATADIR "${DEFAULT_MYSQL_HOME}/${INSTALL_MYSQLDATADIR}" CACHE PATH "default MySQL data directory")
ENDIF()
IF(INSTALL_MYSQLKEYRINGDIR MATCHES "^/.*")
  SET(MYSQL_KEYRINGDIR ${INSTALL_MYSQLKEYRINGDIR} CACHE PATH "default MySQL keyring directory")
ELSE()
  SET(MYSQL_KEYRINGDIR "${DEFAULT_MYSQL_HOME}/${INSTALL_MYSQLKEYRINGDIR}" CACHE PATH "default MySQL keyring directory")
ENDIF()
SET(DEFAULT_CHARSET_HOME "${DEFAULT_MYSQL_HOME}")
SET(PLUGINDIR "${DEFAULT_MYSQL_HOME}/${INSTALL_PLUGINDIR}")
IF(SYSCONFDIR)
  SET(DEFAULT_SYSCONFDIR "${SYSCONFDIR}")
ENDIF()

IF(WIN32) # P_tmpdir is not defined on Windows as of VS2015.
  SET(TMPDIR "" # So we use empty path as default. In practice TMP/TEMP is used
    CACHE PATH
    "PATH to MySQL TMP dir")
ELSE()
  SET(TMPDIR "P_tmpdir"
    CACHE PATH
    "PATH to MySQL TMP dir. Defaults to the P_tmpdir macro in <stdio.h>")
ENDIF()
IF(TMPDIR STREQUAL "P_tmpdir")
  # Do not quote it, to refer to the P_tmpdir macro.
  SET(DEFAULT_TMPDIR "P_tmpdir")
ELSE()
  # Quote it, to make it a const char string.
  SET(DEFAULT_TMPDIR "\"${TMPDIR}\"")
ENDIF()

INCLUDE(cmake/boost.cmake)

IF (CMAKE_SYSTEM_NAME MATCHES "Linux")
  OPTION(WITH_SYSTEMD "Enable installation of systemd support files" OFF)
  IF (WITH_SYSTEMD)
    INCLUDE(cmake/systemd.cmake)
  ENDIF()
ELSE()
  IF (WITH_SYSTEMD)
    MESSAGE(FATAL_ERROR "Installation of systemd support files not supported")
  ENDIF()
ENDIF()

# Run platform tests
INCLUDE(configure.cmake)

# Common defines and includes
ADD_DEFINITIONS(-DHAVE_CONFIG_H)
INCLUDE_DIRECTORIES(
  ${CMAKE_CURRENT_BINARY_DIR}/include
  ${CMAKE_SOURCE_DIR}/extra/rapidjson/include
  ${CMAKE_CURRENT_BINARY_DIR}/libbinlogevents/include
  ${CMAKE_SOURCE_DIR}/libbinlogevents/export)
# Add bundled or system zlib.
MYSQL_CHECK_ZLIB_WITH_COMPRESS()
# Add bundled yassl/taocrypt or system openssl.
MYSQL_CHECK_SSL()
# Add system/bundled editline.
MYSQL_CHECK_EDITLINE()
# Add libevent
MYSQL_CHECK_LIBEVENT()
# Add lz4 library
MYSQL_CHECK_LZ4()
# Add protoc and libprotobuf
IF(NOT WITHOUT_SERVER)
  MYSQL_CHECK_PROTOBUF()
ENDIF()

# Check for SYS_thread_selfid system call
CHECK_C_SOURCE_COMPILES("
#include <sys/types.h>
#include <sys/syscall.h>
#include <unistd.h>
int main(int ac, char **av)
{
  unsigned long long tid = syscall(SYS_thread_selfid);
  return (tid != 0 ? 0 : 1);
}"
HAVE_SYS_THREAD_SELFID)

# Check for gettid() system call
CHECK_C_SOURCE_COMPILES("
#include <sys/types.h>
#include <sys/syscall.h>
#include <unistd.h>
int main(int ac, char **av)
{
  unsigned long long tid = syscall(SYS_gettid);
  return (tid != 0 ? 0 : 1);
}"
HAVE_SYS_GETTID)

IF(CMAKE_SYSTEM_NAME MATCHES "Linux")
  # Check for pthread_setname_np
  CHECK_C_SOURCE_COMPILES("
  #include <pthread.h>
  int main(int ac, char **av)
  {
    const char *thread_name= 0;
    int ret = pthread_setname_np(pthread_self(), thread_name);
    return ret;
  }"
  HAVE_PTHREAD_SETNAME_NP)
ENDIF()

# Check for pthread_getthreadid_np()
CHECK_C_SOURCE_COMPILES("
#include <pthread_np.h>
int main(int ac, char **av)
{
  unsigned long long tid = pthread_getthreadid_np();
  return (tid != 0 ? 0 : 1);
}"
HAVE_PTHREAD_GETTHREADID_NP)

# Check for pthread_self() returning an integer type
CHECK_C_SOURCE_COMPILES("
#include <sys/types.h>
#include <pthread.h>
int main(int ac, char **av)
{
  unsigned long long tid = pthread_self();
  return (tid != 0 ? 0 : 1);
}"
HAVE_INTEGER_PTHREAD_SELF
FAIL_REGEX "warning: incompatible pointer to integer conversion"
)

#
# Setup maintainer mode options by the end. Platform checks are
# not run with the warning options as to not perturb fragile checks
# (i.e. do not make warnings into errors).
#
# Why don't these flags affect the entire build?
# Because things may already have been included with ADD_SUBDIRECTORY
#
OPTION(MYSQL_MAINTAINER_MODE
       "MySQL maintainer-specific development environment" OFF)

INCLUDE(maintainer)

IF(WITH_UNIT_TESTS)
 ENABLE_TESTING()
ENDIF()

IF(NOT WITHOUT_SERVER)
  SET (MYSQLD_STATIC_PLUGIN_LIBS "" CACHE INTERNAL "")
  SET (MYSQLD_STATIC_EMBEDDED_PLUGIN_LIBS "" CACHE INTERNAL "")
  # Add storage engines and plugins.
  CONFIGURE_PLUGINS()
ELSE()
  # We may still want Cluster client libraries, use -DWITH_NDBCLUSTER=1
  ADD_SUBDIRECTORY(storage/ndb)
ENDIF()

ADD_SUBDIRECTORY(include)
ADD_SUBDIRECTORY(dbug)
ADD_SUBDIRECTORY(strings)
ADD_SUBDIRECTORY(vio)
ADD_SUBDIRECTORY(regex)
ADD_SUBDIRECTORY(mysys)
ADD_SUBDIRECTORY(mysys_ssl)
ADD_SUBDIRECTORY(libmysql)
ADD_SUBDIRECTORY(libbinlogevents)
ADD_SUBDIRECTORY(libbinlogstandalone)

IF(WITH_UNIT_TESTS)
  # Visual Studio 11 needs this extra flag in order to compile gmock.
  IF(WIN32)
    ADD_DEFINITIONS( /D _VARIADIC_MAX=10 )
  ENDIF()
  # libc++ doesn't have tuple in tr1
  IF(HAVE_LLVM_LIBCPP)
    ADD_DEFINITIONS(-DGTEST_USE_OWN_TR1_TUPLE=1)
  ENDIF()
<<<<<<< HEAD
  
  IF(WITH_RAPID AND EXISTS ${CMAKE_SOURCE_DIR}/rapid/unittest/gunit)
    ADD_SUBDIRECTORY(rapid/unittest/gunit)
  ENDIF()
=======
  ADD_SUBDIRECTORY(unittest)
  ADD_SUBDIRECTORY(unittest/examples)
  ADD_SUBDIRECTORY(unittest/mytap)
  ADD_SUBDIRECTORY(unittest/mytap/t)
>>>>>>> 87680234
ENDIF()

ADD_SUBDIRECTORY(extra)
ADD_SUBDIRECTORY(client)
ADD_SUBDIRECTORY(sql/share)
ADD_SUBDIRECTORY(libservices)

IF(UNIX)
  ADD_SUBDIRECTORY(man)
ENDIF()

IF(NOT WITHOUT_SERVER)
  ADD_SUBDIRECTORY(testclients)
  ADD_SUBDIRECTORY(sql)
  OPTION (WITH_EMBEDDED_SERVER "Compile MySQL with embedded server" OFF)
  IF(WITH_EMBEDDED_SERVER) 
   ADD_SUBDIRECTORY(libmysqld)
   ADD_SUBDIRECTORY(libmysqld/examples)
  ENDIF(WITH_EMBEDDED_SERVER)
ENDIF()

# scripts/mysql_config depends on client and server targets loaded above.
# It is referenced by some of the directories below, so we insert it here.
ADD_SUBDIRECTORY(scripts)

IF(NOT WITHOUT_SERVER)
  ADD_SUBDIRECTORY(mysql-test)
  ADD_SUBDIRECTORY(mysql-test/lib/My/SafeProcess)
  ADD_SUBDIRECTORY(support-files)
  IF(EXISTS ${CMAKE_SOURCE_DIR}/internal/CMakeLists.txt)
    ADD_SUBDIRECTORY(internal)
  ENDIF()
  ADD_SUBDIRECTORY(packaging/rpm-oel)
  ADD_SUBDIRECTORY(packaging/rpm-fedora)
  ADD_SUBDIRECTORY(packaging/rpm-sles)
  ADD_SUBDIRECTORY(packaging/rpm-docker)
ENDIF()

INCLUDE(cmake/abi_check.cmake)
INCLUDE(cmake/tags.cmake)

CONFIGURE_FILE(config.h.cmake   ${CMAKE_BINARY_DIR}/include/my_config.h)
CONFIGURE_FILE(config.h.cmake   ${CMAKE_BINARY_DIR}/include/config.h)
CONFIGURE_FILE(${CMAKE_SOURCE_DIR}/include/mysql_version.h.in
               ${CMAKE_BINARY_DIR}/include/mysql_version.h )
CONFIGURE_FILE(${CMAKE_SOURCE_DIR}/sql/sql_builtin.cc.in
    ${CMAKE_BINARY_DIR}/sql/sql_builtin.cc)
CONFIGURE_FILE(
    ${CMAKE_SOURCE_DIR}/cmake/info_macros.cmake.in
    ${CMAKE_BINARY_DIR}/info_macros.cmake @ONLY)

# Handle the "INFO_*" files.
INCLUDE(${CMAKE_BINARY_DIR}/info_macros.cmake)
# Source: This can be done during the cmake phase, all information is
# available, but should be repeated on each "make" just in case someone
# does "cmake ; make ; git pull ; make".
CREATE_INFO_SRC(${CMAKE_BINARY_DIR}/Docs)
ADD_CUSTOM_TARGET(INFO_SRC ALL
  COMMAND ${CMAKE_COMMAND} -P ${CMAKE_SOURCE_DIR}/cmake/info_src.cmake
  WORKING_DIRECTORY ${CMAKE_BINARY_DIR}
)
# Build flags: This must be postponed to the make phase.
ADD_CUSTOM_TARGET(INFO_BIN ALL
  COMMAND ${CMAKE_COMMAND} -P ${CMAKE_SOURCE_DIR}/cmake/info_bin.cmake
  WORKING_DIRECTORY ${CMAKE_BINARY_DIR}
)

# Packaging
IF(WIN32)
  SET(CPACK_GENERATOR "ZIP")
ELSE()
  SET(CPACK_GENERATOR "TGZ")
ENDIF() 
ADD_SUBDIRECTORY(packaging/WiX)
ADD_SUBDIRECTORY(packaging/solaris)

IF(UNIX)
  INSTALL(FILES Docs/mysql.info DESTINATION ${INSTALL_INFODIR} OPTIONAL COMPONENT Info)
ENDIF()
#
# RPM installs documentation directly from the source tree
#
IF(NOT INSTALL_LAYOUT MATCHES "RPM")
  INSTALL(FILES COPYING LICENSE.mysql 
  DESTINATION ${INSTALL_DOCREADMEDIR} 
  COMPONENT Readme
  OPTIONAL
  )
  INSTALL(FILES README DESTINATION ${INSTALL_DOCREADMEDIR} COMPONENT Readme)
  INSTALL(FILES ${CMAKE_BINARY_DIR}/Docs/INFO_SRC ${CMAKE_BINARY_DIR}/Docs/INFO_BIN DESTINATION ${INSTALL_DOCDIR})

  # MYSQL_DOCS_LOCATON is used in "make dist", points to the documentation directory
  SET(MYSQL_DOCS_LOCATION "" CACHE PATH "Location from where documentation is copied")
  MARK_AS_ADVANCED(MYSQL_DOCS_LOCATION)
  INSTALL(DIRECTORY Docs/ DESTINATION ${INSTALL_DOCDIR}
    COMPONENT Documentation
    PATTERN "Makefile.*" EXCLUDE
    PATTERN "glibc*" EXCLUDE
    PATTERN "linuxthreads.txt" EXCLUDE
    PATTERN "myisam.txt" EXCLUDE
    PATTERN "mysql.info" EXCLUDE
    PATTERN "sp-imp-spec.txt" EXCLUDE
  )
ENDIF()

INCLUDE(CPack)

# C compiler flags consist of:
# CPPFLAGS        Taken from environment, see above.
# ADD_DEFINITIONS In each individual CMakeLists.txt
# CMAKE_C_FLAGS   From command line.
#                 We extend these in maintainer.cmake
# ENV{CFLAGS}     From environment, but environment is ignored if
#                 CMAKE_C_FLAGS is also given on command line
# CMAKE_C_FLAGS_${CMAKE_BUILD_TYPE}
#                 We extend these in compiler_options.cmake
#
# Note that CMakeCache.txt contains cmake builtins for these variables,
# *not* the values that will actually be used:

IF(CMAKE_GENERATOR MATCHES "Makefiles")
  MESSAGE(STATUS "CMAKE_BUILD_TYPE: ${CMAKE_BUILD_TYPE}")
ENDIF()
GET_PROPERTY(cwd_definitions DIRECTORY PROPERTY COMPILE_DEFINITIONS)
MESSAGE(STATUS "COMPILE_DEFINITIONS: ${cwd_definitions}")
MESSAGE(STATUS "CMAKE_C_FLAGS: ${CMAKE_C_FLAGS}")
MESSAGE(STATUS "CMAKE_CXX_FLAGS: ${CMAKE_CXX_FLAGS}")
IF(CMAKE_BUILD_TYPE AND CMAKE_GENERATOR MATCHES "Makefiles")
  STRING(TOUPPER "${CMAKE_BUILD_TYPE}" CMAKEBT)
  MESSAGE(STATUS "CMAKE_C_FLAGS_${CMAKEBT}: ${CMAKE_C_FLAGS_${CMAKEBT}}")
  MESSAGE(STATUS "CMAKE_CXX_FLAGS_${CMAKEBT}: ${CMAKE_CXX_FLAGS_${CMAKEBT}}")
ENDIF()
IF(NOT CMAKE_GENERATOR MATCHES "Makefiles")
  MESSAGE(STATUS "CMAKE_C_FLAGS_DEBUG: ${CMAKE_C_FLAGS_DEBUG}")
  MESSAGE(STATUS "CMAKE_CXX_FLAGS_DEBUG: ${CMAKE_CXX_FLAGS_DEBUG}")
  MESSAGE(STATUS
    "CMAKE_C_FLAGS_RELWITHDEBINFO: ${CMAKE_C_FLAGS_RELWITHDEBINFO}")
  MESSAGE(STATUS
    "CMAKE_CXX_FLAGS_RELWITHDEBINFO: ${CMAKE_CXX_FLAGS_RELWITHDEBINFO}")
ENDIF()<|MERGE_RESOLUTION|>--- conflicted
+++ resolved
@@ -597,17 +597,14 @@
   IF(HAVE_LLVM_LIBCPP)
     ADD_DEFINITIONS(-DGTEST_USE_OWN_TR1_TUPLE=1)
   ENDIF()
-<<<<<<< HEAD
-  
-  IF(WITH_RAPID AND EXISTS ${CMAKE_SOURCE_DIR}/rapid/unittest/gunit)
-    ADD_SUBDIRECTORY(rapid/unittest/gunit)
-  ENDIF()
-=======
+
   ADD_SUBDIRECTORY(unittest)
   ADD_SUBDIRECTORY(unittest/examples)
   ADD_SUBDIRECTORY(unittest/mytap)
   ADD_SUBDIRECTORY(unittest/mytap/t)
->>>>>>> 87680234
+  IF(WITH_RAPID AND EXISTS ${CMAKE_SOURCE_DIR}/rapid/unittest/gunit)
+    ADD_SUBDIRECTORY(rapid/unittest/gunit)
+  ENDIF()
 ENDIF()
 
 ADD_SUBDIRECTORY(extra)
