--- conflicted
+++ resolved
@@ -266,9 +266,6 @@
 ibool	srv_use_awe			= FALSE;
 ibool	srv_use_adaptive_hash_indexes 	= TRUE;
 
-/* Maximum allowable purge history length.  <=0 means 'infinite'. */
-ulint	srv_max_purge_lag		= 0;
-
 /*-------------------------------------------*/
 ulint	srv_n_spin_wait_rounds	= 20;
 ulint	srv_spin_wait_delay	= 5;
@@ -881,11 +878,8 @@
 
 /*======================= InnoDB Server FIFO queue =======================*/
 
-<<<<<<< HEAD
-=======
 /* Maximum allowable purge history length.  <=0 means 'infinite'. */
 ulong	srv_max_purge_lag		= 0;
->>>>>>> ce553fc2
 
 /*************************************************************************
 Puts an OS thread to wait if there are too many concurrent threads
