--- conflicted
+++ resolved
@@ -3473,15 +3473,10 @@
 COUNT(DISTINCT a, b)	SUM(DISTINCT a)
 0	NULL
 EXPLAIN SELECT SUM(DISTINCT a), MAX(b) FROM t2 GROUP BY a;
-<<<<<<< HEAD
-id	select_type	table	partitions	type	possible_keys	key	key_len	ref	rows	filtered	Extra
-1	SIMPLE	t2	NULL	range	a	a	5	NULL	9	100.00	Using index for group-by
+id	select_type	table	partitions	type	possible_keys	key	key_len	ref	rows	filtered	Extra
+1	SIMPLE	t2	NULL	index	a	a	15	NULL	16	100.00	Using index
 Warnings:
 Note	1003	/* select#1 */ select sum(distinct `test`.`t2`.`a`) AS `SUM(DISTINCT a)`,max(`test`.`t2`.`b`) AS `MAX(b)` from `test`.`t2` group by `test`.`t2`.`a`
-=======
-id	select_type	table	type	possible_keys	key	key_len	ref	rows	Extra
-1	SIMPLE	t2	index	a	a	15	NULL	16	Using index
->>>>>>> bf60c011
 SELECT SUM(DISTINCT a), MAX(b) FROM t2 GROUP BY a;
 SUM(DISTINCT a)	MAX(b)
 1	8
@@ -3510,15 +3505,10 @@
 168
 168
 EXPLAIN SELECT (SUM(DISTINCT a) + MAX(b)) FROM t2 GROUP BY a;
-<<<<<<< HEAD
-id	select_type	table	partitions	type	possible_keys	key	key_len	ref	rows	filtered	Extra
-1	SIMPLE	t2	NULL	range	a	a	5	NULL	9	100.00	Using index for group-by
+id	select_type	table	partitions	type	possible_keys	key	key_len	ref	rows	filtered	Extra
+1	SIMPLE	t2	NULL	index	a	a	15	NULL	16	100.00	Using index
 Warnings:
 Note	1003	/* select#1 */ select (sum(distinct `test`.`t2`.`a`) + max(`test`.`t2`.`b`)) AS `(SUM(DISTINCT a) + MAX(b))` from `test`.`t2` group by `test`.`t2`.`a`
-=======
-id	select_type	table	type	possible_keys	key	key_len	ref	rows	Extra
-1	SIMPLE	t2	index	a	a	15	NULL	16	Using index
->>>>>>> bf60c011
 SELECT (SUM(DISTINCT a) + MAX(b)) FROM t2 GROUP BY a;
 (SUM(DISTINCT a) + MAX(b))
 9
@@ -3567,8 +3557,10 @@
 3	3	2
 4	4	4
 EXPLAIN SELECT a, SUM(DISTINCT a), MIN(b) FROM t GROUP BY a;
-id	select_type	table	type	possible_keys	key	key_len	ref	rows	Extra
-1	SIMPLE	t	index	a	a	10	NULL	7	Using index
+id	select_type	table	partitions	type	possible_keys	key	key_len	ref	rows	filtered	Extra
+1	SIMPLE	t	NULL	index	a	a	10	NULL	7	100.00	Using index
+Warnings:
+Note	1003	/* select#1 */ select `test`.`t`.`a` AS `a`,sum(distinct `test`.`t`.`a`) AS `SUM(DISTINCT a)`,min(`test`.`t`.`b`) AS `MIN(b)` from `test`.`t` group by `test`.`t`.`a`
 SELECT TRACE RLIKE 'have_both_agg_distinct_and_min_max' AS OK
 FROM INFORMATION_SCHEMA.OPTIMIZER_TRACE;
 OK
@@ -3580,8 +3572,10 @@
 3	3	3
 4	4	5
 EXPLAIN SELECT a, SUM(DISTINCT a), MAX(b) FROM t GROUP BY a;
-id	select_type	table	type	possible_keys	key	key_len	ref	rows	Extra
-1	SIMPLE	t	index	a	a	10	NULL	7	Using index
+id	select_type	table	partitions	type	possible_keys	key	key_len	ref	rows	filtered	Extra
+1	SIMPLE	t	NULL	index	a	a	10	NULL	7	100.00	Using index
+Warnings:
+Note	1003	/* select#1 */ select `test`.`t`.`a` AS `a`,sum(distinct `test`.`t`.`a`) AS `SUM(DISTINCT a)`,max(`test`.`t`.`b`) AS `MAX(b)` from `test`.`t` group by `test`.`t`.`a`
 SELECT TRACE RLIKE 'have_both_agg_distinct_and_min_max' AS OK
 FROM INFORMATION_SCHEMA.OPTIMIZER_TRACE;
 OK
@@ -3593,8 +3587,10 @@
 3	3
 4	5
 EXPLAIN SELECT a, MAX(b) FROM t GROUP BY a HAVING SUM(DISTINCT a);
-id	select_type	table	type	possible_keys	key	key_len	ref	rows	Extra
-1	SIMPLE	t	index	a	a	10	NULL	7	Using index
+id	select_type	table	partitions	type	possible_keys	key	key_len	ref	rows	filtered	Extra
+1	SIMPLE	t	NULL	index	a	a	10	NULL	7	100.00	Using index
+Warnings:
+Note	1003	/* select#1 */ select `test`.`t`.`a` AS `a`,max(`test`.`t`.`b`) AS `MAX(b)` from `test`.`t` group by `test`.`t`.`a` having sum(distinct `test`.`t`.`a`)
 SELECT TRACE RLIKE 'have_both_agg_distinct_and_min_max' AS OK
 FROM INFORMATION_SCHEMA.OPTIMIZER_TRACE;
 OK
@@ -3603,8 +3599,10 @@
 SUM(DISTINCT a)	MIN(b)	MAX(b)
 10	0	5
 EXPLAIN SELECT SUM(DISTINCT a), MIN(b), MAX(b) FROM t;
-id	select_type	table	type	possible_keys	key	key_len	ref	rows	Extra
-1	SIMPLE	t	index	a	a	10	NULL	7	Using index
+id	select_type	table	partitions	type	possible_keys	key	key_len	ref	rows	filtered	Extra
+1	SIMPLE	t	NULL	index	a	a	10	NULL	7	100.00	Using index
+Warnings:
+Note	1003	/* select#1 */ select sum(distinct `test`.`t`.`a`) AS `SUM(DISTINCT a)`,min(`test`.`t`.`b`) AS `MIN(b)`,max(`test`.`t`.`b`) AS `MAX(b)` from `test`.`t`
 SELECT TRACE RLIKE 'have_both_agg_distinct_and_min_max' AS OK
 FROM INFORMATION_SCHEMA.OPTIMIZER_TRACE;
 OK
@@ -3616,8 +3614,10 @@
 3	3	2	3
 4	4	4	5
 EXPLAIN SELECT a, SUM(DISTINCT a), MIN(b), MAX(b) FROM t GROUP BY a;
-id	select_type	table	type	possible_keys	key	key_len	ref	rows	Extra
-1	SIMPLE	t	index	a	a	10	NULL	7	Using index
+id	select_type	table	partitions	type	possible_keys	key	key_len	ref	rows	filtered	Extra
+1	SIMPLE	t	NULL	index	a	a	10	NULL	7	100.00	Using index
+Warnings:
+Note	1003	/* select#1 */ select `test`.`t`.`a` AS `a`,sum(distinct `test`.`t`.`a`) AS `SUM(DISTINCT a)`,min(`test`.`t`.`b`) AS `MIN(b)`,max(`test`.`t`.`b`) AS `MAX(b)` from `test`.`t` group by `test`.`t`.`a`
 SELECT TRACE RLIKE 'have_both_agg_distinct_and_min_max' AS OK
 FROM INFORMATION_SCHEMA.OPTIMIZER_TRACE;
 OK
