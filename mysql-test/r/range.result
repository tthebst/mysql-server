--- conflicted
+++ resolved
@@ -565,8 +565,6 @@
 explain select * from t1 where a='aaa' collate latin1_german1_ci;
 id	select_type	table	type	possible_keys	key	key_len	ref	rows	Extra
 1	SIMPLE	t1	ALL	a	NULL	NULL	NULL	9	Using where
-<<<<<<< HEAD
-=======
 drop table t1;
 CREATE TABLE t1 (
 `CLIENT` char(3) character set latin1 collate latin1_bin NOT NULL default '000',
@@ -585,5 +583,4 @@
 SELECT count(*) FROM t1 WHERE CLIENT='000' AND (ARG1 != ' 2' OR ARG1 != ' 1');
 count(*)
 4
->>>>>>> 5147f85c
 drop table t1;