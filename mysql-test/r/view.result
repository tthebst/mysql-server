drop table if exists t1,t2,t3,t4,t9,`t1a``b`,v1,v2,v3,v4,v5,v6;
drop view if exists t1,t2,`t1a``b`,v1,v2,v3,v4,v5,v6;
drop database if exists mysqltest;
use test;
create view v1 (c,d) as select a,b from t1;
ERROR 42S02: Table 'test.t1' doesn't exist
create temporary table t1 (a int, b int);
create view v1 (c) as select b+1 from t1;
ERROR HY000: View's SELECT refers to a temporary table 't1'
drop table t1;
create table t1 (a int, b int);
insert into t1 values (1,2), (1,3), (2,4), (2,5), (3,10);
create view v1 (c,d) as select a,b+@@global.max_user_connections from t1;
ERROR HY000: View's SELECT contains a variable or parameter
create view v1 (c,d) as select a,b from t1
where a = @@global.max_user_connections;
ERROR HY000: View's SELECT contains a variable or parameter
create view v1 (c) as select b+1 from t1;
select c from v1;
c
3
4
5
6
11
select is_updatable from information_schema.views where table_name='v1';
is_updatable
NO
create temporary table t1 (a int, b int);
select * from t1;
a	b
select c from v1;
c
3
4
5
6
11
show create table v1;
View	Create View	character_set_client	collation_connection
v1	CREATE ALGORITHM=UNDEFINED DEFINER=`root`@`localhost` SQL SECURITY DEFINER VIEW `v1` AS select (`t1`.`b` + 1) AS `c` from `t1`	latin1	latin1_swedish_ci
show create view v1;
View	Create View	character_set_client	collation_connection
v1	CREATE ALGORITHM=UNDEFINED DEFINER=`root`@`localhost` SQL SECURITY DEFINER VIEW `v1` AS select (`t1`.`b` + 1) AS `c` from `t1`	latin1	latin1_swedish_ci
show create view t1;
ERROR HY000: 'test.t1' is not VIEW
drop table t1;
select a from v1;
ERROR 42S22: Unknown column 'a' in 'field list'
select v1.a from v1;
ERROR 42S22: Unknown column 'v1.a' in 'field list'
select b from v1;
ERROR 42S22: Unknown column 'b' in 'field list'
select v1.b from v1;
ERROR 42S22: Unknown column 'v1.b' in 'field list'
explain extended select c from v1;
id	select_type	table	type	possible_keys	key	key_len	ref	rows	filtered	Extra
1	SIMPLE	t1	ALL	NULL	NULL	NULL	NULL	5	100.00	NULL
Warnings:
Note	1003	/* select#1 */ select (`test`.`t1`.`b` + 1) AS `c` from `test`.`t1`
create algorithm=temptable view v2 (c) as select b+1 from t1;
show create view v2;
View	Create View	character_set_client	collation_connection
v2	CREATE ALGORITHM=TEMPTABLE DEFINER=`root`@`localhost` SQL SECURITY DEFINER VIEW `v2` AS select (`t1`.`b` + 1) AS `c` from `t1`	latin1	latin1_swedish_ci
select c from v2;
c
3
4
5
6
11
explain extended select c from v2;
id	select_type	table	type	possible_keys	key	key_len	ref	rows	filtered	Extra
1	PRIMARY	<derived2>	ALL	NULL	NULL	NULL	NULL	5	100.00	NULL
2	DERIVED	t1	ALL	NULL	NULL	NULL	NULL	5	100.00	NULL
Warnings:
Note	1003	/* select#1 */ select `v2`.`c` AS `c` from `test`.`v2`
create view v3 (c) as select a+1 from v1;
ERROR 42S22: Unknown column 'a' in 'field list'
create view v3 (c) as select b+1 from v1;
ERROR 42S22: Unknown column 'b' in 'field list'
create view v3 (c) as select c+1 from v1;
select c from v3;
c
4
5
6
7
12
explain extended select c from v3;
id	select_type	table	type	possible_keys	key	key_len	ref	rows	filtered	Extra
1	SIMPLE	t1	ALL	NULL	NULL	NULL	NULL	5	100.00	NULL
Warnings:
Note	1003	/* select#1 */ select ((`test`.`t1`.`b` + 1) + 1) AS `c` from `test`.`t1`
create algorithm=temptable view v4 (c) as select c+1 from v2;
select c from v4;
c
4
5
6
7
12
explain extended select c from v4;
id	select_type	table	type	possible_keys	key	key_len	ref	rows	filtered	Extra
1	PRIMARY	<derived2>	ALL	NULL	NULL	NULL	NULL	5	100.00	NULL
2	DERIVED	<derived3>	ALL	NULL	NULL	NULL	NULL	5	100.00	NULL
3	DERIVED	t1	ALL	NULL	NULL	NULL	NULL	5	100.00	NULL
Warnings:
Note	1003	/* select#1 */ select `v4`.`c` AS `c` from `test`.`v4`
create view v5 (c) as select c+1 from v2;
select c from v5;
c
4
5
6
7
12
explain extended select c from v5;
id	select_type	table	type	possible_keys	key	key_len	ref	rows	filtered	Extra
1	PRIMARY	<derived3>	ALL	NULL	NULL	NULL	NULL	5	100.00	NULL
3	DERIVED	t1	ALL	NULL	NULL	NULL	NULL	5	100.00	NULL
Warnings:
Note	1003	/* select#1 */ select (`v2`.`c` + 1) AS `c` from `test`.`v2`
create algorithm=temptable view v6 (c) as select c+1 from v1;
select c from v6;
c
4
5
6
7
12
explain extended select c from v6;
id	select_type	table	type	possible_keys	key	key_len	ref	rows	filtered	Extra
1	PRIMARY	<derived2>	ALL	NULL	NULL	NULL	NULL	5	100.00	NULL
2	DERIVED	t1	ALL	NULL	NULL	NULL	NULL	5	100.00	NULL
Warnings:
Note	1003	/* select#1 */ select `v6`.`c` AS `c` from `test`.`v6`
show tables;
Tables_in_test
t1
v1
v2
v3
v4
v5
v6
show full tables;
Tables_in_test	Table_type
t1	BASE TABLE
v1	VIEW
v2	VIEW
v3	VIEW
v4	VIEW
v5	VIEW
v6	VIEW
show table status;
Name	Engine	Version	Row_format	Rows	Avg_row_length	Data_length	Max_data_length	Index_length	Data_free	Auto_increment	Create_time	Update_time	Check_time	Collation	Checksum	Create_options	Comment
t1	MyISAM	10	Fixed	5	9	45	#	1024	0	NULL	#	#	NULL	latin1_swedish_ci	NULL		
v1	NULL	NULL	NULL	NULL	NULL	NULL	#	NULL	NULL	NULL	#	#	NULL	NULL	NULL	NULL	VIEW
v2	NULL	NULL	NULL	NULL	NULL	NULL	#	NULL	NULL	NULL	#	#	NULL	NULL	NULL	NULL	VIEW
v3	NULL	NULL	NULL	NULL	NULL	NULL	#	NULL	NULL	NULL	#	#	NULL	NULL	NULL	NULL	VIEW
v4	NULL	NULL	NULL	NULL	NULL	NULL	#	NULL	NULL	NULL	#	#	NULL	NULL	NULL	NULL	VIEW
v5	NULL	NULL	NULL	NULL	NULL	NULL	#	NULL	NULL	NULL	#	#	NULL	NULL	NULL	NULL	VIEW
v6	NULL	NULL	NULL	NULL	NULL	NULL	#	NULL	NULL	NULL	#	#	NULL	NULL	NULL	NULL	VIEW
drop view v1,v2,v3,v4,v5,v6;
create view v1 (c,d,e,f) as select a,b,
a in (select a+2 from t1), a = all (select a from t1) from t1;
create view v2 as select c, d from v1;
select * from v1;
c	d	e	f
1	2	0	0
1	3	0	0
2	4	0	0
2	5	0	0
3	10	1	0
select * from v2;
c	d
1	2
1	3
2	4
2	5
3	10
create view v1 (c,d,e,f) as select a,b, a in (select a+2 from t1), a = all (select a from t1) from t1;
ERROR 42S01: Table 'v1' already exists
create or replace view v1 (c,d,e,f) as select a,b, a in (select a+2 from t1), a = all (select a from t1) from t1;
drop view v2;
alter view v2 as select c, d from v1;
ERROR 42S02: Table 'test.v2' doesn't exist
create or replace view v2 as select c, d from v1;
alter view v1 (c,d) as select a,max(b) from t1 group by a;
select * from v1;
c	d
1	3
2	5
3	10
select * from v2;
c	d
1	3
2	5
3	10
drop view v100;
ERROR 42S02: Unknown table 'test.v100'
drop view t1;
ERROR HY000: 'test.t1' is not VIEW
drop table v1;
ERROR 42S02: Unknown table 'test.v1'
drop view v1,v2;
drop table t1;
create table t1 (a int);
insert into t1 values (1), (2), (3);
create view v1 (a) as select a+1 from t1;
create view v2 (a) as select a-1 from t1;
select * from t1 natural left join v1;
a
1
2
3
select * from v2 natural left join t1;
a
0
1
2
select * from v2 natural left join v1;
a
0
1
2
drop view v1, v2;
drop table t1;
create table t1 (a int);
insert into t1 values (1), (2), (3), (1), (2), (3);
create view v1 as select distinct a from t1;
select * from v1;
a
1
2
3
explain select * from v1;
id	select_type	table	type	possible_keys	key	key_len	ref	rows	Extra
1	PRIMARY	<derived2>	ALL	NULL	NULL	NULL	NULL	6	NULL
2	DERIVED	t1	ALL	NULL	NULL	NULL	NULL	6	Using temporary
select * from t1;
a
1
2
3
1
2
3
drop view v1;
drop table t1;
create table t1 (a int);
create view v1 as select distinct a from t1 WITH CHECK OPTION;
ERROR HY000: CHECK OPTION on non-updatable view 'test.v1'
create view v1 as select a from t1 WITH CHECK OPTION;
create view v2 as select a from t1 WITH CASCADED CHECK OPTION;
create view v3 as select a from t1 WITH LOCAL CHECK OPTION;
drop view v3 RESTRICT;
drop view v2 CASCADE;
drop view v1;
drop table t1;
create table t1 (a int, b int);
insert into t1 values (1,2), (1,3), (2,4), (2,5), (3,10);
create view v1 (c) as select b+1 from t1;
select test.c from v1 test;
c
3
4
5
6
11
create algorithm=temptable view v2 (c) as select b+1 from t1;
select test.c from v2 test;
c
3
4
5
6
11
select test1.* from v1 test1, v2 test2 where test1.c=test2.c;
c
3
4
5
6
11
select test2.* from v1 test1, v2 test2 where test1.c=test2.c;
c
3
4
5
6
11
drop table t1;
drop view v1,v2;
create table t1 (a int);
insert into t1 values (1), (2), (3), (4);
create view v1 as select a+1 from t1 order by 1 desc limit 2;
select * from v1;
a+1
5
4
explain select * from v1;
id	select_type	table	type	possible_keys	key	key_len	ref	rows	Extra
1	PRIMARY	<derived2>	ALL	NULL	NULL	NULL	NULL	2	NULL
2	DERIVED	t1	ALL	NULL	NULL	NULL	NULL	4	Using filesort
drop view v1;
drop table t1;
create table t1 (a int);
insert into t1 values (1), (2), (3), (4);
create view v1 as select a+1 from t1;
create table t2 select * from v1;
show columns from t2;
Field	Type	Null	Key	Default	Extra
a+1	bigint(12)	YES		NULL	
select * from t2;
a+1
2
3
4
5
drop view v1;
drop table t1,t2;
create table t1 (a int, b int, primary key(a));
insert into t1 values (10,2), (20,3), (30,4), (40,5), (50,10);
create view v1 (a,c) as select a, b+1 from t1;
create algorithm=temptable view v2 (a,c) as select a, b+1 from t1;
select is_updatable from information_schema.views where table_name='v2';
is_updatable
NO
select is_updatable from information_schema.views where table_name='v1';
is_updatable
YES
update v1 set c=a+c;
ERROR HY000: Column 'c' is not updatable
update v2 set a=a+c;
ERROR HY000: The target table v2 of the UPDATE is not updatable
update v1 set a=a+c;
select * from v1;
a	c
13	3
24	4
35	5
46	6
61	11
select * from t1;
a	b
13	2
24	3
35	4
46	5
61	10
drop table t1;
drop view v1,v2;
create table t1 (a int, b int, primary key(a));
insert into t1 values (10,2), (20,3), (30,4), (40,5), (50,10);
create table t2 (x int);
insert into t2 values (10), (20);
create view v1 (a,c) as select a, b+1 from t1;
create algorithm=temptable view v2 (a,c) as select a, b+1 from t1;
update t2,v1 set v1.c=v1.a+v1.c where t2.x=v1.a;
ERROR HY000: Column 'c' is not updatable
update t2,v2 set v2.a=v2.v2.a+c where t2.x=v2.a;
ERROR HY000: The target table v2 of the UPDATE is not updatable
update t2,v1 set v1.a=v1.a+v1.c where t2.x=v1.a;
select * from v1;
a	c
13	3
24	4
30	5
40	6
50	11
select * from t1;
a	b
13	2
24	3
30	4
40	5
50	10
drop table t1,t2;
drop view v1,v2;
create table t1 (a int, b int, primary key(b));
insert into t1 values (1,20), (2,30), (3,40), (4,50), (5,100);
create view v1 (c) as select b from t1 where a<3;
select * from v1;
c
20
30
explain extended select * from v1;
id	select_type	table	type	possible_keys	key	key_len	ref	rows	filtered	Extra
1	SIMPLE	t1	ALL	NULL	NULL	NULL	NULL	5	100.00	Using where
Warnings:
Note	1003	/* select#1 */ select `test`.`t1`.`b` AS `c` from `test`.`t1` where (`test`.`t1`.`a` < 3)
update v1 set c=c+1;
select * from t1;
a	b
1	21
2	31
3	40
4	50
5	100
create view v2 (c) as select b from t1 where a>=3;
select * from v1, v2;
c	c
21	40
31	40
21	50
31	50
21	100
31	100
drop view v1, v2;
drop table t1;
create table t1 (a int, b int, primary key(a));
insert into t1 values (1,2), (2,3), (3,4), (4,5), (5,10);
create view v1 (a,c) as select a, b+1 from t1;
create algorithm=temptable view v2 (a,c) as select a, b+1 from t1;
delete from v2 where c < 4;
ERROR HY000: The target table v2 of the DELETE is not updatable
delete from v1 where c < 4;
select * from v1;
a	c
2	4
3	5
4	6
5	11
select * from t1;
a	b
2	3
3	4
4	5
5	10
drop table t1;
drop view v1,v2;
create table t1 (a int, b int, primary key(a));
insert into t1 values (1,2), (2,3), (3,4), (4,5), (5,10);
create table t2 (x int);
insert into t2 values (1), (2), (3), (4);
create view v1 (a,c) as select a, b+1 from t1;
create algorithm=temptable view v2 (a,c) as select a, b+1 from t1;
delete v2 from t2,v2 where t2.x=v2.a;
ERROR HY000: The target table v2 of the DELETE is not updatable
delete v1 from t2,v1 where t2.x=v1.a;
select * from v1;
a	c
5	11
select * from t1;
a	b
5	10
drop table t1,t2;
drop view v1,v2;
create table t1 (a int, b int, c int, primary key(a,b));
insert into t1 values (10,2,-1), (20,3,-2), (30,4,-3), (40,5,-4), (50,10,-5);
create view v1 (x,y) as select a, b from t1;
create view v2 (x,y) as select a, c from t1;
set updatable_views_with_limit=NO;
update v1 set x=x+1;
update v2 set x=x+1;
update v1 set x=x+1 limit 1;
update v2 set x=x+1 limit 1;
ERROR HY000: The target table v2 of the UPDATE is not updatable
set updatable_views_with_limit=YES;
update v1 set x=x+1 limit 1;
update v2 set x=x+1 limit 1;
Warnings:
Note	1355	View being updated does not have complete key of underlying table in it
set updatable_views_with_limit=DEFAULT;
show variables like "updatable_views_with_limit";
Variable_name	Value
updatable_views_with_limit	YES
select * from t1;
a	b	c
15	2	-1
22	3	-2
32	4	-3
42	5	-4
52	10	-5
drop table t1;
drop view v1,v2;
create table t1 (a int, b int, c int, primary key(a,b));
insert into t1 values (10,2,-1), (20,3,-2);
create view v1 (x,y,z) as select c, b, a from t1;
create view v2 (x,y) as select b, a from t1;
create view v3 (x,y,z) as select b, a, b from t1;
create view v4 (x,y,z) as select c+1, b, a from t1;
create algorithm=temptable view v5 (x,y,z) as select c, b, a from t1;
insert into v3 values (-60,4,30);
ERROR HY000: The target table v3 of the INSERT is not insertable-into
insert into v4 values (-60,4,30);
ERROR HY000: The target table v4 of the INSERT is not insertable-into
insert into v5 values (-60,4,30);
ERROR HY000: The target table v5 of the INSERT is not insertable-into
insert into v1 values (-60,4,30);
insert into v1 (z,y,x) values (50,6,-100);
insert into v2 values (5,40);
select * from t1;
a	b	c
10	2	-1
20	3	-2
30	4	-60
50	6	-100
40	5	NULL
drop table t1;
drop view v1,v2,v3,v4,v5;
create table t1 (a int, b int, c int, primary key(a,b));
insert into t1 values (10,2,-1), (20,3,-2);
create table t2 (a int, b int, c int, primary key(a,b));
insert into t2 values (30,4,-60);
create view v1 (x,y,z) as select c, b, a from t1;
create view v2 (x,y) as select b, a from t1;
create view v3 (x,y,z) as select b, a, b from t1;
create view v4 (x,y,z) as select c+1, b, a from t1;
create algorithm=temptable view v5 (x,y,z) as select c, b, a from t1;
insert into v3 select c, b, a from t2;
ERROR HY000: The target table v3 of the INSERT is not insertable-into
insert into v4 select c, b, a from t2;
ERROR HY000: The target table v4 of the INSERT is not insertable-into
insert into v5 select c, b, a from t2;
ERROR HY000: The target table v5 of the INSERT is not insertable-into
insert into v1 select c, b, a from t2;
insert into v1 (z,y,x) select a+20,b+2,-100 from t2;
insert into v2 select b+1, a+10 from t2;
select * from t1;
a	b	c
10	2	-1
20	3	-2
30	4	-60
50	6	-100
40	5	NULL
drop table t1, t2;
drop view v1,v2,v3,v4,v5;
create table t1 (a int, primary key(a));
insert into t1 values (1), (2), (3);
create view v1 (x) as select a from t1 where a > 1;
select t1.a, v1.x from t1 left join v1 on (t1.a= v1.x);
a	x
1	NULL
2	2
3	3
drop table t1;
drop view v1;
create table t1 (a int, primary key(a));
insert into t1 values (1), (2), (3), (200);
create view v1 (x) as select a from t1 where a > 1;
create view v2 (y) as select x from v1 where x < 100;
select * from v2;
y
2
3
drop table t1;
drop view v1,v2;
create table t1 (a int, primary key(a));
insert into t1 values (1), (2), (3), (200);
create ALGORITHM=TEMPTABLE view v1 (x) as select a from t1;
create view v2 (y) as select x from v1;
update v2 set y=10 where y=2;
ERROR HY000: The target table v2 of the UPDATE is not updatable
drop table t1;
drop view v1,v2;
create table t1 (a int not null auto_increment, b int not null, primary key(a), unique(b));
create view v1 (x) as select b from t1;
insert into v1 values (1);
select last_insert_id();
last_insert_id()
0
insert into t1 (b) values (2);
select last_insert_id();
last_insert_id()
2
select * from t1;
a	b
1	1
2	2
drop view v1;
drop table t1;
set sql_mode='ansi';
create table t1 ("a*b" int);
create view v1 as select "a*b" from t1;
show create view v1;
View	Create View	character_set_client	collation_connection
v1	CREATE VIEW "v1" AS select "t1"."a*b" AS "a*b" from "t1"	latin1	latin1_swedish_ci
drop view v1;
drop table t1;
set sql_mode=default;
create table t1 (t_column int);
create view v1 as select 'a';
select * from v1, t1;
a	t_column
drop view v1;
drop table t1;
create table `t1a``b` (col1 char(2));
create view v1 as select * from `t1a``b`;
select * from v1;
col1
describe v1;
Field	Type	Null	Key	Default	Extra
col1	char(2)	YES		NULL	
drop view v1;
drop table `t1a``b`;
create table t1 (col1 char(5),col2 char(5));
create view v1 as select * from t1;
drop table t1;
create table t1 (col1 char(5),newcol2 char(5));
insert into v1 values('a','aa');
ERROR HY000: View 'test.v1' references invalid table(s) or column(s) or function(s) or definer/invoker of view lack rights to use them
drop table t1;
select * from v1;
ERROR HY000: View 'test.v1' references invalid table(s) or column(s) or function(s) or definer/invoker of view lack rights to use them
drop view v1;
create view v1 (a,a) as select 'a','a';
ERROR 42S21: Duplicate column name 'a'
create table t1 (col1 int,col2 char(22));
insert into t1 values(5,'Hello, world of views');
create view v1 as select * from t1;
create view v2 as select * from v1;
update v2 set col2='Hello, view world';
select is_updatable from information_schema.views;
is_updatable
YES
YES
select * from t1;
col1	col2
5	Hello, view world
drop view v2, v1;
drop table t1;
create table t1 (a int, b int);
create view v1 as select a, sum(b) from t1 group by a;
select b from v1 use index (some_index) where b=1;
ERROR 42000: Key 'some_index' doesn't exist in table 'v1'
drop view v1;
drop table t1;
create table t1 (col1 char(5),col2 char(5));
create view v1 (col1,col2) as select col1,col2 from t1;
insert into v1 values('s1','p1'),('s1','p2'),('s1','p3'),('s1','p4'),('s2','p1'),('s3','p2'),('s4','p4');
select distinct first.col2 from t1 first where first.col2 in (select second.col2 from t1 second where second.col1<>first.col1);
col2
p1
p2
p4
select distinct first.col2 from v1 first where first.col2 in (select second.col2 from t1 second where second.col1<>first.col1);
col2
p1
p2
p4
drop view v1;
drop table t1;
create table t1 (a int);
create view v1 as select a from t1;
insert into t1 values (1);
SET @v0 = '2';
PREPARE stmt FROM 'UPDATE v1 SET a = ?';
EXECUTE stmt USING @v0;
DEALLOCATE PREPARE stmt;
SET @v0 = '3';
PREPARE stmt FROM 'insert into v1 values (?)';
EXECUTE stmt USING @v0;
DEALLOCATE PREPARE stmt;
SET @v0 = '4';
PREPARE stmt FROM 'insert into v1 (a) values (?)';
EXECUTE stmt USING @v0;
DEALLOCATE PREPARE stmt;
select * from t1;
a
2
3
4
drop view v1;
drop table t1;
CREATE VIEW v02 AS SELECT * FROM DUAL;
ERROR HY000: No tables used
SHOW TABLES;
Tables_in_test
CREATE VIEW v1 AS SELECT EXISTS (SELECT 1 UNION SELECT 2);
select * from v1;
EXISTS (SELECT 1 UNION SELECT 2)
1
drop view v1;
create table t1 (col1 int,col2 char(22));
create view v1 as select * from t1;
create index i1 on v1 (col1);
ERROR HY000: 'test.v1' is not BASE TABLE
drop view v1;
drop table t1;
CREATE VIEW v1 (f1,f2,f3,f4) AS SELECT connection_id(), pi(), current_user(), version();
SHOW CREATE VIEW v1;
View	Create View	character_set_client	collation_connection
v1	CREATE ALGORITHM=UNDEFINED DEFINER=`root`@`localhost` SQL SECURITY DEFINER VIEW `v1` AS select connection_id() AS `f1`,pi() AS `f2`,current_user() AS `f3`,version() AS `f4`	latin1	latin1_swedish_ci
drop view v1;
create table t1 (s1 int);
create table t2 (s2 int);
insert into t1 values (1), (2);
insert into t2 values (2), (3);
create view v1 as select * from t1,t2 union all select * from t1,t2;
select * from v1;
s1	s2
1	2
2	2
1	3
2	3
1	2
2	2
1	3
2	3
drop view v1;
drop tables t1, t2;
create table t1 (col1 int);
insert into t1 values (1);
create view v1 as select count(*) from t1;
insert into t1 values (null);
select * from v1;
count(*)
2
drop view v1;
drop table t1;
create table t1 (a int);
create table t2 (a int);
create view v1 as select a from t1;
create view v2 as select a from t2 where a in (select a from v1);
show create view v2;
View	Create View	character_set_client	collation_connection
v2	CREATE ALGORITHM=UNDEFINED DEFINER=`root`@`localhost` SQL SECURITY DEFINER VIEW `v2` AS select `t2`.`a` AS `a` from `t2` where `t2`.`a` in (select `v1`.`a` from `v1`)	latin1	latin1_swedish_ci
drop view v2, v1;
drop table t1, t2;
CREATE VIEW `v 1` AS select 5 AS `5`;
show create view `v 1`;
View	Create View	character_set_client	collation_connection
v 1	CREATE ALGORITHM=UNDEFINED DEFINER=`root`@`localhost` SQL SECURITY DEFINER VIEW `v 1` AS select 5 AS `5`	latin1	latin1_swedish_ci
drop view `v 1`;
create database mysqltest;
create table mysqltest.t1 (a int, b int);
create view mysqltest.v1 as select a from mysqltest.t1;
alter view mysqltest.v1 as select b from mysqltest.t1;
alter view mysqltest.v1 as select a from mysqltest.t1;
drop database mysqltest;
CREATE TABLE t1 (c1 int not null auto_increment primary key, c2 varchar(20), fulltext(c2));
insert into t1 (c2) VALUES ('real Beer'),('Water'),('Kossu'),('Coca-Cola'),('Vodka'),('Wine'),('almost real Beer');
select * from t1 WHERE match (c2) against ('Beer');
c1	c2
1	real Beer
7	almost real Beer
CREATE VIEW v1 AS SELECT  * from t1 WHERE match (c2) against ('Beer');
select * from v1;
c1	c2
1	real Beer
7	almost real Beer
drop view v1;
drop table t1;
create table t1 (a int);
insert into t1 values (1),(1),(2),(2),(3),(3);
create view v1 as select a from t1;
select distinct a from v1;
a
1
2
3
select distinct a from v1 limit 2;
a
1
2
select distinct a from t1 limit 2;
a
1
2
prepare stmt1 from "select distinct a from v1 limit 2";
execute stmt1;
a
1
2
execute stmt1;
a
1
2
deallocate prepare stmt1;
drop view v1;
drop table t1;
create table t1 (tg_column bigint);
create view v1 as select count(tg_column) as vg_column from t1;
select avg(vg_column) from v1;
avg(vg_column)
0.0000
drop view v1;
drop table t1;
create table t1 (col1 bigint not null, primary key (col1));
create table t2 (col1 bigint not null, key (col1));
create view v1 as select * from t1;
create view v2 as select * from t2;
insert into v1 values (1);
insert into v2 values (1);
create view v3 (a,b) as select v1.col1 as a, v2.col1 as b from v1, v2 where v1.col1 = v2.col1;
select * from v3;
a	b
1	1
show create view v3;
View	Create View	character_set_client	collation_connection
v3	CREATE ALGORITHM=UNDEFINED DEFINER=`root`@`localhost` SQL SECURITY DEFINER VIEW `v3` AS select `v1`.`col1` AS `a`,`v2`.`col1` AS `b` from (`v1` join `v2`) where (`v1`.`col1` = `v2`.`col1`)	latin1	latin1_swedish_ci
drop view v3, v2, v1;
drop table t2, t1;
create function `f``1` () returns int return 5;
create view v1 as select test.`f``1` ();
show create view v1;
View	Create View	character_set_client	collation_connection
v1	CREATE ALGORITHM=UNDEFINED DEFINER=`root`@`localhost` SQL SECURITY DEFINER VIEW `v1` AS select `test`.`f``1`() AS `test.``f````1`` ()`	latin1	latin1_swedish_ci
select * from v1;
test.`f``1` ()
5
drop view v1;
drop function `f``1`;
create function a() returns int return 5;
create view v1 as select a();
select * from v1;
a()
5
drop view v1;
drop function a;
create table t2 (col1 char collate latin1_german2_ci);
create view v2 as select col1 collate latin1_german1_ci from t2;
show create view v2;
View	Create View	character_set_client	collation_connection
v2	CREATE ALGORITHM=UNDEFINED DEFINER=`root`@`localhost` SQL SECURITY DEFINER VIEW `v2` AS select (`t2`.`col1` collate latin1_german1_ci) AS `col1 collate latin1_german1_ci` from `t2`	latin1	latin1_swedish_ci
show create view v2;
View	Create View	character_set_client	collation_connection
v2	CREATE ALGORITHM=UNDEFINED DEFINER=`root`@`localhost` SQL SECURITY DEFINER VIEW `v2` AS select (`t2`.`col1` collate latin1_german1_ci) AS `col1 collate latin1_german1_ci` from `t2`	latin1	latin1_swedish_ci
drop view v2;
drop table t2;
create table t1 (a int);
insert into t1 values (1), (2);
create view v1 as select 5 from t1 order by 1;
select * from v1;
5
5
5
drop view v1;
drop table t1;
create function x1 () returns int return 5;
create table t1 (s1 int);
create view v1 as select x1() from t1;
drop function x1;
select * from v1;
ERROR HY000: View 'test.v1' references invalid table(s) or column(s) or function(s) or definer/invoker of view lack rights to use them
show table status;
Name	Engine	Version	Row_format	Rows	Avg_row_length	Data_length	Max_data_length	Index_length	Data_free	Auto_increment	Create_time	Update_time	Check_time	Collation	Checksum	Create_options	Comment
t1	MyISAM	10	Fixed	0	0	0	#	1024	0	NULL	#	#	NULL	latin1_swedish_ci	NULL		
v1	NULL	NULL	NULL	NULL	NULL	NULL	#	NULL	NULL	NULL	#	#	NULL	NULL	NULL	NULL	View 'test.v1' references invalid table(s) or column(s) or function(s) or definer/invoker of view lack rights to use them
Warnings:
Warning	1356	View 'test.v1' references invalid table(s) or column(s) or function(s) or definer/invoker of view lack rights to use them
drop view v1;
drop table t1;
create view v1 as select 99999999999999999999999999999999999999999999999999999 as col1;
show create view v1;
View	Create View	character_set_client	collation_connection
v1	CREATE ALGORITHM=UNDEFINED DEFINER=`root`@`localhost` SQL SECURITY DEFINER VIEW `v1` AS select 99999999999999999999999999999999999999999999999999999 AS `col1`	latin1	latin1_swedish_ci
drop view v1;
SET @old_cs_client = @@character_set_client;
SET @old_cs_results = @@character_set_results;
SET @old_cs_connection = @@character_set_connection;
set names utf8;
create table tü (cü char);
create view vü as select cü from tü;
insert into vü values ('ü');
select * from vü;
cü
ü
drop view vü;
drop table tü;
SET character_set_client = @old_cs_client;
SET character_set_results = @old_cs_results;
SET character_set_connection = @old_cs_connection;
create table t1 (a int, b int);
insert into t1 values (1,2), (1,3), (2,4), (2,5), (3,10);
create view v1(c) as select a+1 from t1 where b >= 4;
select c from v1 where exists (select * from t1 where a=2 and b=c);
c
4
drop view v1;
drop table t1;
create view v1 as select cast(1 as char(3));
show create view v1;
View	Create View	character_set_client	collation_connection
v1	CREATE ALGORITHM=UNDEFINED DEFINER=`root`@`localhost` SQL SECURITY DEFINER VIEW `v1` AS select cast(1 as char(3) charset latin1) AS `cast(1 as char(3))`	latin1	latin1_swedish_ci
select * from v1;
cast(1 as char(3))
1
drop view v1;
create table t1 (a int);
create view v1 as select a from t1;
create view v3 as select a from t1;
create database mysqltest;
rename table v1 to mysqltest.v1;
ERROR HY000: Changing schema from 'test' to 'mysqltest' is not allowed.
rename table v1 to v2;
rename table v3 to v1, v2 to t1;
ERROR 42S01: Table 't1' already exists
drop table t1;
drop view v2,v3;
drop database mysqltest;
create view v1 as select 'a',1;
create view v2 as select * from v1 union all select * from v1;
create view v3 as select * from v2 where 1 = (select `1` from v2);
create view v4 as select * from v3;
select * from v4;
ERROR 21000: Subquery returns more than 1 row
drop view v4, v3, v2, v1;
create view v1 as select 5 into @w;
ERROR HY000: View's SELECT contains a 'INTO' clause
create view v1 as select 5 into outfile 'ttt';
ERROR HY000: View's SELECT contains a 'INTO' clause
create table t1 (a int);
create view v1 as select a from t1 procedure analyse();
ERROR HY000: View's SELECT contains a 'PROCEDURE' clause
create view v1 as select 1 from (select 1) as d1;
ERROR HY000: View's SELECT contains a subquery in the FROM clause
drop table t1;
create table t1 (s1 int, primary key (s1));
create view v1 as select * from t1;
insert into v1 values (1) on duplicate key update s1 = 7;
insert into v1 values (1) on duplicate key update s1 = 7;
select * from t1;
s1
7
drop view v1;
drop table t1;
create table t1 (col1 int);
create table t2 (col1 int);
create table t3 (col1 datetime not null);
create view v1 as select * from t1;
create view v2 as select * from v1;
create view v3 as select v2.col1 from v2,t2 where v2.col1 = t2.col1;
update v2 set col1 = (select max(col1) from v1);
ERROR HY000: The definition of table 'v1' prevents operation UPDATE on table 'v2'.
update v2 set col1 = (select max(col1) from t1);
ERROR HY000: The definition of table 'v2' prevents operation UPDATE on table 'v2'.
update v2 set col1 = (select max(col1) from v2);
ERROR HY000: You can't specify target table 'v2' for update in FROM clause
update v2,t2 set v2.col1 = (select max(col1) from v1) where v2.col1 = t2.col1;
ERROR HY000: The definition of table 'v1' prevents operation UPDATE on table 'v2'.
update t1,t2 set t1.col1 = (select max(col1) from v1) where t1.col1 = t2.col1;
ERROR HY000: The definition of table 'v1' prevents operation UPDATE on table 't1'.
update v1,t2 set v1.col1 = (select max(col1) from v1) where v1.col1 = t2.col1;
ERROR HY000: You can't specify target table 'v1' for update in FROM clause
update t2,v2 set v2.col1 = (select max(col1) from v1) where v2.col1 = t2.col1;
ERROR HY000: The definition of table 'v1' prevents operation UPDATE on table 't2'.
update t2,t1 set t1.col1 = (select max(col1) from v1) where t1.col1 = t2.col1;
ERROR HY000: The definition of table 'v1' prevents operation UPDATE on table 't2'.
update t2,v1 set v1.col1 = (select max(col1) from v1) where v1.col1 = t2.col1;
ERROR HY000: The definition of table 'v1' prevents operation UPDATE on table 't2'.
update v2,t2 set v2.col1 = (select max(col1) from t1) where v2.col1 = t2.col1;
ERROR HY000: The definition of table 'v2' prevents operation UPDATE on table 'v2'.
update t1,t2 set t1.col1 = (select max(col1) from t1) where t1.col1 = t2.col1;
ERROR HY000: You can't specify target table 't1' for update in FROM clause
update v1,t2 set v1.col1 = (select max(col1) from t1) where v1.col1 = t2.col1;
ERROR HY000: The definition of table 'v1' prevents operation UPDATE on table 'v1'.
update t2,v2 set v2.col1 = (select max(col1) from t1) where v2.col1 = t2.col1;
ERROR HY000: You can't specify target table 't2' for update in FROM clause
update t2,t1 set t1.col1 = (select max(col1) from t1) where t1.col1 = t2.col1;
ERROR HY000: You can't specify target table 't2' for update in FROM clause
update t2,v1 set v1.col1 = (select max(col1) from t1) where v1.col1 = t2.col1;
ERROR HY000: You can't specify target table 't2' for update in FROM clause
update v2,t2 set v2.col1 = (select max(col1) from v2) where v2.col1 = t2.col1;
ERROR HY000: You can't specify target table 'v2' for update in FROM clause
update t1,t2 set t1.col1 = (select max(col1) from v2) where t1.col1 = t2.col1;
ERROR HY000: The definition of table 'v2' prevents operation UPDATE on table 't1'.
update v1,t2 set v1.col1 = (select max(col1) from v2) where v1.col1 = t2.col1;
ERROR HY000: The definition of table 'v2' prevents operation UPDATE on table 'v1'.
update t2,v2 set v2.col1 = (select max(col1) from v2) where v2.col1 = t2.col1;
ERROR HY000: The definition of table 'v2' prevents operation UPDATE on table 't2'.
update t2,t1 set t1.col1 = (select max(col1) from v2) where t1.col1 = t2.col1;
ERROR HY000: The definition of table 'v2' prevents operation UPDATE on table 't2'.
update t2,v1 set v1.col1 = (select max(col1) from v2) where v1.col1 = t2.col1;
ERROR HY000: The definition of table 'v2' prevents operation UPDATE on table 't2'.
update v3 set v3.col1 = (select max(col1) from v1);
ERROR HY000: The definition of table 'v1' prevents operation UPDATE on table 'v3'.
update v3 set v3.col1 = (select max(col1) from t1);
ERROR HY000: The definition of table 'v3' prevents operation UPDATE on table 'v3'.
update v3 set v3.col1 = (select max(col1) from v2);
ERROR HY000: The definition of table 'v2' prevents operation UPDATE on table 'v3'.
update v3 set v3.col1 = (select max(col1) from v3);
ERROR HY000: You can't specify target table 'v3' for update in FROM clause
delete from v2 where col1 = (select max(col1) from v1);
ERROR HY000: The definition of table 'v1' prevents operation DELETE on table 'v2'.
delete from v2 where col1 = (select max(col1) from t1);
ERROR HY000: The definition of table 'v2' prevents operation DELETE on table 'v2'.
delete from v2 where col1 = (select max(col1) from v2);
ERROR HY000: You can't specify target table 'v2' for update in FROM clause
delete v2 from v2,t2 where (select max(col1) from v1) > 0 and v2.col1 = t2.col1;
ERROR HY000: The definition of table 'v1' prevents operation DELETE on table 'v2'.
delete t1 from t1,t2 where (select max(col1) from v1) > 0 and t1.col1 = t2.col1;
ERROR HY000: The definition of table 'v1' prevents operation DELETE on table 't1'.
delete v1 from v1,t2 where (select max(col1) from v1) > 0 and v1.col1 = t2.col1;
ERROR HY000: You can't specify target table 'v1' for update in FROM clause
delete v2 from v2,t2 where (select max(col1) from t1) > 0 and v2.col1 = t2.col1;
ERROR HY000: The definition of table 'v2' prevents operation DELETE on table 'v2'.
delete t1 from t1,t2 where (select max(col1) from t1) > 0 and t1.col1 = t2.col1;
ERROR HY000: You can't specify target table 't1' for update in FROM clause
delete v1 from v1,t2 where (select max(col1) from t1) > 0 and v1.col1 = t2.col1;
ERROR HY000: The definition of table 'v1' prevents operation DELETE on table 'v1'.
delete v2 from v2,t2 where (select max(col1) from v2) > 0 and v2.col1 = t2.col1;
ERROR HY000: You can't specify target table 'v2' for update in FROM clause
delete t1 from t1,t2 where (select max(col1) from v2) > 0 and t1.col1 = t2.col1;
ERROR HY000: The definition of table 'v2' prevents operation DELETE on table 't1'.
delete v1 from v1,t2 where (select max(col1) from v2) > 0 and v1.col1 = t2.col1;
ERROR HY000: The definition of table 'v2' prevents operation DELETE on table 'v1'.
insert into v2 values ((select max(col1) from v1));
ERROR HY000: The definition of table 'v1' prevents operation INSERT on table 'v2'.
insert into t1 values ((select max(col1) from v1));
ERROR HY000: The definition of table 'v1' prevents operation INSERT on table 't1'.
insert into v2 values ((select max(col1) from v1));
ERROR HY000: The definition of table 'v1' prevents operation INSERT on table 'v2'.
insert into v2 values ((select max(col1) from t1));
ERROR HY000: The definition of table 'v2' prevents operation INSERT on table 'v2'.
insert into t1 values ((select max(col1) from t1));
ERROR HY000: You can't specify target table 't1' for update in FROM clause
insert into v2 values ((select max(col1) from t1));
ERROR HY000: The definition of table 'v2' prevents operation INSERT on table 'v2'.
insert into v2 values ((select max(col1) from v2));
ERROR HY000: You can't specify target table 'v2' for update in FROM clause
insert into t1 values ((select max(col1) from v2));
ERROR HY000: The definition of table 'v2' prevents operation INSERT on table 't1'.
insert into v2 values ((select max(col1) from v2));
ERROR HY000: You can't specify target table 'v2' for update in FROM clause
insert into v3 (col1) values ((select max(col1) from v1));
ERROR HY000: The definition of table 'v1' prevents operation INSERT on table 'v3'.
insert into v3 (col1) values ((select max(col1) from t1));
ERROR HY000: The definition of table 'v3' prevents operation INSERT on table 'v3'.
insert into v3 (col1) values ((select max(col1) from v2));
ERROR HY000: The definition of table 'v2' prevents operation INSERT on table 'v3'.
insert into v3 (col1) values ((select CONVERT_TZ('20050101000000','UTC','MET') from v2));
ERROR HY000: The definition of table 'v2' prevents operation INSERT on table 'v3'.
insert into v3 (col1) values ((select CONVERT_TZ('20050101000000','UTC','MET') from t2));
insert into t3 values ((select CONVERT_TZ('20050101000000','UTC','MET') from t2));
ERROR 23000: Column 'col1' cannot be null
create algorithm=temptable view v4 as select * from t1;
insert into t1 values (1),(2),(3);
insert into t1 (col1) values ((select max(col1) from v4));
select * from t1;
col1
NULL
1
2
3
3
drop view v4,v3,v2,v1;
drop table t1,t2,t3;
create table t1 (s1 int);
create view v1 as select * from t1;
handler v1 open as xx;
ERROR HY000: 'test.v1' is not BASE TABLE
drop view v1;
drop table t1;
create table t1(a int);
insert into t1 values (0), (1), (2), (3);
create table t2 (a int);
insert into t2 select a from t1 where a > 1;
create view v1 as select a from t1 where a > 1;
select * from t1 left join (t2 as t, v1) on v1.a=t1.a;
a	a	a
0	NULL	NULL
1	NULL	NULL
2	2	2
2	3	2
3	2	3
3	3	3
select * from t1 left join (t2 as t, t2) on t2.a=t1.a;
a	a	a
0	NULL	NULL
1	NULL	NULL
2	2	2
2	3	2
3	2	3
3	3	3
drop view v1;
drop table t1, t2;
create table t1 (s1 char);
create view v1 as select s1 collate latin1_german1_ci as s1 from t1;
insert into v1 values ('a');
select * from v1;
s1
a
update v1 set s1='b';
select * from v1;
s1
b
update v1,t1 set v1.s1='c' where t1.s1=v1.s1;
select * from v1;
s1
c
prepare stmt1 from "update v1,t1 set v1.s1=? where t1.s1=v1.s1";
set @arg='d';
execute stmt1 using @arg;
select * from v1;
s1
d
set @arg='e';
execute stmt1 using @arg;
select * from v1;
s1
e
deallocate prepare stmt1;
drop view v1;
drop table t1;
create table t1 (a int);
create table t2 (a int);
create view v1 as select * from t1;
lock tables t1 read, v1 read;
select * from v1;
a
select * from t2;
ERROR HY000: Table 't2' was not locked with LOCK TABLES
unlock tables;
drop view v1;
drop table t1, t2;
create table t1 (a int);
create view v1 as select * from t1 where a < 2 with check option;
insert into v1 values(1);
insert into v1 values(3);
ERROR HY000: CHECK OPTION failed 'test.v1'
insert ignore into v1 values (2),(3),(0);
Warnings:
Warning	1369	CHECK OPTION failed 'test.v1'
Warning	1369	CHECK OPTION failed 'test.v1'
select * from t1;
a
1
0
delete from t1;
insert into v1 SELECT 1;
insert into v1 SELECT 3;
ERROR HY000: CHECK OPTION failed 'test.v1'
create table t2 (a int);
insert into t2 values (2),(3),(0);
insert ignore into v1 SELECT a from t2;
Warnings:
Warning	1369	CHECK OPTION failed 'test.v1'
Warning	1369	CHECK OPTION failed 'test.v1'
select * from t1 order by a desc;
a
1
0
update v1 set a=-1 where a=0;
update v1 set a=2 where a=1;
ERROR HY000: CHECK OPTION failed 'test.v1'
select * from t1 order by a desc;
a
1
-1
update v1 set a=0 where a=0;
insert into t2 values (1);
update v1,t2 set v1.a=v1.a-1 where v1.a=t2.a;
select * from t1 order by a desc;
a
0
-1
update v1 set a=a+1;
update ignore v1,t2 set v1.a=v1.a+1 where v1.a=t2.a;
Warnings:
Warning	1369	CHECK OPTION failed 'test.v1'
select * from t1;
a
1
1
drop view v1;
drop table t1, t2;
create table t1 (a int);
create view v1 as select * from t1 where a < 2 with check option;
create view v2 as select * from v1 where a > 0 with local check option;
create view v3 as select * from v1 where a > 0 with cascaded check option;
insert into v2 values (1);
insert into v3 values (1);
insert into v2 values (0);
ERROR HY000: CHECK OPTION failed 'test.v2'
insert into v3 values (0);
ERROR HY000: CHECK OPTION failed 'test.v3'
insert into v2 values (2);
insert into v3 values (2);
ERROR HY000: CHECK OPTION failed 'test.v3'
select * from t1;
a
1
1
2
drop view v3,v2,v1;
drop table t1;
create table t1 (a int, primary key (a));
create view v1 as select * from t1 where a < 2 with check option;
insert into v1 values (1) on duplicate key update a=2;
insert into v1 values (1) on duplicate key update a=2;
ERROR HY000: CHECK OPTION failed 'test.v1'
insert ignore into v1 values (1) on duplicate key update a=2;
Warnings:
Warning	1369	CHECK OPTION failed 'test.v1'
select * from t1;
a
1
drop view v1;
drop table t1;
create table t1 (s1 int);
create view v1 as select * from t1;
create view v2 as select * from v1;
alter view v1 as select * from v2;
ERROR 42S02: Table 'test.v1' doesn't exist
alter view v1 as select * from v1;
ERROR 42S02: Table 'test.v1' doesn't exist
create or replace view v1 as select * from v2;
ERROR 42S02: Table 'test.v1' doesn't exist
create or replace view v1 as select * from v1;
ERROR 42S02: Table 'test.v1' doesn't exist
drop view v2,v1;
drop table t1;
create table t1 (a int);
create view v1 as select * from t1;
show create view v1;
View	Create View	character_set_client	collation_connection
v1	CREATE ALGORITHM=UNDEFINED DEFINER=`root`@`localhost` SQL SECURITY DEFINER VIEW `v1` AS select `t1`.`a` AS `a` from `t1`	latin1	latin1_swedish_ci
alter algorithm=undefined view v1 as select * from t1 with check option;
show create view v1;
View	Create View	character_set_client	collation_connection
v1	CREATE ALGORITHM=UNDEFINED DEFINER=`root`@`localhost` SQL SECURITY DEFINER VIEW `v1` AS select `t1`.`a` AS `a` from `t1` WITH CASCADED CHECK OPTION	latin1	latin1_swedish_ci
alter algorithm=merge view v1 as select * from t1 with cascaded check option;
show create view v1;
View	Create View	character_set_client	collation_connection
v1	CREATE ALGORITHM=MERGE DEFINER=`root`@`localhost` SQL SECURITY DEFINER VIEW `v1` AS select `t1`.`a` AS `a` from `t1` WITH CASCADED CHECK OPTION	latin1	latin1_swedish_ci
alter algorithm=temptable view v1 as select * from t1;
show create view v1;
View	Create View	character_set_client	collation_connection
v1	CREATE ALGORITHM=TEMPTABLE DEFINER=`root`@`localhost` SQL SECURITY DEFINER VIEW `v1` AS select `t1`.`a` AS `a` from `t1`	latin1	latin1_swedish_ci
drop view v1;
drop table t1;
create table t1 (s1 int);
create table t2 (s1 int);
create view v2 as select * from t2 where s1 in (select s1 from t1);
insert into v2 values (5);
insert into t1 values (5);
select * from v2;
s1
5
update v2 set s1 = 0;
select * from v2;
s1
select * from t2;
s1
0
alter view v2 as select * from t2 where s1 in (select s1 from t1) with check option;
insert into v2 values (5);
update v2 set s1 = 1;
ERROR HY000: CHECK OPTION failed 'test.v2'
insert into t1 values (1);
update v2 set s1 = 1;
select * from v2;
s1
1
select * from t2;
s1
0
1
prepare stmt1 from "select * from v2;";
execute stmt1;
s1
1
insert into t1 values (0);
execute stmt1;
s1
1
0
deallocate prepare stmt1;
drop view v2;
drop table t1, t2;
create table t1 (t time);
create view v1 as select substring_index(t,':',2) as t from t1;
insert into t1 (t) values ('12:24:10');
select substring_index(t,':',2) from t1;
substring_index(t,':',2)
12:24
select substring_index(t,':',2) from v1;
substring_index(t,':',2)
12:24
drop view v1;
drop table t1;
create table t1 (s1 tinyint);
create view v1 as select * from t1 where s1 <> 0 with local check option;
create view v2 as select * from v1 with cascaded check option;
insert into v2 values (0);
ERROR HY000: CHECK OPTION failed 'test.v2'
drop view v2, v1;
drop table t1;
create table t1 (s1 int);
create view v1 as select * from t1 where s1 < 5 with check option;
insert ignore into v1 values (6);
ERROR HY000: CHECK OPTION failed 'test.v1'
insert ignore into v1 values (6),(3);
Warnings:
Warning	1369	CHECK OPTION failed 'test.v1'
select * from t1;
s1
3
drop view v1;
drop table t1;
create table t1 (s1 tinyint);
create trigger t1_bi before insert on t1 for each row set new.s1 = 500;
create view v1 as select * from t1 where s1 <> 127 with check option;
insert into v1 values (0);
ERROR HY000: CHECK OPTION failed 'test.v1'
select * from v1;
s1
select * from t1;
s1
drop trigger t1_bi;
drop view v1;
drop table t1;
create table t1 (s1 tinyint);
create view v1 as select * from t1 where s1 <> 0;
create view v2 as select * from v1 where s1 <> 1 with cascaded check option;
insert into v2 values (0);
ERROR HY000: CHECK OPTION failed 'test.v2'
select * from v2;
s1
select * from t1;
s1
drop view v2, v1;
drop table t1;
create table t1 (a int, b char(10));
create view v1 as select * from t1 where a != 0 with check option;
load data infile '../../std_data/loaddata3.dat' into table v1 fields terminated by '' enclosed by '' ignore 1 lines;
ERROR HY000: CHECK OPTION failed 'test.v1'
select * from t1;
a	b
1	row 1
2	row 2
select * from v1;
a	b
1	row 1
2	row 2
delete from t1;
load data infile '../../std_data/loaddata3.dat' ignore into table v1 fields terminated by '' enclosed by '' ignore 1 lines;
Warnings:
Warning	1366	Incorrect integer value: 'error      ' for column 'a' at row 3
Warning	1369	CHECK OPTION failed 'test.v1'
Warning	1366	Incorrect integer value: 'wrong end  ' for column 'a' at row 4
Warning	1369	CHECK OPTION failed 'test.v1'
select * from t1 order by a,b;
a	b
1	row 1
2	row 2
3	row 3
select * from v1 order by a,b;
a	b
1	row 1
2	row 2
3	row 3
drop view v1;
drop table t1;
create table t1 (a text, b text);
create view v1 as select * from t1 where a <> 'Field A' with check option;
load data infile '../../std_data/loaddata2.dat' into table v1 fields terminated by ',' enclosed by '''';
ERROR HY000: CHECK OPTION failed 'test.v1'
select concat('|',a,'|'), concat('|',b,'|') from t1;
concat('|',a,'|')	concat('|',b,'|')
select concat('|',a,'|'), concat('|',b,'|') from v1;
concat('|',a,'|')	concat('|',b,'|')
delete from t1;
load data infile '../../std_data/loaddata2.dat' ignore into table v1 fields terminated by ',' enclosed by '''';
Warnings:
Warning	1369	CHECK OPTION failed 'test.v1'
Warning	1261	Row 2 doesn't contain data for all columns
select concat('|',a,'|'), concat('|',b,'|') from t1;
concat('|',a,'|')	concat('|',b,'|')
|Field 1|	|Field 2' 
Field 3,'Field 4|
|Field 5' ,'Field 6|	NULL
|Field 6|	| 'Field 7'|
select concat('|',a,'|'), concat('|',b,'|') from v1;
concat('|',a,'|')	concat('|',b,'|')
|Field 1|	|Field 2' 
Field 3,'Field 4|
|Field 5' ,'Field 6|	NULL
|Field 6|	| 'Field 7'|
drop view v1;
drop table t1;
create table t1 (s1 smallint);
create view v1 as select * from t1 where 20 < (select (s1) from t1);
insert into v1 values (30);
ERROR HY000: The target table v1 of the INSERT is not insertable-into
create view v2 as select * from t1;
create view v3 as select * from t1 where 20 < (select (s1) from v2);
insert into v3 values (30);
ERROR HY000: The target table v3 of the INSERT is not insertable-into
create view v4 as select * from v2 where 20 < (select (s1) from t1);
insert into v4 values (30);
ERROR HY000: The target table v4 of the INSERT is not insertable-into
drop view v4, v3, v2, v1;
drop table t1;
create table t1 (a int);
create view v1 as select * from t1;
check table t1,v1;
Table	Op	Msg_type	Msg_text
test.t1	check	status	OK
test.v1	check	status	OK
check table v1,t1;
Table	Op	Msg_type	Msg_text
test.v1	check	status	OK
test.t1	check	status	OK
drop table t1;
check table v1;
Table	Op	Msg_type	Msg_text
test.v1	check	Error	Table 'test.t1' doesn't exist
test.v1	check	Error	View 'test.v1' references invalid table(s) or column(s) or function(s) or definer/invoker of view lack rights to use them
test.v1	check	error	Corrupt
drop view v1;
create table t1 (a int);
create table t2 (a int);
create table t3 (a int);
insert into t1 values (1), (2), (3);
insert into t2 values (1), (3);
insert into t3 values (1), (2), (4);
create view v3 (a,b) as select t1.a as a, t2.a as b from t1 left join t2 on (t1.a=t2.a);
select * from t3 left join v3 on (t3.a = v3.a);
a	a	b
1	1	1
2	2	NULL
4	NULL	NULL
explain extended select * from t3 left join v3 on (t3.a = v3.a);
id	select_type	table	type	possible_keys	key	key_len	ref	rows	filtered	Extra
1	SIMPLE	t3	ALL	NULL	NULL	NULL	NULL	3	100.00	NULL
1	SIMPLE	t1	ALL	NULL	NULL	NULL	NULL	3	100.00	Using where; Using join buffer (Block Nested Loop)
1	SIMPLE	t2	ALL	NULL	NULL	NULL	NULL	2	100.00	Using where; Using join buffer (Block Nested Loop)
Warnings:
Note	1003	/* select#1 */ select `test`.`t3`.`a` AS `a`,`test`.`t1`.`a` AS `a`,`test`.`t2`.`a` AS `b` from `test`.`t3` left join (`test`.`t1` left join `test`.`t2` on((`test`.`t1`.`a` = `test`.`t2`.`a`))) on((`test`.`t3`.`a` = `test`.`t1`.`a`)) where 1
create view v1 (a) as select a from t1;
create view v2 (a) as select a from t2;
create view v4 (a,b) as select v1.a as a, v2.a as b from v1 left join v2 on (v1.a=v2.a);
select * from t3 left join v4 on (t3.a = v4.a);
a	a	b
1	1	1
2	2	NULL
4	NULL	NULL
explain extended select * from t3 left join v4 on (t3.a = v4.a);
id	select_type	table	type	possible_keys	key	key_len	ref	rows	filtered	Extra
1	SIMPLE	t3	ALL	NULL	NULL	NULL	NULL	3	100.00	NULL
1	SIMPLE	t1	ALL	NULL	NULL	NULL	NULL	3	100.00	Using where; Using join buffer (Block Nested Loop)
1	SIMPLE	t2	ALL	NULL	NULL	NULL	NULL	2	100.00	Using where; Using join buffer (Block Nested Loop)
Warnings:
Note	1003	/* select#1 */ select `test`.`t3`.`a` AS `a`,`test`.`t1`.`a` AS `a`,`test`.`t2`.`a` AS `b` from `test`.`t3` left join (`test`.`t1` left join (`test`.`t2`) on((`test`.`t1`.`a` = `test`.`t2`.`a`))) on((`test`.`t3`.`a` = `test`.`t1`.`a`)) where 1
prepare stmt1 from "select * from t3 left join v4 on (t3.a = v4.a);";
execute stmt1;
a	a	b
1	1	1
2	2	NULL
4	NULL	NULL
execute stmt1;
a	a	b
1	1	1
2	2	NULL
4	NULL	NULL
deallocate prepare stmt1;
drop view v4,v3,v2,v1;
drop tables t1,t2,t3;
create table t1 (a int, primary key (a), b int);
create table t2 (a int, primary key (a));
insert into t1 values (1,100), (2,200);
insert into t2 values (1), (3);
create view v3 (a,b) as select t1.a as a, t2.a as b from t1, t2;
update v3 set a= 10 where a=1;
select * from t1;
a	b
10	100
2	200
select * from t2;
a
1
3
create view v2 (a,b) as select t1.b as a, t2.a as b from t1, t2;
set updatable_views_with_limit=NO;
update v2 set a= 10 where a=200 limit 1;
ERROR HY000: The target table t1 of the UPDATE is not updatable
set updatable_views_with_limit=DEFAULT;
select * from v3;
a	b
2	1
10	1
2	3
10	3
select * from v2;
a	b
100	1
200	1
100	3
200	3
set @a= 10;
set @b= 100;
prepare stmt1 from "update v3 set a= ? where a=?";
execute stmt1 using @a,@b;
select * from v3;
a	b
2	1
10	1
2	3
10	3
set @a= 300;
set @b= 10;
execute stmt1 using @a,@b;
select * from v3;
a	b
2	1
300	1
2	3
300	3
deallocate prepare stmt1;
drop view v3,v2;
drop tables t1,t2;
create table t1 (a int, primary key (a), b int);
create table t2 (a int, primary key (a), b int);
insert into t2 values (1000, 2000);
create view v3 (a,b) as select t1.a as a, t2.a as b from t1, t2;
insert into v3 values (1,2);
ERROR HY000: Can not insert into join view 'test.v3' without fields list
insert into v3 select * from t2;
ERROR HY000: Can not insert into join view 'test.v3' without fields list
insert into v3(a,b) values (1,2);
ERROR HY000: Can not modify more than one base table through a join view 'test.v3'
insert into v3(a,b) select * from t2;
ERROR HY000: Can not modify more than one base table through a join view 'test.v3'
insert into v3(a) values (1);
insert into v3(b) values (10);
insert into v3(a) select a from t2;
insert into v3(b) select b from t2;
Warnings:
Warning	1048	Column 'a' cannot be null
insert into v3(a) values (1) on duplicate key update a=a+10000+VALUES(a);
select * from t1;
a	b
10002	NULL
10	NULL
1000	NULL
select * from t2;
a	b
1000	2000
10	NULL
2000	NULL
0	NULL
delete from v3;
ERROR HY000: Can not delete from join view 'test.v3'
delete v3,t1 from v3,t1;
ERROR HY000: Can not delete from join view 'test.v3'
delete t1,v3 from t1,v3;
ERROR HY000: Can not delete from join view 'test.v3'
delete from t1;
prepare stmt1 from "insert into v3(a) values (?);";
set @a= 100;
execute stmt1 using @a;
set @a= 300;
execute stmt1 using @a;
deallocate prepare stmt1;
prepare stmt1 from "insert into v3(a) select ?;";
set @a= 101;
execute stmt1 using @a;
set @a= 301;
execute stmt1 using @a;
deallocate prepare stmt1;
select * from v3;
a	b
100	0
101	0
300	0
301	0
100	10
101	10
300	10
301	10
100	1000
101	1000
300	1000
301	1000
100	2000
101	2000
300	2000
301	2000
drop view v3;
drop tables t1,t2;
create table t1(f1 int);
create view v1 as select f1 from t1;
select * from v1 where F1 = 1;
f1
drop view v1;
drop table t1;
create table t1(c1 int);
create table t2(c2 int);
insert into t1 values (1),(2),(3);
insert into t2 values (1);
SELECT c1 FROM t1 WHERE c1 IN (SELECT c2 FROM t2);
c1
1
SELECT c1 FROM t1 WHERE EXISTS (SELECT c2 FROM t2 WHERE c2 = c1);
c1
1
create view v1 as SELECT c1 FROM t1 WHERE c1 IN (SELECT c2 FROM t2);
create view v2 as SELECT c1 FROM t1 WHERE EXISTS (SELECT c2 FROM t2 WHERE c2 = c1);
select * from v1;
c1
1
select * from v2;
c1
1
select * from (select c1 from v2) X;
c1
1
drop view v2, v1;
drop table t1, t2;
CREATE TABLE t1 (C1 INT, C2 INT);
CREATE TABLE t2 (C2 INT);
CREATE VIEW v1 AS SELECT C2 FROM t2;
CREATE VIEW v2 AS SELECT C1 FROM t1 LEFT OUTER JOIN v1 USING (C2);
SELECT * FROM v2;
C1
drop view v2, v1;
drop table t1, t2;
create table t1 (col1 char(5),col2 int,col3 int);
insert into t1 values ('one',10,25), ('two',10,50), ('two',10,50), ('one',20,25), ('one',30,25);
create view v1 as select * from t1;
select col1,group_concat(col2,col3) from t1 group by col1;
col1	group_concat(col2,col3)
one	1025,2025,3025
two	1050,1050
select col1,group_concat(col2,col3) from v1 group by col1;
col1	group_concat(col2,col3)
one	1025,2025,3025
two	1050,1050
drop view v1;
drop table t1;
create table t1 (s1 int, s2 char);
create view v1 as select s1, s2 from t1;
select s2 from v1 vq1 where 2 = (select count(*) from v1 vq2 having vq1.s2 = vq2.s2);
ERROR 42S22: Unknown column 'vq2.s2' in 'having clause'
select s2 from v1 vq1 where 2 = (select count(*) aa from v1 vq2 having vq1.s2 = aa);
s2
drop view v1;
drop table t1;
CREATE TABLE t1 (a1 int);
CREATE TABLE t2 (a2 int);
INSERT INTO t1 VALUES (1), (2), (3), (4);
INSERT INTO t2 VALUES (1), (2), (3);
CREATE VIEW v1(a,b) AS SELECT a1,a2 FROM t1 JOIN t2 ON a1=a2 WHERE a1>1;
SELECT * FROM v1;
a	b
2	2
3	3
CREATE TABLE t3 SELECT * FROM v1;
SELECT * FROM t3;
a	b
2	2
3	3
DROP VIEW v1;
DROP TABLE t1,t2,t3;
create table t1 (a int);
create table t2 like t1;
create table t3 like t1;
create view v1 as select t1.a x, t2.a y from t1 join t2 where t1.a=t2.a;
insert into t3 select x from v1;
insert into t2 select x from v1;
drop view v1;
drop table t1,t2,t3;
CREATE TABLE t1 (col1 int PRIMARY KEY, col2 varchar(10));
INSERT INTO t1 VALUES(1,'trudy');
INSERT INTO t1 VALUES(2,'peter');
INSERT INTO t1 VALUES(3,'sanja');
INSERT INTO t1 VALUES(4,'monty');
INSERT INTO t1 VALUES(5,'david');
INSERT INTO t1 VALUES(6,'kent');
INSERT INTO t1 VALUES(7,'carsten');
INSERT INTO t1 VALUES(8,'ranger');
INSERT INTO t1 VALUES(10,'matt');
CREATE TABLE t2 (col1 int, col2 int, col3 char(1));
INSERT INTO t2 VALUES (1,1,'y');
INSERT INTO t2 VALUES (1,2,'y');
INSERT INTO t2 VALUES (2,1,'n');
INSERT INTO t2 VALUES (3,1,'n');
INSERT INTO t2 VALUES (4,1,'y');
INSERT INTO t2 VALUES (4,2,'n');
INSERT INTO t2 VALUES (4,3,'n');
INSERT INTO t2 VALUES (6,1,'n');
INSERT INTO t2 VALUES (8,1,'y');
CREATE VIEW v1 AS SELECT * FROM t1;
SELECT a.col1,a.col2,b.col2,b.col3
FROM t1 a LEFT JOIN t2 b ON a.col1=b.col1
WHERE b.col2 IS NULL OR
b.col2=(SELECT MAX(col2) FROM t2 b WHERE b.col1=a.col1);
col1	col2	col2	col3
1	trudy	2	y
10	matt	NULL	NULL
2	peter	1	n
3	sanja	1	n
4	monty	3	n
5	david	NULL	NULL
6	kent	1	n
7	carsten	NULL	NULL
8	ranger	1	y
SELECT a.col1,a.col2,b.col2,b.col3
FROM v1 a LEFT JOIN t2 b ON a.col1=b.col1
WHERE b.col2 IS NULL OR
b.col2=(SELECT MAX(col2) FROM t2 b WHERE b.col1=a.col1);
col1	col2	col2	col3
1	trudy	2	y
10	matt	NULL	NULL
2	peter	1	n
3	sanja	1	n
4	monty	3	n
5	david	NULL	NULL
6	kent	1	n
7	carsten	NULL	NULL
8	ranger	1	y
CREATE VIEW v2 AS SELECT * FROM t2;
SELECT a.col1,a.col2,b.col2,b.col3
FROM v2 b RIGHT JOIN v1 a ON a.col1=b.col1
WHERE b.col2 IS NULL OR
b.col2=(SELECT MAX(col2) FROM v2 b WHERE b.col1=a.col1);
col1	col2	col2	col3
1	trudy	2	y
10	matt	NULL	NULL
2	peter	1	n
3	sanja	1	n
4	monty	3	n
5	david	NULL	NULL
6	kent	1	n
7	carsten	NULL	NULL
8	ranger	1	y
SELECT a.col1,a.col2,b.col2,b.col3
FROM v2 b RIGHT JOIN v1 a ON a.col1=b.col1
WHERE a.col1 IN (1,5,9) AND
(b.col2 IS NULL OR
b.col2=(SELECT MAX(col2) FROM v2 b WHERE b.col1=a.col1));
col1	col2	col2	col3
1	trudy	2	y
5	david	NULL	NULL
CREATE VIEW v3 AS SELECT * FROM t1 WHERE col1 IN (1,5,9);
SELECT a.col1,a.col2,b.col2,b.col3
FROM v2 b RIGHT JOIN v3 a ON a.col1=b.col1
WHERE b.col2 IS NULL OR
b.col2=(SELECT MAX(col2) FROM v2 b WHERE b.col1=a.col1);
col1	col2	col2	col3
1	trudy	2	y
5	david	NULL	NULL
DROP VIEW v1,v2,v3;
DROP TABLE t1,t2;
create table t1 as select 1 A union select 2 union select 3;
create table t2 as select * from t1;
create view v1 as select * from t1 where a in (select * from t2);
select * from v1 A, v1 B where A.a = B.a;
A	A
1	1
2	2
3	3
create table t3 as select a a,a b from t2;
create view v2 as select * from t3 where
a in (select * from t1) or b in (select * from t2);
select * from v2 A, v2 B where A.a = B.b;
a	b	a	b
1	1	1	1
2	2	2	2
3	3	3	3
drop view v1, v2;
drop table t1, t2, t3;
CREATE TABLE t1 (a int);
CREATE TABLE t2 (b int);
INSERT INTO t1 VALUES (1), (2), (3), (4);
INSERT INTO t2 VALUES (4), (2);
CREATE VIEW v1 AS SELECT * FROM t1,t2 WHERE t1.a=t2.b;
SELECT * FROM v1;
a	b
2	2
4	4
CREATE VIEW v2 AS SELECT * FROM v1;
SELECT * FROM v2;
a	b
2	2
4	4
DROP VIEW v2,v1;
DROP TABLE t1, t2;
create table t1 (a int);
create view v1 as select sum(a) from t1 group by a;
create procedure p1()
begin
select * from v1;
end//
call p1();
sum(a)
call p1();
sum(a)
drop procedure p1;
drop view v1;
drop table t1;
CREATE TABLE t1(a char(2) primary key, b char(2));
CREATE TABLE t2(a char(2), b char(2), index i(a));
INSERT INTO t1 VALUES ('a','1'), ('b','2');
INSERT INTO t2 VALUES ('a','5'), ('a','6'), ('b','5'), ('b','6');
CREATE VIEW v1 AS
SELECT t1.b as c, t2.b as d FROM t1,t2 WHERE t1.a=t2.a;
SELECT d, c FROM v1 ORDER BY d,c;
d	c
5	1
5	2
6	1
6	2
DROP VIEW v1;
DROP TABLE t1, t2;
create table t1 (s1 int);
create view  v1 as select sum(distinct s1) from t1;
select * from v1;
sum(distinct s1)
NULL
drop view v1;
create view  v1 as select avg(distinct s1) from t1;
select * from v1;
avg(distinct s1)
NULL
drop view v1;
drop table t1;
create view v1 as select cast(1 as decimal);
select * from v1;
cast(1 as decimal)
1
drop view v1;
create table t1(f1 int);
create table t2(f2 int);
insert into t1 values(1),(2),(3);
insert into t2 values(1),(2),(3);
create view v1 as select * from t1,t2 where f1=f2;
create table t3 (f1 int, f2 int);
insert into t3 select * from v1 order by 1;
select * from t3;
f1	f2
1	1
2	2
3	3
drop view v1;
drop table t1,t2,t3;
create view v1 as select '\\','\\shazam';
select * from v1;
\	\shazam
\	\shazam
drop view v1;
create view v1 as select '\'','\shazam';
select * from v1;
'	shazam
'	shazam
drop view v1;
create view v1 as select 'k','K';
select * from v1;
k	My_exp_K
k	K
drop view v1;
create table t1 (s1 int);
create view v1 as select s1, 's1' from t1;
select * from v1;
s1	My_exp_s1
drop view v1;
create view v1 as select 's1', s1 from t1;
select * from v1;
My_exp_s1	s1
drop view v1;
create view v1 as select 's1', s1, 1 as My_exp_s1 from t1;
select * from v1;
My_exp_1_s1	s1	My_exp_s1
drop view v1;
create view v1 as select 1 as My_exp_s1, 's1', s1  from t1;
select * from v1;
My_exp_s1	My_exp_1_s1	s1
drop view v1;
create view v1 as select 1 as s1, 's1', 's1' from t1;
select * from v1;
s1	My_exp_s1	My_exp_1_s1
drop view v1;
create view v1 as select 's1', 's1', 1 as s1 from t1;
select * from v1;
My_exp_1_s1	My_exp_s1	s1
drop view v1;
create view v1 as select s1, 's1', 's1' from t1;
select * from v1;
s1	My_exp_s1	My_exp_1_s1
drop view v1;
create view v1 as select 's1', 's1', s1 from t1;
select * from v1;
My_exp_1_s1	My_exp_s1	s1
drop view v1;
create view v1 as select 1 as s1, 's1', s1 from t1;
ERROR 42S21: Duplicate column name 's1'
create view v1 as select 's1', s1, 1 as s1 from t1;
ERROR 42S21: Duplicate column name 's1'
drop table t1;
create view v1(k, K) as select 1,2;
ERROR 42S21: Duplicate column name 'K'
create view v1 as SELECT TIME_FORMAT(SEC_TO_TIME(3600),'%H:%i') as t;
select * from v1;
t
01:00
drop view v1;
create table t1 (a timestamp default now());
create table t2 (b timestamp default now());
create view v1 as select a,b,t1.a < now() from t1,t2 where t1.a < now();
SHOW CREATE VIEW v1;
View	Create View	character_set_client	collation_connection
v1	CREATE ALGORITHM=UNDEFINED DEFINER=`root`@`localhost` SQL SECURITY DEFINER VIEW `v1` AS select `t1`.`a` AS `a`,`t2`.`b` AS `b`,(`t1`.`a` < now()) AS `t1.a < now()` from (`t1` join `t2`) where (`t1`.`a` < now())	latin1	latin1_swedish_ci
drop view v1;
drop table t1, t2;
CREATE TABLE t1 ( a varchar(50) );
CREATE VIEW v1 AS SELECT * FROM t1 WHERE a = CURRENT_USER();
SHOW CREATE VIEW v1;
View	Create View	character_set_client	collation_connection
v1	CREATE ALGORITHM=UNDEFINED DEFINER=`root`@`localhost` SQL SECURITY DEFINER VIEW `v1` AS select `t1`.`a` AS `a` from `t1` where (`t1`.`a` = current_user())	latin1	latin1_swedish_ci
DROP VIEW v1;
CREATE VIEW v1 AS SELECT * FROM t1 WHERE a = VERSION();
SHOW CREATE VIEW v1;
View	Create View	character_set_client	collation_connection
v1	CREATE ALGORITHM=UNDEFINED DEFINER=`root`@`localhost` SQL SECURITY DEFINER VIEW `v1` AS select `t1`.`a` AS `a` from `t1` where (`t1`.`a` = version())	latin1	latin1_swedish_ci
DROP VIEW v1;
CREATE VIEW v1 AS SELECT * FROM t1 WHERE a = DATABASE();
SHOW CREATE VIEW v1;
View	Create View	character_set_client	collation_connection
v1	CREATE ALGORITHM=UNDEFINED DEFINER=`root`@`localhost` SQL SECURITY DEFINER VIEW `v1` AS select `t1`.`a` AS `a` from `t1` where (`t1`.`a` = database())	latin1	latin1_swedish_ci
DROP VIEW v1;
DROP TABLE t1;
CREATE TABLE t1 (col1 time);
CREATE TABLE t2 (col1 time);
CREATE VIEW v1 AS SELECT CONVERT_TZ(col1,'GMT','MET') FROM t1;
CREATE VIEW v2 AS SELECT CONVERT_TZ(col1,'GMT','MET') FROM t2;
CREATE VIEW v3 AS SELECT CONVERT_TZ(col1,'GMT','MET') FROM t1;
CREATE VIEW v4 AS SELECT CONVERT_TZ(col1,'GMT','MET') FROM t2;
CREATE VIEW v5 AS SELECT CONVERT_TZ(col1,'GMT','MET') FROM t1;
CREATE VIEW v6 AS SELECT CONVERT_TZ(col1,'GMT','MET') FROM t2;
DROP TABLE t1;
CHECK TABLE v1, v2, v3, v4, v5, v6;
Table	Op	Msg_type	Msg_text
test.v1	check	Error	Table 'test.t1' doesn't exist
test.v1	check	Error	View 'test.v1' references invalid table(s) or column(s) or function(s) or definer/invoker of view lack rights to use them
test.v1	check	error	Corrupt
test.v2	check	status	OK
test.v3	check	Error	Table 'test.t1' doesn't exist
test.v3	check	Error	View 'test.v3' references invalid table(s) or column(s) or function(s) or definer/invoker of view lack rights to use them
test.v3	check	error	Corrupt
test.v4	check	status	OK
test.v5	check	Error	Table 'test.t1' doesn't exist
test.v5	check	Error	View 'test.v5' references invalid table(s) or column(s) or function(s) or definer/invoker of view lack rights to use them
test.v5	check	error	Corrupt
test.v6	check	status	OK
drop view v1, v2, v3, v4, v5, v6;
drop table t2;
drop function if exists f1;
drop function if exists f2;
CREATE TABLE t1 (col1 time);
CREATE TABLE t2 (col1 time);
CREATE TABLE t3 (col1 time);
create function f1 () returns int return (select max(col1) from t1);
create function f2 () returns int return (select max(col1) from t2);
CREATE VIEW v1 AS SELECT f1() FROM t3;
CREATE VIEW v2 AS SELECT f2() FROM t3;
CREATE VIEW v3 AS SELECT f1() FROM t3;
CREATE VIEW v4 AS SELECT f2() FROM t3;
CREATE VIEW v5 AS SELECT f1() FROM t3;
CREATE VIEW v6 AS SELECT f2() FROM t3;
drop function f1;
CHECK TABLE v1, v2, v3, v4, v5, v6;
Table	Op	Msg_type	Msg_text
test.v1	check	Error	FUNCTION test.f1 does not exist
test.v1	check	Error	View 'test.v1' references invalid table(s) or column(s) or function(s) or definer/invoker of view lack rights to use them
test.v1	check	error	Corrupt
test.v2	check	status	OK
test.v3	check	Error	FUNCTION test.f1 does not exist
test.v3	check	Error	View 'test.v3' references invalid table(s) or column(s) or function(s) or definer/invoker of view lack rights to use them
test.v3	check	error	Corrupt
test.v4	check	status	OK
test.v5	check	Error	FUNCTION test.f1 does not exist
test.v5	check	Error	View 'test.v5' references invalid table(s) or column(s) or function(s) or definer/invoker of view lack rights to use them
test.v5	check	error	Corrupt
test.v6	check	status	OK
create function f1 () returns int return (select max(col1) from t1);
DROP TABLE t1;
CHECK TABLE v1, v2, v3, v4, v5, v6;
Table	Op	Msg_type	Msg_text
test.v1	check	status	OK
test.v2	check	status	OK
test.v3	check	status	OK
test.v4	check	status	OK
test.v5	check	status	OK
test.v6	check	status	OK
drop function f1;
drop function f2;
drop view v1, v2, v3, v4, v5, v6;
drop table t2,t3;
create table t1 (f1 date);
insert into t1 values ('2005-01-01'),('2005-02-02');
create view v1 as select * from t1;
select * from v1 where f1='2005.02.02';
f1
2005-02-02
select * from v1 where '2005.02.02'=f1;
f1
2005-02-02
drop view v1;
drop table t1;
CREATE VIEW v1 AS SELECT ENCRYPT("dhgdhgd");
SELECT * FROM v1;
drop view v1;
CREATE VIEW v1 AS SELECT SUBSTRING_INDEX("dkjhgd:kjhdjh", ":", 1);
SELECT * FROM v1;
SUBSTRING_INDEX("dkjhgd:kjhdjh", ":", 1)
dkjhgd
drop view v1;
create table t1 (f59 int, f60 int, f61 int);
insert into t1 values (19,41,32);
create view v1 as select f59, f60 from t1 where f59 in
(select f59 from t1);
update v1 set f60=2345;
ERROR HY000: The target table v1 of the UPDATE is not updatable
update t1 set f60=(select max(f60) from v1);
ERROR HY000: The definition of table 'v1' prevents operation UPDATE on table 't1'.
drop view v1;
drop table t1;
create table t1 (s1 int);
create view v1 as select var_samp(s1) from t1;
show create view v1;
View	Create View	character_set_client	collation_connection
v1	CREATE ALGORITHM=UNDEFINED DEFINER=`root`@`localhost` SQL SECURITY DEFINER VIEW `v1` AS select var_samp(`t1`.`s1`) AS `var_samp(s1)` from `t1`	latin1	latin1_swedish_ci
drop view v1;
drop table t1;
set sql_mode='strict_all_tables';
CREATE TABLE t1 (col1 INT NOT NULL, col2 INT NOT NULL);
CREATE VIEW v1 (vcol1) AS SELECT col1 FROM t1;
CREATE VIEW v2 (vcol1) AS SELECT col1 FROM t1 WHERE col2 > 2;
INSERT INTO t1 (col1) VALUES(12);
ERROR HY000: Field 'col2' doesn't have a default value
INSERT INTO v1 (vcol1) VALUES(12);
ERROR HY000: Field of view 'test.v1' underlying table doesn't have a default value
INSERT INTO v2 (vcol1) VALUES(12);
ERROR HY000: Field of view 'test.v2' underlying table doesn't have a default value
set sql_mode=default;
drop view v2,v1;
drop table t1;
create table t1 (f1 int);
insert into t1 values (1);
create view v1 as select f1 from t1;
select f1 as alias from v1;
alias
1
drop view v1;
drop table t1;
CREATE TABLE t1 (s1 int, s2 int);
INSERT  INTO t1 VALUES (1,2);
CREATE VIEW v1 AS SELECT s2 AS s1, s1 AS s2 FROM t1;
SELECT * FROM v1;
s1	s2
2	1
CREATE PROCEDURE p1 () SELECT * FROM v1;
CALL p1();
s1	s2
2	1
ALTER VIEW v1 AS SELECT s1 AS s1, s2 AS s2 FROM t1;
CALL p1();
s1	s2
1	2
DROP VIEW v1;
CREATE VIEW v1 AS SELECT s2 AS s1, s1 AS s2 FROM t1;
CALL p1();
s1	s2
2	1
DROP PROCEDURE p1;
DROP VIEW v1;
DROP TABLE t1;
create table t1 (f1 int, f2 int);
create view v1 as select f1 as f3, f2 as f1 from t1;
insert into t1 values (1,3),(2,1),(3,2);
select * from v1 order by f1;
f3	f1
2	1
3	2
1	3
drop view v1;
drop table t1;
CREATE TABLE t1 (f1 char);
INSERT INTO t1 VALUES ('A');
CREATE VIEW  v1 AS SELECT * FROM t1;
INSERT INTO t1 VALUES('B');
SELECT * FROM v1;
f1
A
B
SELECT * FROM t1;
f1
A
B
DROP VIEW v1;
DROP TABLE t1;
CREATE TABLE t1 ( bug_table_seq   INTEGER NOT NULL);
CREATE OR REPLACE VIEW v1 AS SELECT * from t1;
DROP PROCEDURE IF EXISTS p1;
Warnings:
Note	1305	PROCEDURE test.p1 does not exist
CREATE PROCEDURE p1 ( )
BEGIN
DO (SELECT  @next := IFNULL(max(bug_table_seq),0) + 1 FROM v1);
INSERT INTO t1 VALUES (1);
END //
CALL p1();
DROP PROCEDURE p1;
DROP VIEW v1;
DROP TABLE t1;
create table t1(f1 datetime);
insert into t1 values('2005.01.01 12:0:0');
create view v1 as select f1, subtime(f1, '1:1:1') as sb from t1;
select * from v1;
f1	sb
2005-01-01 12:00:00	2005-01-01 10:58:59
drop view v1;
drop table t1;
CREATE TABLE t1 (
aid int PRIMARY KEY,
fn varchar(20) NOT NULL,
ln varchar(20) NOT NULL
);
CREATE TABLE t2 (
aid int NOT NULL,
pid int NOT NULL
);
INSERT INTO t1 VALUES(1,'a','b'), (2,'c','d');
INSERT INTO t2 values (1,1), (2,1), (2,2);
CREATE VIEW v1 AS SELECT t1.*,t2.pid FROM t1,t2 WHERE t1.aid = t2.aid;
SELECT pid,GROUP_CONCAT(CONCAT(fn,' ',ln) ORDER BY 1) FROM t1,t2
WHERE t1.aid = t2.aid GROUP BY pid;
pid	GROUP_CONCAT(CONCAT(fn,' ',ln) ORDER BY 1)
1	a b,c d
2	c d
SELECT pid,GROUP_CONCAT(CONCAT(fn,' ',ln) ORDER BY 1) FROM v1 GROUP BY pid;
pid	GROUP_CONCAT(CONCAT(fn,' ',ln) ORDER BY 1)
1	a b,c d
2	c d
DROP VIEW v1;
DROP TABLE t1,t2;
CREATE TABLE t1 (id int PRIMARY KEY, f varchar(255));
CREATE VIEW v1 AS SELECT id, f FROM t1 WHERE id <= 2;
INSERT INTO t1 VALUES (2, 'foo2');
INSERT INTO t1 VALUES (1, 'foo1');
SELECT * FROM v1;
id	f
1	foo1
2	foo2
SELECT * FROM v1;
id	f
1	foo1
2	foo2
DROP VIEW v1;
DROP TABLE t1;
CREATE TABLE t1 (pk int PRIMARY KEY, b int);
CREATE TABLE t2 (pk int PRIMARY KEY, fk int, INDEX idx(fk));
CREATE TABLE t3 (pk int PRIMARY KEY, fk int, INDEX idx(fk));
CREATE TABLE t4 (pk int PRIMARY KEY, fk int, INDEX idx(fk));
CREATE TABLE t5 (pk int PRIMARY KEY, fk int, INDEX idx(fk));
CREATE VIEW v1 AS
SELECT t1.pk as a FROM t1,t2,t3,t4,t5
WHERE t1.b IS NULL AND
t1.pk=t2.fk AND t2.pk=t3.fk AND t3.pk=t4.fk AND t4.pk=t5.fk;
SELECT a FROM v1;
a
DROP VIEW v1;
DROP TABLE t1,t2,t3,t4,t5;
create view v1 as select timestampdiff(day,'1997-01-01 00:00:00','1997-01-02 00:00:00') as f1;
select * from v1;
f1
1
drop view v1;
create table t1(a int);
create procedure p1() create view v1 as select * from t1;
drop table t1;
call p1();
ERROR 42S02: Table 'test.t1' doesn't exist
call p1();
ERROR 42S02: Table 'test.t1' doesn't exist
drop procedure p1;
create table t1 (f1 int);
create table t2 (f1 int);
insert into t1 values (1);
insert into t2 values (2);
create view v1 as select * from t1 union select * from t2 union all select * from t2;
select * from v1;
f1
1
2
2
drop view v1;
drop table t1,t2;
CREATE TEMPORARY TABLE t1 (a int);
CREATE FUNCTION f1 () RETURNS int RETURN (SELECT COUNT(*) FROM t1);
CREATE VIEW v1 AS SELECT f1();
ERROR HY000: View's SELECT refers to a temporary table 't1'
DROP FUNCTION f1;
DROP TABLE t1;
DROP TABLE IF EXISTS t1;
DROP VIEW  IF EXISTS v1;
CREATE TABLE t1 (f4 CHAR(5));
CREATE VIEW v1 AS SELECT * FROM t1;
DESCRIBE v1;
Field	Type	Null	Key	Default	Extra
f4	char(5)	YES		NULL	
ALTER TABLE t1 CHANGE COLUMN f4 f4x CHAR(5);
DESCRIBE v1;
ERROR HY000: View 'test.v1' references invalid table(s) or column(s) or function(s) or definer/invoker of view lack rights to use them
DROP TABLE t1;
DROP VIEW v1;
create table t1 (f1 char);
create view v1 as select strcmp(f1,'a') from t1;
select * from v1;
strcmp(f1,'a')
drop view v1;
drop table t1;
create table t1 (f1 int, f2 int,f3 int);
insert into t1 values (1,10,20),(2,0,0);
create view v1 as select * from t1;
select if(sum(f1)>1,f2,f3) from v1 group by f1;
if(sum(f1)>1,f2,f3)
20
0
drop view v1;
drop table t1;
create table t1 (
r_object_id char(16) NOT NULL,
group_name varchar(32) NOT NULL
) engine = InnoDB;
create table t2 (
r_object_id char(16) NOT NULL,
i_position int(11) NOT NULL,
users_names varchar(32) default NULL
) Engine = InnoDB;
create view v1 as select r_object_id, group_name from t1;
create view v2 as select r_object_id, i_position, users_names from t2;
create unique index r_object_id on t1(r_object_id);
create index group_name on t1(group_name);
create unique index r_object_id_i_position on t2(r_object_id,i_position);
create index users_names on t2(users_names);
insert into t1 values('120001a080000542','tstgroup1');
insert into t2 values('120001a080000542',-1, 'guser01');
insert into t2 values('120001a080000542',-2, 'guser02');
select v1.r_object_id, v2.users_names from v1, v2
where (v1.group_name='tstgroup1') and v2.r_object_id=v1.r_object_id
order by users_names;
r_object_id	users_names
120001a080000542	guser01
120001a080000542	guser02
drop view v1, v2;
drop table t1, t2;
create table t1 (s1 int);
create view abc as select * from t1 as abc;
drop table t1;
drop view abc;
create table t1(f1 char(1));
create view v1 as select * from t1;
select * from (select f1 as f2 from v1) v where v.f2='a';
f2
drop view v1;
drop table t1;
create view v1 as SELECT CONVERT_TZ('2004-01-01 12:00:00','GMT','MET');
select * from v1;
CONVERT_TZ('2004-01-01 12:00:00','GMT','MET')
NULL
drop view v1;
CREATE TABLE t1 (date DATE NOT NULL);
INSERT INTO  t1 VALUES ('2005-09-06');
CREATE VIEW v1 AS SELECT DAYNAME(date) FROM t1;
SHOW CREATE VIEW v1;
View	Create View	character_set_client	collation_connection
v1	CREATE ALGORITHM=UNDEFINED DEFINER=`root`@`localhost` SQL SECURITY DEFINER VIEW `v1` AS select dayname(`t1`.`date`) AS `DAYNAME(date)` from `t1`	latin1	latin1_swedish_ci
CREATE VIEW v2 AS SELECT DAYOFWEEK(date) FROM t1;
SHOW CREATE VIEW v2;
View	Create View	character_set_client	collation_connection
v2	CREATE ALGORITHM=UNDEFINED DEFINER=`root`@`localhost` SQL SECURITY DEFINER VIEW `v2` AS select dayofweek(`t1`.`date`) AS `DAYOFWEEK(date)` from `t1`	latin1	latin1_swedish_ci
CREATE VIEW v3 AS SELECT WEEKDAY(date) FROM t1;
SHOW CREATE VIEW v3;
View	Create View	character_set_client	collation_connection
v3	CREATE ALGORITHM=UNDEFINED DEFINER=`root`@`localhost` SQL SECURITY DEFINER VIEW `v3` AS select weekday(`t1`.`date`) AS `WEEKDAY(date)` from `t1`	latin1	latin1_swedish_ci
SELECT DAYNAME('2005-09-06');
DAYNAME('2005-09-06')
Tuesday
SELECT DAYNAME(date) FROM t1;
DAYNAME(date)
Tuesday
SELECT * FROM v1;
DAYNAME(date)
Tuesday
SELECT DAYOFWEEK('2005-09-06');
DAYOFWEEK('2005-09-06')
3
SELECT DAYOFWEEK(date) FROM t1;
DAYOFWEEK(date)
3
SELECT * FROM v2;
DAYOFWEEK(date)
3
SELECT WEEKDAY('2005-09-06');
WEEKDAY('2005-09-06')
1
SELECT WEEKDAY(date) FROM t1;
WEEKDAY(date)
1
SELECT * FROM v3;
WEEKDAY(date)
1
DROP TABLE t1;
DROP VIEW  v1, v2, v3;
CREATE TABLE t1 ( a int, b int );
INSERT INTO t1 VALUES (1,1),(2,2),(3,3);
CREATE VIEW v1 AS SELECT a,b FROM t1;
SELECT t1.a FROM t1 GROUP BY t1.a HAVING a > 1;
a
2
3
SELECT v1.a FROM v1 GROUP BY v1.a HAVING a > 1;
a
2
3
DROP VIEW v1;
DROP TABLE t1;
CREATE TABLE t1 ( a int, b int );
INSERT INTO t1 VALUES (1,1),(2,2),(3,3);
CREATE VIEW v1 AS SELECT a,b FROM t1;
SELECT t1.a FROM t1 GROUP BY t1.a HAVING t1.a > 1;
a
2
3
SELECT v1.a FROM v1 GROUP BY v1.a HAVING v1.a > 1;
a
2
3
SELECT t_1.a FROM t1 AS t_1 GROUP BY t_1.a HAVING t_1.a IN (1,2,3);
a
1
2
3
SELECT v_1.a FROM v1 AS v_1 GROUP BY v_1.a HAVING v_1.a IN (1,2,3);
a
1
2
3
DROP VIEW v1;
DROP TABLE t1;
CREATE TABLE t1 (a INT, b INT, INDEX(a,b));
CREATE TABLE t2 LIKE t1;
CREATE TABLE t3 (a INT);
INSERT INTO t1 VALUES (1,1),(2,2),(3,3);
INSERT INTO t2 VALUES (1,1),(2,2),(3,3);
INSERT INTO t3 VALUES (1),(2),(3);
CREATE VIEW v1 AS SELECT t1.* FROM t1,t2 WHERE t1.a=t2.a AND t1.b=t2.b;
CREATE VIEW v2 AS SELECT t3.* FROM t1,t3 WHERE t1.a=t3.a;
EXPLAIN SELECT t1.* FROM t1 JOIN t2 WHERE t1.a=t2.a AND t1.b=t2.b AND t1.a=1;
id	select_type	table	type	possible_keys	key	key_len	ref	rows	Extra
1	SIMPLE	t1	ref	a	a	5	const	1	Using where; Using index
1	SIMPLE	t2	ref	a	a	10	const,test.t1.b	1	Using index
EXPLAIN SELECT * FROM v1 WHERE a=1;
id	select_type	table	type	possible_keys	key	key_len	ref	rows	Extra
1	SIMPLE	t1	ref	a	a	5	const	1	Using where; Using index
1	SIMPLE	t2	ref	a	a	10	const,test.t1.b	1	Using index
EXPLAIN SELECT * FROM v2 WHERE a=1;
id	select_type	table	type	possible_keys	key	key_len	ref	rows	Extra
1	SIMPLE	t1	ref	a	a	5	const	1	Using index
1	SIMPLE	t3	ALL	NULL	NULL	NULL	NULL	3	Using where; Using join buffer (Block Nested Loop)
DROP VIEW v1,v2;
DROP TABLE t1,t2,t3;
create table t1 (f1 int);
create view v1 as select t1.f1 as '123
456' from t1;
select * from v1;
123
456
drop view v1;
drop table t1;
create table t1 (f1 int, f2 int);
insert into t1 values(1,1),(1,2),(1,3);
create view v1 as select f1 ,group_concat(f2 order by f2 asc) from t1 group by f1;
create view v2 as select f1 ,group_concat(f2 order by f2 desc) from t1 group by f1;
select * from v1;
f1	group_concat(f2 order by f2 asc)
1	1,2,3
select * from v2;
f1	group_concat(f2 order by f2 desc)
1	3,2,1
drop view v1,v2;
drop table t1;
create table t1 (x int, y int);
create table t2 (x int, y int, z int);
create table t3 (x int, y int, z int);
create table t4 (x int, y int, z int);
create view v1 as
select t1.x
from (
(t1 join t2 on ((t1.y = t2.y)))
join
(t3 left join t4 on (t3.y = t4.y) and (t3.z = t4.z))
);
prepare stmt1 from "select count(*) from v1 where x = ?";
set @parm1=1;
execute stmt1 using @parm1;
count(*)
0
execute stmt1 using @parm1;
count(*)
0
drop view v1;
drop table t1,t2,t3,t4;
CREATE TABLE t1(id INT);
CREATE VIEW v1 AS SELECT id FROM t1;
OPTIMIZE TABLE v1;
Table	Op	Msg_type	Msg_text
test.v1	optimize	Error	'test.v1' is not BASE TABLE
test.v1	optimize	error	Corrupt
ANALYZE TABLE v1;
Table	Op	Msg_type	Msg_text
test.v1	analyze	Error	'test.v1' is not BASE TABLE
test.v1	analyze	error	Corrupt
REPAIR TABLE v1;
Table	Op	Msg_type	Msg_text
test.v1	repair	Error	'test.v1' is not BASE TABLE
test.v1	repair	error	Corrupt
DROP TABLE t1;
OPTIMIZE TABLE v1;
Table	Op	Msg_type	Msg_text
test.v1	optimize	Error	'test.v1' is not BASE TABLE
test.v1	optimize	error	Corrupt
ANALYZE TABLE v1;
Table	Op	Msg_type	Msg_text
test.v1	analyze	Error	'test.v1' is not BASE TABLE
test.v1	analyze	error	Corrupt
REPAIR TABLE v1;
Table	Op	Msg_type	Msg_text
test.v1	repair	Error	'test.v1' is not BASE TABLE
test.v1	repair	error	Corrupt
DROP VIEW v1;
create definer = current_user() sql security invoker view v1 as select 1;
show create view v1;
View	Create View	character_set_client	collation_connection
v1	CREATE ALGORITHM=UNDEFINED DEFINER=`root`@`localhost` SQL SECURITY INVOKER VIEW `v1` AS select 1 AS `1`	latin1	latin1_swedish_ci
drop view v1;
create definer = current_user sql security invoker view v1 as select 1;
show create view v1;
View	Create View	character_set_client	collation_connection
v1	CREATE ALGORITHM=UNDEFINED DEFINER=`root`@`localhost` SQL SECURITY INVOKER VIEW `v1` AS select 1 AS `1`	latin1	latin1_swedish_ci
drop view v1;
create table t1 (id INT, primary key(id));
insert into t1 values (1),(2);
create view v1 as select * from t1;
explain select id from v1 order by id;
id	select_type	table	type	possible_keys	key	key_len	ref	rows	Extra
1	SIMPLE	t1	index	NULL	PRIMARY	4	NULL	2	Using index
drop view v1;
drop table t1;
create table t1(f1 int, f2 int);
insert into t1 values (null, 10), (null,2);
select f1, sum(f2) from t1 group by f1;
f1	sum(f2)
NULL	12
create view v1 as select * from t1;
select f1, sum(f2) from v1 group by f1;
f1	sum(f2)
NULL	12
drop view v1;
drop table t1;
drop procedure if exists p1;
create procedure p1 () deterministic
begin
create view v1 as select 1;
end;
//
call p1();
show create view v1;
View	Create View	character_set_client	collation_connection
v1	CREATE ALGORITHM=UNDEFINED DEFINER=`root`@`localhost` SQL SECURITY DEFINER VIEW `v1` AS select 1 AS `1`	latin1	latin1_swedish_ci
drop view v1;
drop procedure p1;
CREATE VIEW v1 AS SELECT 42 AS Meaning;
DROP FUNCTION IF EXISTS f1;
CREATE FUNCTION f1() RETURNS INTEGER
BEGIN
DECLARE retn INTEGER;
SELECT Meaning FROM v1 INTO retn;
RETURN retn;
END
//
CREATE VIEW v2 AS SELECT f1();
select * from v2;
f1()
42
drop view v2,v1;
drop function f1;
create table t1 (id numeric, warehouse_id numeric);
create view v1 as select id from t1;
create view v2 as
select t1.warehouse_id, v1.id as receipt_id
from t1, v1 where t1.id = v1.id;
insert into t1 (id, warehouse_id) values(3, 2);
insert into t1 (id, warehouse_id) values(4, 2);
insert into t1 (id, warehouse_id) values(5, 1);
select v2.receipt_id as alias1, v2.receipt_id as alias2 from v2
order by v2.receipt_id;
alias1	alias2
3	3
4	4
5	5
drop view v2, v1;
drop table t1;
CREATE TABLE t1 (a int PRIMARY KEY, b int);
INSERT INTO t1 VALUES (2,20), (3,10), (1,10), (0,30), (5,10);
CREATE VIEW v1 AS SELECT * FROM t1;
SELECT MAX(a) FROM t1;
MAX(a)
5
SELECT MAX(a) FROM v1;
MAX(a)
5
EXPLAIN SELECT MAX(a) FROM t1;
id	select_type	table	type	possible_keys	key	key_len	ref	rows	Extra
1	SIMPLE	NULL	NULL	NULL	NULL	NULL	NULL	NULL	Select tables optimized away
EXPLAIN SELECT MAX(a) FROM v1;
id	select_type	table	type	possible_keys	key	key_len	ref	rows	Extra
1	SIMPLE	NULL	NULL	NULL	NULL	NULL	NULL	NULL	Select tables optimized away
SELECT MIN(a) FROM t1;
MIN(a)
0
SELECT MIN(a) FROM v1;
MIN(a)
0
EXPLAIN SELECT MIN(a) FROM t1;
id	select_type	table	type	possible_keys	key	key_len	ref	rows	Extra
1	SIMPLE	NULL	NULL	NULL	NULL	NULL	NULL	NULL	Select tables optimized away
EXPLAIN SELECT MIN(a) FROM v1;
id	select_type	table	type	possible_keys	key	key_len	ref	rows	Extra
1	SIMPLE	NULL	NULL	NULL	NULL	NULL	NULL	NULL	Select tables optimized away
DROP VIEW v1;
DROP TABLE t1;
CREATE TABLE t1 (x varchar(10));
INSERT INTO t1 VALUES (null), ('foo'), ('bar'), (null);
CREATE VIEW v1 AS SELECT * FROM t1;
SELECT IF(x IS NULL, 'blank', 'not blank') FROM v1 GROUP BY x;
IF(x IS NULL, 'blank', 'not blank')
blank
not blank
not blank
SELECT IF(x IS NULL, 'blank', 'not blank') AS x FROM t1 GROUP BY x;
x
blank
not blank
not blank
Warnings:
Warning	1052	Column 'x' in group statement is ambiguous
SELECT IF(x IS NULL, 'blank', 'not blank') AS x FROM v1;
x
blank
not blank
not blank
blank
SELECT IF(x IS NULL, 'blank', 'not blank') AS y FROM v1 GROUP BY y;
y
blank
not blank
SELECT IF(x IS NULL, 'blank', 'not blank') AS x FROM v1 GROUP BY x;
x
blank
not blank
not blank
Warnings:
Warning	1052	Column 'x' in group statement is ambiguous
DROP VIEW v1;
DROP TABLE t1;
drop table if exists t1;
drop view if exists v1;
create table t1 (id int);
create view v1 as select * from t1;
drop table t1;
show create view v1;
drop view v1;
//
View	Create View	character_set_client	collation_connection
v1	CREATE ALGORITHM=UNDEFINED DEFINER=`root`@`localhost` SQL SECURITY DEFINER VIEW `v1` AS select `test`.`t1`.`id` AS `id` from `t1`	latin1	latin1_swedish_ci
create table t1(f1 int, f2 int);
create view v1 as select ta.f1 as a, tb.f1 as b from t1 ta, t1 tb where ta.f1=tb
.f1 and ta.f2=tb.f2;
insert into t1 values(1,1),(2,2);
create view v2 as select * from v1 where a > 1 with local check option;
select * from v2;
a	b
2	2
update v2 set b=3 where a=2;
select * from v2;
a	b
3	3
drop view v2, v1;
drop table t1;
CREATE TABLE t1 (a int);
INSERT INTO t1 VALUES (1), (2);
CREATE VIEW v1 AS SELECT SQRT(a) my_sqrt FROM t1;
SELECT my_sqrt FROM v1 ORDER BY my_sqrt;
my_sqrt
1
1.4142135623730951
DROP VIEW v1;
DROP TABLE t1;
CREATE TABLE t1 (id int PRIMARY KEY);
CREATE TABLE t2 (id int PRIMARY KEY);
INSERT INTO t1 VALUES (1), (3);
INSERT INTO t2 VALUES (1), (2), (3);
CREATE VIEW v2 AS SELECT * FROM t2;
SELECT COUNT(*) FROM t1 LEFT JOIN t2 ON t1.id=t2.id;
COUNT(*)
2
SELECT * FROM t1 LEFT JOIN t2 ON t1.id=t2.id;
id	id
1	1
3	3
SELECT COUNT(*) FROM t1 LEFT JOIN v2 ON t1.id=v2.id;
COUNT(*)
2
DROP VIEW v2;
DROP TABLE t1, t2;
CREATE TABLE t1 (id int NOT NULL PRIMARY KEY,
td date DEFAULT NULL, KEY idx(td));
INSERT INTO t1 VALUES
(1, '2005-01-01'), (2, '2005-01-02'), (3, '2005-01-02'),
(4, '2005-01-03'), (5, '2005-01-04'), (6, '2005-01-05'),
(7, '2005-01-05'), (8, '2005-01-05'), (9, '2005-01-06');
CREATE VIEW v1 AS SELECT * FROM t1;
SELECT * FROM t1 WHERE td BETWEEN CAST('2005.01.02' AS DATE) AND CAST('2005.01.04' AS DATE);
id	td
2	2005-01-02
3	2005-01-02
4	2005-01-03
5	2005-01-04
SELECT * FROM v1 WHERE td BETWEEN CAST('2005.01.02' AS DATE) AND CAST('2005.01.04' AS DATE);
id	td
2	2005-01-02
3	2005-01-02
4	2005-01-03
5	2005-01-04
DROP VIEW v1;
DROP TABLE t1;
create table t1 (a int);
create view v1 as select * from t1;
create view v2 as select * from v1;
drop table t1;
rename table v2 to t1;
select * from v1;
ERROR HY000: `test`.`v1` contains view recursion
drop view t1, v1;
create table t1 (a int);
create function f1() returns int
begin
declare mx int;
select max(a) from t1 into mx;
return mx;
end//
create view v1 as select f1() as a;
create view v2 as select * from v1;
drop table t1;
rename table v2 to t1;
select * from v1;
ERROR HY000: Recursive stored functions and triggers are not allowed.
drop function f1;
drop view t1, v1;
create table t1 (dt datetime);
insert into t1 values (20040101000000), (20050101000000), (20060101000000);
create view v1 as select convert_tz(dt, 'UTC', 'Europe/Moscow') as ldt from t1;
select * from v1;
ldt
2004-01-01 03:00:00
2005-01-01 03:00:00
2006-01-01 03:00:00
drop view v1;
create view v1 as select * from t1 where convert_tz(dt, 'UTC', 'Europe/Moscow') >= 20050101000000;
select * from v1;
dt
2005-01-01 00:00:00
2006-01-01 00:00:00
create view v2 as select * from v1 where dt < 20060101000000;
select * from v2;
dt
2005-01-01 00:00:00
drop view v2;
create view v2 as select convert_tz(dt, 'UTC', 'Europe/Moscow') as ldt from v1;
select * from v2;
ldt
2005-01-01 03:00:00
2006-01-01 03:00:00
drop view v1, v2;
drop table t1;
CREATE TABLE t1 (id int NOT NULL PRIMARY KEY, d datetime);
CREATE VIEW v1 AS
SELECT id, date(d) + INTERVAL TIME_TO_SEC(d) SECOND AS t, COUNT(*)
FROM t1 GROUP BY id, t;
SHOW CREATE VIEW v1;
View	Create View	character_set_client	collation_connection
v1	CREATE ALGORITHM=UNDEFINED DEFINER=`root`@`localhost` SQL SECURITY DEFINER VIEW `v1` AS select `t1`.`id` AS `id`,(cast(`t1`.`d` as date) + interval time_to_sec(`t1`.`d`) second) AS `t`,count(0) AS `COUNT(*)` from `t1` group by `t1`.`id`,`t`	latin1	latin1_swedish_ci
SELECT * FROM v1;
id	t	COUNT(*)
DROP VIEW v1;
DROP TABLE t1;
CREATE TABLE t1 (i INT, j BIGINT);
INSERT INTO t1 VALUES (1, 2), (2, 2), (3, 2);
CREATE VIEW v1 AS SELECT MIN(j) AS j FROM t1;
CREATE VIEW v2 AS SELECT MIN(i) FROM t1 WHERE j = ( SELECT * FROM v1 );
SELECT * FROM v2;
MIN(i)
1
DROP VIEW v2, v1;
DROP TABLE t1;
CREATE TABLE t1(
fName varchar(25) NOT NULL,
lName varchar(25) NOT NULL,
DOB date NOT NULL,
test_date date NOT NULL,
uID int unsigned NOT NULL AUTO_INCREMENT PRIMARY KEY);
INSERT INTO t1(fName, lName, DOB, test_date) VALUES
('Hank', 'Hill', '1964-09-29', '2007-01-01'),
('Tom', 'Adams', '1908-02-14', '2007-01-01'),
('Homer', 'Simpson', '1968-03-05', '2007-01-01');
CREATE VIEW v1 AS
SELECT (year(test_date)-year(DOB)) AS Age
FROM t1 HAVING Age < 75;
SHOW CREATE VIEW v1;
View	Create View	character_set_client	collation_connection
v1	CREATE ALGORITHM=UNDEFINED DEFINER=`root`@`localhost` SQL SECURITY DEFINER VIEW `v1` AS select (year(`t1`.`test_date`) - year(`t1`.`DOB`)) AS `Age` from `t1` having (`Age` < 75)	latin1	latin1_swedish_ci
SELECT (year(test_date)-year(DOB)) AS Age FROM t1 HAVING Age < 75;
Age
43
39
SELECT * FROM v1;
Age
43
39
DROP VIEW v1;
DROP TABLE t1;
CREATE TABLE t1 (id int NOT NULL PRIMARY KEY, a char(6) DEFAULT 'xxx');
INSERT INTO t1(id) VALUES (1), (2), (3), (4);
INSERT INTO t1 VALUES (5,'yyy'), (6,'yyy');
SELECT * FROM t1;
id	a
1	xxx
2	xxx
3	xxx
4	xxx
5	yyy
6	yyy
CREATE VIEW v1(a, m) AS SELECT a, MIN(id) FROM t1 GROUP BY a;
SELECT * FROM v1;
a	m
xxx	1
yyy	5
CREATE TABLE t2 SELECT * FROM v1;
INSERT INTO t2(m) VALUES (0);
SELECT * FROM t2;
a	m
xxx	1
yyy	5
xxx	0
DROP VIEW v1;
DROP TABLE t1,t2;
CREATE TABLE t1 (id int PRIMARY KEY, e ENUM('a','b') NOT NULL DEFAULT 'b');
INSERT INTO t1(id) VALUES (1), (2), (3);
INSERT INTO t1 VALUES (4,'a');
SELECT * FROM t1;
id	e
1	b
2	b
3	b
4	a
CREATE VIEW v1(m, e) AS SELECT MIN(id), e FROM t1 GROUP BY e;
CREATE TABLE t2 SELECT * FROM v1;
SELECT * FROM t2;
m	e
4	a
1	b
DROP VIEW v1;
DROP TABLE t1,t2;
CREATE TABLE t1 (a INT NOT NULL, b INT NULL DEFAULT NULL);
CREATE VIEW v1 AS SELECT a, b FROM t1;
INSERT INTO v1 (b) VALUES (2);
Warnings:
Warning	1423	Field of view 'test.v1' underlying table doesn't have a default value
SET SQL_MODE = STRICT_ALL_TABLES;
INSERT INTO v1 (b) VALUES (4);
ERROR HY000: Field of view 'test.v1' underlying table doesn't have a default value
SET SQL_MODE = '';
SELECT * FROM t1;
a	b
0	2
DROP VIEW v1;
DROP TABLE t1;
CREATE TABLE t1 (firstname text, surname text);
INSERT INTO t1 VALUES
("Bart","Simpson"),("Milhouse","van Houten"),("Montgomery","Burns");
CREATE VIEW v1 AS SELECT CONCAT(firstname," ",surname) AS name FROM t1;
SELECT CONCAT(LEFT(name,LENGTH(name)-INSTR(REVERSE(name)," ")),
LEFT(name,LENGTH(name)-INSTR(REVERSE(name)," "))) AS f1
FROM v1;
f1
BartBart
Milhouse vanMilhouse van
MontgomeryMontgomery
DROP VIEW v1;
DROP TABLE t1;
CREATE TABLE t1 (i int, j int);
CREATE VIEW v1 AS SELECT COALESCE(i,j) FROM t1;
DESCRIBE v1;
Field	Type	Null	Key	Default	Extra
COALESCE(i,j)	bigint(11)	YES		NULL	
CREATE TABLE t2 SELECT COALESCE(i,j) FROM t1;
DESCRIBE t2;
Field	Type	Null	Key	Default	Extra
COALESCE(i,j)	int(11)	YES		NULL	
DROP VIEW v1;
DROP TABLE t1,t2;
CREATE TABLE t1 (s varchar(10));
INSERT INTO t1 VALUES ('yadda'), ('yady');
SELECT TRIM(BOTH 'y' FROM s) FROM t1;
TRIM(BOTH 'y' FROM s)
adda
ad
CREATE VIEW v1 AS SELECT TRIM(BOTH 'y' FROM s) FROM t1;
SELECT * FROM v1;
TRIM(BOTH 'y' FROM s)
adda
ad
DROP VIEW v1;
SELECT TRIM(LEADING 'y' FROM s) FROM t1;
TRIM(LEADING 'y' FROM s)
adda
ady
CREATE VIEW v1 AS SELECT TRIM(LEADING 'y' FROM s) FROM t1;
SELECT * FROM v1;
TRIM(LEADING 'y' FROM s)
adda
ady
DROP VIEW v1;
SELECT TRIM(TRAILING 'y' FROM s) FROM t1;
TRIM(TRAILING 'y' FROM s)
yadda
yad
CREATE VIEW v1 AS SELECT TRIM(TRAILING 'y' FROM s) FROM t1;
SELECT * FROM v1;
TRIM(TRAILING 'y' FROM s)
yadda
yad
DROP VIEW v1;
DROP TABLE t1;
CREATE TABLE t1 (x INT, y INT);
CREATE ALGORITHM=TEMPTABLE SQL SECURITY INVOKER VIEW v1 AS SELECT x FROM t1;
SHOW CREATE VIEW v1;
View	Create View	character_set_client	collation_connection
v1	CREATE ALGORITHM=TEMPTABLE DEFINER=`root`@`localhost` SQL SECURITY INVOKER VIEW `v1` AS select `t1`.`x` AS `x` from `t1`	latin1	latin1_swedish_ci
ALTER VIEW v1 AS SELECT x, y FROM t1;
SHOW CREATE VIEW v1;
View	Create View	character_set_client	collation_connection
v1	CREATE ALGORITHM=TEMPTABLE DEFINER=`root`@`localhost` SQL SECURITY INVOKER VIEW `v1` AS select `t1`.`x` AS `x`,`t1`.`y` AS `y` from `t1`	latin1	latin1_swedish_ci
DROP VIEW v1;
DROP TABLE t1;
CREATE TABLE t1 (s1 char);
INSERT INTO t1 VALUES ('Z');
CREATE VIEW v1 AS SELECT s1 collate latin1_german1_ci AS col FROM t1;
CREATE VIEW v2 (col) AS SELECT s1 collate latin1_german1_ci FROM t1;
INSERT INTO v1 (col) VALUES ('b');
INSERT INTO v2 (col) VALUES ('c');
SELECT s1 FROM t1;
s1
Z
b
c
DROP VIEW v1, v2;
DROP TABLE t1;
CREATE TABLE t1 (id INT);
CREATE VIEW v1 AS SELECT id FROM t1;
SHOW TABLES;
Tables_in_test
t1
v1
DROP VIEW v2,v1;
ERROR 42S02: Unknown table 'test.v2'
SHOW TABLES;
Tables_in_test
t1
CREATE VIEW v1 AS SELECT id FROM t1;
DROP VIEW t1,v1;
ERROR HY000: 'test.t1' is not VIEW
SHOW TABLES;
Tables_in_test
t1
DROP TABLE t1;
DROP VIEW IF EXISTS v1;
CREATE DATABASE bug21261DB;
USE bug21261DB;
CREATE TABLE t1 (x INT);
CREATE SQL SECURITY INVOKER VIEW v1 AS SELECT x FROM t1;
GRANT INSERT, UPDATE ON v1 TO 'user21261'@'localhost';
GRANT INSERT, UPDATE ON t1 TO 'user21261'@'localhost';
CREATE TABLE t2 (y INT);
GRANT SELECT ON t2 TO 'user21261'@'localhost';
INSERT INTO v1 (x) VALUES (5);
UPDATE v1 SET x=1;
GRANT SELECT ON v1 TO 'user21261'@'localhost';
GRANT SELECT ON t1 TO 'user21261'@'localhost';
UPDATE v1,t2 SET x=1 WHERE x=y;
SELECT * FROM t1;
x
1
REVOKE ALL PRIVILEGES, GRANT OPTION FROM 'user21261'@'localhost';
DROP USER 'user21261'@'localhost';
DROP VIEW v1;
DROP TABLE t1;
DROP DATABASE bug21261DB;
USE test;
create table t1 (f1 datetime);
create view v1 as select * from t1 where f1 between now() and now() + interval 1 minute;
show create view v1;
View	Create View	character_set_client	collation_connection
v1	CREATE ALGORITHM=UNDEFINED DEFINER=`root`@`localhost` SQL SECURITY DEFINER VIEW `v1` AS select `t1`.`f1` AS `f1` from `t1` where (`t1`.`f1` between now() and (now() + interval 1 minute))	latin1	latin1_swedish_ci
drop view v1;
drop table t1;
DROP TABLE IF EXISTS t1;
DROP VIEW IF EXISTS v1;
DROP VIEW IF EXISTS v2;
CREATE TABLE t1(a INT, b INT);
CREATE DEFINER=1234567890abcdefGHIKL@localhost
VIEW v1 AS SELECT a FROM t1;
ERROR HY000: String '1234567890abcdefGHIKL' is too long for user name (should be no longer than 16)
CREATE DEFINER=some_user_name@1234567890abcdefghij1234567890abcdefghij1234567890abcdefghijQWERTY
VIEW v2 AS SELECT b FROM t1;
ERROR HY000: String '1234567890abcdefghij1234567890abcdefghij1234567890abcdefghijQWERTY' is too long for host name (should be no longer than 60)
DROP TABLE t1;
DROP FUNCTION IF EXISTS f1;
DROP FUNCTION IF EXISTS f2;
DROP VIEW IF EXISTS v1, v2;
DROP TABLE IF EXISTS t1;
CREATE TABLE t1 (i INT);
CREATE VIEW v1 AS SELECT * FROM t1;
CREATE FUNCTION f1() RETURNS INT
BEGIN
INSERT INTO v1 VALUES (0);
RETURN 0;
END |
SELECT f1();
f1()
0
CREATE ALGORITHM=TEMPTABLE VIEW v2 AS SELECT * FROM t1;
CREATE FUNCTION f2() RETURNS INT
BEGIN
INSERT INTO v2 VALUES (0);
RETURN 0;
END |
SELECT f2();
ERROR HY000: The target table v2 of the INSERT is not insertable-into
DROP FUNCTION f1;
DROP FUNCTION f2;
DROP VIEW v1, v2;
DROP TABLE t1;
CREATE TABLE t1 (s1 int);
CREATE VIEW v1 AS SELECT * FROM t1;
EXPLAIN SELECT * FROM t1;
id	select_type	table	type	possible_keys	key	key_len	ref	rows	Extra
1	SIMPLE	t1	system	NULL	NULL	NULL	NULL	0	const row not found
EXPLAIN SELECT * FROM v1;
id	select_type	table	type	possible_keys	key	key_len	ref	rows	Extra
1	SIMPLE	t1	system	NULL	NULL	NULL	NULL	0	const row not found
INSERT INTO t1 VALUES (1), (3), (2);
EXPLAIN SELECT * FROM t1 t WHERE t.s1+1 < (SELECT MAX(t1.s1) FROM t1);
id	select_type	table	type	possible_keys	key	key_len	ref	rows	Extra
1	PRIMARY	t	ALL	NULL	NULL	NULL	NULL	3	Using where
2	SUBQUERY	t1	ALL	NULL	NULL	NULL	NULL	3	NULL
EXPLAIN SELECT * FROM v1 t WHERE t.s1+1 < (SELECT MAX(t1.s1) FROM t1);
id	select_type	table	type	possible_keys	key	key_len	ref	rows	Extra
1	PRIMARY	t1	ALL	NULL	NULL	NULL	NULL	3	Using where
2	SUBQUERY	t1	ALL	NULL	NULL	NULL	NULL	3	NULL
DROP VIEW v1;
DROP TABLE t1;
create table t1 (s1 int);
create view v1 as select s1 as a, s1 as b from t1;
insert into v1 values (1,1);
ERROR HY000: The target table v1 of the INSERT is not insertable-into
update v1 set a = 5;
drop view v1;
drop table t1;
CREATE TABLE t1(pk int PRIMARY KEY);
CREATE TABLE t2(pk int PRIMARY KEY, fk int, ver int, org int);
CREATE ALGORITHM=MERGE VIEW v1 AS
SELECT t1.*
FROM t1 JOIN t2
ON t2.fk = t1.pk AND
t2.ver = (SELECT MAX(t.ver) FROM t2 t WHERE t.org = t2.org);
SHOW WARNINGS;
Level	Code	Message
SHOW CREATE VIEW v1;
View	Create View	character_set_client	collation_connection
v1	CREATE ALGORITHM=MERGE DEFINER=`root`@`localhost` SQL SECURITY DEFINER VIEW `v1` AS select `t1`.`pk` AS `pk` from (`t1` join `t2` on(((`t2`.`fk` = `t1`.`pk`) and (`t2`.`ver` = (select max(`t`.`ver`) from `t2` `t` where (`t`.`org` = `t2`.`org`))))))	latin1	latin1_swedish_ci
DROP VIEW v1;
DROP TABLE t1, t2;
DROP FUNCTION IF EXISTS f1;
DROP VIEW IF EXISTS v1;
DROP TABLE IF EXISTS t1;
CREATE TABLE t1 (i INT);
INSERT INTO t1 VALUES (1);
CREATE VIEW v1 AS SELECT MAX(i) FROM t1;
CREATE TRIGGER t1_bi BEFORE INSERT ON t1 FOR EACH ROW
SET NEW.i = (SELECT * FROM v1) + 1;
INSERT INTO t1 VALUES (1);
CREATE FUNCTION f1() RETURNS INT RETURN (SELECT * FROM v1);
UPDATE t1 SET i= f1();
DROP FUNCTION f1;
DROP VIEW v1;
DROP TABLE t1;
CREATE TABLE t1(id INT UNSIGNED NOT NULL AUTO_INCREMENT PRIMARY KEY, val INT UNSIGNED NOT NULL);
CREATE VIEW v1 AS SELECT id, val FROM t1 WHERE val >= 1 AND val <= 5 WITH CHECK OPTION;
INSERT INTO v1 (val) VALUES (2);
INSERT INTO v1 (val) VALUES (4);
INSERT INTO v1 (val) VALUES (6);
ERROR HY000: CHECK OPTION failed 'test.v1'
UPDATE v1 SET val=6 WHERE id=2;
ERROR HY000: CHECK OPTION failed 'test.v1'
DROP VIEW v1;
DROP TABLE t1;
DROP VIEW IF EXISTS v1, v2;
DROP TABLE IF EXISTS t1;
CREATE TABLE t1 (i INT AUTO_INCREMENT PRIMARY KEY, j INT);
CREATE VIEW v1 AS SELECT j FROM t1;
CREATE VIEW v2 AS SELECT * FROM t1;
INSERT INTO t1 (j) VALUES (1);
SELECT LAST_INSERT_ID();
LAST_INSERT_ID()
1
INSERT INTO v1 (j) VALUES (2);
# LAST_INSERT_ID() should not change.
SELECT LAST_INSERT_ID();
LAST_INSERT_ID()
1
INSERT INTO v2 (j) VALUES (3);
# LAST_INSERT_ID() should be updated.
SELECT LAST_INSERT_ID();
LAST_INSERT_ID()
3
INSERT INTO v1 (j) SELECT j FROM t1;
# LAST_INSERT_ID() should not change.
SELECT LAST_INSERT_ID();
LAST_INSERT_ID()
3
SELECT * FROM t1;
i	j
1	1
2	2
3	3
4	1
5	2
6	3
DROP VIEW v1, v2;
DROP TABLE t1;
CREATE VIEW v AS SELECT !0 * 5 AS x FROM DUAL;
SHOW CREATE VIEW v;
View	Create View	character_set_client	collation_connection
v	CREATE ALGORITHM=UNDEFINED DEFINER=`root`@`localhost` SQL SECURITY DEFINER VIEW `v` AS select ((not(0)) * 5) AS `x`	latin1	latin1_swedish_ci
SELECT !0 * 5 AS x FROM DUAL;
x
5
SELECT * FROM v;
x
5
DROP VIEW v;
DROP VIEW IF EXISTS v1;
CREATE VIEW v1 AS SELECT 'The\ZEnd';
SELECT * FROM v1;
TheEnd
TheEnd
SHOW CREATE VIEW v1;
View	Create View	character_set_client	collation_connection
v1	CREATE ALGORITHM=UNDEFINED DEFINER=`root`@`localhost` SQL SECURITY DEFINER VIEW `v1` AS select 'The\ZEnd' AS `TheEnd`	latin1	latin1_swedish_ci
DROP VIEW v1;
CREATE TABLE t1 (mydate DATETIME);
INSERT INTO t1 VALUES
('2007-01-01'), ('2007-01-02'), ('2007-01-30'), ('2007-01-31');
CREATE VIEW v1 AS SELECT mydate from t1;
SELECT * FROM t1 WHERE mydate BETWEEN '2007-01-01' AND '2007-01-31';
mydate
2007-01-01 00:00:00
2007-01-02 00:00:00
2007-01-30 00:00:00
2007-01-31 00:00:00
SELECT * FROM v1 WHERE mydate BETWEEN '2007-01-01' AND '2007-01-31';
mydate
2007-01-01 00:00:00
2007-01-02 00:00:00
2007-01-30 00:00:00
2007-01-31 00:00:00
DROP VIEW v1;
DROP TABLE t1;
CREATE TABLE t1 (a int);
CREATE TABLE t2 (b int);
INSERT INTO t1 VALUES (1), (2);
INSERT INTO t2 VALUES (1), (2);
CREATE VIEW v1 AS
SELECT t2.b FROM t1,t2 WHERE t1.a = t2.b WITH CHECK OPTION;
SELECT * FROM v1;
b
1
2
UPDATE v1 SET b=3;
ERROR HY000: CHECK OPTION failed 'test.v1'
SELECT * FROM v1;
b
1
2
SELECT * FROM t1;
a
1
2
SELECT * FROM t2;
b
1
2
DROP VIEW v1;
DROP TABLE t1,t2;
create table t1(f1 int, f2 int);
insert into t1 values(1,2),(1,3),(1,1),(2,3),(2,1),(2,2);
select * from t1;
f1	f2
1	2
1	3
1	1
2	3
2	1
2	2
create view v1 as select * from t1 order by f2;
select * from v1;
f1	f2
1	1
2	1
1	2
2	2
1	3
2	3
explain extended select * from v1;
id	select_type	table	type	possible_keys	key	key_len	ref	rows	filtered	Extra
1	SIMPLE	t1	ALL	NULL	NULL	NULL	NULL	6	100.00	Using filesort
Warnings:
Note	1003	/* select#1 */ select `test`.`t1`.`f1` AS `f1`,`test`.`t1`.`f2` AS `f2` from `test`.`t1` order by `test`.`t1`.`f2`
select * from v1 order by f1;
f1	f2
1	1
1	2
1	3
2	1
2	2
2	3
explain extended select * from v1 order by f1;
id	select_type	table	type	possible_keys	key	key_len	ref	rows	filtered	Extra
1	SIMPLE	t1	ALL	NULL	NULL	NULL	NULL	6	100.00	Using filesort
Warnings:
Note	1003	/* select#1 */ select `test`.`t1`.`f1` AS `f1`,`test`.`t1`.`f2` AS `f2` from `test`.`t1` order by `test`.`t1`.`f1`,`test`.`t1`.`f2`
drop view v1;
drop table t1;
CREATE TABLE t1 (
id int(11) NOT NULL PRIMARY KEY,
country varchar(32),
code int(11) default NULL
);
INSERT INTO t1 VALUES
(1,'ITALY',100),(2,'ITALY',200),(3,'FRANCE',100), (4,'ITALY',100);
CREATE VIEW v1 AS SELECT * FROM t1;
SELECT code, COUNT(DISTINCT country) FROM t1 GROUP BY code ORDER BY MAX(id);
code	COUNT(DISTINCT country)
200	1
100	2
SELECT code, COUNT(DISTINCT country) FROM v1 GROUP BY code ORDER BY MAX(id);
code	COUNT(DISTINCT country)
200	1
100	2
DROP VIEW v1;
DROP TABLE t1;
DROP VIEW IF EXISTS v1;
SELECT * FROM (SELECT 1) AS t;
1
1
CREATE VIEW v1 AS SELECT * FROM (SELECT 1) AS t;
ERROR HY000: View's SELECT contains a subquery in the FROM clause
# Previously the following would fail.
SELECT * FROM (SELECT 1) AS t;
1
1
drop view if exists view_24532_a;
drop view if exists view_24532_b;
drop table if exists table_24532;
create table table_24532 (
a int,
b bigint,
c int(4),
d bigint(48)
);
create view view_24532_a as
select
a IS TRUE,
a IS NOT TRUE,
a IS FALSE,
a IS NOT FALSE,
a IS UNKNOWN,
a IS NOT UNKNOWN,
a is NULL,
a IS NOT NULL,
ISNULL(a),
b IS TRUE,
b IS NOT TRUE,
b IS FALSE,
b IS NOT FALSE,
b IS UNKNOWN,
b IS NOT UNKNOWN,
b is NULL,
b IS NOT NULL,
ISNULL(b),
c IS TRUE,
c IS NOT TRUE,
c IS FALSE,
c IS NOT FALSE,
c IS UNKNOWN,
c IS NOT UNKNOWN,
c is NULL,
c IS NOT NULL,
ISNULL(c),
d IS TRUE,
d IS NOT TRUE,
d IS FALSE,
d IS NOT FALSE,
d IS UNKNOWN,
d IS NOT UNKNOWN,
d is NULL,
d IS NOT NULL,
ISNULL(d)
from table_24532;
describe view_24532_a;
Field	Type	Null	Key	Default	Extra
a IS TRUE	int(1)	NO		0	
a IS NOT TRUE	int(1)	NO		0	
a IS FALSE	int(1)	NO		0	
a IS NOT FALSE	int(1)	NO		0	
a IS UNKNOWN	int(1)	NO		0	
a IS NOT UNKNOWN	int(1)	NO		0	
a is NULL	int(1)	NO		0	
a IS NOT NULL	int(1)	NO		0	
ISNULL(a)	int(1)	NO		0	
b IS TRUE	int(1)	NO		0	
b IS NOT TRUE	int(1)	NO		0	
b IS FALSE	int(1)	NO		0	
b IS NOT FALSE	int(1)	NO		0	
b IS UNKNOWN	int(1)	NO		0	
b IS NOT UNKNOWN	int(1)	NO		0	
b is NULL	int(1)	NO		0	
b IS NOT NULL	int(1)	NO		0	
ISNULL(b)	int(1)	NO		0	
c IS TRUE	int(1)	NO		0	
c IS NOT TRUE	int(1)	NO		0	
c IS FALSE	int(1)	NO		0	
c IS NOT FALSE	int(1)	NO		0	
c IS UNKNOWN	int(1)	NO		0	
c IS NOT UNKNOWN	int(1)	NO		0	
c is NULL	int(1)	NO		0	
c IS NOT NULL	int(1)	NO		0	
ISNULL(c)	int(1)	NO		0	
d IS TRUE	int(1)	NO		0	
d IS NOT TRUE	int(1)	NO		0	
d IS FALSE	int(1)	NO		0	
d IS NOT FALSE	int(1)	NO		0	
d IS UNKNOWN	int(1)	NO		0	
d IS NOT UNKNOWN	int(1)	NO		0	
d is NULL	int(1)	NO		0	
d IS NOT NULL	int(1)	NO		0	
ISNULL(d)	int(1)	NO		0	
create view view_24532_b as
select
a IS TRUE,
if(ifnull(a, 0), 1, 0) as old_istrue,
a IS NOT TRUE,
if(ifnull(a, 0), 0, 1) as old_isnottrue,
a IS FALSE,
if(ifnull(a, 1), 0, 1) as old_isfalse,
a IS NOT FALSE,
if(ifnull(a, 1), 1, 0) as old_isnotfalse
from table_24532;
describe view_24532_b;
Field	Type	Null	Key	Default	Extra
a IS TRUE	int(1)	NO		0	
old_istrue	int(1)	NO		0	
a IS NOT TRUE	int(1)	NO		0	
old_isnottrue	int(1)	NO		0	
a IS FALSE	int(1)	NO		0	
old_isfalse	int(1)	NO		0	
a IS NOT FALSE	int(1)	NO		0	
old_isnotfalse	int(1)	NO		0	
show create view view_24532_b;
View	Create View	character_set_client	collation_connection
view_24532_b	CREATE ALGORITHM=UNDEFINED DEFINER=`root`@`localhost` SQL SECURITY DEFINER VIEW `view_24532_b` AS select (`table_24532`.`a` is true) AS `a IS TRUE`,if(ifnull(`table_24532`.`a`,0),1,0) AS `old_istrue`,(`table_24532`.`a` is not true) AS `a IS NOT TRUE`,if(ifnull(`table_24532`.`a`,0),0,1) AS `old_isnottrue`,(`table_24532`.`a` is false) AS `a IS FALSE`,if(ifnull(`table_24532`.`a`,1),0,1) AS `old_isfalse`,(`table_24532`.`a` is not false) AS `a IS NOT FALSE`,if(ifnull(`table_24532`.`a`,1),1,0) AS `old_isnotfalse` from `table_24532`	latin1	latin1_swedish_ci
insert into table_24532 values (0, 0, 0, 0);
select * from view_24532_b;
a IS TRUE	old_istrue	a IS NOT TRUE	old_isnottrue	a IS FALSE	old_isfalse	a IS NOT FALSE	old_isnotfalse
0	0	1	1	1	1	0	0
update table_24532 set a=1;
select * from view_24532_b;
a IS TRUE	old_istrue	a IS NOT TRUE	old_isnottrue	a IS FALSE	old_isfalse	a IS NOT FALSE	old_isnotfalse
1	1	0	0	0	0	1	1
update table_24532 set a=NULL;
select * from view_24532_b;
a IS TRUE	old_istrue	a IS NOT TRUE	old_isnottrue	a IS FALSE	old_isfalse	a IS NOT FALSE	old_isnotfalse
0	0	1	1	0	0	1	1
drop view view_24532_a;
drop view view_24532_b;
drop table table_24532;
CREATE TABLE t1 (
lid int NOT NULL PRIMARY KEY,
name char(10) NOT NULL
);
INSERT INTO t1 (lid, name) VALUES
(1, 'YES'), (2, 'NO');
CREATE TABLE t2 (
id int NOT NULL PRIMARY KEY,
gid int NOT NULL,
lid int NOT NULL,
dt date
);
INSERT INTO t2 (id, gid, lid, dt) VALUES
(1, 1, 1, '2007-01-01'),(2, 1, 2, '2007-01-02'),
(3, 2, 2, '2007-02-01'),(4, 2, 1, '2007-02-02');
SELECT DISTINCT t2.gid AS lgid,
(SELECT t1.name FROM t1, t2
WHERE t1.lid  = t2.lid AND t2.gid = lgid
ORDER BY t2.dt DESC LIMIT 1
) as clid
FROM t2;
lgid	clid
1	NO
2	YES
CREATE VIEW v1 AS
SELECT DISTINCT t2.gid AS lgid,
(SELECT t1.name FROM t1, t2
WHERE t1.lid  = t2.lid AND t2.gid = lgid
ORDER BY t2.dt DESC LIMIT 1
) as clid
FROM t2;
SELECT * FROM v1;
lgid	clid
1	NO
2	YES
DROP VIEW v1;
DROP table t1,t2;
CREATE TABLE t1 (a INT);
INSERT INTO t1 VALUES (1),(2),(3);
CREATE VIEW v1 AS SELECT a FROM t1 ORDER BY a;
SELECT * FROM t1 UNION SELECT * FROM v1;
a
1
2
3
EXPLAIN SELECT * FROM t1 UNION SELECT * FROM v1;
id	select_type	table	type	possible_keys	key	key_len	ref	rows	Extra
1	PRIMARY	t1	ALL	NULL	NULL	NULL	NULL	3	NULL
2	UNION	t1	ALL	NULL	NULL	NULL	NULL	3	NULL
NULL	UNION RESULT	<union1,2>	ALL	NULL	NULL	NULL	NULL	NULL	Using temporary
SELECT * FROM v1 UNION SELECT * FROM t1;
a
1
2
3
EXPLAIN SELECT * FROM v1 UNION SELECT * FROM t1;
id	select_type	table	type	possible_keys	key	key_len	ref	rows	Extra
1	PRIMARY	t1	ALL	NULL	NULL	NULL	NULL	3	NULL
2	UNION	t1	ALL	NULL	NULL	NULL	NULL	3	NULL
NULL	UNION RESULT	<union1,2>	ALL	NULL	NULL	NULL	NULL	NULL	Using temporary
SELECT * FROM t1 UNION SELECT * FROM v1 ORDER BY a;
a
1
2
3
EXPLAIN SELECT * FROM t1 UNION SELECT * FROM v1 ORDER BY a;
id	select_type	table	type	possible_keys	key	key_len	ref	rows	Extra
1	PRIMARY	t1	ALL	NULL	NULL	NULL	NULL	3	NULL
2	UNION	t1	ALL	NULL	NULL	NULL	NULL	3	NULL
NULL	UNION RESULT	<union1,2>	ALL	NULL	NULL	NULL	NULL	NULL	Using temporary; Using filesort
DROP VIEW v1;
DROP TABLE t1;
CREATE VIEW v1 AS SELECT CAST( 1.23456789 AS DECIMAL( 7,5 ) ) AS col;
SELECT * FROM v1;
col
1.23457
DESCRIBE v1;
Field	Type	Null	Key	Default	Extra
col	decimal(7,5)	NO		0.00000	
DROP VIEW v1;
CREATE VIEW v1 AS SELECT CAST(1.23456789 AS DECIMAL(8,0)) AS col;
SHOW CREATE VIEW v1;
View	Create View	character_set_client	collation_connection
v1	CREATE ALGORITHM=UNDEFINED DEFINER=`root`@`localhost` SQL SECURITY DEFINER VIEW `v1` AS select cast(1.23456789 as decimal(8,0)) AS `col`	latin1	latin1_swedish_ci
DROP VIEW v1;
CREATE TABLE t1 (a INT);
CREATE TABLE t2 (b INT, c INT DEFAULT 0);
INSERT INTO t1 (a) VALUES (1), (2);
INSERT INTO t2 (b) VALUES (1), (2);
CREATE VIEW v1 AS SELECT t2.b,t2.c FROM t1, t2
WHERE t1.a=t2.b AND t2.b < 3 WITH CHECK OPTION;
SELECT * FROM v1;
b	c
1	0
2	0
UPDATE v1 SET c=1 WHERE b=1;
SELECT * FROM v1;
b	c
1	1
2	0
DROP VIEW v1;
DROP TABLE t1,t2;
CREATE TABLE t1 (id int);
CREATE TABLE t2 (id int, c int DEFAULT 0);
INSERT INTO t1 (id) VALUES (1);
INSERT INTO t2 (id) VALUES (1);
CREATE VIEW v1 AS
SELECT t2.c FROM t1, t2
WHERE t1.id=t2.id AND 1 IN (SELECT id FROM t1) WITH CHECK OPTION;
UPDATE v1 SET c=1;
DROP VIEW v1;
DROP TABLE t1,t2;
CREATE TABLE t1 (a1 INT, c INT DEFAULT 0);
CREATE TABLE t2 (a2 INT);
CREATE TABLE t3 (a3 INT);
CREATE TABLE t4 (a4 INT);
INSERT INTO t1 (a1) VALUES (1),(2);
INSERT INTO t2 (a2) VALUES (1),(2);
INSERT INTO t3 (a3) VALUES (1),(2);
INSERT INTO t4 (a4) VALUES (1),(2);
CREATE VIEW v1 AS
SELECT t1.a1, t1.c FROM t1 JOIN t2 ON t1.a1=t2.a2 AND t1.c < 3
WITH CHECK OPTION;
SELECT * FROM v1;
a1	c
1	0
2	0
UPDATE v1 SET c=3;
ERROR HY000: CHECK OPTION failed 'test.v1'
PREPARE t FROM 'UPDATE v1 SET c=3';
EXECUTE t;
ERROR HY000: CHECK OPTION failed 'test.v1'
EXECUTE t;
ERROR HY000: CHECK OPTION failed 'test.v1'
INSERT INTO v1(a1, c) VALUES (3, 3);
ERROR HY000: CHECK OPTION failed 'test.v1'
UPDATE v1 SET c=1 WHERE a1=1;
SELECT * FROM v1;
a1	c
1	1
2	0
SELECT * FROM t1;
a1	c
1	1
2	0
CREATE VIEW v2 AS SELECT t1.a1, t1.c
FROM (t1 JOIN t2 ON t1.a1=t2.a2 AND t1.c < 3)
JOIN (t3 JOIN t4 ON t3.a3=t4.a4)
ON t2.a2=t3.a3 WITH CHECK OPTION;
SELECT * FROM v2;
a1	c
1	1
2	0
UPDATE v2 SET c=3;
ERROR HY000: CHECK OPTION failed 'test.v2'
PREPARE t FROM 'UPDATE v2 SET c=3';
EXECUTE t;
ERROR HY000: CHECK OPTION failed 'test.v2'
EXECUTE t;
ERROR HY000: CHECK OPTION failed 'test.v2'
INSERT INTO v2(a1, c) VALUES (3, 3);
ERROR HY000: CHECK OPTION failed 'test.v2'
UPDATE v2 SET c=2 WHERE a1=1;
SELECT * FROM v2;
a1	c
1	2
2	0
SELECT * FROM t1;
a1	c
1	2
2	0
DROP VIEW v1,v2;
DROP TABLE t1,t2,t3,t4;
CREATE TABLE t1 (a int, b int);
INSERT INTO t1 VALUES (1,2), (2,2), (1,3), (1,2);
CREATE VIEW v1 AS SELECT a, b+1 as b FROM t1;
SELECT b, SUM(a) FROM v1 WHERE b=3 GROUP BY b;
b	SUM(a)
3	4
EXPLAIN SELECT b, SUM(a) FROM v1 WHERE b=3 GROUP BY b;
id	select_type	table	type	possible_keys	key	key_len	ref	rows	Extra
1	SIMPLE	t1	ALL	NULL	NULL	NULL	NULL	4	Using where
SELECT a, SUM(b) FROM v1 WHERE b=3 GROUP BY a;
a	SUM(b)
1	6
2	3
EXPLAIN SELECT a, SUM(b) FROM v1 WHERE b=3 GROUP BY a;
id	select_type	table	type	possible_keys	key	key_len	ref	rows	Extra
1	SIMPLE	t1	ALL	NULL	NULL	NULL	NULL	4	Using where; Using temporary; Using filesort
SELECT a, SUM(b) FROM v1 WHERE a=1 GROUP BY a;
a	SUM(b)
1	10
EXPLAIN SELECT a, SUM(b) FROM v1 WHERE a=1 GROUP BY a;
id	select_type	table	type	possible_keys	key	key_len	ref	rows	Extra
1	SIMPLE	t1	ALL	NULL	NULL	NULL	NULL	4	Using where
DROP VIEW v1;
DROP TABLE t1;
CREATE TABLE t1 (
person_id int NOT NULL PRIMARY KEY,
username varchar(40) default NULL,
status_flg char(1) NOT NULL default 'A'
);
CREATE TABLE t2 (
person_role_id int NOT NULL auto_increment PRIMARY KEY,
role_id int NOT NULL,
person_id int NOT NULL,
INDEX idx_person_id (person_id),
INDEX idx_role_id (role_id)
);
CREATE TABLE t3 (
role_id int NOT NULL auto_increment PRIMARY KEY,
role_name varchar(100) default NULL,
app_name varchar(40) NOT NULL,
INDEX idx_app_name(app_name)
);
CREATE VIEW v1 AS
SELECT profile.person_id AS person_id
FROM t1 profile, t2 userrole, t3 role
WHERE userrole.person_id = profile.person_id AND
role.role_id = userrole.role_id AND
profile.status_flg = 'A'
  ORDER BY profile.person_id,role.app_name,role.role_name;
INSERT INTO  t1 VALUES
(6,'Sw','A'), (-1136332546,'ols','e'), (0,'    *\n','0'),
(-717462680,'ENTS Ta','0'), (-904346964,'ndard SQL\n','0');
INSERT INTO t2 VALUES
(1,3,6),(2,4,7),(3,5,8),(4,6,9),(5,1,6),(6,1,7),(7,1,8),(8,1,9),(9,1,10);
INSERT INTO t3 VALUES
(1,'NUCANS_APP_USER','NUCANSAPP'),(2,'NUCANS_TRGAPP_USER','NUCANSAPP'),
(3,'IA_INTAKE_COORDINATOR','IACANS'),(4,'IA_SCREENER','IACANS'),
(5,'IA_SUPERVISOR','IACANS'),(6,'IA_READONLY','IACANS'),
(7,'SOC_USER','SOCCANS'),(8,'CAYIT_USER','CAYITCANS'),
(9,'RTOS_DCFSPOS_SUPERVISOR','RTOS');
EXPLAIN SELECT t.person_id AS a, t.person_id AS b FROM v1 t WHERE t.person_id=6;
id	select_type	table	type	possible_keys	key	key_len	ref	rows	Extra
1	SIMPLE	profile	const	PRIMARY	PRIMARY	4	const	1	Using temporary; Using filesort
1	SIMPLE	userrole	ref	idx_person_id,idx_role_id	idx_person_id	4	const	2	NULL
1	SIMPLE	role	eq_ref	PRIMARY	PRIMARY	4	test.userrole.role_id	1	NULL
SELECT t.person_id AS a, t.person_id AS b FROM v1 t WHERE t.person_id=6;
a	b
6	6
6	6
DROP VIEW v1;
DROP TABLE t1,t2,t3;
create table t1 (i int);
insert into t1 values (1), (2), (1), (3), (2), (4);
create view v1 as select distinct i from t1;
select * from v1;
i
1
2
3
4
select table_name, is_updatable from information_schema.views
where table_name = 'v1';
table_name	is_updatable
v1	NO
drop view v1;
drop table t1;
CREATE TABLE t1 (a INT);
INSERT INTO t1 VALUES (1),(2);
CREATE VIEW v1 AS SELECT * FROM t1;
SELECT * FROM v1 USE KEY(non_existant);
ERROR 42000: Key 'non_existant' doesn't exist in table 'v1'
SELECT * FROM v1 FORCE KEY(non_existant);
ERROR 42000: Key 'non_existant' doesn't exist in table 'v1'
SELECT * FROM v1 IGNORE KEY(non_existant);
ERROR 42000: Key 'non_existant' doesn't exist in table 'v1'
DROP VIEW v1;
DROP TABLE t1;
CREATE TABLE t1 (a INT NOT NULL AUTO_INCREMENT, b INT NOT NULL DEFAULT 0,
PRIMARY KEY(a), KEY (b));
INSERT INTO t1 VALUES (),(),(),(),(),(),(),(),(),(),(),(),(),(),();
CREATE VIEW v1 AS SELECT * FROM t1 FORCE KEY (PRIMARY,b) ORDER BY a;
SHOW CREATE VIEW v1;
View	Create View	character_set_client	collation_connection
v1	CREATE ALGORITHM=UNDEFINED DEFINER=`root`@`localhost` SQL SECURITY DEFINER VIEW `v1` AS select `t1`.`a` AS `a`,`t1`.`b` AS `b` from `t1` FORCE INDEX (PRIMARY) FORCE INDEX (`b`) order by `t1`.`a`	latin1	latin1_swedish_ci
EXPLAIN SELECT * FROM v1;
id	select_type	table	type	possible_keys	key	key_len	ref	rows	Extra
1	SIMPLE	t1	index	NULL	PRIMARY	4	NULL	15	NULL
CREATE VIEW v2 AS SELECT * FROM t1 USE KEY () ORDER BY a;
SHOW CREATE VIEW v2;
View	Create View	character_set_client	collation_connection
v2	CREATE ALGORITHM=UNDEFINED DEFINER=`root`@`localhost` SQL SECURITY DEFINER VIEW `v2` AS select `t1`.`a` AS `a`,`t1`.`b` AS `b` from `t1` USE INDEX () order by `t1`.`a`	latin1	latin1_swedish_ci
EXPLAIN SELECT * FROM v2;
id	select_type	table	type	possible_keys	key	key_len	ref	rows	Extra
1	SIMPLE	t1	ALL	NULL	NULL	NULL	NULL	15	Using filesort
CREATE VIEW v3 AS SELECT * FROM t1 IGNORE KEY (b) ORDER BY a;
SHOW CREATE VIEW v3;
View	Create View	character_set_client	collation_connection
v3	CREATE ALGORITHM=UNDEFINED DEFINER=`root`@`localhost` SQL SECURITY DEFINER VIEW `v3` AS select `t1`.`a` AS `a`,`t1`.`b` AS `b` from `t1` IGNORE INDEX (`b`) order by `t1`.`a`	latin1	latin1_swedish_ci
EXPLAIN SELECT * FROM v3;
id	select_type	table	type	possible_keys	key	key_len	ref	rows	Extra
1	SIMPLE	t1	ALL	NULL	NULL	NULL	NULL	15	Using filesort
DROP VIEW v1;
DROP VIEW v2;
DROP VIEW v3;
DROP TABLE t1;
#
# Bug#29477 Not all fields of the target table were checked to have
#           a default value when inserting into a view.
#
create table t1(f1 int, f2 int not null);
create view v1 as select f1 from t1;
insert into v1 values(1);
Warnings:
Warning	1423	Field of view 'test.v1' underlying table doesn't have a default value
set @old_mode=@@sql_mode;
set @@sql_mode=traditional;
insert into v1 values(1);
ERROR HY000: Field of view 'test.v1' underlying table doesn't have a default value
set @@sql_mode=@old_mode;
drop view v1;
drop table t1;
create table t1 (a int, key(a));
create table t2 (c int);
create view v1 as select a b from t1;
create view v2 as select 1 a from t2, v1 where c in
(select 1 from t1 where b = a);
insert into t1 values (1), (1);
insert into t2 values (1), (1);
prepare stmt from "select * from v2 where a = 1";
execute stmt;
a
1
1
1
1
drop view v1, v2;
drop table t1, t2;
CREATE TABLE t1 (a INT);
CREATE VIEW v1 AS SELECT p.a AS a FROM t1 p, t1 q;
INSERT INTO t1 VALUES (1), (1);
SELECT MAX(a), COUNT(DISTINCT a) FROM v1 GROUP BY a;
MAX(a)	COUNT(DISTINCT a)
1	1
DROP VIEW v1;
DROP TABLE t1;
# -----------------------------------------------------------------
# -- Bug#34337 Server crash when Altering a view using a table name.
# -----------------------------------------------------------------

DROP TABLE IF EXISTS t1;

CREATE TABLE t1(c1 INT);

SELECT * FROM t1;
c1
ALTER ALGORITHM=TEMPTABLE SQL SECURITY INVOKER VIEW t1 (c2) AS SELECT (1);
ERROR HY000: 'test.t1' is not VIEW

DROP TABLE t1;

# -- End of test case for Bug#34337.

# -----------------------------------------------------------------
# -- Bug#35193 VIEW query is rewritten without "FROM DUAL",
# --           causing syntax error
# -----------------------------------------------------------------

CREATE VIEW v1 AS SELECT 1 FROM DUAL WHERE 1;

SELECT * FROM v1;
1
1
SHOW CREATE TABLE v1;
View	Create View	character_set_client	collation_connection
v1	CREATE ALGORITHM=UNDEFINED DEFINER=`root`@`localhost` SQL SECURITY DEFINER VIEW `v1` AS select 1 AS `1` from DUAL  where 1	latin1	latin1_swedish_ci

DROP VIEW v1;

# -- End of test case for Bug#35193.

CREATE VIEW v1 AS SELECT 1;
DROP VIEW v1;
CREATE TABLE t1 (c1 INT PRIMARY KEY, c2 INT, INDEX (c2));
INSERT INTO t1 VALUES (1,1), (2,2), (3,3);
SELECT * FROM t1 USE INDEX (PRIMARY) WHERE c1=2;
c1	c2
2	2
SELECT * FROM t1 USE INDEX (c2) WHERE c2=2;
c1	c2
2	2
CREATE VIEW v1 AS SELECT c1, c2 FROM t1;
SHOW INDEX FROM v1;
Table	Non_unique	Key_name	Seq_in_index	Column_name	Collation	Cardinality	Sub_part	Packed	Null	Index_type	Comment	Index_comment
SELECT * FROM v1 USE INDEX (PRIMARY) WHERE c1=2;
ERROR 42000: Key 'PRIMARY' doesn't exist in table 'v1'
SELECT * FROM v1 FORCE INDEX (PRIMARY) WHERE c1=2;
ERROR 42000: Key 'PRIMARY' doesn't exist in table 'v1'
SELECT * FROM v1 IGNORE INDEX (PRIMARY) WHERE c1=2;
ERROR 42000: Key 'PRIMARY' doesn't exist in table 'v1'
SELECT * FROM v1 USE INDEX (c2) WHERE c2=2;
ERROR 42000: Key 'c2' doesn't exist in table 'v1'
SELECT * FROM v1 FORCE INDEX (c2) WHERE c2=2;
ERROR 42000: Key 'c2' doesn't exist in table 'v1'
SELECT * FROM v1 IGNORE INDEX (c2) WHERE c2=2;
ERROR 42000: Key 'c2' doesn't exist in table 'v1'
DROP VIEW v1;
DROP TABLE t1;
# 
# Bug #45806 crash when replacing into a view with a join!
# 
CREATE TABLE t1(a INT UNIQUE);
CREATE VIEW v1 AS SELECT t1.a FROM t1, t1 AS a;
INSERT INTO t1 VALUES (1), (2);
REPLACE INTO v1(a) SELECT 1 FROM t1,t1 AS c;
SELECT * FROM v1;
a
1
2
1
2
REPLACE INTO v1(a) SELECT 3 FROM t1,t1 AS c;
SELECT * FROM v1;
a
1
2
3
1
2
3
1
2
3
DELETE FROM t1 WHERE a=3;
INSERT INTO v1(a) SELECT 1 FROM t1,t1 AS c
ON DUPLICATE KEY UPDATE `v1`.`a`= 1;
SELECT * FROM v1;
a
1
2
1
2
CREATE VIEW v2 AS SELECT t1.a FROM t1, v1 AS a;
REPLACE INTO v2(a) SELECT 1 FROM t1,t1 AS c;
SELECT * FROM v2;
a
1
2
1
2
1
2
1
2
REPLACE INTO v2(a) SELECT 3 FROM t1,t1 AS c;
SELECT * FROM v2;
a
1
2
3
1
2
3
1
2
3
1
2
3
1
2
3
1
2
3
1
2
3
1
2
3
1
2
3
INSERT INTO v2(a) SELECT 1 FROM t1,t1 AS c
ON DUPLICATE KEY UPDATE `v2`.`a`= 1;
SELECT * FROM v2;
a
1
2
3
1
2
3
1
2
3
1
2
3
1
2
3
1
2
3
1
2
3
1
2
3
1
2
3
DROP VIEW v1;
DROP VIEW v2;
DROP TABLE t1;
# -- End of test case for Bug#45806
# -----------------------------------------------------------------
# -- Bug#40825: Error 1356 while selecting from a view 
# --            with a "HAVING" clause though query works
# -----------------------------------------------------------------

CREATE TABLE t1 (c INT);

CREATE VIEW v1 (view_column) AS SELECT c AS alias FROM t1 HAVING alias;
SHOW CREATE VIEW v1;
View	Create View	character_set_client	collation_connection
v1	CREATE ALGORITHM=UNDEFINED DEFINER=`root`@`localhost` SQL SECURITY DEFINER VIEW `v1` AS select `t1`.`c` AS `view_column` from `t1` having `view_column`	latin1	latin1_swedish_ci
SELECT * FROM v1;
view_column

DROP VIEW v1;
DROP TABLE t1;

# -- End of test case for Bug#40825

# -----------------------------------------------------------------
# -- End of 5.0 tests.
# -----------------------------------------------------------------
DROP DATABASE IF EXISTS `d-1`;
CREATE DATABASE `d-1`;
USE `d-1`;
CREATE TABLE `t-1` (c1 INT);
CREATE VIEW  `v-1` AS SELECT c1 FROM `t-1`;
SHOW TABLES;
Tables_in_d-1
t-1
v-1
RENAME TABLE `t-1` TO `t-2`;
RENAME TABLE `v-1` TO `v-2`;
SHOW TABLES;
Tables_in_d-1
t-2
v-2
DROP TABLE `t-2`;
DROP VIEW  `v-2`;
DROP DATABASE `d-1`;
USE test;

#
# Bug#26676 VIEW using old table schema in a session.
#

DROP VIEW IF EXISTS v1;
DROP TABLE IF EXISTS t1;
CREATE TABLE t1(c1 INT, c2 INT);
INSERT INTO t1 VALUES (1, 2), (3, 4);

SELECT * FROM t1;
c1	c2
1	2
3	4

CREATE VIEW v1 AS SELECT * FROM t1;

SELECT * FROM v1;
c1	c2
1	2
3	4

ALTER TABLE t1 ADD COLUMN c3 INT AFTER c2;

SELECT * FROM t1;
c1	c2	c3
1	2	NULL
3	4	NULL

SELECT * FROM v1;
c1	c2
1	2
3	4

SHOW CREATE VIEW v1;
View	Create View	character_set_client	collation_connection
v1	CREATE ALGORITHM=UNDEFINED DEFINER=`root`@`localhost` SQL SECURITY DEFINER VIEW `v1` AS select `t1`.`c1` AS `c1`,`t1`.`c2` AS `c2` from `t1`	latin1	latin1_swedish_ci

DROP VIEW v1;
DROP TABLE t1;

# End of test case for Bug#26676.

# -----------------------------------------------------------------
# -- Bug#32538 View definition picks up character set, but not collation
# -----------------------------------------------------------------

DROP VIEW IF EXISTS v1;

SET collation_connection = latin1_general_ci;
CREATE VIEW v1 AS SELECT _latin1 'text1' AS c1, 'text2' AS c2;

SELECT COLLATION(c1), COLLATION(c2) FROM v1;
COLLATION(c1)	COLLATION(c2)
latin1_swedish_ci	latin1_general_ci

SHOW CREATE VIEW v1;
View	Create View	character_set_client	collation_connection
v1	CREATE ALGORITHM=UNDEFINED DEFINER=`root`@`localhost` SQL SECURITY DEFINER VIEW `v1` AS select _latin1'text1' AS `c1`,'text2' AS `c2`	latin1	latin1_general_ci

SELECT * FROM v1 WHERE c1 = 'text1';
ERROR HY000: Illegal mix of collations (latin1_swedish_ci,COERCIBLE) and (latin1_general_ci,COERCIBLE) for operation '='

SELECT * FROM v1 WHERE c2 = 'text2';
c1	c2
text1	text2

use test;
SET names latin1;

SELECT COLLATION(c1), COLLATION(c2) FROM v1;
COLLATION(c1)	COLLATION(c2)
latin1_swedish_ci	latin1_general_ci

SELECT * FROM v1 WHERE c1 = 'text1';
c1	c2
text1	text2

SELECT * FROM v1 WHERE c2 = 'text2';
ERROR HY000: Illegal mix of collations (latin1_general_ci,COERCIBLE) and (latin1_swedish_ci,COERCIBLE) for operation '='

DROP VIEW v1;

# -- End of test case for Bug#32538.

drop view if exists a;
drop procedure if exists p;
create procedure p()
begin
declare continue handler for sqlexception begin end;
create view a as select 1;
end|
call p();
call p();
drop view a;
drop procedure p;
#
# Bug #44860: ALTER TABLE on view crashes server
#
CREATE TABLE t1 (a INT);
CREATE VIEW v1 AS SELECT a FROM t1;
ALTER TABLE v1;
ERROR HY000: 'test.v1' is not BASE TABLE
DROP VIEW v1;
DROP TABLE t1;
#
# Bug#48449: hang on show create view after upgrading when
#            view contains function of view
#
DROP VIEW IF EXISTS v1,v2;
DROP TABLE IF EXISTS t1,t2;
DROP FUNCTION IF EXISTS f1;
CREATE TABLE t1 (a INT);
CREATE TABLE t2 (a INT);
CREATE FUNCTION f1() RETURNS INT
BEGIN
SELECT a FROM v2 INTO @a;
RETURN @a;
END//
# Trigger pre-locking when opening v2.
CREATE VIEW v1 AS SELECT f1() FROM t1;
SHOW CREATE VIEW v1;
View	Create View	character_set_client	collation_connection
v1	CREATE ALGORITHM=UNDEFINED DEFINER=`root`@`localhost` SQL SECURITY DEFINER VIEW `v1` AS select `f1`() AS `f1()` from `t1`	latin1	latin1_swedish_ci
Warnings:
Note	1599	View `test`.`v2` has no creation context
DROP VIEW v1,v2;
DROP TABLE t1,t2;
DROP FUNCTION f1;
CREATE TABLE t1(f1 INT);
INSERT INTO t1 VALUES ();
CREATE VIEW v1 AS SELECT 1 FROM t1 WHERE
ROW(1,1) >= ROW(1, (SELECT 1 FROM t1 WHERE  f1 >= ANY ( SELECT '1' )));
DROP VIEW v1;
DROP TABLE t1;
#
# Bug#52120 create view cause Assertion failed: 0, file .\item_subselect.cc, line 817
#
CREATE TABLE t1 (a CHAR(1) CHARSET latin1, b CHAR(1) CHARSET utf8);
CREATE VIEW v1 AS SELECT 1 from t1
WHERE t1.b <=> (SELECT a FROM t1 WHERE a < SOME(SELECT '1'));
DROP VIEW v1;
DROP TABLE t1;
#
# Bug#57703 create view cause Assertion failed: 0, file .\item_subselect.cc, line 846
#
CREATE TABLE t1(a int);
CREATE VIEW v1 AS SELECT 1 FROM t1 GROUP BY
SUBSTRING(1 FROM (SELECT 3 FROM t1 WHERE a >= ANY(SELECT 1)));
DROP VIEW v1;
DROP TABLE t1;
#
# Bug#57352 valgrind warnings when creating view
#
CREATE VIEW v1 AS SELECT 1 IN (1 LIKE 2,0) AS f;
DROP VIEW v1;
#
# Bug 11829681 - 60295: ERROR 1356 ON VIEW THAT EXECUTES FINE AS A QUERY
#
CREATE TABLE t1 (a INT);
CREATE VIEW v1 AS SELECT s.* FROM t1 s, t1 b HAVING a;
SELECT * FROM v1;
a
DROP VIEW v1;
DROP TABLE t1;
# -----------------------------------------------------------------
# -- End of 5.1 tests.
# -----------------------------------------------------------------
drop table if exists t_9801;
drop view if exists v_9801;
create table t_9801 (s1 int);
create view v_9801 as
select sum(s1) from t_9801 with check option;
ERROR HY000: CHECK OPTION on non-updatable view 'test.v_9801'
create view v_9801 as
select sum(s1) from t_9801 group by s1 with check option;
ERROR HY000: CHECK OPTION on non-updatable view 'test.v_9801'
create view v_9801 as
select sum(s1) from t_9801 group by s1 with rollup with check option;
ERROR HY000: CHECK OPTION on non-updatable view 'test.v_9801'
drop table t_9801;
#
# Bug #47335 assert in get_table_share
#
DROP TABLE IF EXISTS t1;
DROP VIEW IF EXISTS v1;
CREATE TEMPORARY TABLE t1 (id INT);
ALTER VIEW t1 AS SELECT 1 AS f1;
ERROR 42S02: Table 'test.t1' doesn't exist
DROP TABLE t1;
CREATE VIEW v1 AS SELECT 1 AS f1;
CREATE TEMPORARY TABLE v1 (id INT);
ALTER VIEW v1 AS SELECT 2 AS f1;
DROP TABLE v1;
SELECT * FROM v1;
f1
2
DROP VIEW v1;
#
# Bug #47635 assert in start_waiting_global_read_lock 
#            during CREATE VIEW
#
DROP TABLE IF EXISTS t1, t2;
DROP VIEW IF EXISTS t2;
CREATE TABLE t1 (f1 integer);
CREATE TEMPORARY TABLE IF NOT EXISTS t1 (f1 integer);
CREATE TEMPORARY TABLE t2 (f1 integer);
DROP TABLE t1;
FLUSH TABLES WITH READ LOCK;
CREATE VIEW t2 AS SELECT * FROM t1;
ERROR HY000: Can't execute the query because you have a conflicting read lock
UNLOCK TABLES;
DROP TABLE t1, t2;
#
# Bug#48315 Metadata lock is not taken for merged views that
#           use an INFORMATION_SCHEMA table
#
DROP TABLE IF EXISTS t1;
DROP VIEW IF EXISTS v1;
DROP PROCEDURE IF EXISTS p1;
# Connection default
CREATE VIEW v1 AS SELECT schema_name FROM information_schema.schemata;
CREATE TABLE t1 (str VARCHAR(50));
CREATE PROCEDURE p1() INSERT INTO t1 SELECT * FROM v1;
# CALL p1() so the view is merged.
CALL p1();
# Connection 3
LOCK TABLE t1 READ;
# Connection default
# Try to CALL p1() again, this time it should block for t1.
# Sending:
CALL p1();
# Connection 2
# ... then try to drop the view. This should block.
# Sending:
DROP VIEW v1;
# Connection 3
# Now allow CALL p1() to complete
UNLOCK TABLES;
# Connection default
# Reaping: CALL p1()
# Connection 2
# Reaping: DROP VIEW v1
# Connection default
DROP PROCEDURE p1;
DROP TABLE t1;
#
# Bug#11757397 49437: CANNOT DO SHOW FIELDS FOR BIG VIEW 
#
DROP TABLE IF EXISTS t1, t2, t3, table_broken;
DROP VIEW IF EXISTS view_broken;
CREATE TABLE t1 (a1 int, a2 int, a3 int, a4 int, a5 int, a6 int, a7 int, a8 int, a9 int, a10 int, a11 int, a12 int, a13 int, a14 int, a15 int, a16 int, a17 int, a18 int, a19 int, a20 int, a21 int, a22 int, a23 int, a24 int, a25 int, a26 int, a27 int, a28 int, a29 int, a30 int, a31 int, a32 int, a33 int, a34 int, a35 int, a36 int, a37 int, a38 int, a39 int, a40 int, a41 int, a42 int, a43 int, a44 int, a45 int, a46 int, a47 int, a48 int, a49 int, a50 int, a51 int, a52 int, a53 int, a54 int, a55 int, a56 int, a57 int, a58 int, a59 int, a60 int, a61 int, a62 int, a63 int, a64 int, a65 int, a66 int, a67 int, a68 int, a69 int, a70 int, a71 int, a72 int, a73 int, a74 int, a75 int, a76 int, a77 int, a78 int, a79 int, a80 int, a81 int, a82 int, a83 int, a84 int, a85 int, a86 int, a87 int, a88 int, a89 int, a90 int, a91 int, a92 int, a93 int, a94 int, a95 int, a96 int, a97 int, a98 int, a99 int, a100 int, a101 int, a102 int, a103 int, a104 int, a105 int, a106 int, a107 int, a108 int, a109 int, a110 int, a111 int, a112 int, a113 int, a114 int, a115 int, a116 int, a117 int, a118 int, a119 int, a120 int, a121 int, a122 int, a123 int, a124 int, a125 int, a126 int, a127 int, a128 int, a129 int, a130 int, a131 int, a132 int, a133 int, a134 int, a135 int, a136 int, a137 int, a138 int, a139 int, a140 int, a141 int, a142 int, a143 int, a144 int, a145 int, a146 int, a147 int, a148 int, a149 int, a150 int, a151 int, a152 int, a153 int, a154 int, a155 int, a156 int, a157 int, a158 int, a159 int, a160 int, a161 int, a162 int, a163 int, a164 int, a165 int, a166 int, a167 int, a168 int, a169 int, a170 int, a171 int, a172 int, a173 int, a174 int, a175 int, a176 int, a177 int, a178 int, a179 int, a180 int, a181 int, a182 int, a183 int, a184 int, a185 int, a186 int, a187 int, a188 int, a189 int, a190 int, a191 int, a192 int, a193 int, a194 int, a195 int, a196 int, a197 int, a198 int, a199 int, a200 int, a201 int, a202 int, a203 int, a204 int, a205 int, a206 int, a207 int, a208 int, a209 int, a210 int, a211 int, a212 int, a213 int, a214 int, a215 int, a216 int, a217 int, a218 int, a219 int, a220 int, a221 int, a222 int, a223 int, a224 int, a225 int, a226 int, a227 int, a228 int, a229 int, a230 int, a231 int, a232 int, a233 int, a234 int, a235 int, a236 int, a237 int, a238 int, a239 int, a240 int, a241 int, a242 int, a243 int, a244 int, a245 int, a246 int, a247 int, a248 int, a249 int, a250 int, a251 int, a252 int, a253 int, a254 int, a255 int, a256 int, a257 int, a258 int, a259 int, a260 int, a261 int, a262 int, a263 int, a264 int, a265 int, a266 int, a267 int, a268 int, a269 int, a270 int, a271 int, a272 int, a273 int, a274 int, a275 int, a276 int, a277 int, a278 int, a279 int, a280 int, a281 int, a282 int, a283 int, a284 int, a285 int, a286 int, a287 int, a288 int, a289 int, a290 int, a291 int, a292 int, a293 int, a294 int, a295 int, a296 int, a297 int, a298 int, a299 int, a300 int, a301 int, a302 int, a303 int, a304 int, a305 int, a306 int, a307 int, a308 int, a309 int, a310 int, a311 int, a312 int, a313 int, a314 int, a315 int, a316 int, a317 int, a318 int, a319 int, a320 int, a321 int, a322 int, a323 int, a324 int, a325 int, a326 int, a327 int, a328 int, a329 int, a330 int, a331 int, a332 int, a333 int, a334 int, a335 int, a336 int, a337 int, a338 int, a339 int, a340 int, a341 int, a342 int, a343 int, a344 int, a345 int, a346 int, a347 int, a348 int, a349 int, a350 int, a351 int, a352 int, a353 int, a354 int, a355 int, a356 int, a357 int, a358 int, a359 int, a360 int, a361 int, a362 int, a363 int, a364 int, a365 int, a366 int, a367 int, a368 int, a369 int, a370 int, a371 int, a372 int, a373 int, a374 int, a375 int, a376 int, a377 int, a378 int, a379 int, a380 int, a381 int, a382 int, a383 int, a384 int, a385 int, a386 int, a387 int, a388 int, a389 int, a390 int, a391 int, a392 int, a393 int, a394 int, a395 int, a396 int, a397 int, a398 int, a399 int, a400 int, a401 int, a402 int, a403 int, a404 int, a405 int, a406 int, a407 int, a408 int, a409 int, a410 int, a411 int, a412 int, a413 int, a414 int, a415 int, a416 int, a417 int, a418 int, a419 int, a420 int, a421 int, a422 int, a423 int, a424 int, a425 int, a426 int, a427 int, a428 int, a429 int, a430 int, a431 int, a432 int, a433 int, a434 int, a435 int, a436 int, a437 int, a438 int, a439 int, a440 int, a441 int, a442 int, a443 int, a444 int, a445 int, a446 int, a447 int, a448 int, a449 int, a450 int, a451 int, a452 int, a453 int, a454 int, a455 int, a456 int, a457 int, a458 int, a459 int, a460 int, a461 int, a462 int, a463 int, a464 int, a465 int, a466 int, a467 int, a468 int, a469 int, a470 int, a471 int, a472 int, a473 int, a474 int, a475 int, a476 int, a477 int, a478 int, a479 int, a480 int, a481 int, a482 int, a483 int, a484 int, a485 int, a486 int, a487 int, a488 int, a489 int, a490 int, a491 int, a492 int, a493 int, a494 int, a495 int, a496 int, a497 int, a498 int, a499 int, a500 int, a501 int, a502 int, a503 int, a504 int, a505 int, a506 int, a507 int, a508 int, a509 int, a510 int, a511 int, a512 int, a513 int, a514 int, a515 int, a516 int, a517 int, a518 int, a519 int, a520 int, a521 int, a522 int, a523 int, a524 int, a525 int, a526 int, a527 int, a528 int, a529 int, a530 int, a531 int, a532 int, a533 int, a534 int, a535 int, a536 int, a537 int, a538 int, a539 int, a540 int, a541 int, a542 int, a543 int, a544 int, a545 int, a546 int, a547 int, a548 int, a549 int, a550 int, a551 int, a552 int, a553 int, a554 int, a555 int, a556 int, a557 int, a558 int, a559 int, a560 int, a561 int, a562 int, a563 int, a564 int, a565 int, a566 int, a567 int, a568 int, a569 int, a570 int, a571 int, a572 int, a573 int, a574 int, a575 int, a576 int, a577 int, a578 int, a579 int, a580 int, a581 int, a582 int, a583 int, a584 int, a585 int, a586 int, a587 int, a588 int, a589 int, a590 int, a591 int, a592 int, a593 int, a594 int, a595 int, a596 int, a597 int, a598 int, a599 int, a600 int, a601 int, a602 int, a603 int, a604 int, a605 int, a606 int, a607 int, a608 int, a609 int, a610 int, a611 int, a612 int, a613 int, a614 int, a615 int, a616 int, a617 int, a618 int, a619 int, a620 int, a621 int, a622 int, a623 int, a624 int, a625 int, a626 int, a627 int, a628 int, a629 int, a630 int, a631 int, a632 int, a633 int, a634 int, a635 int, a636 int, a637 int, a638 int, a639 int, a640 int, a641 int, a642 int, a643 int, a644 int, a645 int, a646 int, a647 int, a648 int, a649 int, a650 int, a651 int, a652 int, a653 int, a654 int, a655 int, a656 int, a657 int, a658 int, a659 int, a660 int, a661 int, a662 int, a663 int, a664 int, a665 int, a666 int, a667 int, a668 int, a669 int, a670 int, a671 int, a672 int, a673 int, a674 int, a675 int, a676 int, a677 int, a678 int, a679 int, a680 int, a681 int, a682 int, a683 int, a684 int, a685 int, a686 int, a687 int, a688 int, a689 int, a690 int, a691 int, a692 int, a693 int, a694 int, a695 int, a696 int, a697 int, a698 int, a699 int, a700 int, a701 int, a702 int, a703 int, a704 int, a705 int, a706 int, a707 int, a708 int, a709 int, a710 int, a711 int, a712 int, a713 int, a714 int, a715 int, a716 int, a717 int, a718 int, a719 int, a720 int, a721 int, a722 int, a723 int, a724 int, a725 int, a726 int, a727 int, a728 int, a729 int, a730 int, a731 int, a732 int, a733 int, a734 int, a735 int, a736 int, a737 int, a738 int, a739 int, a740 int, a741 int, a742 int, a743 int, a744 int, a745 int, a746 int, a747 int, a748 int, a749 int, a750 int, a751 int, a752 int, a753 int, a754 int, a755 int, a756 int, a757 int, a758 int, a759 int, a760 int, a761 int, a762 int, a763 int, a764 int, a765 int, a766 int, a767 int, a768 int, a769 int, a770 int, a771 int, a772 int, a773 int, a774 int, a775 int, a776 int, a777 int, a778 int, a779 int, a780 int, a781 int, a782 int, a783 int, a784 int, a785 int, a786 int, a787 int, a788 int, a789 int, a790 int, a791 int, a792 int, a793 int, a794 int, a795 int, a796 int, a797 int, a798 int, a799 int, a800 int, a801 int, a802 int, a803 int, a804 int, a805 int, a806 int, a807 int, a808 int, a809 int, a810 int, a811 int, a812 int, a813 int, a814 int, a815 int, a816 int, a817 int, a818 int, a819 int, a820 int, a821 int, a822 int, a823 int, a824 int, a825 int, a826 int, a827 int, a828 int, a829 int, a830 int, a831 int, a832 int, a833 int, a834 int, a835 int, a836 int, a837 int, a838 int, a839 int, a840 int, a841 int, a842 int, a843 int, a844 int, a845 int, a846 int, a847 int, a848 int, a849 int, a850 int, a851 int, a852 int, a853 int, a854 int, a855 int, a856 int, a857 int, a858 int, a859 int, a860 int, a861 int, a862 int, a863 int, a864 int, a865 int, a866 int, a867 int, a868 int, a869 int, a870 int, a871 int, a872 int, a873 int, a874 int, a875 int, a876 int, a877 int, a878 int, a879 int, a880 int, a881 int, a882 int, a883 int, a884 int, a885 int, a886 int, a887 int, a888 int, a889 int, a890 int, a891 int, a892 int, a893 int, a894 int, a895 int, a896 int, a897 int, a898 int, a899 int, a900 int, a901 int, a902 int, a903 int, a904 int, a905 int, a906 int, a907 int, a908 int, a909 int, a910 int, a911 int, a912 int, a913 int, a914 int, a915 int, a916 int, a917 int, a918 int, a919 int, a920 int, a921 int, a922 int, a923 int, a924 int, a925 int, a926 int, a927 int, a928 int, a929 int, a930 int, a931 int, a932 int, a933 int, a934 int, a935 int, a936 int, a937 int, a938 int, a939 int, a940 int, a941 int, a942 int, a943 int, a944 int, a945 int, a946 int, a947 int, a948 int, a949 int, a950 int, a951 int, a952 int, a953 int, a954 int, a955 int, a956 int, a957 int, a958 int, a959 int, a960 int, a961 int, a962 int, a963 int, a964 int, a965 int, a966 int, a967 int, a968 int, a969 int, a970 int, a971 int, a972 int, a973 int, a974 int, a975 int, a976 int, a977 int, a978 int, a979 int, a980 int, a981 int, a982 int, a983 int, a984 int, a985 int, a986 int, a987 int, a988 int, a989 int, a990 int, a991 int, a992 int, a993 int, a994 int, a995 int, a996 int, a997 int, a998 int, a999 int, a1000 int, a1001 int, a1002 int, a1003 int, a1004 int, a1005 int, a1006 int, a1007 int, a1008 int, a1009 int, a1010 int, a1011 int, a1012 int, a1013 int, a1014 int, a1015 int, a1016 int, a1017 int, a1018 int, a1019 int, a1020 int, a1021 int, a1022 int, a1023 int, a1024 int, a1025 int, a1026 int, a1027 int, a1028 int, a1029 int, a1030 int, a1031 int, a1032 int, a1033 int, a1034 int, a1035 int, a1036 int, a1037 int, a1038 int, a1039 int, a1040 int, a1041 int, a1042 int, a1043 int, a1044 int, a1045 int, a1046 int, a1047 int, a1048 int, a1049 int, a1050 int, a1051 int, a1052 int, a1053 int, a1054 int, a1055 int, a1056 int, a1057 int, a1058 int, a1059 int, a1060 int, a1061 int, a1062 int, a1063 int, a1064 int, a1065 int, a1066 int, a1067 int, a1068 int, a1069 int, a1070 int, a1071 int, a1072 int, a1073 int, a1074 int, a1075 int, a1076 int, a1077 int, a1078 int, a1079 int, a1080 int, a1081 int, a1082 int, a1083 int, a1084 int, a1085 int, a1086 int, a1087 int, a1088 int, a1089 int, a1090 int, a1091 int, a1092 int, a1093 int, a1094 int, a1095 int, a1096 int, a1097 int, a1098 int, a1099 int, a1100 int, a1101 int, a1102 int, a1103 int, a1104 int, a1105 int, a1106 int, a1107 int, a1108 int, a1109 int, a1110 int, a1111 int, a1112 int, a1113 int, a1114 int, a1115 int, a1116 int, a1117 int, a1118 int, a1119 int, a1120 int, a1121 int, a1122 int, a1123 int, a1124 int, a1125 int, a1126 int, a1127 int, a1128 int, a1129 int, a1130 int, a1131 int, a1132 int, a1133 int, a1134 int, a1135 int, a1136 int, a1137 int, a1138 int, a1139 int, a1140 int, a1141 int, a1142 int, a1143 int, a1144 int, a1145 int, a1146 int, a1147 int, a1148 int, a1149 int, a1150 int, a1151 int, a1152 int, a1153 int, a1154 int, a1155 int, a1156 int, a1157 int, a1158 int, a1159 int, a1160 int, a1161 int, a1162 int, a1163 int, a1164 int, a1165 int, a1166 int, a1167 int, a1168 int, a1169 int, a1170 int, a1171 int, a1172 int, a1173 int, a1174 int, a1175 int, a1176 int, a1177 int, a1178 int, a1179 int, a1180 int, a1181 int, a1182 int, a1183 int, a1184 int, a1185 int, a1186 int, a1187 int, a1188 int, a1189 int, a1190 int, a1191 int, a1192 int, a1193 int, a1194 int, a1195 int, a1196 int, a1197 int, a1198 int, a1199 int, a1200 int, a1201 int, a1202 int, a1203 int, a1204 int, a1205 int, a1206 int, a1207 int, a1208 int, a1209 int, a1210 int, a1211 int, a1212 int, a1213 int, a1214 int, a1215 int, a1216 int, a1217 int, a1218 int, a1219 int, a1220 int, a1221 int, a1222 int, a1223 int, a1224 int, a1225 int, a1226 int, a1227 int, a1228 int, a1229 int, a1230 int, a1231 int, a1232 int, a1233 int, a1234 int, a1235 int, a1236 int, a1237 int, a1238 int, a1239 int, a1240 int, a1241 int, a1242 int, a1243 int, a1244 int, a1245 int, a1246 int, a1247 int, a1248 int, a1249 int, a1250 int, a1251 int, a1252 int, a1253 int, a1254 int, a1255 int, a1256 int, a1257 int, a1258 int, a1259 int, a1260 int, a1261 int, a1262 int, a1263 int, a1264 int, a1265 int, a1266 int, a1267 int, a1268 int, a1269 int, a1270 int, a1271 int, a1272 int, a1273 int, a1274 int, a1275 int, a1276 int, a1277 int, a1278 int, a1279 int, a1280 int, a1281 int, a1282 int, a1283 int, a1284 int, a1285 int, a1286 int, a1287 int, a1288 int, a1289 int, a1290 int, a1291 int, a1292 int, a1293 int, a1294 int, a1295 int, a1296 int, a1297 int, a1298 int, a1299 int, a1300 int, a1301 int, a1302 int, a1303 int, a1304 int, a1305 int, a1306 int, a1307 int, a1308 int, a1309 int, a1310 int, a1311 int, a1312 int, a1313 int, a1314 int, a1315 int, a1316 int, a1317 int, a1318 int, a1319 int, a1320 int, a1321 int, a1322 int, a1323 int, a1324 int, a1325 int, a1326 int, a1327 int, a1328 int, a1329 int, a1330 int, a1331 int, a1332 int, a1333 int, a1334 int, a1335 int, a1336 int, a1337 int, a1338 int, a1339 int, a1340 int, a1341 int, a1342 int, a1343 int, a1344 int, a1345 int, a1346 int, a1347 int, a1348 int, a1349 int, a1350 int, a1351 int, a1352 int, a1353 int, a1354 int, a1355 int, a1356 int, a1357 int, a1358 int, a1359 int, a1360 int, a1361 int, a1362 int, a1363 int, a1364 int, a1365 int, a1366 int, a1367 int, a1368 int, a1369 int, a1370 int, a1371 int, a1372 int, a1373 int, a1374 int, a1375 int, a1376 int, a1377 int, a1378 int, a1379 int, a1380 int, a1381 int, a1382 int, a1383 int, a1384 int, a1385 int, a1386 int, a1387 int, a1388 int, a1389 int, a1390 int, a1391 int, a1392 int, a1393 int, a1394 int, a1395 int, a1396 int, a1397 int, a1398 int, a1399 int, a1400 int, a1401 int, a1402 int, a1403 int, a1404 int, a1405 int, a1406 int, a1407 int, a1408 int, a1409 int, a1410 int, a1411 int, a1412 int, a1413 int, a1414 int, a1415 int, a1416 int, a1417 int, a1418 int, a1419 int, a1420 int, a1421 int, a1422 int, a1423 int, a1424 int, a1425 int, a1426 int, a1427 int, a1428 int, a1429 int, a1430 int, a1431 int, a1432 int, a1433 int, a1434 int, a1435 int, a1436 int, a1437 int, a1438 int, a1439 int, a1440 int, a1441 int, a1442 int, a1443 int, a1444 int, a1445 int, a1446 int, a1447 int, a1448 int, a1449 int, a1450 int, a1451 int, a1452 int, a1453 int, a1454 int, a1455 int, a1456 int, a1457 int, a1458 int, a1459 int, a1460 int, a1461 int, a1462 int, a1463 int, a1464 int, a1465 int, a1466 int, a1467 int, a1468 int, a1469 int, a1470 int, a1471 int, a1472 int, a1473 int, a1474 int, a1475 int, a1476 int, a1477 int, a1478 int, a1479 int, a1480 int, a1481 int, a1482 int, a1483 int, a1484 int, a1485 int, a1486 int, a1487 int, a1488 int, a1489 int, a1490 int, a1491 int, a1492 int, a1493 int, a1494 int, a1495 int, a1496 int, a1497 int, a1498 int, a1499 int, a1500 int, a text);
CREATE TABLE t2 (b1 int, b2 int, b3 int, b4 int, b5 int, b6 int, b7 int, b8 int, b9 int, b10 int, b11 int, b12 int, b13 int, b14 int, b15 int, b16 int, b17 int, b18 int, b19 int, b20 int, b21 int, b22 int, b23 int, b24 int, b25 int, b26 int, b27 int, b28 int, b29 int, b30 int, b31 int, b32 int, b33 int, b34 int, b35 int, b36 int, b37 int, b38 int, b39 int, b40 int, b41 int, b42 int, b43 int, b44 int, b45 int, b46 int, b47 int, b48 int, b49 int, b50 int, b51 int, b52 int, b53 int, b54 int, b55 int, b56 int, b57 int, b58 int, b59 int, b60 int, b61 int, b62 int, b63 int, b64 int, b65 int, b66 int, b67 int, b68 int, b69 int, b70 int, b71 int, b72 int, b73 int, b74 int, b75 int, b76 int, b77 int, b78 int, b79 int, b80 int, b81 int, b82 int, b83 int, b84 int, b85 int, b86 int, b87 int, b88 int, b89 int, b90 int, b91 int, b92 int, b93 int, b94 int, b95 int, b96 int, b97 int, b98 int, b99 int, b100 int, b101 int, b102 int, b103 int, b104 int, b105 int, b106 int, b107 int, b108 int, b109 int, b110 int, b111 int, b112 int, b113 int, b114 int, b115 int, b116 int, b117 int, b118 int, b119 int, b120 int, b121 int, b122 int, b123 int, b124 int, b125 int, b126 int, b127 int, b128 int, b129 int, b130 int, b131 int, b132 int, b133 int, b134 int, b135 int, b136 int, b137 int, b138 int, b139 int, b140 int, b141 int, b142 int, b143 int, b144 int, b145 int, b146 int, b147 int, b148 int, b149 int, b150 int, b151 int, b152 int, b153 int, b154 int, b155 int, b156 int, b157 int, b158 int, b159 int, b160 int, b161 int, b162 int, b163 int, b164 int, b165 int, b166 int, b167 int, b168 int, b169 int, b170 int, b171 int, b172 int, b173 int, b174 int, b175 int, b176 int, b177 int, b178 int, b179 int, b180 int, b181 int, b182 int, b183 int, b184 int, b185 int, b186 int, b187 int, b188 int, b189 int, b190 int, b191 int, b192 int, b193 int, b194 int, b195 int, b196 int, b197 int, b198 int, b199 int, b200 int, b201 int, b202 int, b203 int, b204 int, b205 int, b206 int, b207 int, b208 int, b209 int, b210 int, b211 int, b212 int, b213 int, b214 int, b215 int, b216 int, b217 int, b218 int, b219 int, b220 int, b221 int, b222 int, b223 int, b224 int, b225 int, b226 int, b227 int, b228 int, b229 int, b230 int, b231 int, b232 int, b233 int, b234 int, b235 int, b236 int, b237 int, b238 int, b239 int, b240 int, b241 int, b242 int, b243 int, b244 int, b245 int, b246 int, b247 int, b248 int, b249 int, b250 int, b251 int, b252 int, b253 int, b254 int, b255 int, b256 int, b257 int, b258 int, b259 int, b260 int, b261 int, b262 int, b263 int, b264 int, b265 int, b266 int, b267 int, b268 int, b269 int, b270 int, b271 int, b272 int, b273 int, b274 int, b275 int, b276 int, b277 int, b278 int, b279 int, b280 int, b281 int, b282 int, b283 int, b284 int, b285 int, b286 int, b287 int, b288 int, b289 int, b290 int, b291 int, b292 int, b293 int, b294 int, b295 int, b296 int, b297 int, b298 int, b299 int, b300 int, b301 int, b302 int, b303 int, b304 int, b305 int, b306 int, b307 int, b308 int, b309 int, b310 int, b311 int, b312 int, b313 int, b314 int, b315 int, b316 int, b317 int, b318 int, b319 int, b320 int, b321 int, b322 int, b323 int, b324 int, b325 int, b326 int, b327 int, b328 int, b329 int, b330 int, b331 int, b332 int, b333 int, b334 int, b335 int, b336 int, b337 int, b338 int, b339 int, b340 int, b341 int, b342 int, b343 int, b344 int, b345 int, b346 int, b347 int, b348 int, b349 int, b350 int, b351 int, b352 int, b353 int, b354 int, b355 int, b356 int, b357 int, b358 int, b359 int, b360 int, b361 int, b362 int, b363 int, b364 int, b365 int, b366 int, b367 int, b368 int, b369 int, b370 int, b371 int, b372 int, b373 int, b374 int, b375 int, b376 int, b377 int, b378 int, b379 int, b380 int, b381 int, b382 int, b383 int, b384 int, b385 int, b386 int, b387 int, b388 int, b389 int, b390 int, b391 int, b392 int, b393 int, b394 int, b395 int, b396 int, b397 int, b398 int, b399 int, b400 int, b401 int, b402 int, b403 int, b404 int, b405 int, b406 int, b407 int, b408 int, b409 int, b410 int, b411 int, b412 int, b413 int, b414 int, b415 int, b416 int, b417 int, b418 int, b419 int, b420 int, b421 int, b422 int, b423 int, b424 int, b425 int, b426 int, b427 int, b428 int, b429 int, b430 int, b431 int, b432 int, b433 int, b434 int, b435 int, b436 int, b437 int, b438 int, b439 int, b440 int, b441 int, b442 int, b443 int, b444 int, b445 int, b446 int, b447 int, b448 int, b449 int, b450 int, b451 int, b452 int, b453 int, b454 int, b455 int, b456 int, b457 int, b458 int, b459 int, b460 int, b461 int, b462 int, b463 int, b464 int, b465 int, b466 int, b467 int, b468 int, b469 int, b470 int, b471 int, b472 int, b473 int, b474 int, b475 int, b476 int, b477 int, b478 int, b479 int, b480 int, b481 int, b482 int, b483 int, b484 int, b485 int, b486 int, b487 int, b488 int, b489 int, b490 int, b491 int, b492 int, b493 int, b494 int, b495 int, b496 int, b497 int, b498 int, b499 int, b500 int, b501 int, b502 int, b503 int, b504 int, b505 int, b506 int, b507 int, b508 int, b509 int, b510 int, b511 int, b512 int, b513 int, b514 int, b515 int, b516 int, b517 int, b518 int, b519 int, b520 int, b521 int, b522 int, b523 int, b524 int, b525 int, b526 int, b527 int, b528 int, b529 int, b530 int, b531 int, b532 int, b533 int, b534 int, b535 int, b536 int, b537 int, b538 int, b539 int, b540 int, b541 int, b542 int, b543 int, b544 int, b545 int, b546 int, b547 int, b548 int, b549 int, b550 int, b551 int, b552 int, b553 int, b554 int, b555 int, b556 int, b557 int, b558 int, b559 int, b560 int, b561 int, b562 int, b563 int, b564 int, b565 int, b566 int, b567 int, b568 int, b569 int, b570 int, b571 int, b572 int, b573 int, b574 int, b575 int, b576 int, b577 int, b578 int, b579 int, b580 int, b581 int, b582 int, b583 int, b584 int, b585 int, b586 int, b587 int, b588 int, b589 int, b590 int, b591 int, b592 int, b593 int, b594 int, b595 int, b596 int, b597 int, b598 int, b599 int, b600 int, b601 int, b602 int, b603 int, b604 int, b605 int, b606 int, b607 int, b608 int, b609 int, b610 int, b611 int, b612 int, b613 int, b614 int, b615 int, b616 int, b617 int, b618 int, b619 int, b620 int, b621 int, b622 int, b623 int, b624 int, b625 int, b626 int, b627 int, b628 int, b629 int, b630 int, b631 int, b632 int, b633 int, b634 int, b635 int, b636 int, b637 int, b638 int, b639 int, b640 int, b641 int, b642 int, b643 int, b644 int, b645 int, b646 int, b647 int, b648 int, b649 int, b650 int, b651 int, b652 int, b653 int, b654 int, b655 int, b656 int, b657 int, b658 int, b659 int, b660 int, b661 int, b662 int, b663 int, b664 int, b665 int, b666 int, b667 int, b668 int, b669 int, b670 int, b671 int, b672 int, b673 int, b674 int, b675 int, b676 int, b677 int, b678 int, b679 int, b680 int, b681 int, b682 int, b683 int, b684 int, b685 int, b686 int, b687 int, b688 int, b689 int, b690 int, b691 int, b692 int, b693 int, b694 int, b695 int, b696 int, b697 int, b698 int, b699 int, b700 int, b701 int, b702 int, b703 int, b704 int, b705 int, b706 int, b707 int, b708 int, b709 int, b710 int, b711 int, b712 int, b713 int, b714 int, b715 int, b716 int, b717 int, b718 int, b719 int, b720 int, b721 int, b722 int, b723 int, b724 int, b725 int, b726 int, b727 int, b728 int, b729 int, b730 int, b731 int, b732 int, b733 int, b734 int, b735 int, b736 int, b737 int, b738 int, b739 int, b740 int, b741 int, b742 int, b743 int, b744 int, b745 int, b746 int, b747 int, b748 int, b749 int, b750 int, b751 int, b752 int, b753 int, b754 int, b755 int, b756 int, b757 int, b758 int, b759 int, b760 int, b761 int, b762 int, b763 int, b764 int, b765 int, b766 int, b767 int, b768 int, b769 int, b770 int, b771 int, b772 int, b773 int, b774 int, b775 int, b776 int, b777 int, b778 int, b779 int, b780 int, b781 int, b782 int, b783 int, b784 int, b785 int, b786 int, b787 int, b788 int, b789 int, b790 int, b791 int, b792 int, b793 int, b794 int, b795 int, b796 int, b797 int, b798 int, b799 int, b800 int, b801 int, b802 int, b803 int, b804 int, b805 int, b806 int, b807 int, b808 int, b809 int, b810 int, b811 int, b812 int, b813 int, b814 int, b815 int, b816 int, b817 int, b818 int, b819 int, b820 int, b821 int, b822 int, b823 int, b824 int, b825 int, b826 int, b827 int, b828 int, b829 int, b830 int, b831 int, b832 int, b833 int, b834 int, b835 int, b836 int, b837 int, b838 int, b839 int, b840 int, b841 int, b842 int, b843 int, b844 int, b845 int, b846 int, b847 int, b848 int, b849 int, b850 int, b851 int, b852 int, b853 int, b854 int, b855 int, b856 int, b857 int, b858 int, b859 int, b860 int, b861 int, b862 int, b863 int, b864 int, b865 int, b866 int, b867 int, b868 int, b869 int, b870 int, b871 int, b872 int, b873 int, b874 int, b875 int, b876 int, b877 int, b878 int, b879 int, b880 int, b881 int, b882 int, b883 int, b884 int, b885 int, b886 int, b887 int, b888 int, b889 int, b890 int, b891 int, b892 int, b893 int, b894 int, b895 int, b896 int, b897 int, b898 int, b899 int, b900 int, b901 int, b902 int, b903 int, b904 int, b905 int, b906 int, b907 int, b908 int, b909 int, b910 int, b911 int, b912 int, b913 int, b914 int, b915 int, b916 int, b917 int, b918 int, b919 int, b920 int, b921 int, b922 int, b923 int, b924 int, b925 int, b926 int, b927 int, b928 int, b929 int, b930 int, b931 int, b932 int, b933 int, b934 int, b935 int, b936 int, b937 int, b938 int, b939 int, b940 int, b941 int, b942 int, b943 int, b944 int, b945 int, b946 int, b947 int, b948 int, b949 int, b950 int, b951 int, b952 int, b953 int, b954 int, b955 int, b956 int, b957 int, b958 int, b959 int, b960 int, b961 int, b962 int, b963 int, b964 int, b965 int, b966 int, b967 int, b968 int, b969 int, b970 int, b971 int, b972 int, b973 int, b974 int, b975 int, b976 int, b977 int, b978 int, b979 int, b980 int, b981 int, b982 int, b983 int, b984 int, b985 int, b986 int, b987 int, b988 int, b989 int, b990 int, b991 int, b992 int, b993 int, b994 int, b995 int, b996 int, b997 int, b998 int, b999 int, b1000 int, b1001 int, b1002 int, b1003 int, b1004 int, b1005 int, b1006 int, b1007 int, b1008 int, b1009 int, b1010 int, b1011 int, b1012 int, b1013 int, b1014 int, b1015 int, b1016 int, b1017 int, b1018 int, b1019 int, b1020 int, b1021 int, b1022 int, b1023 int, b1024 int, b1025 int, b1026 int, b1027 int, b1028 int, b1029 int, b1030 int, b1031 int, b1032 int, b1033 int, b1034 int, b1035 int, b1036 int, b1037 int, b1038 int, b1039 int, b1040 int, b1041 int, b1042 int, b1043 int, b1044 int, b1045 int, b1046 int, b1047 int, b1048 int, b1049 int, b1050 int, b1051 int, b1052 int, b1053 int, b1054 int, b1055 int, b1056 int, b1057 int, b1058 int, b1059 int, b1060 int, b1061 int, b1062 int, b1063 int, b1064 int, b1065 int, b1066 int, b1067 int, b1068 int, b1069 int, b1070 int, b1071 int, b1072 int, b1073 int, b1074 int, b1075 int, b1076 int, b1077 int, b1078 int, b1079 int, b1080 int, b1081 int, b1082 int, b1083 int, b1084 int, b1085 int, b1086 int, b1087 int, b1088 int, b1089 int, b1090 int, b1091 int, b1092 int, b1093 int, b1094 int, b1095 int, b1096 int, b1097 int, b1098 int, b1099 int, b1100 int, b1101 int, b1102 int, b1103 int, b1104 int, b1105 int, b1106 int, b1107 int, b1108 int, b1109 int, b1110 int, b1111 int, b1112 int, b1113 int, b1114 int, b1115 int, b1116 int, b1117 int, b1118 int, b1119 int, b1120 int, b1121 int, b1122 int, b1123 int, b1124 int, b1125 int, b1126 int, b1127 int, b1128 int, b1129 int, b1130 int, b1131 int, b1132 int, b1133 int, b1134 int, b1135 int, b1136 int, b1137 int, b1138 int, b1139 int, b1140 int, b1141 int, b1142 int, b1143 int, b1144 int, b1145 int, b1146 int, b1147 int, b1148 int, b1149 int, b1150 int, b1151 int, b1152 int, b1153 int, b1154 int, b1155 int, b1156 int, b1157 int, b1158 int, b1159 int, b1160 int, b1161 int, b1162 int, b1163 int, b1164 int, b1165 int, b1166 int, b1167 int, b1168 int, b1169 int, b1170 int, b1171 int, b1172 int, b1173 int, b1174 int, b1175 int, b1176 int, b1177 int, b1178 int, b1179 int, b1180 int, b1181 int, b1182 int, b1183 int, b1184 int, b1185 int, b1186 int, b1187 int, b1188 int, b1189 int, b1190 int, b1191 int, b1192 int, b1193 int, b1194 int, b1195 int, b1196 int, b1197 int, b1198 int, b1199 int, b1200 int, b1201 int, b1202 int, b1203 int, b1204 int, b1205 int, b1206 int, b1207 int, b1208 int, b1209 int, b1210 int, b1211 int, b1212 int, b1213 int, b1214 int, b1215 int, b1216 int, b1217 int, b1218 int, b1219 int, b1220 int, b1221 int, b1222 int, b1223 int, b1224 int, b1225 int, b1226 int, b1227 int, b1228 int, b1229 int, b1230 int, b1231 int, b1232 int, b1233 int, b1234 int, b1235 int, b1236 int, b1237 int, b1238 int, b1239 int, b1240 int, b1241 int, b1242 int, b1243 int, b1244 int, b1245 int, b1246 int, b1247 int, b1248 int, b1249 int, b1250 int, b1251 int, b1252 int, b1253 int, b1254 int, b1255 int, b1256 int, b1257 int, b1258 int, b1259 int, b1260 int, b1261 int, b1262 int, b1263 int, b1264 int, b1265 int, b1266 int, b1267 int, b1268 int, b1269 int, b1270 int, b1271 int, b1272 int, b1273 int, b1274 int, b1275 int, b1276 int, b1277 int, b1278 int, b1279 int, b1280 int, b1281 int, b1282 int, b1283 int, b1284 int, b1285 int, b1286 int, b1287 int, b1288 int, b1289 int, b1290 int, b1291 int, b1292 int, b1293 int, b1294 int, b1295 int, b1296 int, b1297 int, b1298 int, b1299 int, b1300 int, b1301 int, b1302 int, b1303 int, b1304 int, b1305 int, b1306 int, b1307 int, b1308 int, b1309 int, b1310 int, b1311 int, b1312 int, b1313 int, b1314 int, b1315 int, b1316 int, b1317 int, b1318 int, b1319 int, b1320 int, b1321 int, b1322 int, b1323 int, b1324 int, b1325 int, b1326 int, b1327 int, b1328 int, b1329 int, b1330 int, b1331 int, b1332 int, b1333 int, b1334 int, b1335 int, b1336 int, b1337 int, b1338 int, b1339 int, b1340 int, b1341 int, b1342 int, b1343 int, b1344 int, b1345 int, b1346 int, b1347 int, b1348 int, b1349 int, b1350 int, b1351 int, b1352 int, b1353 int, b1354 int, b1355 int, b1356 int, b1357 int, b1358 int, b1359 int, b1360 int, b1361 int, b1362 int, b1363 int, b1364 int, b1365 int, b1366 int, b1367 int, b1368 int, b1369 int, b1370 int, b1371 int, b1372 int, b1373 int, b1374 int, b1375 int, b1376 int, b1377 int, b1378 int, b1379 int, b1380 int, b1381 int, b1382 int, b1383 int, b1384 int, b1385 int, b1386 int, b1387 int, b1388 int, b1389 int, b1390 int, b1391 int, b1392 int, b1393 int, b1394 int, b1395 int, b1396 int, b1397 int, b1398 int, b1399 int, b1400 int, b1401 int, b1402 int, b1403 int, b1404 int, b1405 int, b1406 int, b1407 int, b1408 int, b1409 int, b1410 int, b1411 int, b1412 int, b1413 int, b1414 int, b1415 int, b1416 int, b1417 int, b1418 int, b1419 int, b1420 int, b1421 int, b1422 int, b1423 int, b1424 int, b1425 int, b1426 int, b1427 int, b1428 int, b1429 int, b1430 int, b1431 int, b1432 int, b1433 int, b1434 int, b1435 int, b1436 int, b1437 int, b1438 int, b1439 int, b1440 int, b1441 int, b1442 int, b1443 int, b1444 int, b1445 int, b1446 int, b1447 int, b1448 int, b1449 int, b1450 int, b1451 int, b1452 int, b1453 int, b1454 int, b1455 int, b1456 int, b1457 int, b1458 int, b1459 int, b1460 int, b1461 int, b1462 int, b1463 int, b1464 int, b1465 int, b1466 int, b1467 int, b1468 int, b1469 int, b1470 int, b1471 int, b1472 int, b1473 int, b1474 int, b1475 int, b1476 int, b1477 int, b1478 int, b1479 int, b1480 int, b1481 int, b1482 int, b1483 int, b1484 int, b1485 int, b1486 int, b1487 int, b1488 int, b1489 int, b1490 int, b1491 int, b1492 int, b1493 int, b1494 int, b1495 int, b1496 int, b1497 int, b1498 int, b1499 int, b1500 int, b text);
CREATE TABLE t3 (c1 int, c2 int, c3 int, c4 int, c5 int, c6 int, c7 int, c8 int, c9 int, c10 int, c11 int, c12 int, c13 int, c14 int, c15 int, c16 int, c17 int, c18 int, c19 int, c20 int, c21 int, c22 int, c23 int, c24 int, c25 int, c26 int, c27 int, c28 int, c29 int, c30 int, c31 int, c32 int, c33 int, c34 int, c35 int, c36 int, c37 int, c38 int, c39 int, c40 int, c41 int, c42 int, c43 int, c44 int, c45 int, c46 int, c47 int, c48 int, c49 int, c50 int, c51 int, c52 int, c53 int, c54 int, c55 int, c56 int, c57 int, c58 int, c59 int, c60 int, c61 int, c62 int, c63 int, c64 int, c65 int, c66 int, c67 int, c68 int, c69 int, c70 int, c71 int, c72 int, c73 int, c74 int, c75 int, c76 int, c77 int, c78 int, c79 int, c80 int, c81 int, c82 int, c83 int, c84 int, c85 int, c86 int, c87 int, c88 int, c89 int, c90 int, c91 int, c92 int, c93 int, c94 int, c95 int, c96 int, c97 int, c98 int, c99 int, c100 int, c101 int, c102 int, c103 int, c104 int, c105 int, c106 int, c107 int, c108 int, c109 int, c110 int, c111 int, c112 int, c113 int, c114 int, c115 int, c116 int, c117 int, c118 int, c119 int, c120 int, c121 int, c122 int, c123 int, c124 int, c125 int, c126 int, c127 int, c128 int, c129 int, c130 int, c131 int, c132 int, c133 int, c134 int, c135 int, c136 int, c137 int, c138 int, c139 int, c140 int, c141 int, c142 int, c143 int, c144 int, c145 int, c146 int, c147 int, c148 int, c149 int, c150 int, c151 int, c152 int, c153 int, c154 int, c155 int, c156 int, c157 int, c158 int, c159 int, c160 int, c161 int, c162 int, c163 int, c164 int, c165 int, c166 int, c167 int, c168 int, c169 int, c170 int, c171 int, c172 int, c173 int, c174 int, c175 int, c176 int, c177 int, c178 int, c179 int, c180 int, c181 int, c182 int, c183 int, c184 int, c185 int, c186 int, c187 int, c188 int, c189 int, c190 int, c191 int, c192 int, c193 int, c194 int, c195 int, c196 int, c197 int, c198 int, c199 int, c200 int, c201 int, c202 int, c203 int, c204 int, c205 int, c206 int, c207 int, c208 int, c209 int, c210 int, c211 int, c212 int, c213 int, c214 int, c215 int, c216 int, c217 int, c218 int, c219 int, c220 int, c221 int, c222 int, c223 int, c224 int, c225 int, c226 int, c227 int, c228 int, c229 int, c230 int, c231 int, c232 int, c233 int, c234 int, c235 int, c236 int, c237 int, c238 int, c239 int, c240 int, c241 int, c242 int, c243 int, c244 int, c245 int, c246 int, c247 int, c248 int, c249 int, c250 int, c251 int, c252 int, c253 int, c254 int, c255 int, c256 int, c257 int, c258 int, c259 int, c260 int, c261 int, c262 int, c263 int, c264 int, c265 int, c266 int, c267 int, c268 int, c269 int, c270 int, c271 int, c272 int, c273 int, c274 int, c275 int, c276 int, c277 int, c278 int, c279 int, c280 int, c281 int, c282 int, c283 int, c284 int, c285 int, c286 int, c287 int, c288 int, c289 int, c290 int, c291 int, c292 int, c293 int, c294 int, c295 int, c296 int, c297 int, c298 int, c299 int, c300 int, c301 int, c302 int, c303 int, c304 int, c305 int, c306 int, c307 int, c308 int, c309 int, c310 int, c311 int, c312 int, c313 int, c314 int, c315 int, c316 int, c317 int, c318 int, c319 int, c320 int, c321 int, c322 int, c323 int, c324 int, c325 int, c326 int, c327 int, c328 int, c329 int, c330 int, c331 int, c332 int, c333 int, c334 int, c335 int, c336 int, c337 int, c338 int, c339 int, c340 int, c341 int, c342 int, c343 int, c344 int, c345 int, c346 int, c347 int, c348 int, c349 int, c350 int, c351 int, c352 int, c353 int, c354 int, c355 int, c356 int, c357 int, c358 int, c359 int, c360 int, c361 int, c362 int, c363 int, c364 int, c365 int, c366 int, c367 int, c368 int, c369 int, c370 int, c371 int, c372 int, c373 int, c374 int, c375 int, c376 int, c377 int, c378 int, c379 int, c380 int, c381 int, c382 int, c383 int, c384 int, c385 int, c386 int, c387 int, c388 int, c389 int, c390 int, c391 int, c392 int, c393 int, c394 int, c395 int, c396 int, c397 int, c398 int, c399 int, c400 int, c401 int, c402 int, c403 int, c404 int, c405 int, c406 int, c407 int, c408 int, c409 int, c410 int, c411 int, c412 int, c413 int, c414 int, c415 int, c416 int, c417 int, c418 int, c419 int, c420 int, c421 int, c422 int, c423 int, c424 int, c425 int, c426 int, c427 int, c428 int, c429 int, c430 int, c431 int, c432 int, c433 int, c434 int, c435 int, c436 int, c437 int, c438 int, c439 int, c440 int, c441 int, c442 int, c443 int, c444 int, c445 int, c446 int, c447 int, c448 int, c449 int, c450 int, c451 int, c452 int, c453 int, c454 int, c455 int, c456 int, c457 int, c458 int, c459 int, c460 int, c461 int, c462 int, c463 int, c464 int, c465 int, c466 int, c467 int, c468 int, c469 int, c470 int, c471 int, c472 int, c473 int, c474 int, c475 int, c476 int, c477 int, c478 int, c479 int, c480 int, c481 int, c482 int, c483 int, c484 int, c485 int, c486 int, c487 int, c488 int, c489 int, c490 int, c491 int, c492 int, c493 int, c494 int, c495 int, c496 int, c497 int, c498 int, c499 int, c500 int, c501 int, c502 int, c503 int, c504 int, c505 int, c506 int, c507 int, c508 int, c509 int, c510 int, c511 int, c512 int, c513 int, c514 int, c515 int, c516 int, c517 int, c518 int, c519 int, c520 int, c521 int, c522 int, c523 int, c524 int, c525 int, c526 int, c527 int, c528 int, c529 int, c530 int, c531 int, c532 int, c533 int, c534 int, c535 int, c536 int, c537 int, c538 int, c539 int, c540 int, c541 int, c542 int, c543 int, c544 int, c545 int, c546 int, c547 int, c548 int, c549 int, c550 int, c551 int, c552 int, c553 int, c554 int, c555 int, c556 int, c557 int, c558 int, c559 int, c560 int, c561 int, c562 int, c563 int, c564 int, c565 int, c566 int, c567 int, c568 int, c569 int, c570 int, c571 int, c572 int, c573 int, c574 int, c575 int, c576 int, c577 int, c578 int, c579 int, c580 int, c581 int, c582 int, c583 int, c584 int, c585 int, c586 int, c587 int, c588 int, c589 int, c590 int, c591 int, c592 int, c593 int, c594 int, c595 int, c596 int, c597 int, c598 int, c599 int, c600 int, c601 int, c602 int, c603 int, c604 int, c605 int, c606 int, c607 int, c608 int, c609 int, c610 int, c611 int, c612 int, c613 int, c614 int, c615 int, c616 int, c617 int, c618 int, c619 int, c620 int, c621 int, c622 int, c623 int, c624 int, c625 int, c626 int, c627 int, c628 int, c629 int, c630 int, c631 int, c632 int, c633 int, c634 int, c635 int, c636 int, c637 int, c638 int, c639 int, c640 int, c641 int, c642 int, c643 int, c644 int, c645 int, c646 int, c647 int, c648 int, c649 int, c650 int, c651 int, c652 int, c653 int, c654 int, c655 int, c656 int, c657 int, c658 int, c659 int, c660 int, c661 int, c662 int, c663 int, c664 int, c665 int, c666 int, c667 int, c668 int, c669 int, c670 int, c671 int, c672 int, c673 int, c674 int, c675 int, c676 int, c677 int, c678 int, c679 int, c680 int, c681 int, c682 int, c683 int, c684 int, c685 int, c686 int, c687 int, c688 int, c689 int, c690 int, c691 int, c692 int, c693 int, c694 int, c695 int, c696 int, c697 int, c698 int, c699 int, c700 int, c701 int, c702 int, c703 int, c704 int, c705 int, c706 int, c707 int, c708 int, c709 int, c710 int, c711 int, c712 int, c713 int, c714 int, c715 int, c716 int, c717 int, c718 int, c719 int, c720 int, c721 int, c722 int, c723 int, c724 int, c725 int, c726 int, c727 int, c728 int, c729 int, c730 int, c731 int, c732 int, c733 int, c734 int, c735 int, c736 int, c737 int, c738 int, c739 int, c740 int, c741 int, c742 int, c743 int, c744 int, c745 int, c746 int, c747 int, c748 int, c749 int, c750 int, c751 int, c752 int, c753 int, c754 int, c755 int, c756 int, c757 int, c758 int, c759 int, c760 int, c761 int, c762 int, c763 int, c764 int, c765 int, c766 int, c767 int, c768 int, c769 int, c770 int, c771 int, c772 int, c773 int, c774 int, c775 int, c776 int, c777 int, c778 int, c779 int, c780 int, c781 int, c782 int, c783 int, c784 int, c785 int, c786 int, c787 int, c788 int, c789 int, c790 int, c791 int, c792 int, c793 int, c794 int, c795 int, c796 int, c797 int, c798 int, c799 int, c800 int, c801 int, c802 int, c803 int, c804 int, c805 int, c806 int, c807 int, c808 int, c809 int, c810 int, c811 int, c812 int, c813 int, c814 int, c815 int, c816 int, c817 int, c818 int, c819 int, c820 int, c821 int, c822 int, c823 int, c824 int, c825 int, c826 int, c827 int, c828 int, c829 int, c830 int, c831 int, c832 int, c833 int, c834 int, c835 int, c836 int, c837 int, c838 int, c839 int, c840 int, c841 int, c842 int, c843 int, c844 int, c845 int, c846 int, c847 int, c848 int, c849 int, c850 int, c851 int, c852 int, c853 int, c854 int, c855 int, c856 int, c857 int, c858 int, c859 int, c860 int, c861 int, c862 int, c863 int, c864 int, c865 int, c866 int, c867 int, c868 int, c869 int, c870 int, c871 int, c872 int, c873 int, c874 int, c875 int, c876 int, c877 int, c878 int, c879 int, c880 int, c881 int, c882 int, c883 int, c884 int, c885 int, c886 int, c887 int, c888 int, c889 int, c890 int, c891 int, c892 int, c893 int, c894 int, c895 int, c896 int, c897 int, c898 int, c899 int, c900 int, c901 int, c902 int, c903 int, c904 int, c905 int, c906 int, c907 int, c908 int, c909 int, c910 int, c911 int, c912 int, c913 int, c914 int, c915 int, c916 int, c917 int, c918 int, c919 int, c920 int, c921 int, c922 int, c923 int, c924 int, c925 int, c926 int, c927 int, c928 int, c929 int, c930 int, c931 int, c932 int, c933 int, c934 int, c935 int, c936 int, c937 int, c938 int, c939 int, c940 int, c941 int, c942 int, c943 int, c944 int, c945 int, c946 int, c947 int, c948 int, c949 int, c950 int, c951 int, c952 int, c953 int, c954 int, c955 int, c956 int, c957 int, c958 int, c959 int, c960 int, c961 int, c962 int, c963 int, c964 int, c965 int, c966 int, c967 int, c968 int, c969 int, c970 int, c971 int, c972 int, c973 int, c974 int, c975 int, c976 int, c977 int, c978 int, c979 int, c980 int, c981 int, c982 int, c983 int, c984 int, c985 int, c986 int, c987 int, c988 int, c989 int, c990 int, c991 int, c992 int, c993 int, c994 int, c995 int, c996 int, c997 int, c998 int, c999 int, c1000 int, c1001 int, c1002 int, c1003 int, c1004 int, c1005 int, c1006 int, c1007 int, c1008 int, c1009 int, c1010 int, c1011 int, c1012 int, c1013 int, c1014 int, c1015 int, c1016 int, c1017 int, c1018 int, c1019 int, c1020 int, c1021 int, c1022 int, c1023 int, c1024 int, c1025 int, c1026 int, c1027 int, c1028 int, c1029 int, c1030 int, c1031 int, c1032 int, c1033 int, c1034 int, c1035 int, c1036 int, c1037 int, c1038 int, c1039 int, c1040 int, c1041 int, c1042 int, c1043 int, c1044 int, c1045 int, c1046 int, c1047 int, c1048 int, c1049 int, c1050 int, c1051 int, c1052 int, c1053 int, c1054 int, c1055 int, c1056 int, c1057 int, c1058 int, c1059 int, c1060 int, c1061 int, c1062 int, c1063 int, c1064 int, c1065 int, c1066 int, c1067 int, c1068 int, c1069 int, c1070 int, c1071 int, c1072 int, c1073 int, c1074 int, c1075 int, c1076 int, c1077 int, c1078 int, c1079 int, c1080 int, c1081 int, c1082 int, c1083 int, c1084 int, c1085 int, c1086 int, c1087 int, c1088 int, c1089 int, c1090 int, c1091 int, c1092 int, c1093 int, c1094 int, c1095 int, c1096 int, c1097 int, c1098 int, c1099 int, c1100 int, c1101 int, c1102 int, c1103 int, c1104 int, c1105 int, c1106 int, c1107 int, c1108 int, c1109 int, c1110 int, c1111 int, c1112 int, c1113 int, c1114 int, c1115 int, c1116 int, c1117 int, c1118 int, c1119 int, c1120 int, c1121 int, c1122 int, c1123 int, c1124 int, c1125 int, c1126 int, c1127 int, c1128 int, c1129 int, c1130 int, c1131 int, c1132 int, c1133 int, c1134 int, c1135 int, c1136 int, c1137 int, c1138 int, c1139 int, c1140 int, c1141 int, c1142 int, c1143 int, c1144 int, c1145 int, c1146 int, c1147 int, c1148 int, c1149 int, c1150 int, c1151 int, c1152 int, c1153 int, c1154 int, c1155 int, c1156 int, c1157 int, c1158 int, c1159 int, c1160 int, c1161 int, c1162 int, c1163 int, c1164 int, c1165 int, c1166 int, c1167 int, c1168 int, c1169 int, c1170 int, c1171 int, c1172 int, c1173 int, c1174 int, c1175 int, c1176 int, c1177 int, c1178 int, c1179 int, c1180 int, c1181 int, c1182 int, c1183 int, c1184 int, c1185 int, c1186 int, c1187 int, c1188 int, c1189 int, c1190 int, c1191 int, c1192 int, c1193 int, c1194 int, c1195 int, c1196 int, c1197 int, c1198 int, c1199 int, c1200 int, c1201 int, c1202 int, c1203 int, c1204 int, c1205 int, c1206 int, c1207 int, c1208 int, c1209 int, c1210 int, c1211 int, c1212 int, c1213 int, c1214 int, c1215 int, c1216 int, c1217 int, c1218 int, c1219 int, c1220 int, c1221 int, c1222 int, c1223 int, c1224 int, c1225 int, c1226 int, c1227 int, c1228 int, c1229 int, c1230 int, c1231 int, c1232 int, c1233 int, c1234 int, c1235 int, c1236 int, c1237 int, c1238 int, c1239 int, c1240 int, c1241 int, c1242 int, c1243 int, c1244 int, c1245 int, c1246 int, c1247 int, c1248 int, c1249 int, c1250 int, c1251 int, c1252 int, c1253 int, c1254 int, c1255 int, c1256 int, c1257 int, c1258 int, c1259 int, c1260 int, c1261 int, c1262 int, c1263 int, c1264 int, c1265 int, c1266 int, c1267 int, c1268 int, c1269 int, c1270 int, c1271 int, c1272 int, c1273 int, c1274 int, c1275 int, c1276 int, c1277 int, c1278 int, c1279 int, c1280 int, c1281 int, c1282 int, c1283 int, c1284 int, c1285 int, c1286 int, c1287 int, c1288 int, c1289 int, c1290 int, c1291 int, c1292 int, c1293 int, c1294 int, c1295 int, c1296 int, c1297 int, c1298 int, c1299 int, c1300 int, c1301 int, c1302 int, c1303 int, c1304 int, c1305 int, c1306 int, c1307 int, c1308 int, c1309 int, c1310 int, c1311 int, c1312 int, c1313 int, c1314 int, c1315 int, c1316 int, c1317 int, c1318 int, c1319 int, c1320 int, c1321 int, c1322 int, c1323 int, c1324 int, c1325 int, c1326 int, c1327 int, c1328 int, c1329 int, c1330 int, c1331 int, c1332 int, c1333 int, c1334 int, c1335 int, c1336 int, c1337 int, c1338 int, c1339 int, c1340 int, c1341 int, c1342 int, c1343 int, c1344 int, c1345 int, c1346 int, c1347 int, c1348 int, c1349 int, c1350 int, c1351 int, c1352 int, c1353 int, c1354 int, c1355 int, c1356 int, c1357 int, c1358 int, c1359 int, c1360 int, c1361 int, c1362 int, c1363 int, c1364 int, c1365 int, c1366 int, c1367 int, c1368 int, c1369 int, c1370 int, c1371 int, c1372 int, c1373 int, c1374 int, c1375 int, c1376 int, c1377 int, c1378 int, c1379 int, c1380 int, c1381 int, c1382 int, c1383 int, c1384 int, c1385 int, c1386 int, c1387 int, c1388 int, c1389 int, c1390 int, c1391 int, c1392 int, c1393 int, c1394 int, c1395 int, c1396 int, c1397 int, c1398 int, c1399 int, c1400 int, c1401 int, c1402 int, c1403 int, c1404 int, c1405 int, c1406 int, c1407 int, c1408 int, c1409 int, c1410 int, c1411 int, c1412 int, c1413 int, c1414 int, c1415 int, c1416 int, c1417 int, c1418 int, c1419 int, c1420 int, c1421 int, c1422 int, c1423 int, c1424 int, c1425 int, c1426 int, c1427 int, c1428 int, c1429 int, c1430 int, c1431 int, c1432 int, c1433 int, c1434 int, c1435 int, c1436 int, c1437 int, c1438 int, c1439 int, c1440 int, c1441 int, c1442 int, c1443 int, c1444 int, c1445 int, c1446 int, c1447 int, c1448 int, c1449 int, c1450 int, c1451 int, c1452 int, c1453 int, c1454 int, c1455 int, c1456 int, c1457 int, c1458 int, c1459 int, c1460 int, c1461 int, c1462 int, c1463 int, c1464 int, c1465 int, c1466 int, c1467 int, c1468 int, c1469 int, c1470 int, c1471 int, c1472 int, c1473 int, c1474 int, c1475 int, c1476 int, c1477 int, c1478 int, c1479 int, c1480 int, c1481 int, c1482 int, c1483 int, c1484 int, c1485 int, c1486 int, c1487 int, c1488 int, c1489 int, c1490 int, c1491 int, c1492 int, c1493 int, c1494 int, c1495 int, c1496 int, c1497 int, c1498 int, c1499 int, c1500 int, c text);
CREATE VIEW view_broken AS SELECT * FROM t1, t2, t3;
ERROR HY000: Too many columns
CREATE TABLE table_broken AS SELECT * FROM t1, t2, t3;
ERROR HY000: Too many columns
DROP TABLE t1, t2, t3;
#
# Bug#11766440 59546: Assertion m_sp == __null fails in
# Item_func_sp::init_result_field with functions
#
CREATE TABLE t1 (a INT);
CREATE FUNCTION f1 () RETURNS INTEGER RETURN 1;
CREATE FUNCTION f2 (i INTEGER) RETURNS INTEGER RETURN 1;
CREATE VIEW v1 AS SELECT f1() AS a FROM t1;
CREATE VIEW v2 AS SELECT f2(a) AS a FROM v1;
DROP FUNCTION f1;
SELECT f2(a) FROM v2;
ERROR HY000: View 'test.v2' references invalid table(s) or column(s) or function(s) or definer/invoker of view lack rights to use them
DROP VIEW v2;
DROP VIEW v1;
DROP FUNCTION f2;
DROP TABLE t1;
#
# Bug#13418197: ASSERTION `(*TABLES)->REGINFO.LOCK_TYPE >=
#               TL_READ' FAILED | MYSQL_LOCK_TABLES
#
DROP TABLE IF EXISTS t1;
CREATE TEMPORARY TABLE t1 (a INT) engine=InnoDB;
CREATE VIEW t1 AS SELECT 1;
DROP VIEW t1;
DROP TEMPORARY TABLE t1;
#
# Bug#13601606: FAILED VIEW CREATION ERROR MESSAGE (FOR DB NOT PRESENT) 
#               NEEDS BIG IMPROVEMENT 
#
DROP DATABASE IF EXISTS nodb;
CREATE VIEW nodb.a AS SELECT 1;
ERROR 42000: Unknown database 'nodb'
#
# Bug#13633549 HANDLE_FATAL_SIGNAL IN 
#              TEST_IF_SKIP_SORT_ORDER/CREATE_SORT_INDEX
#
CREATE TABLE t1 (
pk        INT AUTO_INCREMENT,
c_int_key INT,
PRIMARY KEY (pk),
KEY (c_int_key)
) 
ENGINE=innodb;
CREATE VIEW v_t1 AS SELECT * FROM t1;
CREATE TABLE t2 (
pk              INT auto_increment,
c_varchar_600_x VARCHAR(600),
c_int_key       INT,
c_varchar_600_y VARCHAR(600),
c_varchar_600_z VARCHAR(600),
PRIMARY KEY (pk),
KEY (c_int_key)
) 
ENGINE=innodb;
CREATE VIEW v_t2 AS SELECT * FROM t2;
INSERT INTO t2 VALUES
(
NULL,
repeat('x', 600),
3,
repeat('y', 600),
repeat('z', 600)
);
SELECT a1.pk AS f1
FROM v_t1 AS a1 LEFT JOIN v_t2 AS a2 ON a1.pk=a2.c_int_key
WHERE 
a1.pk > 8
OR ((a1.pk BETWEEN 9 AND 13) AND a1.pk = 90)
ORDER BY f1 ;
f1
DROP TABLE t1, t2;
DROP VIEW v_t1, v_t2;
#
# Bug#13783777 CONSTANT PROPAGATION IS WRONG FOR
#              DISJUNCTIVE PREDICATES IN VIEWS
#
CREATE TABLE t1 (
pk INTEGER,
PRIMARY KEY (pk)
);
INSERT INTO t1 VALUES (1), (2);
CREATE VIEW v_t1 AS SELECT * FROM t1;
SELECT pk
FROM t1
WHERE
pk > 8
OR ((pk BETWEEN 9 AND 13) AND pk = 90)
;
pk
SELECT pk
FROM v_t1
WHERE
pk > 8
OR ((pk BETWEEN 9 AND 13) AND pk = 90)
;
pk
DROP VIEW v_t1;
DROP TABLE t1;
#
# BUG#14117018 - MYSQL SERVER CREATES INVALID VIEW DEFINITION
# BUG#18405221 - SHOW CREATE VIEW OUTPUT INCORRECT
#
CREATE VIEW v1 AS (SELECT '' FROM DUAL);
CREATE VIEW v2 AS (SELECT 'BUG#14117018' AS col1 FROM DUAL) UNION ALL
(SELECT '' FROM DUAL);
CREATE VIEW v3 AS (SELECT 'BUG#14117018' AS col1 FROM DUAL) UNION ALL
(SELECT '' FROM DUAL) UNION ALL
(SELECT '' FROM DUAL);
CREATE VIEW v4 AS (SELECT 'BUG#14117018' AS col1 FROM DUAL) UNION ALL
(SELECT '' AS col2 FROM DUAL) UNION ALL
(SELECT '' FROM DUAL);
# Name for the column in select1 is set properly with or
# without this fix.
SHOW CREATE VIEW v1;
View	Create View	character_set_client	collation_connection
v1	CREATE ALGORITHM=UNDEFINED DEFINER=`root`@`localhost` SQL SECURITY DEFINER VIEW `v1` AS (select '' AS `Name_exp_1`)	latin1	latin1_swedish_ci
# Name for the column in select2 is set with this fix.
# Without this fix, name would not have set for the
# columns in select2.
SHOW CREATE VIEW v2;
View	Create View	character_set_client	collation_connection
v2	CREATE ALGORITHM=UNDEFINED DEFINER=`root`@`localhost` SQL SECURITY DEFINER VIEW `v2` AS (select 'BUG#14117018' AS `col1`) union all (select '' AS `Name_exp_2`)	latin1	latin1_swedish_ci
# Name for the field item in select2 & select3 is set with this fix.
# Without this fix, name would not have set for the
# columns in select2 & select3.
SHOW CREATE VIEW v3;
View	Create View	character_set_client	collation_connection
v3	CREATE ALGORITHM=UNDEFINED DEFINER=`root`@`localhost` SQL SECURITY DEFINER VIEW `v3` AS (select 'BUG#14117018' AS `col1`) union all (select '' AS `Name_exp_2`) union all (select '' AS `Name_exp_3`)	latin1	latin1_swedish_ci
# Name for the field item in select3 is set with this fix.
# Without this fix, name would not have set for the
# columns in select3.
SHOW CREATE VIEW v4;
View	Create View	character_set_client	collation_connection
v4	CREATE ALGORITHM=UNDEFINED DEFINER=`root`@`localhost` SQL SECURITY DEFINER VIEW `v4` AS (select 'BUG#14117018' AS `col1`) union all (select '' AS `col2`) union all (select '' AS `Name_exp_3`)	latin1	latin1_swedish_ci
DROP VIEW v1, v2, v3, v4;
<<<<<<< HEAD
CREATE TABLE t0(x INTEGER);
INSERT INTO t0 VALUES(0);
CREATE TABLE t1(a1 INTEGER PRIMARY KEY, b1 INTEGER);
CREATE TABLE t2(a2 INTEGER PRIMARY KEY, b2 INTEGER);
CREATE VIEW v0 AS SELECT DISTINCT x FROM t0;
CREATE VIEW vmat1 AS SELECT DISTINCT * FROM t1;
CREATE VIEW vmat2 AS SELECT DISTINCT * FROM t2;
CREATE VIEW vtt AS
SELECT * FROM t1 JOIN t2 ON t1.a1=t2.a2;
CREATE VIEW vtr AS
SELECT * FROM t1 JOIN vmat2 AS dt2 ON t1.a1=dt2.a2;
CREATE VIEW vtrd AS
SELECT * FROM t1 JOIN (SELECT DISTINCT * FROM t2) AS dt2 ON t1.a1=dt2.a2;
ERROR HY000: View's SELECT contains a subquery in the FROM clause
CREATE VIEW vrt AS
SELECT * FROM vmat1 AS dt1 JOIN t2 ON dt1.a1=t2.a2;
CREATE VIEW vrtd AS
SELECT * FROM (SELECT DISTINCT * FROM t1) AS dt1 JOIN t2 ON dt1.a1=t2.a2;
ERROR HY000: View's SELECT contains a subquery in the FROM clause
CREATE VIEW vrr AS
SELECT * FROM vmat1 AS dt1 JOIN vmat2 AS dt2 ON dt1.a1=dt2.a2;
CREATE VIEW vrrd AS
SELECT * FROM (SELECT DISTINCT * FROM t1) AS dt1 JOIN
(SELECT DISTINCT * FROM t2) AS dt2 ON dt1.a1=dt2.a2;
ERROR HY000: View's SELECT contains a subquery in the FROM clause
INSERT INTO vtt(a1,b1) VALUES (1,100);
INSERT INTO vtt(a2,b2) VALUES (1,100);
INSERT INTO vtr(a1,b1) VALUES (2,100);
ERROR HY000: The target table vtr of the INSERT is not insertable-into
INSERT INTO vtrd(a1,b1) VALUES (3,100);
ERROR 42S02: Table 'test.vtrd' doesn't exist
INSERT INTO vtr(a2,b2) VALUES (2,100);
ERROR HY000: The target table vtr of the INSERT is not insertable-into
INSERT INTO vtrd(a2,b2) VALUES (3,100);
ERROR 42S02: Table 'test.vtrd' doesn't exist
INSERT INTO vrt(a1,b1) VALUES (4,100);
ERROR HY000: The target table vrt of the INSERT is not insertable-into
INSERT INTO vrtd(a1,b1) VALUES (5,100);
ERROR 42S02: Table 'test.vrtd' doesn't exist
INSERT INTO vrt(a2,b2) VALUES (4,100);
ERROR HY000: The target table vrt of the INSERT is not insertable-into
INSERT INTO vrtd(a2,b2) VALUES (5,100);
ERROR 42S02: Table 'test.vrtd' doesn't exist
INSERT INTO vrr(a1,b1) VALUES (6,100);
ERROR HY000: The target table vrr of the INSERT is not insertable-into
INSERT INTO vrrd(a1,b1) VALUES (7,100);
ERROR 42S02: Table 'test.vrrd' doesn't exist
INSERT INTO vrr(a2,b2) VALUES (6,100);
ERROR HY000: The target table vrr of the INSERT is not insertable-into
INSERT INTO vrrd(a2,b2) VALUES (7,100);
ERROR 42S02: Table 'test.vrrd' doesn't exist
SELECT * FROM vtt;
a1	b1	a2	b2
1	100	1	100
DELETE FROM t1;
DELETE FROM t2;
INSERT INTO vtt(a1,b1) SELECT 1,100;
INSERT INTO vtt(a2,b2) SELECT 1,100;
INSERT INTO vtr(a1,b1) SELECT 2,100;
ERROR HY000: The target table vtr of the INSERT is not insertable-into
INSERT INTO vtrd(a1,b1) SELECT 3,100;
ERROR 42S02: Table 'test.vtrd' doesn't exist
INSERT INTO vtr(a2,b2) SELECT 2,100;
ERROR HY000: The target table vtr of the INSERT is not insertable-into
INSERT INTO vtrd(a2,b2) SELECT 3,100;
ERROR 42S02: Table 'test.vtrd' doesn't exist
INSERT INTO vrt(a1,b1) SELECT 4,100;
ERROR HY000: The target table vrt of the INSERT is not insertable-into
INSERT INTO vrtd(a1,b1) SELECT 5,100;
ERROR 42S02: Table 'test.vrtd' doesn't exist
INSERT INTO vrt(a2,b2) SELECT 4,100;
ERROR HY000: The target table vrt of the INSERT is not insertable-into
INSERT INTO vrtd(a2,b2) SELECT 5,100;
ERROR 42S02: Table 'test.vrtd' doesn't exist
INSERT INTO vrr(a1,b1) SELECT 6,100;
ERROR HY000: The target table vrr of the INSERT is not insertable-into
INSERT INTO vrrd(a1,b1) SELECT 7,100;
ERROR 42S02: Table 'test.vrrd' doesn't exist
INSERT INTO vrr(a2,b2) SELECT 6,100;
ERROR HY000: The target table vrr of the INSERT is not insertable-into
INSERT INTO vrrd(a2,b2) SELECT 7,100;
ERROR 42S02: Table 'test.vrrd' doesn't exist
SELECT * FROM vtt;
a1	b1	a2	b2
1	100	1	100
DELETE FROM t1;
DELETE FROM t2;
INSERT INTO t1 VALUES
(1,100), (2,100), (3,100), (4,100), (5,100),
(6,100), (7,100), (8,100), (9,100), (10,100),
(11,100), (12,100), (13,100), (14,100);
INSERT INTO t2 VALUES
(1,100), (2,100), (3,100), (4,100), (5,100),
(6,100), (7,100), (8,100), (9,100), (10,100),
(11,100), (12,100), (13,100), (14,100);
DELETE FROM vtt WHERE a1=1;
ERROR HY000: Can not delete from join view 'test.vtt'
DELETE FROM vtr WHERE a1=2;
ERROR HY000: Can not delete from join view 'test.vtr'
DELETE FROM vtrd WHERE a1=3;
ERROR 42S02: Table 'test.vtrd' doesn't exist
DELETE FROM vrt WHERE a1=4;
ERROR HY000: Can not delete from join view 'test.vrt'
DELETE FROM vrtd WHERE a1=5;
ERROR 42S02: Table 'test.vrtd' doesn't exist
DELETE FROM vrr WHERE a1=6;
ERROR HY000: Can not delete from join view 'test.vrr'
DELETE FROM vrrd WHERE a1=7;
ERROR 42S02: Table 'test.vrrd' doesn't exist
DELETE vtt FROM vtt WHERE a1=8;
ERROR HY000: Can not delete from join view 'test.vtt'
DELETE vtr FROM vtr WHERE a1=9;
ERROR HY000: Can not delete from join view 'test.vtr'
DELETE vtrd FROM vtrd WHERE a1=10;
ERROR 42S02: Table 'test.vtrd' doesn't exist
DELETE vrt FROM vrt WHERE a1=11;
ERROR HY000: Can not delete from join view 'test.vrt'
DELETE vrtd FROM vrtd WHERE a1=12;
ERROR 42S02: Table 'test.vrtd' doesn't exist
DELETE vrr FROM vrr WHERE a1=13;
ERROR HY000: Can not delete from join view 'test.vrr'
DELETE vrrd FROM vrrd WHERE a1=14;
ERROR 42S02: Table 'test.vrrd' doesn't exist
SELECT * FROM vtt;
a1	b1	a2	b2
1	100	1	100
2	100	2	100
3	100	3	100
4	100	4	100
5	100	5	100
6	100	6	100
7	100	7	100
8	100	8	100
9	100	9	100
10	100	10	100
11	100	11	100
12	100	12	100
13	100	13	100
14	100	14	100
DELETE FROM t1;
DELETE FROM t2;
INSERT INTO t1 VALUES (1,100);
INSERT INTO t2 VALUES (1,100);
UPDATE vtt SET b1=b1+1 WHERE a1=1;
UPDATE vtt SET b2=b2+1 WHERE a2=1;
UPDATE vtr SET b1=b1+1 WHERE a1=1;
UPDATE vtrd SET b1=b1+1 WHERE a1=1;
ERROR 42S02: Table 'test.vtrd' doesn't exist
UPDATE vtr SET b2=b2+1 WHERE a2=1;
ERROR HY000: The target table dt2 of the UPDATE is not updatable
UPDATE vtrd SET b2=b2+1 WHERE a2=1;
ERROR 42S02: Table 'test.vtrd' doesn't exist
UPDATE vrt SET b1=b1+1 WHERE a1=1;
ERROR HY000: The target table dt1 of the UPDATE is not updatable
UPDATE vrtd SET b1=b1+1 WHERE a1=1;
ERROR 42S02: Table 'test.vrtd' doesn't exist
UPDATE vrt SET b2=b2+1 WHERE a2=1;
UPDATE vrtd SET b2=b2+1 WHERE a2=1;
ERROR 42S02: Table 'test.vrtd' doesn't exist
UPDATE vrr SET b1=b1+1 WHERE a1=1;
ERROR HY000: The target table dt1 of the UPDATE is not updatable
UPDATE vrrd SET b1=b1+1 WHERE a1=1;
ERROR 42S02: Table 'test.vrrd' doesn't exist
UPDATE vrr SET b2=b2+1 WHERE a2=1;
ERROR HY000: The target table dt2 of the UPDATE is not updatable
UPDATE vrrd SET b2=b2+1 WHERE a2=1;
ERROR 42S02: Table 'test.vrrd' doesn't exist
UPDATE vtt, v0 AS dt SET b1=b1+1 WHERE a1=1;
UPDATE vtt, v0 SET b2=b2+1 WHERE a2=1;
UPDATE vtr, v0 SET b1=b1+1 WHERE a1=1;
UPDATE vtrd, v0 SET b1=b1+1 WHERE a1=1;
ERROR 42S02: Table 'test.vtrd' doesn't exist
UPDATE vtr, v0 SET b2=b2+1 WHERE a2=1;
ERROR HY000: The target table dt2 of the UPDATE is not updatable
UPDATE vtrd, v0 SET b2=b2+1 WHERE a2=1;
ERROR 42S02: Table 'test.vtrd' doesn't exist
UPDATE vrt, v0 SET b1=b1+1 WHERE a1=1;
ERROR HY000: The target table dt1 of the UPDATE is not updatable
UPDATE vrtd, v0 SET b1=b1+1 WHERE a1=1;
ERROR 42S02: Table 'test.vrtd' doesn't exist
UPDATE vrt, v0 SET b2=b2+1 WHERE a2=1;
UPDATE vrtd, v0 SET b2=b2+1 WHERE a2=1;
ERROR 42S02: Table 'test.vrtd' doesn't exist
UPDATE vrr, v0 SET b1=b1+1 WHERE a1=1;
ERROR HY000: The target table dt1 of the UPDATE is not updatable
UPDATE vrrd, v0 SET b1=b1+1 WHERE a1=1;
ERROR 42S02: Table 'test.vrrd' doesn't exist
UPDATE vrr, v0 SET b2=b2+1 WHERE a2=1;
ERROR HY000: The target table dt2 of the UPDATE is not updatable
UPDATE vrrd, v0 SET b2=b2+1 WHERE a2=1;
ERROR 42S02: Table 'test.vrrd' doesn't exist
SELECT * FROM vtt;
a1	b1	a2	b2
1	104	1	104
DROP VIEW v0, vtt, vtr, vrt, vrr, vmat1, vmat2;
DROP TABLE t0, t1, t2;
=======
#
# BUG#19886430: VIEW CREATION WITH NAMED COLUMNS, OVER UNION,
#               IS REJECTED
# Without the patch, reports an error.
CREATE VIEW v1 (fld1, fld2) AS
SELECT 1 AS a, 2 AS b
UNION ALL
SELECT 1 AS a, 1 AS a;
# The column names are explicitly specified and not duplicates, hence
# succeeds.
CREATE VIEW v2 (fld1, fld2) AS
SELECT 1 AS a, 2 AS a
UNION ALL
SELECT 1 AS a, 1 AS a;
# The column name in the first SELECT are not duplicates, hence succeeds.
CREATE VIEW v3 AS
SELECT 1 AS a, 2 AS b
UNION ALL
SELECT 1 AS a, 1 AS a;
# Should report an error, since the explicitly specified column names are
# duplicates.
CREATE VIEW v4 (fld1, fld1) AS
SELECT 1 AS a, 2 AS b
UNION ALL
SELECT 1 AS a, 1 AS a;
ERROR 42S21: Duplicate column name 'fld1'
# Should report an error, since duplicate column name is specified in the
# First SELECT.
CREATE VIEW v4 AS
SELECT 1 AS a, 2 AS a
UNION ALL
SELECT 1 AS a, 1 AS a;
ERROR 42S21: Duplicate column name 'a'
# Cleanup
DROP VIEW v1, v2, v3;
>>>>>>> b5380e09
<|MERGE_RESOLUTION|>--- conflicted
+++ resolved
@@ -4248,7 +4248,6 @@
 View	Create View	character_set_client	collation_connection
 v4	CREATE ALGORITHM=UNDEFINED DEFINER=`root`@`localhost` SQL SECURITY DEFINER VIEW `v4` AS (select 'BUG#14117018' AS `col1`) union all (select '' AS `col2`) union all (select '' AS `Name_exp_3`)	latin1	latin1_swedish_ci
 DROP VIEW v1, v2, v3, v4;
-<<<<<<< HEAD
 CREATE TABLE t0(x INTEGER);
 INSERT INTO t0 VALUES(0);
 CREATE TABLE t1(a1 INTEGER PRIMARY KEY, b1 INTEGER);
@@ -4445,7 +4444,6 @@
 1	104	1	104
 DROP VIEW v0, vtt, vtr, vrt, vrr, vmat1, vmat2;
 DROP TABLE t0, t1, t2;
-=======
 #
 # BUG#19886430: VIEW CREATION WITH NAMED COLUMNS, OVER UNION,
 #               IS REJECTED
@@ -4480,5 +4478,4 @@
 SELECT 1 AS a, 1 AS a;
 ERROR 42S21: Duplicate column name 'a'
 # Cleanup
-DROP VIEW v1, v2, v3;
->>>>>>> b5380e09
+DROP VIEW v1, v2, v3;