--- conflicted
+++ resolved
@@ -51,9 +51,6 @@
   g GEOMETRY NOT NULL
 ) ENGINE=InnoDB;
 
-<<<<<<< HEAD
-SELECT name, mtype, prtype, len FROM INFORMATION_SCHEMA.INNODB_SYS_COLUMNS WHERE name = 'p' OR name = 'g';
-
 INSERT INTO t1 VALUES(ST_PointFromText('POINT(0 1)'), ST_PointFromText('POINT(10 11)'));
 INSERT INTO t1 VALUES(ST_PointFromText('POINT(1 1)'), ST_PointFromText('POINT(10 12)'));
 INSERT INTO t1 VALUES(ST_PointFromText('POINT(1 0)'), ST_PointFromText('POINT(10 13)'));
@@ -61,41 +58,14 @@
 
 SELECT ST_AsText(p), ST_AsText(g) FROM t1;
 
-DROP TABLE t1;
-
---echo # Changing the setting and verify the mtype of POINT would change for new
---echo # geometry tables
-SET @@session.innodb_optimize_point_storage = 0;
-SELECT @@session.innodb_optimize_point_storage;
-
-CREATE TABLE t1 (
-  p POINT NOT NULL,
-  g GEOMETRY NOT NULL
-) ENGINE=InnoDB;
-
-=======
->>>>>>> efbeedbe
-INSERT INTO t1 VALUES(ST_PointFromText('POINT(0 1)'), ST_PointFromText('POINT(10 11)'));
-INSERT INTO t1 VALUES(ST_PointFromText('POINT(1 1)'), ST_PointFromText('POINT(10 12)'));
-INSERT INTO t1 VALUES(ST_PointFromText('POINT(1 0)'), ST_PointFromText('POINT(10 13)'));
-INSERT INTO t1 VALUES(ST_PointFromText('POINT(0 0)'), ST_PointFromText('POINT(10 14)'));
-
-SELECT ST_AsText(p), ST_AsText(g) FROM t1;
-
 SELECT name, mtype, prtype, len FROM INFORMATION_SCHEMA.INNODB_SYS_COLUMNS WHERE name = 'p' OR name = 'g';
 
 ALTER TABLE t1 ADD COLUMN p1 POINT NOT NULL, ADD COLUMN p2 POINT NOT NULL, ADD KEY(p), ADD KEY(p1), ADD KEY(p2);
 SELECT name, mtype, prtype, len FROM INFORMATION_SCHEMA.INNODB_SYS_COLUMNS WHERE name = 'p' OR name = 'g' OR name = 'p1' OR name = 'p2';
 
-<<<<<<< HEAD
---echo # NOT NULL POINT will use POINT(0 0) as default value
-SELECT count(*) AS `Expect 4` FROM t1 WHERE p1 = ST_PointFromText('POINT(0 0)');
-SELECT count(*) AS `Expect 4` FROM t1 WHERE p2 = ST_PointFromText('POINT(0 0)');
-=======
 --echo # NOT NULL POINT will use ''
 SELECT count(*) AS `Expect 4` FROM t1 WHERE p1 = '';
 SELECT count(*) AS `Expect 4` FROM t1 WHERE p2 = '';
->>>>>>> efbeedbe
 
 SELECT ST_AsText(p), ST_AsText(p1) FROM t1 WHERE p = p1;
 SELECT ST_AsText(p), ST_AsText(p1) FROM t1 WHERE p = p2;
@@ -108,48 +78,13 @@
 
 SELECT count(*) AS `Expect 4` FROM t1 WHERE p2 IS NULL;
 UPDATE t1 SET p2 = ST_PointFromText('POINT(10 20)');
-<<<<<<< HEAD
-SELECT ST_AsText(p2) FROM t1;
-=======
 UPDATE t1 SET p1 = ST_PointFromText('POINT(10 20)');
->>>>>>> efbeedbe
 
 ALTER TABLE t1 DROP COLUMN p2;
 SELECT name, mtype, prtype, len FROM INFORMATION_SCHEMA.INNODB_SYS_COLUMNS WHERE name = 'p' OR name = 'g' OR name = 'p1';
 
 SELECT ST_AsText(p), ST_AsText(p1) FROM t1 WHERE p = p1;
 
-<<<<<<< HEAD
---echo # NULLABLE POINT will use null
-ALTER TABLE t1 ADD COLUMN p2 POINT, ADD KEY(p2);
-SELECT name, mtype, prtype, len FROM INFORMATION_SCHEMA.INNODB_SYS_COLUMNS WHERE name = 'p' OR name = 'g' OR name = 'p1' OR name = 'p2';
-
-SELECT count(*) AS `Expect 4` FROM t1 WHERE p2 IS NULL;
-UPDATE t1 SET p2 = ST_PointFromText('POINT(10 20)');
-SELECT ST_AsText(p2) FROM t1;
-
-ALTER TABLE t1 DROP COLUMN p2;
-
-SET @@session.innodb_optimize_point_storage = 1;
-SELECT @@session.innodb_optimize_point_storage;
-
-ALTER TABLE t1 ADD COLUMN p2 POINT, ADD KEY(p2);
-SELECT name, mtype, prtype, len FROM INFORMATION_SCHEMA.INNODB_SYS_COLUMNS WHERE name = 'p' OR name = 'g' OR name = 'p1' OR name = 'p2';
-
-SELECT count(*) AS `Expect 4` FROM t1 WHERE p2 IS NULL;
-
-SELECT ST_AsText(p2) FROM t1;
-
-ALTER TABLE t1 DROP COLUMN p2;
-
-UPDATE t1 SET p1 = ST_PointFromText('POINT(10 20)');
-
-SELECT ST_AsText(p), ST_AsText(p1) FROM t1;
-
-SELECT ST_AsText(p), ST_AsText(p1) FROM t1 WHERE p = p1;
-
-=======
->>>>>>> efbeedbe
 INSERT INTO t1 VALUES (ST_PointFromText('POINT(0.5 0.5)'), ST_PointFromText('POINT(0 1)'), ST_PointFromText('POINT(10 19)'));
 SELECT ST_AsText(p1) FROM t1;
 DELETE FROM t1 WHERE p1 = ST_PointFromText('POINT(10 19)');
@@ -174,13 +109,6 @@
 
 SELECT ST_AsText(p), ST_AsText(p1) FROM t1 WHERE MBRWithin(p1, ST_GeomFromText('POLYGON((5 5, 20 5, 20 21, 5 21, 5 5))'));
 SELECT ST_AsText(p), ST_AsText(p1) FROM t1 WHERE MBRWithin(p, ST_GeomFromText('POLYGON((-1 0.5, -1 -0.5, 1 -0.5, 1 0.5, -1 0.5))'));
-<<<<<<< HEAD
-
---echo # Change it again to test for ALTER TABLE ... ALGORITHM = COPY
-SET @@session.innodb_optimize_point_storage = 0;
-SELECT @@session.innodb_optimize_point_storage;
-=======
->>>>>>> efbeedbe
 
 TRUNCATE t1;
 
@@ -196,21 +124,12 @@
 INSERT INTO t1 VALUES(ST_PointFromText('POINT(0.6 0.6)'), ST_PointFromText('POINT(1 1)'), ST_PointFromText('POINT(10 20)'));
 INSERT INTO t1 VALUES(ST_PointFromText('POINT(0.7 0.7)'), ST_PointFromText('POINT(1 0)'), ST_PointFromText('POINT(10 21)'));
 INSERT INTO t1 VALUES(ST_PointFromText('POINT(0.8 0.8)'), ST_PointFromText('POINT(0 0)'), ST_PointFromText('POINT(10 22)'));
-<<<<<<< HEAD
 
 SELECT ST_AsText(p), ST_AsText(p1) FROM t1 WHERE p1 = ST_PointFromText('POINT(10 30)');
 SELECT ST_AsText(p), ST_AsText(p1) FROM t1 WHERE p1 = ST_PointFromText('POINT(10 20)');
 
 SELECT ST_AsText(p), ST_AsText(p1) FROM t1 WHERE MBRWithin(p1, ST_GeomFromText('POLYGON((5 5, 20 5, 20 21, 5 21, 5 5))'));
 SELECT ST_AsText(p), ST_AsText(p1) FROM t1 WHERE MBRWithin(p, ST_GeomFromText('POLYGON((-1 0.5, -1 -0.5, 1 -0.5, 1 0.5, -1 0.5))'));
-=======
-
-SELECT ST_AsText(p), ST_AsText(p1) FROM t1 WHERE p1 = ST_PointFromText('POINT(10 30)');
-SELECT ST_AsText(p), ST_AsText(p1) FROM t1 WHERE p1 = ST_PointFromText('POINT(10 20)');
->>>>>>> efbeedbe
-
-SELECT ST_AsText(p), ST_AsText(p1) FROM t1 WHERE MBRWithin(p1, ST_GeomFromText('POLYGON((5 5, 20 5, 20 21, 5 21, 5 5))'));
-SELECT ST_AsText(p), ST_AsText(p1) FROM t1 WHERE MBRWithin(p, ST_GeomFromText('POLYGON((-1 0.5, -1 -0.5, 1 -0.5, 1 0.5, -1 0.5))'));
 
 ALTER TABLE t1 DROP COLUMN p1, ADD COLUMN p1 POINT NOT NULL, CHANGE COLUMN p pp POINT NOT NULL AFTER p1;
 SELECT name, mtype, prtype, len FROM INFORMATION_SCHEMA.INNODB_SYS_COLUMNS WHERE name = 'pp' OR name = 'g' OR name = 'p1';
@@ -218,12 +137,6 @@
 UPDATE t1 SET p1 = ST_PointFromText('POINT(5 5)');
 
 SELECT ST_AsText(pp), ST_AsText(p1) FROM t1;
-<<<<<<< HEAD
-
-SET @@session.innodb_optimize_point_storage = 0;
-SELECT @@session.innodb_optimize_point_storage;
-=======
->>>>>>> efbeedbe
 
 ALTER TABLE t1 ADD SPATIAL(p1), ADD SPATIAL(pp), ALGORITHM = COPY;
 SELECT name, mtype, prtype, len FROM INFORMATION_SCHEMA.INNODB_SYS_COLUMNS WHERE name = 'pp' OR name = 'g' OR name = 'p1';
@@ -398,10 +311,6 @@
 (ST_PointFromText('POINT(26.25 57)'), ST_PointFromText('POINT(1 2)')),
 (ST_PointFromText('POINT(32.1234 64.2468)'), ST_PointFromText('POINT(-1 -1)'));
 
-<<<<<<< HEAD
-SET @@session.innodb_optimize_point_storage = 0;
-=======
->>>>>>> efbeedbe
 CREATE TABLE gis_point1 SELECT * FROM gis_point;
 
 SELECT name, mtype, prtype, len FROM INFORMATION_SCHEMA.INNODB_SYS_COLUMNS WHERE name = 'p1' OR name = 'p2';
@@ -711,35 +620,6 @@
 
 CHECK TABLE gis_point;
 
-<<<<<<< HEAD
--- echo Test the same trx for optimize_point_storage = 0
-SELECT name, mtype, prtype, len FROM INFORMATION_SCHEMA.INNODB_SYS_COLUMNS WHERE name = 'p1' OR name = 'p3';
-SET @@session.innodb_optimize_point_storage = 0;
-ALTER TABLE gis_point CHANGE COLUMN p2 p3 POINT NOT NULL, ALGORITHM = COPY;
-SELECT name, mtype, prtype, len FROM INFORMATION_SCHEMA.INNODB_SYS_COLUMNS WHERE name = 'p1' OR name = 'p3';
-
-START TRANSACTION;
-
-DELETE FROM gis_point WHERE ST_Equals(p3, ST_PointFromText('POINT(-8 4)'));
-
-INSERT INTO gis_point VALUES(ST_PointFromText('POINT(20.5 -41)'), ST_PointFromText('POINT(8 -4)'));
-
-SELECT ST_AsText(p1) AS 'Expect (32.1234 64.2468)' FROM gis_point WHERE ST_Touches(@poly3, p1) AND MBRWithin(p3, @poly4);
-
-UPDATE gis_point SET p1 = ST_PointFromText('POINT(20.5 49)'), p3 = ST_PointFromText('POINT(-8 4)') WHERE ST_Intersection(@ls3, @ls4) = p1;
-
-SELECT ST_AsText(p1) AS 'Expect (32.1234 64.2468) AND (20.5 49)' FROM gis_point WHERE ST_Touches(@poly3, p1) AND MBRWithin(p3, @poly4);
-
-ROLLBACK;
-
-SELECT ST_AsText(p1) AS 'Expect (32.1234 64.2468) AND (20.5 41)' FROM gis_point WHERE ST_Touches(@poly3, p1) AND MBRWithin(p3, @poly4);
-
-CHECK TABLE gis_point;
-
-SET @@session.innodb_optimize_point_storage = 1;
-
-=======
->>>>>>> efbeedbe
 DROP TABLE gis_point;
 
 
@@ -754,37 +634,15 @@
 INSERT INTO gis_point VALUES(0, ST_PointFromText('POINT(1 1)'));
 INSERT INTO gis_point VALUES(1, ST_PointFromText('POINT(2 2)'));
 INSERT INTO gis_point VALUES(2, NULL);
-<<<<<<< HEAD
---error ER_CANT_CREATE_GEOMETRY_OBJECT
-INSERT INTO gis_point VALUES(3, ST_GeomFromText('POLYGON((7 1,6 2,6 3,10 3,10 1,7 1))'));
-=======
->>>>>>> efbeedbe
 
 ALTER TABLE gis_point ADD COLUMN j INT, ALGORITHM = COPY;
 
 SELECT name, mtype, prtype, len FROM INFORMATION_SCHEMA.INNODB_SYS_COLUMNS WHERE name = 'p';
 
-<<<<<<< HEAD
---error ER_CANT_CREATE_GEOMETRY_OBJECT
-INSERT INTO gis_point VALUES(3, ST_GeomFromText('POLYGON((7 1,6 2,6 3,10 3,10 1,7 1))'), 5);
-
---error ER_CANT_CREATE_GEOMETRY_OBJECT
-UPDATE gis_point SET p = ST_GeomFromText('POLYGON((7 1,6 2,6 3,10 3,10 1,7 1))');
-
-SET @@session.innodb_optimize_point_storage = 1;
-ALTER TABLE gis_point DROP COLUMN j, ALGORITHM = COPY;
-
-=======
->>>>>>> efbeedbe
 SELECT name, mtype, prtype, len FROM INFORMATION_SCHEMA.INNODB_SYS_COLUMNS WHERE name = 'p';
 
 SELECT i, ST_AsText(p) FROM gis_point;
 
-<<<<<<< HEAD
---error ER_CANT_CREATE_GEOMETRY_OBJECT
-UPDATE gis_point SET p = ST_GeomFromText('POLYGON((7 1,6 2,6 3,10 3,10 1,7 1))');
-=======
->>>>>>> efbeedbe
 UPDATE gis_point SET p = NULL WHERE p = ST_PointFromText('POINT(1 1)');
 UPDATE gis_point SET p = ST_PointFromText('POINT(1 2)') WHERE p = ST_PointFromText('POINT(2 2)');
 UPDATE gis_point SET p = ST_PointFromText('POINT(1 1)') WHERE p IS NULL;
@@ -799,15 +657,6 @@
 
 SELECT ST_AsText(p) FROM gis_point;
 
-<<<<<<< HEAD
-SELECT ST_AsText(p) FROM gis_point;
-
---echo From GEOMETRY to POINT, and NOT ALL the data are POINT
---error ER_CANT_CREATE_GEOMETRY_OBJECT
-ALTER TABLE geom MODIFY g POINT NOT NULL;
-
-=======
->>>>>>> efbeedbe
 DELETE FROM geom WHERE g = ST_GeomFromText('POLYGON((7 1,6 2,6 3,10 3,10 1,7 1))');
 --echo From GEOMETRY to POINT, now ALL the data are POINT
 ALTER TABLE geom MODIFY g POINT NOT NULL;
@@ -931,31 +780,7 @@
 --error ER_CANNOT_ADD_FOREIGN
 ALTER TABLE child ADD FOREIGN KEY(p) REFERENCES parent(p);
 
-<<<<<<< HEAD
---error ER_NO_REFERENCED_ROW_2
-INSERT INTO child VALUES(ST_GeomFromText('POINT(10 10)'));
-
-INSERT INTO parent VALUES(ST_GeomFromText('POINT(10 10)'));
-INSERT INTO child VALUES(ST_GeomFromText('POINT(10 10)'));
-
---error ER_ROW_IS_REFERENCED_2
-DELETE FROM parent;
-
---error ER_ROW_IS_REFERENCED
-DROP TABLE parent;
-
-SET FOREIGN_KEY_CHECKS = 0;
-DROP TABLE parent;
-SET FOREIGN_KEY_CHECKS = 1;
-
---error ER_NO_REFERENCED_ROW_2
-INSERT INTO child VALUES(ST_GeomFromText('POINT(15 15)'));
-
-DROP TABLE child;
-
-=======
 DROP TABLE child, parent;
->>>>>>> efbeedbe
 
 --echo #
 --echo # Bug#28763: Selecting geometry fields in UNION caused server crash.
