# WL#6745 InnoDB R-tree support
# This test case will test R-tree split.


--source include/have_debug.inc
--source include/have_debug_sync.inc
--source include/big_test.inc

# Create table with R-tree index.
create table t1 (c1 int, c2 geometry not null SRID 0, spatial index (c2))engine=innodb;

# Insert enough values to let R-tree split.
insert into t1 values(1, Point(1,1));
insert into t1 values(2, Point(2,2));
insert into t1 values(3, Point(3,3));
insert into t1 values(4, Point(4,4));
insert into t1 values(5, Point(5,5));
insert into t1 values(6, Point(6,6));
insert into t1 values(7, Point(7,7));
insert into t1 values(8, Point(8,8));
insert into t1 values(9, Point(9,9));

insert into t1 select * from t1;
insert into t1 select * from t1;
insert into t1 select * from t1;
insert into t1 select * from t1;

insert into t1 select * from t1;
insert into t1 select * from t1;

connect (a,localhost,root,,);
connection a;
SET SESSION debug="+d,rtr_pcur_move_to_next_return";

set session transaction isolation level serializable;
set @g1 = ST_GeomFromText('Polygon((0 0,0 100,100 100,100 0,0 0))');
SET DEBUG_SYNC = 'RESET';
SET DEBUG_SYNC = 'row_search_for_mysql_before_return SIGNAL started WAIT_FOR go_ahead';
--send select count(*) from t1 where MBRWithin(t1.c2, @g1);

--echo # Establish session con1 (user=root)
connect (con1,localhost,root,,);
connection con1;
set session transaction isolation level serializable;

SET DEBUG_SYNC = 'now WAIT_FOR started';
insert into t1 select * from t1;
SET DEBUG_SYNC = 'now SIGNAL go_ahead';

connection a;
reap;
select count(*) from t1 where MBRWithin(t1.c2, @g1);

connection default;
insert into t1 select * from t1;
insert into t1 select * from t1;

set @g1 = ST_GeomFromText('Polygon((0 0,0 100,100 100,100 0,0 0))');
select count(*) from t1 where MBRWithin(t1.c2, @g1);

set @g1 = ST_GeomFromText('Polygon((10 10,10 800,800 800,800 10,10 10))');
select count(*) from t1 where MBRWithin(t1.c2, @g1);

set session transaction isolation level serializable;

truncate t1;

# Test on predicate locking
INSERT INTO t1  VALUES (1, ST_GeomFromText('LineString(2 2, 150 150)'));
INSERT INTO t1  VALUES (1, ST_GeomFromText('LineString(3 3, 160 160)'));
INSERT INTO t1  VALUES (1, ST_GeomFromText('LineString(4 4, 170 170)'));
INSERT INTO t1  VALUES (1, ST_GeomFromText('LineString(5 5, 180 180)'));
INSERT INTO t1  VALUES (1, ST_GeomFromText('LineString(6 6, 190 190)'));
INSERT INTO t1  VALUES (1, ST_GeomFromText('LineString(7 7, 200 200)'));
INSERT INTO t1  VALUES (1, ST_GeomFromText('LineString(8 8, 210 210)'));

insert into t1 select * from t1;
insert into t1 select * from t1;
insert into t1 select * from t1;
insert into t1 select * from t1;

# Connection 'a' will place predicate lock on almost all pages
connection a;
set session transaction isolation level serializable;
select @@transaction_isolation;
start transaction;
set @g1 = ST_GeomFromText('Polygon((100 100, 100 110, 110 110, 110 100, 100 100))');
select count(*) from t1 where MBRwithin(t1.c2, @g1);

# The split will replicate locks across pages
connect (b,localhost,root,,);
connection b;
set session transaction isolation level serializable;
set session innodb_lock_wait_timeout = 1;

select @@transaction_isolation;

insert into t1 select * from t1;
insert into t1 select * from t1;
insert into t1 select * from t1;

# FIXME: Put this back once we sort out the shrink business
#insert into t1 select * from t1;

connection a;
commit;

connection default;
select count(*) from t1;

# Insert a record that would be in the search range
insert into t1 values (105, Point(105, 105));

# Connection 'a' will place predicate lock on almost all pages
connection a;
start transaction;
set @g1 = ST_GeomFromText('Polygon((100 100, 100 110, 110 110, 110 100, 100 100))');
select count(*) from t1 where MBRwithin(t1.c2, @g1);

connection b;
select @@innodb_lock_wait_timeout;
select @@transaction_isolation;

--error ER_LOCK_WAIT_TIMEOUT
insert into t1 select * from t1;
select count(*) from t1;

connection a;
select sleep(2);
commit;

#==================Test predicates on "MBRIntersects"==========================
connection default;
truncate t1;

# Test on predicate locking
INSERT INTO t1  VALUES (1, ST_GeomFromText('LineString(2 2, 150 150)'));
INSERT INTO t1  VALUES (1, ST_GeomFromText('LineString(3 3, 160 160)'));
INSERT INTO t1  VALUES (1, ST_GeomFromText('LineString(4 4, 170 170)'));
INSERT INTO t1  VALUES (1, ST_GeomFromText('LineString(5 5, 180 180)'));
INSERT INTO t1  VALUES (1, ST_GeomFromText('LineString(6 6, 190 190)'));
INSERT INTO t1  VALUES (1, ST_GeomFromText('LineString(7 7, 200 200)'));
INSERT INTO t1  VALUES (1, ST_GeomFromText('LineString(8 8, 210 210)'));

insert into t1 select * from t1;
insert into t1 select * from t1;
insert into t1 select * from t1;
insert into t1 select * from t1;

# Connection 'a' will place predicate lock on almost all pages
connection a;
set session transaction isolation level serializable;
select @@transaction_isolation;
start transaction;
set @g1 = ST_GeomFromText('Polygon((100 100, 100 110, 110 110, 110 100, 100 100))');
select count(*) from t1 where MBRwithin(t1.c2, @g1);

# The split will replicate locks across pages
connection b;
set session transaction isolation level serializable;
set session innodb_lock_wait_timeout = 1;

select @@transaction_isolation;

insert into t1 select * from t1;
insert into t1 select * from t1;
insert into t1 select * from t1;
insert into t1 select * from t1;

connection a;
commit;

connection default;
select count(*) from t1;

# Insert a record that would be in the search range
insert into t1 values (105, Point(105, 105));

# Connection 'a' will place predicate lock on almost all pages
connection a;
start transaction;
set @g1 = ST_GeomFromText('Polygon((100 100, 100 110, 110 110, 110 100, 100 100))');
select count(*) from t1 where MBRwithin(t1.c2, @g1);
select count(*) from t1 where MBRIntersects(t1.c2, @g1);

connection b;
select @@innodb_lock_wait_timeout;
select @@transaction_isolation;

# this should conflict with the "MBRIntersects" predicate lock in session "a"
--error ER_LOCK_WAIT_TIMEOUT
INSERT INTO t1  VALUES (1, ST_GeomFromText('LineString(8 105, 200 105)'));
select count(*) from t1;

connection a;
select sleep(2);
commit;

#==================Test predicate lock on "delete"==========================
connection default;
truncate t1;

# Test on predicate locking
INSERT INTO t1  VALUES (1, ST_GeomFromText('LineString(2 2, 150 150)'));
INSERT INTO t1  VALUES (1, ST_GeomFromText('LineString(3 3, 160 160)'));
INSERT INTO t1  VALUES (1, ST_GeomFromText('LineString(5 5, 180 180)'));
INSERT INTO t1  VALUES (1, ST_GeomFromText('LineString(6 6, 190 190)'));
INSERT INTO t1  VALUES (1, ST_GeomFromText('LineString(7 7, 200 200)'));
INSERT INTO t1  VALUES (1, ST_GeomFromText('LineString(8 8, 210 210)'));

# Connection default will place predicate lock on follow range
set @g1 = ST_GeomFromText('Polygon((3 3, 3 5, 5 5, 5 3, 3 3))');
start transaction;
delete from t1 where MBRWithin(t1.c2, @g1);

connection a;
set session innodb_lock_wait_timeout = 1;
select @@innodb_lock_wait_timeout;
--error ER_LOCK_WAIT_TIMEOUT
insert into t1 values(4, Point(4,4));

connection default;
rollback;

#==================Test predicate lock on "select for update"==================
connection default;
truncate t1;

# Test on predicate locking
INSERT INTO t1  VALUES (1, ST_GeomFromText('LineString(2 2, 150 150)'));
INSERT INTO t1  VALUES (1, ST_GeomFromText('LineString(3 3, 160 160)'));
INSERT INTO t1  VALUES (1, ST_GeomFromText('LineString(5 5, 180 180)'));
INSERT INTO t1  VALUES (1, ST_GeomFromText('LineString(6 6, 190 190)'));
INSERT INTO t1  VALUES (1, ST_GeomFromText('LineString(7 7, 200 200)'));
INSERT INTO t1  VALUES (1, ST_GeomFromText('LineString(8 8, 210 210)'));

# Connection default will place predicate lock on follow range
set @g1 = ST_GeomFromText('Polygon((3 3, 3 5, 5 5, 5 3, 3 3))');
start transaction;
--disable_warnings
select count(*) from t1 where MBRWithin(t1.c2, @g1) for update;
--enable_warnings

connection a;
set session innodb_lock_wait_timeout = 1;
select @@innodb_lock_wait_timeout;
--error ER_LOCK_WAIT_TIMEOUT
insert into t1 values(4, Point(4,4));

connection default;
rollback;
#==================Test predicates replicate through split  =================
connection default;
truncate t1;

delimiter |;
create procedure insert_t1(IN start int, IN total int)
begin
        declare i int default 1;
	set i = start;
        while (i <= total) DO
                insert into t1 values (i, Point(i, i));
                set i = i + 1;
        end while;
end|
delimiter ;|

CALL insert_t1(0, 1000);

# Connection 'a' will place predicate lock on root and last leaf page
connection a;
set session transaction isolation level serializable;
select @@transaction_isolation;
start transaction;
set @g1 = ST_GeomFromText('Polygon((800 800, 800 1000, 1000 1000, 1000 800, 800 800))');
select count(*) from t1 where MBRwithin(t1.c2, @g1);

# Connection 'b' will split the last leaf page, so the predicate
# lock should replicate
connection b;

CALL insert_t1(1001, 2000);

# This insert goes to the new page after split, it should be blocked
set session transaction isolation level serializable;
set session innodb_lock_wait_timeout = 1;
# Insert a record that would be in the search range
--error ER_LOCK_WAIT_TIMEOUT
insert into t1 values (1200, Point(950, 950));

connection a;
select sleep(2);
commit;

connection a;
SET SESSION debug="-d,rtr_pcur_move_to_next_return";
disconnect a;
--source include/wait_until_disconnected.inc

connection b;
disconnect b;
--source include/wait_until_disconnected.inc

# Clean up.
connection default;
drop table t1;

drop procedure insert_t1;

#============ Test row locks =======================
create table t1 (c1 int, c2 geometry not null SRID 0, spatial index (c2))engine=innodb;


INSERT INTO t1  VALUES (1, ST_GeomFromText('LineString(2 2, 150 150)'));
INSERT INTO t1  VALUES (2, ST_GeomFromText('LineString(3 3, 160 160)'));
INSERT INTO t1  VALUES (2, ST_GeomFromText('LineString(4 4, 170 170)'));
INSERT INTO t1  VALUES (1, ST_GeomFromText('LineString(5 5, 180 180)'));
INSERT INTO t1  VALUES (1, ST_GeomFromText('LineString(6 6, 190 190)'));
INSERT INTO t1  VALUES (1, ST_GeomFromText('LineString(7 7, 200 200)'));
INSERT INTO t1  VALUES (1, ST_GeomFromText('LineString(8 8, 210 210)'));

connect (a,localhost,root,,);
connection a;
SET SESSION debug="+d,rtr_pcur_move_to_next_return";

set transaction isolation level serializable;
start transaction;
set @g1 = ST_GeomFromText('Polygon((100 100, 100 110, 110 110, 110 100, 100 100))');
select count(*) from t1 where MBRwithin(t1.c2, @g1);

connect (b,localhost,root,,);
connection b;

# This should be successful
delete from t1 where  c1 = 1;

connection a;
commit;
set transaction isolation level serializable;
start transaction;
set @g1 = ST_GeomFromText('Polygon((0 0, 0 300, 300 300, 300 0, 0 0))');
select count(*) from t1 where MBRwithin(t1.c2, @g1);

connection b;

set session innodb_lock_wait_timeout = 1;
--error ER_LOCK_WAIT_TIMEOUT
delete from t1 where  c1 = 2;

# Clean up.
connection a;
commit;

connection default;
drop table t1;
SET DEBUG_SYNC= 'RESET';

# Test btr_discard_page adjust concurrent search path
create table t1 (c1 int, c2 geometry not null SRID 0, spatial index (c2))engine=innodb;

start transaction;
insert into t1 values(1, Point(1,1));
insert into t1 values(2, Point(2,2));
insert into t1 values(3, Point(3,3));
insert into t1 values(4, Point(4,4));
insert into t1 values(5, Point(5,5));
insert into t1 values(6, Point(6,6));
insert into t1 values(7, Point(7,7));
insert into t1 values(8, Point(8,8));
insert into t1 values(9, Point(9,9));

insert into t1 select * from t1;
insert into t1 select * from t1;
insert into t1 select * from t1;
insert into t1 select * from t1;

insert into t1 select * from t1;
insert into t1 select * from t1;
insert into t1 select * from t1;
insert into t1 select * from t1;

insert into t1 select * from t1;

select count(*) from t1;

connection b;
set @g1 = ST_GeomFromText('Polygon((0 0,0 100,100 100,100 0,0 0))');
set transaction isolation level read uncommitted;
SET DEBUG_SYNC= 'row_search_for_mysql_before_return SIGNAL siga WAIT_FOR sigb';
send select count(*) from t1 where MBRWithin(t1.c2, @g1);

connection default;
SET DEBUG_SYNC= 'now WAIT_FOR siga';
rollback;
SET DEBUG_SYNC= 'now SIGNAL sigb';

connection b;
--reap
select count(*) from t1 where MBRWithin(t1.c2, @g1);

connection default;
DROP TABLE t1;
SET DEBUG_SYNC = 'RESET';

create table t1 (c1 int, c2 geometry not null SRID 0, spatial index (c2))engine=innodb;

delimiter |;
create procedure insert_t1(IN total int)
begin
        declare i int default 1;
        while (i <= total) DO
                insert into t1 values (i, Point(i, i));
                set i = i + 1;
        end while;
end|
delimiter ;|

start transaction;

CALL insert_t1(100);

connection a;
set @g1 = ST_GeomFromText('Polygon((0 0,0 1000,1000 1000,1000 0,0 0))');
SET DEBUG_SYNC= 'rtr_pcur_move_to_next_return SIGNAL siga WAIT_FOR sigb';
--send select count(*) from t1 where MBRWithin(t1.c2, @g1);

connection default;
SET DEBUG_SYNC= 'now WAIT_FOR siga';
rollback;

SET DEBUG_SYNC= 'now SIGNAL sigb';

connection a;
--reap;

connection default;
drop procedure insert_t1;
DROP TABLE t1;

connection a;
SET SESSION debug="-d,rtr_pcur_move_to_next_return";
disconnect a;
--source include/wait_until_disconnected.inc

connection b;
disconnect b;
--source include/wait_until_disconnected.inc

connection default;
<<<<<<< HEAD
CREATE TABLE g (
  id INT PRIMARY KEY,
  p GEOMETRY NOT NULL SRID 0,
  SPATIAL KEY p_idx(p)
) ENGINE=InnoDB;

delimiter |;
create procedure populate_g(IN `rows` INT)
begin
        declare i int default 1;
        while (i <= `rows`) DO
                insert into test.g (id, p) values (i, POINT(i, i));
                set i = i + 1;
        end while;
end|
delimiter ;|

call populate_g(650);

start transaction;
select id from g WHERE MBRContains(ST_GeomFromText('Polygon((100 0,100 5,105
5,105 0,100 0))'),p) for update;

connect (a,localhost,root,,);
connection a;
set innodb_lock_wait_timeout = 1;
set transaction isolation level serializable;

--error ER_LOCK_WAIT_TIMEOUT
insert into g values(1103, POINT(100, 1));

connect (b,localhost,root,,);
connection b;
start transaction;
select id from g WHERE MBRContains(ST_GeomFromText('Polygon((100 0,100 5,105
5,105 0,100 0))'),p) for update;

connection default;
commit;

connection a;
set innodb_lock_wait_timeout = 1;
set transaction isolation level serializable;

--error ER_LOCK_WAIT_TIMEOUT
insert into g values(1103, POINT(100, 1));
disconnect a;
--source include/wait_until_disconnected.inc

connection b;
commit;
disconnect b;
--source include/wait_until_disconnected.inc

connection default;
DROP TABLE g;
DROP PROCEDURE populate_g;
set innodb_lock_wait_timeout = default;
=======
>>>>>>> 66d3c8fc
SET DEBUG_SYNC = 'RESET';<|MERGE_RESOLUTION|>--- conflicted
+++ resolved
@@ -447,65 +447,4 @@
 --source include/wait_until_disconnected.inc
 
 connection default;
-<<<<<<< HEAD
-CREATE TABLE g (
-  id INT PRIMARY KEY,
-  p GEOMETRY NOT NULL SRID 0,
-  SPATIAL KEY p_idx(p)
-) ENGINE=InnoDB;
-
-delimiter |;
-create procedure populate_g(IN `rows` INT)
-begin
-        declare i int default 1;
-        while (i <= `rows`) DO
-                insert into test.g (id, p) values (i, POINT(i, i));
-                set i = i + 1;
-        end while;
-end|
-delimiter ;|
-
-call populate_g(650);
-
-start transaction;
-select id from g WHERE MBRContains(ST_GeomFromText('Polygon((100 0,100 5,105
-5,105 0,100 0))'),p) for update;
-
-connect (a,localhost,root,,);
-connection a;
-set innodb_lock_wait_timeout = 1;
-set transaction isolation level serializable;
-
---error ER_LOCK_WAIT_TIMEOUT
-insert into g values(1103, POINT(100, 1));
-
-connect (b,localhost,root,,);
-connection b;
-start transaction;
-select id from g WHERE MBRContains(ST_GeomFromText('Polygon((100 0,100 5,105
-5,105 0,100 0))'),p) for update;
-
-connection default;
-commit;
-
-connection a;
-set innodb_lock_wait_timeout = 1;
-set transaction isolation level serializable;
-
---error ER_LOCK_WAIT_TIMEOUT
-insert into g values(1103, POINT(100, 1));
-disconnect a;
---source include/wait_until_disconnected.inc
-
-connection b;
-commit;
-disconnect b;
---source include/wait_until_disconnected.inc
-
-connection default;
-DROP TABLE g;
-DROP PROCEDURE populate_g;
-set innodb_lock_wait_timeout = default;
-=======
->>>>>>> 66d3c8fc
 SET DEBUG_SYNC = 'RESET';