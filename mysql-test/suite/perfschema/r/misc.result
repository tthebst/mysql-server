--- conflicted
+++ resolved
@@ -92,7 +92,6 @@
 test	t_60905	i	2	0	0	1
 test	t_60905	NULL	5	5	0	1
 DROP TABLE t_60905;
-<<<<<<< HEAD
 show global variables like "performance_schema_max_thread_instances";
 Variable_name	Value
 performance_schema_max_thread_instances	200
@@ -109,7 +108,6 @@
 show events where Db= 'performance_schema';
 Db	Name	Definer	Time zone	Type	Execute at	Interval value	Interval field	Starts	Ends	Status	Originator	character_set_client	collation_connection	Database Collation
 use test;
-=======
 use test;
 truncate performance_schema.events_statements_history;
 truncate performance_schema.events_statements_history_long;
@@ -124,5 +122,4 @@
 select sql_text, mysql_errno, returned_sqlstate, message_text, errors, warnings from 
 performance_schema.events_statements_history_long where errors > 0;
 sql_text	mysql_errno	returned_sqlstate	message_text	errors	warnings
-select * from t1	1146	42S02	Table 'test.t1' doesn't exist	1	0
->>>>>>> d7b0c4fb
+select * from t1	1146	42S02	Table 'test.t1' doesn't exist	1	0