##############################################################################
#
#  List the test cases that are to be disabled temporarily.
#
#  Separate the test case name and the comment with ':'.
#
#    <testcasename> : BUG#<xxxx> <date disabled> <disabler> <comment>
#
#  Do not use any TAB characters for whitespace.
#
##############################################################################

<<<<<<< HEAD
=======
rpl_change_master         : Bug#58160 2010-11-12 alik Incorrect behaviour of rpl_chage_master
>>>>>>> 20ca15d4
rpl_row_create_table      : Bug#51574 2010-02-27 andrei failed different way than earlier with bug#45576
rpl_spec_variables        : BUG#47661 2009-10-27 jasonh rpl_spec_variables fails on PB2 hpux
rpl_log_pos               : BUG#55675 2010-09-10 alfranio rpl.rpl_log_pos fails sporadically with error binlog truncated in the middle<|MERGE_RESOLUTION|>--- conflicted
+++ resolved
@@ -10,10 +10,7 @@
 #
 ##############################################################################
 
-<<<<<<< HEAD
-=======
 rpl_change_master         : Bug#58160 2010-11-12 alik Incorrect behaviour of rpl_chage_master
->>>>>>> 20ca15d4
 rpl_row_create_table      : Bug#51574 2010-02-27 andrei failed different way than earlier with bug#45576
 rpl_spec_variables        : BUG#47661 2009-10-27 jasonh rpl_spec_variables fails on PB2 hpux
 rpl_log_pos               : BUG#55675 2010-09-10 alfranio rpl.rpl_log_pos fails sporadically with error binlog truncated in the middle