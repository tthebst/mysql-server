--- conflicted
+++ resolved
@@ -12,10 +12,5 @@
 
 rpl_row_create_table      : Bug#11759274 2010-02-27 andrei failed different way than earlier with bug#45576
 rpl_delayed_slave         : Bug#11764654 2010-11-09 andrei rpl_delayed_slave fails sporadically in pb
-<<<<<<< HEAD
 rpl_row_binlog_max_cache_size : BUG#14126780 May 29 2012 Vasil Dimov timeout if est number of rows is 3 instead of 4
-rpl.rpl_server_uuid @windows  : Bug#20341933 2014-07-22 Anitha Fails consistently on windows
-rpl.rpl_gtid_stress_failover  : BUG#20630589 2015-10-06 parveez Test needs to be stabilized
-=======
-rpl_row_binlog_max_cache_size : BUG#14126780 May 29 2012 Vasil Dimov timeout if est number of rows is 3 instead of 4
->>>>>>> 905b1732
+rpl.rpl_server_uuid @windows  : Bug#20341933 2014-07-22 Anitha Fails consistently on windows