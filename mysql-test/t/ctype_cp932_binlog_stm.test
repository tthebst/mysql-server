--- conflicted
+++ resolved
@@ -35,20 +35,8 @@
 
 #
 # #28436: Incorrect position in SHOW BINLOG EVENTS causes server coredump 
-<<<<<<< HEAD
 --error 1220
-SHOW BINLOG EVENTS FROM 490;
-=======
-# Note: 370 (depends on FD event size changes) is a magic position (found experimentally, depends on
-# the log's contents) that caused the server crash.
-
--- disable_query_log
-call mtr.add_suppression("Error in Log_event::read_log_event\\\(\\\): 'read error', data_len: 66126, event_type: 116");
--- enable_query_log
-
---error 1220
-SHOW BINLOG EVENTS FROM 370;
->>>>>>> a4653cea
+SHOW BINLOG EVENTS FROM 495;
 
 --echo Bug#44352 UPPER/LOWER function doesn't work correctly on cp932 and sjis environment.
 CREATE TABLE t1 (a varchar(16)) character set cp932;
