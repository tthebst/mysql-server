--- conflicted
+++ resolved
@@ -807,9 +807,7 @@
 );
 
 # cleanup
-<<<<<<< HEAD
-DROP TABLE t1;
-DROP TABLE t2;
+DROP TABLE t0, t1, t2;
 
 # Conformance tests
 #
@@ -1335,7 +1333,4 @@
 #FROM lakes 
 #WHERE lakes.name = 'Blue Lake'; 
 
-DROP DATABASE gis_ogs;
-=======
-DROP TABLE t0, t1, t2;
->>>>>>> fc03fff7
+DROP DATABASE gis_ogs;