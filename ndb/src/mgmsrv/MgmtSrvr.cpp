/* Copyright (C) 2003 MySQL AB

   This program is free software; you can redistribute it and/or modify
   it under the terms of the GNU General Public License as published by
   the Free Software Foundation; either version 2 of the License, or
   (at your option) any later version.

   This program is distributed in the hope that it will be useful,
   but WITHOUT ANY WARRANTY; without even the implied warranty of
   MERCHANTABILITY or FITNESS FOR A PARTICULAR PURPOSE.  See the
   GNU General Public License for more details.

   You should have received a copy of the GNU General Public License
   along with this program; if not, write to the Free Software
   Foundation, Inc., 59 Temple Place, Suite 330, Boston, MA  02111-1307  USA */

#include <ndb_global.h>
#include <my_pthread.h>

#include "MgmtSrvr.hpp"
#include "MgmtErrorReporter.hpp"
#include <ConfigRetriever.hpp>

#include <NdbOut.hpp>
#include <NdbApiSignal.hpp>
#include <kernel_types.h>
#include <RefConvert.hpp>
#include <BlockNumbers.h>
#include <GlobalSignalNumbers.h>
#include <signaldata/TestOrd.hpp>
#include <signaldata/TamperOrd.hpp>
#include <signaldata/StartOrd.hpp>
#include <signaldata/ApiVersion.hpp>
#include <signaldata/ResumeReq.hpp>
#include <signaldata/SetLogLevelOrd.hpp>
#include <signaldata/EventSubscribeReq.hpp>
#include <signaldata/EventReport.hpp>
#include <signaldata/DumpStateOrd.hpp>
#include <signaldata/BackupSignalData.hpp>
#include <signaldata/GrepImpl.hpp>
#include <signaldata/ManagementServer.hpp>
#include <signaldata/NFCompleteRep.hpp>
#include <signaldata/NodeFailRep.hpp>
#include <NdbSleep.h>
#include <EventLogger.hpp>
#include <DebuggerNames.hpp>
#include <ndb_version.h>

#include <SocketServer.hpp>
#include <NdbConfig.h>

#include <NdbAutoPtr.hpp>

#include <ndberror.h>

#include <mgmapi.h>
#include <mgmapi_configuration.hpp>
#include <mgmapi_config_parameters.h>
#include <m_string.h>

#include <SignalSender.hpp>

//#define MGM_SRV_DEBUG
#ifdef MGM_SRV_DEBUG
#define DEBUG(x) do ndbout << x << endl; while(0)
#else
#define DEBUG(x)
#endif

#define INIT_SIGNAL_SENDER(ss,nodeId) \
  SignalSender ss(theFacade); \
  ss.lock(); /* lock will be released on exit */ \
  {\
    int result = okToSendTo(nodeId, true);\
    if (result != 0) {\
      return result;\
    }\
  }

extern int global_flag_send_heartbeat_now;
extern int g_no_nodeid_checks;
extern my_bool opt_core;

static void require(bool v)
{
  if(!v)
  {
    if (opt_core)
      abort();
    else
      exit(-1);
  }
}

void *
MgmtSrvr::logLevelThread_C(void* m)
{
  MgmtSrvr *mgm = (MgmtSrvr*)m;
  mgm->logLevelThreadRun();
  return 0;
}

extern EventLogger g_eventLogger;

static NdbOut&
operator<<(NdbOut& out, const LogLevel & ll)
{
  out << "[LogLevel: ";
  for(size_t i = 0; i<LogLevel::LOGLEVEL_CATEGORIES; i++)
    out << ll.getLogLevel((LogLevel::EventCategory)i) << " ";
  out << "]";
  return out;
}

void
MgmtSrvr::logLevelThreadRun() 
{
  while (!_isStopThread) {
    /**
     * Handle started nodes
     */
    EventSubscribeReq req;
    req = m_event_listner[0].m_logLevel;
    req.blockRef = _ownReference;

    SetLogLevelOrd ord;
    
    m_started_nodes.lock();
    while(m_started_nodes.size() > 0){
      Uint32 node = m_started_nodes[0];
      m_started_nodes.erase(0, false);
      m_started_nodes.unlock();

      setEventReportingLevelImpl(node, req);
      
      ord = m_nodeLogLevel[node];
      setNodeLogLevelImpl(node, ord);
      
      m_started_nodes.lock();
    }				 
    m_started_nodes.unlock();
    
    m_log_level_requests.lock();
    while(m_log_level_requests.size() > 0){
      req = m_log_level_requests[0];
      m_log_level_requests.erase(0, false);
      m_log_level_requests.unlock();
      
      LogLevel tmp;
      tmp = req;
      
      if(req.blockRef == 0){
	req.blockRef = _ownReference;
	setEventReportingLevelImpl(0, req);
      } else {
	ord = req;
	setNodeLogLevelImpl(req.blockRef, ord);
      }
      m_log_level_requests.lock();
    }      
    m_log_level_requests.unlock();
    NdbSleep_MilliSleep(_logLevelThreadSleep);  
  }
}

void
MgmtSrvr::startEventLog() 
{
  NdbMutex_Lock(m_configMutex);

  g_eventLogger.setCategory("MgmSrvr");

  ndb_mgm_configuration_iterator 
    iter(* _config->m_configValues, CFG_SECTION_NODE);

  if(iter.find(CFG_NODE_ID, _ownNodeId) != 0){
    NdbMutex_Unlock(m_configMutex);
    return;
  }
  
  const char * tmp;
  char errStr[100];
  int err= 0;
  BaseString logdest;
  char *clusterLog= NdbConfig_ClusterLogFileName(_ownNodeId);
  NdbAutoPtr<char> tmp_aptr(clusterLog);

  if(iter.get(CFG_LOG_DESTINATION, &tmp) == 0){
    logdest.assign(tmp);
  }
  NdbMutex_Unlock(m_configMutex);
  
  if(logdest.length() == 0 || logdest == "") {
    logdest.assfmt("FILE:filename=%s,maxsize=1000000,maxfiles=6", 
		   clusterLog);
  }
  errStr[0]='\0';
  if(!g_eventLogger.addHandler(logdest, &err, sizeof(errStr), errStr)) {
    ndbout << "Warning: could not add log destination \""
           << logdest.c_str() << "\". Reason: ";
    if(err)
      ndbout << strerror(err);
    if(err && errStr[0]!='\0')
      ndbout << ", ";
    if(errStr[0]!='\0')
      ndbout << errStr;
    ndbout << endl;
  }
}

void 
MgmtSrvr::stopEventLog() 
{
  // Nothing yet
}

class ErrorItem 
{
public:
  int _errorCode;
  const char * _errorText;
};

bool
MgmtSrvr::setEventLogFilter(int severity, int enable)
{
  Logger::LoggerLevel level = (Logger::LoggerLevel)severity;
  if (enable > 0) {
    g_eventLogger.enable(level);
  } else if (enable == 0) {
    g_eventLogger.disable(level);
  } else if (g_eventLogger.isEnable(level)) {
    g_eventLogger.disable(level);
  } else {
    g_eventLogger.enable(level);
  }
  return g_eventLogger.isEnable(level);
}

bool 
MgmtSrvr::isEventLogFilterEnabled(int severity) 
{
  return g_eventLogger.isEnable((Logger::LoggerLevel)severity);
}

static ErrorItem errorTable[] = 
{
  {MgmtSrvr::NO_CONTACT_WITH_PROCESS, "No contact with the process (dead ?)."},
  {MgmtSrvr::PROCESS_NOT_CONFIGURED, "The process is not configured."},
  {MgmtSrvr::WRONG_PROCESS_TYPE, 
   "The process has wrong type. Expected a DB process."},
  {MgmtSrvr::COULD_NOT_ALLOCATE_MEMORY, "Could not allocate memory."},
  {MgmtSrvr::SEND_OR_RECEIVE_FAILED, "Send to process or receive failed."},
  {MgmtSrvr::INVALID_LEVEL, "Invalid level. Should be between 1 and 30."},
  {MgmtSrvr::INVALID_ERROR_NUMBER, "Invalid error number. Should be >= 0."},
  {MgmtSrvr::INVALID_TRACE_NUMBER, "Invalid trace number."},
  {MgmtSrvr::NOT_IMPLEMENTED, "Not implemented."},
  {MgmtSrvr::INVALID_BLOCK_NAME, "Invalid block name"},

  {MgmtSrvr::CONFIG_PARAM_NOT_EXIST, 
   "The configuration parameter does not exist for the process type."},
  {MgmtSrvr::CONFIG_PARAM_NOT_UPDATEABLE, 
   "The configuration parameter is not possible to update."},
  {MgmtSrvr::VALUE_WRONG_FORMAT_INT_EXPECTED, 
   "Incorrect value. Expected integer."},
  {MgmtSrvr::VALUE_TOO_LOW, "Value is too low."},
  {MgmtSrvr::VALUE_TOO_HIGH, "Value is too high."},
  {MgmtSrvr::VALUE_WRONG_FORMAT_BOOL_EXPECTED, 
   "Incorrect value. Expected TRUE or FALSE."},

  {MgmtSrvr::CONFIG_FILE_OPEN_WRITE_ERROR, 
   "Could not open configuration file for writing."},
  {MgmtSrvr::CONFIG_FILE_OPEN_READ_ERROR, 
   "Could not open configuration file for reading."},
  {MgmtSrvr::CONFIG_FILE_WRITE_ERROR, 
   "Write error when writing configuration file."},
  {MgmtSrvr::CONFIG_FILE_READ_ERROR, 
   "Read error when reading configuration file."},
  {MgmtSrvr::CONFIG_FILE_CLOSE_ERROR, "Could not close configuration file."},

  {MgmtSrvr::CONFIG_CHANGE_REFUSED_BY_RECEIVER, 
   "The change was refused by the receiving process."},
  {MgmtSrvr::COULD_NOT_SYNC_CONFIG_CHANGE_AGAINST_PHYSICAL_MEDIUM, 
   "The change could not be synced against physical medium."},
  {MgmtSrvr::CONFIG_FILE_CHECKSUM_ERROR, 
   "The config file is corrupt. Checksum error."},
  {MgmtSrvr::NOT_POSSIBLE_TO_SEND_CONFIG_UPDATE_TO_PROCESS_TYPE, 
   "It is not possible to send an update of a configuration variable "
   "to this kind of process."},
  {MgmtSrvr::NODE_SHUTDOWN_IN_PROGESS, "Node shutdown in progress" },
  {MgmtSrvr::SYSTEM_SHUTDOWN_IN_PROGRESS, "System shutdown in progress" },
  {MgmtSrvr::NODE_SHUTDOWN_WOULD_CAUSE_SYSTEM_CRASH,
   "Node shutdown would cause system crash" },
  {MgmtSrvr::UNSUPPORTED_NODE_SHUTDOWN,
   "Unsupported multi node shutdown. Abort option required." },
  {MgmtSrvr::NODE_NOT_API_NODE, "The specified node is not an API node." },
  {MgmtSrvr::OPERATION_NOT_ALLOWED_START_STOP, 
   "Operation not allowed while nodes are starting or stopping."},
  {MgmtSrvr::NO_CONTACT_WITH_DB_NODES, "No contact with database nodes" }
};

int MgmtSrvr::translateStopRef(Uint32 errCode)
{
  switch(errCode){
  case StopRef::NodeShutdownInProgress:
    return NODE_SHUTDOWN_IN_PROGESS;
    break;
  case StopRef::SystemShutdownInProgress:
    return SYSTEM_SHUTDOWN_IN_PROGRESS;
    break;
  case StopRef::NodeShutdownWouldCauseSystemCrash:
    return NODE_SHUTDOWN_WOULD_CAUSE_SYSTEM_CRASH;
    break;
  case StopRef::UnsupportedNodeShutdown:
    return UNSUPPORTED_NODE_SHUTDOWN;
    break;
  }
  return 4999;
}

static int noOfErrorCodes = sizeof(errorTable) / sizeof(ErrorItem);

int 
MgmtSrvr::getNodeCount(enum ndb_mgm_node_type type) const 
{
  int count = 0;
  NodeId nodeId = 0;

  while (getNextNodeId(&nodeId, type)) {
    count++;
  }
  return count;
}

int 
MgmtSrvr::getPort() const
{
  if(NdbMutex_Lock(m_configMutex))
    return 0;

  ndb_mgm_configuration_iterator 
    iter(* _config->m_configValues, CFG_SECTION_NODE);

  if(iter.find(CFG_NODE_ID, getOwnNodeId()) != 0){
    ndbout << "Could not retrieve configuration for Node " 
	   << getOwnNodeId() << " in config file." << endl 
	   << "Have you set correct NodeId for this node?" << endl;
    NdbMutex_Unlock(m_configMutex);
    return 0;
  }

  unsigned type;
  if(iter.get(CFG_TYPE_OF_SECTION, &type) != 0 ||
     type != NODE_TYPE_MGM){
    ndbout << "Local node id " << getOwnNodeId()
	   << " is not defined as management server" << endl
	   << "Have you set correct NodeId for this node?" << endl;
    NdbMutex_Unlock(m_configMutex);
    return 0;
  }
  
  Uint32 port = 0;
  if(iter.get(CFG_MGM_PORT, &port) != 0){
    ndbout << "Could not find PortNumber in the configuration file." << endl;
    NdbMutex_Unlock(m_configMutex);
    return 0;
  }

  NdbMutex_Unlock(m_configMutex);

  return port;
}

/* Constructor */
int MgmtSrvr::init()
{
  if ( _ownNodeId > 0)
    return 0;
  return -1;
}

MgmtSrvr::MgmtSrvr(SocketServer *socket_server,
		   const char *config_filename,
		   const char *connect_string) :
  _blockNumber(1), // Hard coded block number since it makes it easy to send
                   // signals to other management servers.
  m_socket_server(socket_server),
  _ownReference(0),
  theSignalIdleList(NULL),
  theWaitState(WAIT_SUBSCRIBE_CONF),
  m_local_mgm_handle(0),
  m_event_listner(this),
  m_master_node(0)
{
    
  DBUG_ENTER("MgmtSrvr::MgmtSrvr");

  _ownNodeId= 0;

  _config     = NULL;

  _isStopThread        = false;
  _logLevelThread      = NULL;
  _logLevelThreadSleep = 500;

  theFacade = 0;

  m_newConfig = NULL;
  if (config_filename)
    m_configFilename.assign(config_filename);

  m_nextConfigGenerationNumber = 0;

  m_config_retriever= new ConfigRetriever(connect_string,
					  NDB_VERSION, NDB_MGM_NODE_TYPE_MGM);
  // if connect_string explicitly given or
  // no config filename is given then
  // first try to allocate nodeid from another management server
  if ((connect_string || config_filename == NULL) &&
      (m_config_retriever->do_connect(0,0,0) == 0))
  {
    int tmp_nodeid= 0;
    tmp_nodeid= m_config_retriever->allocNodeId(0 /*retry*/,0 /*delay*/);
    if (tmp_nodeid == 0)
    {
      ndbout_c(m_config_retriever->getErrorString());
      require(false);
    }
    // read config from other managent server
    _config= fetchConfig();
    if (_config == 0)
    {
      ndbout << m_config_retriever->getErrorString() << endl;
      require(false);
    }
    _ownNodeId= tmp_nodeid;
  }

  if (_ownNodeId == 0)
  {
    // read config locally
    _config= readConfig();
    if (_config == 0) {
      ndbout << "Unable to read config file" << endl;
      exit(-1);
    }
  }

  theMgmtWaitForResponseCondPtr = NdbCondition_Create();

  m_configMutex = NdbMutex_Create();

  /**
   * Fill the nodeTypes array
   */
  for(Uint32 i = 0; i<MAX_NODES; i++) {
    nodeTypes[i] = (enum ndb_mgm_node_type)-1;
    m_connect_address[i].s_addr= 0;
  }

  {
    ndb_mgm_configuration_iterator
      iter(* _config->m_configValues, CFG_SECTION_NODE);

    for(iter.first(); iter.valid(); iter.next()){
      unsigned type, id;
      if(iter.get(CFG_TYPE_OF_SECTION, &type) != 0)
	continue;
      
      if(iter.get(CFG_NODE_ID, &id) != 0)
	continue;
      
      MGM_REQUIRE(id < MAX_NODES);
      
      switch(type){
      case NODE_TYPE_DB:
	nodeTypes[id] = NDB_MGM_NODE_TYPE_NDB;
	break;
      case NODE_TYPE_API:
	nodeTypes[id] = NDB_MGM_NODE_TYPE_API;
	break;
      case NODE_TYPE_MGM:
	nodeTypes[id] = NDB_MGM_NODE_TYPE_MGM;
	break;
      case NODE_TYPE_REP:
	nodeTypes[id] = NDB_MGM_NODE_TYPE_REP;
	break;
      case NODE_TYPE_EXT_REP:
      default:
	break;
      }
    }
  }

  _props = NULL;
  BaseString error_string;

  if ((m_node_id_mutex = NdbMutex_Create()) == 0)
  {
    ndbout << "mutex creation failed line = " << __LINE__ << endl;
    require(false);
  }

  if (_ownNodeId == 0) // we did not get node id from other server
  {
    NodeId tmp= m_config_retriever->get_configuration_nodeid();
    int error_code;

    if (!alloc_node_id(&tmp, NDB_MGM_NODE_TYPE_MGM,
		       0, 0, error_code, error_string)){
      ndbout << "Unable to obtain requested nodeid: "
	     << error_string.c_str() << endl;
      require(false);
    }
    _ownNodeId = tmp;
  }

  {
    DBUG_PRINT("info", ("verifyConfig"));
    if (!m_config_retriever->verifyConfig(_config->m_configValues,
					  _ownNodeId))
    {
      ndbout << m_config_retriever->getErrorString() << endl;
      require(false);
    }
  }

  // Setup clusterlog as client[0] in m_event_listner
  {
    Ndb_mgmd_event_service::Event_listener se;
    se.m_socket = NDB_INVALID_SOCKET;
    for(size_t t = 0; t<LogLevel::LOGLEVEL_CATEGORIES; t++){
      se.m_logLevel.setLogLevel((LogLevel::EventCategory)t, 7);
    }
    se.m_logLevel.setLogLevel(LogLevel::llError, 15);
    se.m_logLevel.setLogLevel(LogLevel::llConnection, 8);
    se.m_logLevel.setLogLevel(LogLevel::llBackup, 15);
    m_event_listner.m_clients.push_back(se);
    m_event_listner.m_logLevel = se.m_logLevel;
  }
  
  DBUG_VOID_RETURN;
}


//****************************************************************************
//****************************************************************************
bool 
MgmtSrvr::check_start() 
{
  if (_config == 0) {
    DEBUG("MgmtSrvr.cpp: _config is NULL.");
    return false;
  }

  return true;
}

bool 
MgmtSrvr::start(BaseString &error_string)
{
  int mgm_connect_result;

  DBUG_ENTER("MgmtSrvr::start");
  if (_props == NULL) {
    if (!check_start()) {
      error_string.append("MgmtSrvr.cpp: check_start() failed.");
      DBUG_RETURN(false);
    }
  }
  theFacade= TransporterFacade::theFacadeInstance
    = new TransporterFacade();
  
  if(theFacade == 0) {
    DEBUG("MgmtSrvr.cpp: theFacade is NULL.");
    error_string.append("MgmtSrvr.cpp: theFacade is NULL.");
    DBUG_RETURN(false);
  }  
  if ( theFacade->start_instance
       (_ownNodeId, (ndb_mgm_configuration*)_config->m_configValues) < 0) {
    DEBUG("MgmtSrvr.cpp: TransporterFacade::start_instance < 0.");
    DBUG_RETURN(false);
  }

  MGM_REQUIRE(_blockNumber == 1);

  // Register ourself at TransporterFacade to be able to receive signals
  // and to be notified when a database process has died.
  _blockNumber = theFacade->open(this,
				 signalReceivedNotification,
				 nodeStatusNotification);
  
  if(_blockNumber == -1){
    DEBUG("MgmtSrvr.cpp: _blockNumber is -1.");
    error_string.append("MgmtSrvr.cpp: _blockNumber is -1.");
    theFacade->stop_instance();
    theFacade = 0;
    DBUG_RETURN(false);
  }

  if((mgm_connect_result= connect_to_self()) < 0)
  {
    ndbout_c("Unable to connect to our own ndb_mgmd (Error %d)",
             mgm_connect_result);
    ndbout_c("This is probably a bug.");
  }

  TransporterRegistry *reg = theFacade->get_registry();
  for(unsigned int i=0;i<reg->m_transporter_interface.size();i++) {
    BaseString msg;
    DBUG_PRINT("info",("Setting dynamic port %d->%d : %d",
		       reg->get_localNodeId(),
		       reg->m_transporter_interface[i].m_remote_nodeId,
		       reg->m_transporter_interface[i].m_s_service_port
		       )
	       );
    int res = setConnectionDbParameter((int)reg->get_localNodeId(),
				       (int)reg->m_transporter_interface[i]
				            .m_remote_nodeId,
				       (int)CFG_CONNECTION_SERVER_PORT,
				       reg->m_transporter_interface[i]
				            .m_s_service_port,
					 msg);
    DBUG_PRINT("info",("Set result: %d: %s",res,msg.c_str()));
  }

  _ownReference = numberToRef(_blockNumber, _ownNodeId);
  
  startEventLog();
  // Set the initial confirmation count for subscribe requests confirm
  // from NDB nodes in the cluster.
  //
  // Loglevel thread
  _logLevelThread = NdbThread_Create(logLevelThread_C,
				     (void**)this,
				     32768,
				     "MgmtSrvr_Loglevel",
				     NDB_THREAD_PRIO_LOW);

  DBUG_RETURN(true);
}


//****************************************************************************
//****************************************************************************
MgmtSrvr::~MgmtSrvr() 
{
  if(theFacade != 0){
    theFacade->stop_instance();
    delete theFacade;
    theFacade = 0;
  }

  stopEventLog();

  NdbMutex_Destroy(m_node_id_mutex);
  NdbCondition_Destroy(theMgmtWaitForResponseCondPtr);
  NdbMutex_Destroy(m_configMutex);

  if(m_newConfig != NULL)
    free(m_newConfig);

  if(_config != NULL)
    delete _config;

  // End set log level thread
  void* res = 0;
  _isStopThread = true;

  if (_logLevelThread != NULL) {
    NdbThread_WaitFor(_logLevelThread, &res);
    NdbThread_Destroy(&_logLevelThread);
  }

  if (m_config_retriever)
    delete m_config_retriever;
}

//****************************************************************************
//****************************************************************************

int MgmtSrvr::okToSendTo(NodeId nodeId, bool unCond) 
{
  if(nodeId == 0 || getNodeType(nodeId) != NDB_MGM_NODE_TYPE_NDB)
    return WRONG_PROCESS_TYPE;
  // Check if we have contact with it
  if(unCond){
    if(theFacade->theClusterMgr->getNodeInfo(nodeId).connected)
      return 0;
  }
  else if (theFacade->get_node_alive(nodeId) == true)
    return 0;
  return NO_CONTACT_WITH_PROCESS;
}

void report_unknown_signal(SimpleSignal *signal)
{
  g_eventLogger.error("Unknown signal received. SignalNumber: "
		      "%i from (%d, %x)",
		      signal->readSignalNumber(),
		      refToNode(signal->header.theSendersBlockRef),
		      refToBlock(signal->header.theSendersBlockRef));
}

/*****************************************************************************
 * Starting and stopping database nodes
 ****************************************************************************/

int 
MgmtSrvr::start(int nodeId)
{
  INIT_SIGNAL_SENDER(ss,nodeId);
  
  SimpleSignal ssig;
  StartOrd* const startOrd = CAST_PTR(StartOrd, ssig.getDataPtrSend());
  ssig.set(ss,TestOrd::TraceAPI, CMVMI, GSN_START_ORD, StartOrd::SignalLength);
  startOrd->restartInfo = 0;
  
  return ss.sendSignal(nodeId, &ssig) == SEND_OK ? 0 : SEND_OR_RECEIVE_FAILED;
}

/*****************************************************************************
 * Version handling
 *****************************************************************************/

int 
MgmtSrvr::versionNode(int nodeId, Uint32 &version, const char **address)
{
  version= 0;
  if (getOwnNodeId() == nodeId)
  {
    /**
     * If we're inquiring about our own node id,
     * We know what version we are (version implies connected for mgm)
     * but would like to find out from elsewhere what address they're using
     * to connect to us. This means that secondary mgm servers
     * can list ip addresses for mgm servers.
     *
     * If we don't get an address (i.e. no db nodes),
     * we get the address from the configuration.
     */
    sendVersionReq(nodeId, version, address);
    version= NDB_VERSION;
    if(!*address)
    {
      ndb_mgm_configuration_iterator
	iter(*_config->m_configValues, CFG_SECTION_NODE);
      unsigned tmp= 0;
      for(iter.first();iter.valid();iter.next())
      {
	if(iter.get(CFG_NODE_ID, &tmp)) require(false);
	if((unsigned)nodeId!=tmp)
	  continue;
	if(iter.get(CFG_NODE_HOST, address)) require(false);
	break;
      }
    }
  }
  else if (getNodeType(nodeId) == NDB_MGM_NODE_TYPE_NDB)
  {
    ClusterMgr::Node node= theFacade->theClusterMgr->getNodeInfo(nodeId);
    if(node.connected)
      version= node.m_info.m_version;
    *address= get_connect_address(nodeId);
  }
  else if (getNodeType(nodeId) == NDB_MGM_NODE_TYPE_API ||
	   getNodeType(nodeId) == NDB_MGM_NODE_TYPE_MGM)
  {
    return sendVersionReq(nodeId, version, address);
  }

  return 0;
}

int 
MgmtSrvr::sendVersionReq(int v_nodeId, Uint32 &version, const char **address)
{
  SignalSender ss(theFacade);
  ss.lock();

  SimpleSignal ssig;
  ApiVersionReq* req = CAST_PTR(ApiVersionReq, ssig.getDataPtrSend());
  req->senderRef = ss.getOwnRef();
  req->nodeId = v_nodeId;
  ssig.set(ss, TestOrd::TraceAPI, QMGR, GSN_API_VERSION_REQ, 
	   ApiVersionReq::SignalLength);

  int do_send = 1;
  NodeId nodeId;

  while (1)
  {
    if (do_send)
    {
      bool next;
      nodeId = 0;

      while((next = getNextNodeId(&nodeId, NDB_MGM_NODE_TYPE_NDB)) == true &&
	    okToSendTo(nodeId, true) != 0);

      const ClusterMgr::Node &node=
	theFacade->theClusterMgr->getNodeInfo(nodeId);
      if(next && node.m_state.startLevel != NodeState::SL_STARTED)
      {
	NodeId tmp=nodeId;
	while((next = getNextNodeId(&nodeId, NDB_MGM_NODE_TYPE_NDB)) == true &&
	      okToSendTo(nodeId, true) != 0);
	if(!next)
	  nodeId= tmp;
      }

      if(!next) return NO_CONTACT_WITH_DB_NODES;

      if (ss.sendSignal(nodeId, &ssig) != SEND_OK) {
	return SEND_OR_RECEIVE_FAILED;
      }
      do_send = 0;
    }

    SimpleSignal *signal = ss.waitFor();

    int gsn = signal->readSignalNumber();
    switch (gsn) {
    case GSN_API_VERSION_CONF: {
      const ApiVersionConf * const conf = 
	CAST_CONSTPTR(ApiVersionConf, signal->getDataPtr());
      assert(conf->nodeId == v_nodeId);
      version = conf->version;
      struct in_addr in;
      in.s_addr= conf->inet_addr;
      *address= inet_ntoa(in);
      return 0;
    }
    case GSN_NF_COMPLETEREP:{
      const NFCompleteRep * const rep =
	CAST_CONSTPTR(NFCompleteRep, signal->getDataPtr());
      if (rep->failedNodeId == nodeId)
	do_send = 1; // retry with other node
      continue;
    }
    case GSN_NODE_FAILREP:{
      const NodeFailRep * const rep =
	CAST_CONSTPTR(NodeFailRep, signal->getDataPtr());
      if (NodeBitmask::get(rep->theNodes,nodeId))
	do_send = 1; // retry with other node
      continue;
    }
    default:
      report_unknown_signal(signal);
      return SEND_OR_RECEIVE_FAILED;
    }
    break;
  } // while(1)

  return 0;
}

int MgmtSrvr::sendStopMgmd(NodeId nodeId,
			   bool abort,
			   bool stop,
			   bool restart,
			   bool nostart,
			   bool initialStart)
{
  const char* hostname;
  Uint32 port;
  BaseString connect_string;

  {
    Guard g(m_configMutex);
    {
      ndb_mgm_configuration_iterator
        iter(* _config->m_configValues, CFG_SECTION_NODE);

      if(iter.first())                       return SEND_OR_RECEIVE_FAILED;
      if(iter.find(CFG_NODE_ID, nodeId))     return SEND_OR_RECEIVE_FAILED;
      if(iter.get(CFG_NODE_HOST, &hostname)) return SEND_OR_RECEIVE_FAILED;
    }
    {
      ndb_mgm_configuration_iterator
        iter(* _config->m_configValues, CFG_SECTION_NODE);

      if(iter.first())                   return SEND_OR_RECEIVE_FAILED;
      if(iter.find(CFG_NODE_ID, nodeId)) return SEND_OR_RECEIVE_FAILED;
      if(iter.get(CFG_MGM_PORT, &port))  return SEND_OR_RECEIVE_FAILED;
    }
    if( strlen(hostname) == 0 )
      return SEND_OR_RECEIVE_FAILED;
  }
  connect_string.assfmt("%s:%u",hostname,port);

  DBUG_PRINT("info",("connect string: %s",connect_string.c_str()));

  NdbMgmHandle h= ndb_mgm_create_handle();
  if ( h && connect_string.length() > 0 )
  {
    ndb_mgm_set_connectstring(h,connect_string.c_str());
    if(ndb_mgm_connect(h,1,0,0))
    {
      DBUG_PRINT("info",("failed ndb_mgm_connect"));
      return SEND_OR_RECEIVE_FAILED;
    }
    if(!restart)
    {
      if(ndb_mgm_stop(h, 1, (const int*)&nodeId) < 0)
      {
        return SEND_OR_RECEIVE_FAILED;
      }
    }
    else
    {
      int nodes[1];
      nodes[0]= (int)nodeId;
      if(ndb_mgm_restart2(h, 1, nodes, initialStart, nostart, abort) < 0)
      {
        return SEND_OR_RECEIVE_FAILED;
      }
    }
  }
  ndb_mgm_destroy_handle(&h);

  return 0;
}

/*
 * Common method for handeling all STOP_REQ signalling that
 * is used by Stopping, Restarting and Single user commands
 *
 * In the event that we need to stop a mgmd, we create a mgm
 * client connection to that mgmd and stop it that way.
 * This allows us to stop mgm servers when there isn't any real
 * distributed communication up.
 *
 * node_ids.size()==0 means to stop all DB nodes.
 *                    MGM nodes will *NOT* be stopped.
 *
 * If we work out we should be stopping or restarting ourselves,
 * we return <0 in stopSelf for restart, >0 for stop
 * and 0 for do nothing.
 */

int MgmtSrvr::sendSTOP_REQ(const Vector<NodeId> &node_ids,
			   NodeBitmask &stoppedNodes,
			   Uint32 singleUserNodeId,
			   bool abort,
			   bool stop,
			   bool restart,
			   bool nostart,
			   bool initialStart,
                           int* stopSelf)
{
  int error = 0;
  DBUG_ENTER("MgmtSrvr::sendSTOP_REQ");
  DBUG_PRINT("enter", ("no of nodes: %d  singleUseNodeId: %d  "
                       "abort: %d  stop: %d  restart: %d  "
                       "nostart: %d  initialStart: %d",
                       node_ids.size(), singleUserNodeId,
                       abort, stop, restart, nostart, initialStart));

  stoppedNodes.clear();

  SignalSender ss(theFacade);
  ss.lock(); // lock will be released on exit

  SimpleSignal ssig;
  StopReq* const stopReq = CAST_PTR(StopReq, ssig.getDataPtrSend());
  ssig.set(ss, TestOrd::TraceAPI, NDBCNTR, GSN_STOP_REQ, StopReq::SignalLength);

  stopReq->requestInfo = 0;
  stopReq->apiTimeout = 5000;
  stopReq->transactionTimeout = 1000;
  stopReq->readOperationTimeout = 1000;
  stopReq->operationTimeout = 1000;
  stopReq->senderData = 12;
  stopReq->senderRef = ss.getOwnRef();
  if (singleUserNodeId)
  {
    stopReq->singleuser = 1;
    stopReq->singleUserApi = singleUserNodeId;
    StopReq::setSystemStop(stopReq->requestInfo, false);
    StopReq::setPerformRestart(stopReq->requestInfo, false);
    StopReq::setStopAbort(stopReq->requestInfo, false);
  }
  else
  {
    stopReq->singleuser = 0;
    StopReq::setSystemStop(stopReq->requestInfo, stop);
    StopReq::setPerformRestart(stopReq->requestInfo, restart);
    StopReq::setStopAbort(stopReq->requestInfo, abort);
    StopReq::setNoStart(stopReq->requestInfo, nostart);
    StopReq::setInitialStart(stopReq->requestInfo, initialStart);
  }

  // send the signals
  NodeBitmask nodes;
  NodeId nodeId= 0;
  int use_master_node= 0;
  int do_send= 0;
  *stopSelf= 0;
  NdbNodeBitmask nodes_to_stop;
  {
    for (unsigned i= 0; i < node_ids.size(); i++)
    {
      nodeId= node_ids[i];
      ndbout << "asked to stop " << nodeId << endl;
      if (getNodeType(nodeId) != NDB_MGM_NODE_TYPE_MGM)
        nodes_to_stop.set(nodeId);
      else if (nodeId != getOwnNodeId())
      {
        error= sendStopMgmd(nodeId, abort, stop, restart,
                            nostart, initialStart);
        if (error == 0)
          stoppedNodes.set(nodeId);
      }
      else
      {
        ndbout << "which is me" << endl;
        *stopSelf= (restart)? -1 : 1;
        stoppedNodes.set(nodeId);
      }
    }
  }
  int no_of_nodes_to_stop= nodes_to_stop.count();
  if (node_ids.size())
  {
    if (no_of_nodes_to_stop)
    {
      do_send= 1;
      if (no_of_nodes_to_stop == 1)
      {
        nodeId= nodes_to_stop.find(0);
      }
      else // multi node stop, send to master
      {
        use_master_node= 1;
        nodes_to_stop.copyto(NdbNodeBitmask::Size, stopReq->nodes);
        StopReq::setStopNodes(stopReq->requestInfo, 1);
      }
    }
  }
  else
  {
    nodeId= 0;
    while(getNextNodeId(&nodeId, NDB_MGM_NODE_TYPE_NDB))
    {
      if(okToSendTo(nodeId, true) == 0)
      {
	SendStatus result = ss.sendSignal(nodeId, &ssig);
	if (result == SEND_OK)
	  nodes.set(nodeId);
      }
    }
  }

  // now wait for the replies
  while (!nodes.isclear() || do_send)
  {
    if (do_send)
    {
      int r;
      assert(nodes.count() == 0);
      if (use_master_node)
        nodeId= m_master_node;
      if ((r= okToSendTo(nodeId, true)) != 0)
      {
        bool next;
        if (!use_master_node)
          DBUG_RETURN(r);
        m_master_node= nodeId= 0;
        while((next= getNextNodeId(&nodeId, NDB_MGM_NODE_TYPE_NDB)) == true &&
              (r= okToSendTo(nodeId, true)) != 0);
        if (!next)
          DBUG_RETURN(NO_CONTACT_WITH_DB_NODES);
      }
      if (ss.sendSignal(nodeId, &ssig) != SEND_OK)
        DBUG_RETURN(SEND_OR_RECEIVE_FAILED);
      nodes.set(nodeId);
      do_send= 0;
    }
    SimpleSignal *signal = ss.waitFor();
    int gsn = signal->readSignalNumber();
    switch (gsn) {
    case GSN_STOP_REF:{
      const StopRef * const ref = CAST_CONSTPTR(StopRef, signal->getDataPtr());
      const NodeId nodeId = refToNode(signal->header.theSendersBlockRef);
#ifdef VM_TRACE
      ndbout_c("Node %d refused stop", nodeId);
#endif
      assert(nodes.get(nodeId));
      nodes.clear(nodeId);
      if (ref->errorCode == StopRef::MultiNodeShutdownNotMaster)
      {
        assert(use_master_node);
        m_master_node= ref->masterNodeId;
        do_send= 1;
        continue;
      }
      error = translateStopRef(ref->errorCode);
      break;
    }
    case GSN_STOP_CONF:{
      const StopConf * const ref = CAST_CONSTPTR(StopConf, signal->getDataPtr());
      const NodeId nodeId = refToNode(signal->header.theSendersBlockRef);
#ifdef VM_TRACE
      ndbout_c("Node %d single user mode", nodeId);
#endif
      assert(nodes.get(nodeId));
      if (singleUserNodeId != 0)
      {
        stoppedNodes.set(nodeId);
      }
      else
      {
        assert(no_of_nodes_to_stop > 1);
        stoppedNodes.bitOR(nodes_to_stop);
      }
      nodes.clear(nodeId);
      break;
    }
    case GSN_NF_COMPLETEREP:{
      const NFCompleteRep * const rep =
	CAST_CONSTPTR(NFCompleteRep, signal->getDataPtr());
#ifdef VM_TRACE
      ndbout_c("sendSTOP_REQ Node %d fail completed", rep->failedNodeId);
#endif
      nodes.clear(rep->failedNodeId); // clear the failed node
      if (singleUserNodeId == 0)
        stoppedNodes.set(rep->failedNodeId);
      break;
    }
    case GSN_NODE_FAILREP:{
      const NodeFailRep * const rep =
	CAST_CONSTPTR(NodeFailRep, signal->getDataPtr());
      break;
    }
    default:
      report_unknown_signal(signal);
#ifdef VM_TRACE
      ndbout_c("Unknown signal %d", gsn);
#endif
      DBUG_RETURN(SEND_OR_RECEIVE_FAILED);
    }
  }
  if (error && *stopSelf)
  {
    *stopSelf= 0;
  }
  DBUG_RETURN(error);
}

/*
 * Stop one nodes
 */

int MgmtSrvr::stopNodes(const Vector<NodeId> &node_ids,
                        int *stopCount, bool abort, int* stopSelf)
{
  if (!abort)
  {
    NodeId nodeId = 0;
    ClusterMgr::Node node;
    while(getNextNodeId(&nodeId, NDB_MGM_NODE_TYPE_NDB))
    {
      node = theFacade->theClusterMgr->getNodeInfo(nodeId);
      if((node.m_state.startLevel != NodeState::SL_STARTED) && 
	 (node.m_state.startLevel != NodeState::SL_NOTHING))
	return OPERATION_NOT_ALLOWED_START_STOP;
    }
  }
  NodeBitmask nodes;
  int ret= sendSTOP_REQ(node_ids,
                        nodes,
                        0,
                        abort,
                        false,
                        false,
                        false,
                        false,
                        stopSelf);
  if (stopCount)
    *stopCount= nodes.count();
  return ret;
}

int MgmtSrvr::shutdownMGM(int *stopCount, bool abort, int *stopSelf)
{
  NodeId nodeId = 0;
  int error;

  while(getNextNodeId(&nodeId, NDB_MGM_NODE_TYPE_MGM))
  {
    if(nodeId==getOwnNodeId())
      continue;
    error= sendStopMgmd(nodeId, abort, true, false,
                        false, false);
    if (error == 0)
      *stopCount++;
  }

  *stopSelf= 1;
  *stopCount++;

  return 0;
}

/*
 * Perform DB nodes shutdown.
 * MGM servers are left in their current state
 */

int MgmtSrvr::shutdownDB(int * stopCount, bool abort)
{
  NodeBitmask nodes;
  Vector<NodeId> node_ids;

  int tmp;

  int ret = sendSTOP_REQ(node_ids,
			 nodes,
			 0,
			 abort,
			 true,
			 false,
			 false,
			 false,
                         &tmp);
  if (stopCount)
    *stopCount = nodes.count();
  return ret;
}

/*
 * Enter single user mode on all live nodes
 */

int MgmtSrvr::enterSingleUser(int * stopCount, Uint32 singleUserNodeId)
{
  if (getNodeType(singleUserNodeId) != NDB_MGM_NODE_TYPE_API)
    return NODE_NOT_API_NODE;
  NodeId nodeId = 0;
  ClusterMgr::Node node;
  while(getNextNodeId(&nodeId, NDB_MGM_NODE_TYPE_NDB))
  {
    node = theFacade->theClusterMgr->getNodeInfo(nodeId);
    if((node.m_state.startLevel != NodeState::SL_STARTED) && 
       (node.m_state.startLevel != NodeState::SL_NOTHING))
      return OPERATION_NOT_ALLOWED_START_STOP;
  }
  NodeBitmask nodes;
  Vector<NodeId> node_ids;
  int stopSelf;
  int ret = sendSTOP_REQ(node_ids,
			 nodes,
			 singleUserNodeId,
			 false,
			 false,
			 false,
			 false,
			 false,
                         &stopSelf);
  if (stopCount)
    *stopCount = nodes.count();
  return ret;
}

/*
 * Perform node restart
 */

int MgmtSrvr::restartNodes(const Vector<NodeId> &node_ids,
                           int * stopCount, bool nostart,
                           bool initialStart, bool abort,
                           int *stopSelf)
{
  NodeBitmask nodes;
  int ret= sendSTOP_REQ(node_ids,
                        nodes,
                        0,
                        abort,
                        false,
                        true,
<<<<<<< HEAD
                        true,
                        initialStart);

  if (ret)
    return ret;

=======
                        nostart,
                        initialStart,
                        stopSelf);
>>>>>>> b7ca7909
  if (stopCount)
    *stopCount = nodes.count();
  
  // start up the nodes again
  int waitTime = 12000;
  NDB_TICKS maxTime = NdbTick_CurrentMillisecond() + waitTime;
  for (unsigned i = 0; i < node_ids.size(); i++)
  {
    NodeId nodeId= node_ids[i];
    enum ndb_mgm_node_status s;
    s = NDB_MGM_NODE_STATUS_NO_CONTACT;
#ifdef VM_TRACE
    ndbout_c("Waiting for %d not started", nodeId);
#endif
    while (s != NDB_MGM_NODE_STATUS_NOT_STARTED && waitTime > 0)
    {
      Uint32 startPhase = 0, version = 0, dynamicId = 0, nodeGroup = 0;
      Uint32 connectCount = 0;
      bool system;
      const char *address;
      status(nodeId, &s, &version, &startPhase, 
             &system, &dynamicId, &nodeGroup, &connectCount, &address);
      NdbSleep_MilliSleep(100);  
      waitTime = (maxTime - NdbTick_CurrentMillisecond());
    }
  }

  if (nostart)
    return 0;

  for (unsigned i = 0; i < node_ids.size(); i++)
  {
    int result = start(node_ids[i]);
  }
  return 0;
}

/*
 * Perform restart of all DB nodes
 */

int MgmtSrvr::restartDB(bool nostart, bool initialStart,
                        bool abort, int * stopCount)
{
  NodeBitmask nodes;
  Vector<NodeId> node_ids;
  int tmp;

  int ret = sendSTOP_REQ(node_ids,
			 nodes,
			 0,
			 abort,
			 true,
			 true,
			 true,
			 initialStart,
                         &tmp);

  if (ret)
    return ret;

  if (stopCount)
    *stopCount = nodes.count();

#ifdef VM_TRACE
    ndbout_c("Stopped %d nodes", nodes.count());
#endif
  /**
   * Here all nodes were correctly stopped,
   * so we wait for all nodes to be contactable
   */
  int waitTime = 12000;
  NodeId nodeId = 0;
  NDB_TICKS maxTime = NdbTick_CurrentMillisecond() + waitTime;

  ndbout_c(" %d", nodes.get(1));
  ndbout_c(" %d", nodes.get(2));

  while(getNextNodeId(&nodeId, NDB_MGM_NODE_TYPE_NDB)) {
    if (!nodes.get(nodeId))
      continue;
    enum ndb_mgm_node_status s;
    s = NDB_MGM_NODE_STATUS_NO_CONTACT;
#ifdef VM_TRACE
    ndbout_c("Waiting for %d not started", nodeId);
#endif
    while (s != NDB_MGM_NODE_STATUS_NOT_STARTED && waitTime > 0) {
      Uint32 startPhase = 0, version = 0, dynamicId = 0, nodeGroup = 0;
      Uint32 connectCount = 0;
      bool system;
      const char *address;
      status(nodeId, &s, &version, &startPhase, 
	     &system, &dynamicId, &nodeGroup, &connectCount, &address);
      NdbSleep_MilliSleep(100);  
      waitTime = (maxTime - NdbTick_CurrentMillisecond());
    }
  }
  
  if(nostart)
    return 0;
  
  /**
   * Now we start all database nodes (i.e. we make them non-idle)
   * We ignore the result we get from the start command.
   */
  nodeId = 0;
  while(getNextNodeId(&nodeId, NDB_MGM_NODE_TYPE_NDB)) {
    if (!nodes.get(nodeId))
      continue;
    int result;
    result = start(nodeId);
    DEBUG("Starting node " << nodeId << " with result " << result);
    /**
     * Errors from this call are deliberately ignored.
     * Maybe the user only wanted to restart a subset of the nodes.
     * It is also easy for the user to check which nodes have 
     * started and which nodes have not.
     */
  }
  
  return 0;
}

int
MgmtSrvr::exitSingleUser(int * stopCount, bool abort)
{
  NodeId nodeId = 0;
  int count = 0;

  SignalSender ss(theFacade);
  ss.lock(); // lock will be released on exit

  SimpleSignal ssig;
  ResumeReq* const resumeReq = 
    CAST_PTR(ResumeReq, ssig.getDataPtrSend());
  ssig.set(ss,TestOrd::TraceAPI, NDBCNTR, GSN_RESUME_REQ, 
	   ResumeReq::SignalLength);
  resumeReq->senderData = 12;
  resumeReq->senderRef = ss.getOwnRef();

  while(getNextNodeId(&nodeId, NDB_MGM_NODE_TYPE_NDB)){
    if(okToSendTo(nodeId, true) == 0){
      SendStatus result = ss.sendSignal(nodeId, &ssig);
      if (result == SEND_OK)
	count++;
    }
  }

  if(stopCount != 0)
    * stopCount = count;

  return 0;
}

/*****************************************************************************
 * Status
 ****************************************************************************/

#include <ClusterMgr.hpp>

int 
MgmtSrvr::status(int nodeId, 
                 ndb_mgm_node_status * _status, 
		 Uint32 * version,
		 Uint32 * _phase, 
		 bool * _system,
		 Uint32 * dynamic,
		 Uint32 * nodegroup,
		 Uint32 * connectCount,
		 const char **address)
{
  if (getNodeType(nodeId) == NDB_MGM_NODE_TYPE_API ||
      getNodeType(nodeId) == NDB_MGM_NODE_TYPE_MGM) {
    versionNode(nodeId, *version, address);
  } else {
    *address= get_connect_address(nodeId);
  }

  const ClusterMgr::Node node = 
    theFacade->theClusterMgr->getNodeInfo(nodeId);

  if(!node.connected){
    * _status = NDB_MGM_NODE_STATUS_NO_CONTACT;
    return 0;
  }
  
  if (getNodeType(nodeId) == NDB_MGM_NODE_TYPE_NDB) {
    * version = node.m_info.m_version;
  }

  * dynamic = node.m_state.dynamicId;
  * nodegroup = node.m_state.nodeGroup;
  * connectCount = node.m_info.m_connectCount;
  
  switch(node.m_state.startLevel){
  case NodeState::SL_CMVMI:
    * _status = NDB_MGM_NODE_STATUS_NOT_STARTED;
    * _phase = 0;
    return 0;
    break;
  case NodeState::SL_STARTING:
    * _status     = NDB_MGM_NODE_STATUS_STARTING;
    * _phase = node.m_state.starting.startPhase;
    return 0;
    break;
  case NodeState::SL_STARTED:
    * _status = NDB_MGM_NODE_STATUS_STARTED;
    * _phase = 0;
    return 0;
    break;
  case NodeState::SL_STOPPING_1:
    * _status = NDB_MGM_NODE_STATUS_SHUTTING_DOWN;
    * _phase = 1;
    * _system = node.m_state.stopping.systemShutdown != 0;
    return 0;
    break;
  case NodeState::SL_STOPPING_2:
    * _status = NDB_MGM_NODE_STATUS_SHUTTING_DOWN;
    * _phase = 2;
    * _system = node.m_state.stopping.systemShutdown != 0;
    return 0;
    break;
  case NodeState::SL_STOPPING_3:
    * _status = NDB_MGM_NODE_STATUS_SHUTTING_DOWN;
    * _phase = 3;
    * _system = node.m_state.stopping.systemShutdown != 0;
    return 0;
    break;
  case NodeState::SL_STOPPING_4:
    * _status = NDB_MGM_NODE_STATUS_SHUTTING_DOWN;
    * _phase = 4;
    * _system = node.m_state.stopping.systemShutdown != 0;
    return 0;
    break;
  case NodeState::SL_SINGLEUSER:
    * _status = NDB_MGM_NODE_STATUS_SINGLEUSER;
    * _phase  = 0;
    return 0;
    break;
  default:
    * _status = NDB_MGM_NODE_STATUS_UNKNOWN;
    * _phase = 0;
    return 0;
  }
  
  return -1;
}

int 
MgmtSrvr::setEventReportingLevelImpl(int nodeId, 
				     const EventSubscribeReq& ll)
{
  INIT_SIGNAL_SENDER(ss,nodeId);

  SimpleSignal ssig;
  EventSubscribeReq * dst = 
    CAST_PTR(EventSubscribeReq, ssig.getDataPtrSend());
  ssig.set(ss,TestOrd::TraceAPI, CMVMI, GSN_EVENT_SUBSCRIBE_REQ,
	   EventSubscribeReq::SignalLength);
  *dst = ll;

  send(ss,ssig,nodeId,NODE_TYPE_DB);

#if 0
  while (1)
  {
    SimpleSignal *signal = ss.waitFor();
    int gsn = signal->readSignalNumber();
    switch (gsn) { 
    case GSN_EVENT_SUBSCRIBE_CONF:{
      break;
    }
    case GSN_EVENT_SUBSCRIBE_REF:{
      return SEND_OR_RECEIVE_FAILED;
    }
    case GSN_NF_COMPLETEREP:{
      const NFCompleteRep * const rep =
	CAST_CONSTPTR(NFCompleteRep, signal->getDataPtr());
      if (rep->failedNodeId == nodeId)
	return SEND_OR_RECEIVE_FAILED;
      break;
    }
    case GSN_NODE_FAILREP:{
      const NodeFailRep * const rep =
	CAST_CONSTPTR(NodeFailRep, signal->getDataPtr());
      if (NodeBitmask::get(rep->theNodes,nodeId))
	return SEND_OR_RECEIVE_FAILED;
      break;
    }
    default:
      report_unknown_signal(signal);
      return SEND_OR_RECEIVE_FAILED;
    }

  }
#endif
  return 0;
}

//****************************************************************************
//****************************************************************************
int 
MgmtSrvr::setNodeLogLevelImpl(int nodeId, const SetLogLevelOrd & ll)
{
  INIT_SIGNAL_SENDER(ss,nodeId);

  SimpleSignal ssig;
  ssig.set(ss,TestOrd::TraceAPI, CMVMI, GSN_SET_LOGLEVELORD,
	   SetLogLevelOrd::SignalLength);
  SetLogLevelOrd* const dst = CAST_PTR(SetLogLevelOrd, ssig.getDataPtrSend());
  *dst = ll;
  
  return ss.sendSignal(nodeId, &ssig) == SEND_OK ? 0 : SEND_OR_RECEIVE_FAILED;
}

int
MgmtSrvr::send(SignalSender &ss, SimpleSignal &ssig, Uint32 node, Uint32 node_type){
  Uint32 max = (node == 0) ? MAX_NODES : node + 1;
  
  for(; node < max; node++){
    while(nodeTypes[node] != (int)node_type && node < max) node++;
    if(nodeTypes[node] != (int)node_type)
      break;
    ss.sendSignal(node, &ssig);
  }
  return 0;
}

//****************************************************************************
//****************************************************************************

int 
MgmtSrvr::insertError(int nodeId, int errorNo) 
{
  if (errorNo < 0) {
    return INVALID_ERROR_NUMBER;
  }

  INIT_SIGNAL_SENDER(ss,nodeId);
  
  SimpleSignal ssig;
  ssig.set(ss,TestOrd::TraceAPI, CMVMI, GSN_TAMPER_ORD, 
	   TamperOrd::SignalLength);
  TamperOrd* const tamperOrd = CAST_PTR(TamperOrd, ssig.getDataPtrSend());
  tamperOrd->errorNo = errorNo;

  return ss.sendSignal(nodeId, &ssig) == SEND_OK ? 0 : SEND_OR_RECEIVE_FAILED;
}



//****************************************************************************
//****************************************************************************

int 
MgmtSrvr::setTraceNo(int nodeId, int traceNo)
{
  if (traceNo < 0) {
    return INVALID_TRACE_NUMBER;
  }

  INIT_SIGNAL_SENDER(ss,nodeId);

  SimpleSignal ssig;
  ssig.set(ss,TestOrd::TraceAPI, CMVMI, GSN_TEST_ORD, TestOrd::SignalLength);
  TestOrd* const testOrd = CAST_PTR(TestOrd, ssig.getDataPtrSend());
  testOrd->clear();
  // Assume TRACE command causes toggling. Not really defined... ? TODO
  testOrd->setTraceCommand(TestOrd::Toggle, 
			   (TestOrd::TraceSpecification)traceNo);

  return ss.sendSignal(nodeId, &ssig) == SEND_OK ? 0 : SEND_OR_RECEIVE_FAILED;
}

//****************************************************************************
//****************************************************************************

int 
MgmtSrvr::getBlockNumber(const BaseString &blockName) 
{
  short bno = getBlockNo(blockName.c_str());
  if(bno != 0)
    return bno;
  return -1;
}

//****************************************************************************
//****************************************************************************

int 
MgmtSrvr::setSignalLoggingMode(int nodeId, LogMode mode, 
			       const Vector<BaseString>& blocks)
{
  INIT_SIGNAL_SENDER(ss,nodeId);

  // Convert from MgmtSrvr format...

  TestOrd::Command command;
  if (mode == Off) {
    command = TestOrd::Off;
  }
  else {
    command = TestOrd::On;
  }

  TestOrd::SignalLoggerSpecification logSpec;
  switch (mode) {
  case In:
    logSpec = TestOrd::InputSignals;
    break;
  case Out:
    logSpec = TestOrd::OutputSignals;
    break;
  case InOut:
    logSpec = TestOrd::InputOutputSignals;
    break;
  case Off:
    // In MgmtSrvr interface it's just possible to switch off all logging, both
    // "in" and "out" (this should probably be changed).
    logSpec = TestOrd::InputOutputSignals;
    break;
  default:
    ndbout_c("Unexpected value %d, MgmtSrvr::setSignalLoggingMode, line %d",
	     (unsigned)mode, __LINE__);
    assert(false);
    return -1;
  }

  SimpleSignal ssig;
  ssig.set(ss,TestOrd::TraceAPI, CMVMI, GSN_TEST_ORD, TestOrd::SignalLength);

  TestOrd* const testOrd = CAST_PTR(TestOrd, ssig.getDataPtrSend());
  testOrd->clear();
  
  if (blocks.size() == 0 || blocks[0] == "ALL") {
    // Logg command for all blocks
    testOrd->addSignalLoggerCommand(command, logSpec);
  } else {
    for(unsigned i = 0; i < blocks.size(); i++){
      int blockNumber = getBlockNumber(blocks[i]);
      if (blockNumber == -1) {
        return INVALID_BLOCK_NAME;
      }
      testOrd->addSignalLoggerCommand(blockNumber, command, logSpec);
    } // for
  } // else

  return ss.sendSignal(nodeId, &ssig) == SEND_OK ? 0 : SEND_OR_RECEIVE_FAILED;
}

/*****************************************************************************
 * Signal tracing
 *****************************************************************************/
int MgmtSrvr::startSignalTracing(int nodeId)
{
  INIT_SIGNAL_SENDER(ss,nodeId);
  
  SimpleSignal ssig;
  ssig.set(ss,TestOrd::TraceAPI, CMVMI, GSN_TEST_ORD, TestOrd::SignalLength);

  TestOrd* const testOrd = CAST_PTR(TestOrd, ssig.getDataPtrSend());
  testOrd->clear();
  testOrd->setTestCommand(TestOrd::On);

  return ss.sendSignal(nodeId, &ssig) == SEND_OK ? 0 : SEND_OR_RECEIVE_FAILED;
}

int 
MgmtSrvr::stopSignalTracing(int nodeId) 
{
  INIT_SIGNAL_SENDER(ss,nodeId);

  SimpleSignal ssig;
  ssig.set(ss,TestOrd::TraceAPI, CMVMI, GSN_TEST_ORD, TestOrd::SignalLength);
  TestOrd* const testOrd = CAST_PTR(TestOrd, ssig.getDataPtrSend());
  testOrd->clear();
  testOrd->setTestCommand(TestOrd::Off);

  return ss.sendSignal(nodeId, &ssig) == SEND_OK ? 0 : SEND_OR_RECEIVE_FAILED;
}


/*****************************************************************************
 * Dump state
 *****************************************************************************/

int
MgmtSrvr::dumpState(int nodeId, const char* args)
{
  // Convert the space separeted args 
  // string to an int array
  Uint32 args_array[25];
  Uint32 numArgs = 0;

  char buf[10];  
  int b  = 0;
  memset(buf, 0, 10);
  for (size_t i = 0; i <= strlen(args); i++){
    if (args[i] == ' ' || args[i] == 0){
      args_array[numArgs] = atoi(buf);
      numArgs++;
      memset(buf, 0, 10);
      b = 0;
    } else {
      buf[b] = args[i];
      b++;
    }    
  }
  
  return dumpState(nodeId, args_array, numArgs);
}

int
MgmtSrvr::dumpState(int nodeId, const Uint32 args[], Uint32 no)
{
  INIT_SIGNAL_SENDER(ss,nodeId);

  const Uint32 len = no > 25 ? 25 : no;
  
  SimpleSignal ssig;
  DumpStateOrd * const dumpOrd = 
    CAST_PTR(DumpStateOrd, ssig.getDataPtrSend());
  ssig.set(ss,TestOrd::TraceAPI, CMVMI, GSN_DUMP_STATE_ORD, len);
  for(Uint32 i = 0; i<25; i++){
    if (i < len)
      dumpOrd->args[i] = args[i];
    else
      dumpOrd->args[i] = 0;
  }
  
  return ss.sendSignal(nodeId, &ssig) == SEND_OK ? 0 : SEND_OR_RECEIVE_FAILED;
}


//****************************************************************************
//****************************************************************************

const char* MgmtSrvr::getErrorText(int errorCode, char *buf, int buf_sz)
{

  for (int i = 0; i < noOfErrorCodes; ++i) {
    if (errorCode == errorTable[i]._errorCode) {
      BaseString::snprintf(buf, buf_sz, errorTable[i]._errorText);
      buf[buf_sz-1]= 0;
      return buf;
    }
  }

  ndb_error_string(errorCode, buf, buf_sz);
  buf[buf_sz-1]= 0;

  return buf;
}

void 
MgmtSrvr::handleReceivedSignal(NdbApiSignal* signal)
{
  // The way of handling a received signal is taken from the Ndb class.
  int gsn = signal->readSignalNumber();

  switch (gsn) {
  case GSN_EVENT_SUBSCRIBE_CONF:
    break;
  case GSN_EVENT_SUBSCRIBE_REF:
    break;
  case GSN_EVENT_REP:
  {
    EventReport *rep = CAST_PTR(EventReport, signal->getDataPtrSend());
    if (rep->getNodeId() == 0)
      rep->setNodeId(refToNode(signal->theSendersBlockRef));
    eventReport(signal->getDataPtr());
    break;
  }

  case GSN_NF_COMPLETEREP:
    break;
  case GSN_NODE_FAILREP:
    break;

  default:
    g_eventLogger.error("Unknown signal received. SignalNumber: "
			"%i from (%d, %x)",
			gsn,
			refToNode(signal->theSendersBlockRef),
			refToBlock(signal->theSendersBlockRef));
  }
  
  if (theWaitState == NO_WAIT) {
    NdbCondition_Signal(theMgmtWaitForResponseCondPtr);
  }
}

void
MgmtSrvr::handleStatus(NodeId nodeId, bool alive, bool nfComplete)
{
  DBUG_ENTER("MgmtSrvr::handleStatus");
  Uint32 theData[25];
  EventReport *rep = (EventReport *)theData;

  theData[1] = nodeId;
  if (alive) {
    m_started_nodes.push_back(nodeId);
    rep->setEventType(NDB_LE_Connected);
  } else {
    rep->setEventType(NDB_LE_Connected);
    if(nfComplete)
    {
      DBUG_VOID_RETURN;
    }
  }
  
  rep->setNodeId(_ownNodeId);
  eventReport(theData);
  DBUG_VOID_RETURN;
}

//****************************************************************************
//****************************************************************************

void 
MgmtSrvr::signalReceivedNotification(void* mgmtSrvr, 
                                     NdbApiSignal* signal,
				     LinearSectionPtr ptr[3]) 
{
  ((MgmtSrvr*)mgmtSrvr)->handleReceivedSignal(signal);
}


//****************************************************************************
//****************************************************************************
void 
MgmtSrvr::nodeStatusNotification(void* mgmSrv, Uint32 nodeId, 
				 bool alive, bool nfComplete)
{
  DBUG_ENTER("MgmtSrvr::nodeStatusNotification");
  DBUG_PRINT("enter",("nodeid= %d, alive= %d, nfComplete= %d", nodeId, alive, nfComplete));
  ((MgmtSrvr*)mgmSrv)->handleStatus(nodeId, alive, nfComplete);
  DBUG_VOID_RETURN;
}

enum ndb_mgm_node_type 
MgmtSrvr::getNodeType(NodeId nodeId) const 
{
  if(nodeId >= MAX_NODES)
    return (enum ndb_mgm_node_type)-1;
  
  return nodeTypes[nodeId];
}

const char *MgmtSrvr::get_connect_address(Uint32 node_id)
{
  if (m_connect_address[node_id].s_addr == 0 &&
      theFacade && theFacade->theTransporterRegistry &&
      theFacade->theClusterMgr &&
      getNodeType(node_id) == NDB_MGM_NODE_TYPE_NDB) 
  {
    const ClusterMgr::Node &node=
      theFacade->theClusterMgr->getNodeInfo(node_id);
    if (node.connected)
    {
      m_connect_address[node_id]=
	theFacade->theTransporterRegistry->get_connect_address(node_id);
    }
  }
  return inet_ntoa(m_connect_address[node_id]);  
}

void
MgmtSrvr::get_connected_nodes(NodeBitmask &connected_nodes) const
{
  if (theFacade && theFacade->theClusterMgr) 
  {
    for(Uint32 i = 0; i < MAX_NODES; i++)
    {
      if (getNodeType(i) == NDB_MGM_NODE_TYPE_NDB)
      {
	const ClusterMgr::Node &node= theFacade->theClusterMgr->getNodeInfo(i);
	connected_nodes.bitOR(node.m_state.m_connected_nodes);
      }
    }
  }
}

bool
MgmtSrvr::alloc_node_id(NodeId * nodeId, 
			enum ndb_mgm_node_type type,
			struct sockaddr *client_addr, 
			SOCKET_SIZE_TYPE *client_addr_len,
			int &error_code, BaseString &error_string,
                        int log_event)
{
  DBUG_ENTER("MgmtSrvr::alloc_node_id");
  DBUG_PRINT("enter", ("nodeid=%d, type=%d, client_addr=%d",
		       *nodeId, type, client_addr));
  if (g_no_nodeid_checks) {
    if (*nodeId == 0) {
      error_string.appfmt("no-nodeid-checks set in management server.\n"
			  "node id must be set explicitly in connectstring");
      error_code = NDB_MGM_ALLOCID_CONFIG_MISMATCH;
      DBUG_RETURN(false);
    }
    DBUG_RETURN(true);
  }
  Guard g(m_node_id_mutex);
  int no_mgm= 0;
  NodeBitmask connected_nodes(m_reserved_nodes);
  get_connected_nodes(connected_nodes);
  {
    for(Uint32 i = 0; i < MAX_NODES; i++)
      if (getNodeType(i) == NDB_MGM_NODE_TYPE_MGM)
	no_mgm++;
  }
  bool found_matching_id= false;
  bool found_matching_type= false;
  bool found_free_node= false;
  unsigned id_found= 0;
  const char *config_hostname= 0;
  struct in_addr config_addr= {0};
  int r_config_addr= -1;
  unsigned type_c= 0;

  if(NdbMutex_Lock(m_configMutex))
  {
    // should not happen
    error_string.appfmt("unable to lock configuration mutex");
    error_code = NDB_MGM_ALLOCID_ERROR;
    DBUG_RETURN(false);
  }
  ndb_mgm_configuration_iterator
    iter(* _config->m_configValues, CFG_SECTION_NODE);
  for(iter.first(); iter.valid(); iter.next()) {
    unsigned tmp= 0;
    if(iter.get(CFG_NODE_ID, &tmp)) require(false);
    if (*nodeId && *nodeId != tmp)
      continue;
    found_matching_id= true;
    if(iter.get(CFG_TYPE_OF_SECTION, &type_c)) require(false);
    if(type_c != (unsigned)type)
      continue;
    found_matching_type= true;
    if (connected_nodes.get(tmp))
      continue;
    found_free_node= true;
    if(iter.get(CFG_NODE_HOST, &config_hostname)) require(false);
    if (config_hostname && config_hostname[0] == 0)
      config_hostname= 0;
    else if (client_addr) {
      // check hostname compatability
      const void *tmp_in= &(((sockaddr_in*)client_addr)->sin_addr);
      if((r_config_addr= Ndb_getInAddr(&config_addr, config_hostname)) != 0
	 || memcmp(&config_addr, tmp_in, sizeof(config_addr)) != 0) {
	struct in_addr tmp_addr;
	if(Ndb_getInAddr(&tmp_addr, "localhost") != 0
	   || memcmp(&tmp_addr, tmp_in, sizeof(config_addr)) != 0) {
	  // not localhost
#if 0
	  ndbout << "MgmtSrvr::getFreeNodeId compare failed for \""
		 << config_hostname
		 << "\" id=" << tmp << endl;
#endif
	  continue;
	}
	// connecting through localhost
	// check if config_hostname is local
	if (!SocketServer::tryBind(0,config_hostname)) {
	  continue;
	}
      }
    } else { // client_addr == 0
      if (!SocketServer::tryBind(0,config_hostname)) {
	continue;
      }
    }
    if (*nodeId != 0 ||
	type != NDB_MGM_NODE_TYPE_MGM ||
	no_mgm == 1) { // any match is ok

      if (config_hostname == 0 &&
	  *nodeId == 0 &&
	  type != NDB_MGM_NODE_TYPE_MGM)
      {
	if (!id_found) // only set if not set earlier
	  id_found= tmp;
	continue; /* continue looking for a nodeid with specified
		   * hostname
		   */
      }
      assert(id_found == 0);
      id_found= tmp;
      break;
    }
    if (id_found) { // mgmt server may only have one match
      error_string.appfmt("Ambiguous node id's %d and %d.\n"
			  "Suggest specifying node id in connectstring,\n"
			  "or specifying unique host names in config file.",
			  id_found, tmp);
      NdbMutex_Unlock(m_configMutex);
      error_code = NDB_MGM_ALLOCID_CONFIG_MISMATCH;
      DBUG_RETURN(false);
    }
    if (config_hostname == 0) {
      error_string.appfmt("Ambiguity for node id %d.\n"
			  "Suggest specifying node id in connectstring,\n"
			  "or specifying unique host names in config file,\n"
			  "or specifying just one mgmt server in config file.",
			  tmp);
      error_code = NDB_MGM_ALLOCID_CONFIG_MISMATCH;
      DBUG_RETURN(false);
    }
    id_found= tmp; // mgmt server matched, check for more matches
  }
  NdbMutex_Unlock(m_configMutex);

  if (id_found)
  {
    *nodeId= id_found;
    DBUG_PRINT("info", ("allocating node id %d",*nodeId));
    {
      int r= 0;
      if (client_addr)
	m_connect_address[id_found]=
	  ((struct sockaddr_in *)client_addr)->sin_addr;
      else if (config_hostname)
	r= Ndb_getInAddr(&(m_connect_address[id_found]), config_hostname);
      else {
	char name[256];
	r= gethostname(name, sizeof(name));
	if (r == 0) {
	  name[sizeof(name)-1]= 0;
	  r= Ndb_getInAddr(&(m_connect_address[id_found]), name);
	}
      }
      if (r)
	m_connect_address[id_found].s_addr= 0;
    }
    m_reserved_nodes.set(id_found);
    if (theFacade && id_found != theFacade->ownId())
    {
      /**
       * Make sure we're ready to accept connections from this node
       */
      theFacade->lock_mutex();
      theFacade->doConnect(id_found);
      theFacade->unlock_mutex();
    }
    
    char tmp_str[128];
    m_reserved_nodes.getText(tmp_str);
    g_eventLogger.info("Mgmt server state: nodeid %d reserved for ip %s, "
                       "m_reserved_nodes %s.",
                       id_found, get_connect_address(id_found), tmp_str);
    DBUG_RETURN(true);
  }

  if (found_matching_type && !found_free_node) {
    // we have a temporary error which might be due to that 
    // we have got the latest connect status from db-nodes.  Force update.
    global_flag_send_heartbeat_now= 1;
  }

  BaseString type_string, type_c_string;
  {
    const char *alias, *str;
    alias= ndb_mgm_get_node_type_alias_string(type, &str);
    type_string.assfmt("%s(%s)", alias, str);
    alias= ndb_mgm_get_node_type_alias_string((enum ndb_mgm_node_type)type_c,
					      &str);
    type_c_string.assfmt("%s(%s)", alias, str);
  }

  if (*nodeId == 0)
  {
    if (found_matching_id)
    {
      if (found_matching_type)
      {
	if (found_free_node)
        {
	  error_string.appfmt("Connection done from wrong host ip %s.",
			      (client_addr)?
                              inet_ntoa(((struct sockaddr_in *)
					 (client_addr))->sin_addr):"");
          error_code = NDB_MGM_ALLOCID_ERROR;
        }
	else
        {
	  error_string.appfmt("No free node id found for %s.",
			      type_string.c_str());
          error_code = NDB_MGM_ALLOCID_ERROR;
        }
      }
      else
      {
	error_string.appfmt("No %s node defined in config file.",
			    type_string.c_str());
        error_code = NDB_MGM_ALLOCID_CONFIG_MISMATCH;
      }
    }
    else
    {
      error_string.append("No nodes defined in config file.");
      error_code = NDB_MGM_ALLOCID_CONFIG_MISMATCH;
    }
  }
  else
  {
    if (found_matching_id)
    {
      if (found_matching_type)
      {
	if (found_free_node)
        {
	  // have to split these into two since inet_ntoa overwrites itself
	  error_string.appfmt("Connection with id %d done from wrong host ip %s,",
			      *nodeId, inet_ntoa(((struct sockaddr_in *)
						  (client_addr))->sin_addr));
	  error_string.appfmt(" expected %s(%s).", config_hostname,
			      r_config_addr ?
			      "lookup failed" : inet_ntoa(config_addr));
          error_code = NDB_MGM_ALLOCID_CONFIG_MISMATCH;
	}
        else
        {
	  error_string.appfmt("Id %d already allocated by another node.",
			      *nodeId);
          error_code = NDB_MGM_ALLOCID_ERROR;
        }
      }
      else
      {
	error_string.appfmt("Id %d configured as %s, connect attempted as %s.",
			    *nodeId, type_c_string.c_str(),
			    type_string.c_str());
        error_code = NDB_MGM_ALLOCID_CONFIG_MISMATCH;
      }
    }
    else
    {
      error_string.appfmt("No node defined with id=%d in config file.",
			  *nodeId);
      error_code = NDB_MGM_ALLOCID_CONFIG_MISMATCH;
    }
  }

  if (log_event || error_code == NDB_MGM_ALLOCID_CONFIG_MISMATCH)
  {
    g_eventLogger.warning("Allocate nodeid (%d) failed. Connection from ip %s."
                          " Returned error string \"%s\"",
                          *nodeId,
                          client_addr != 0
                          ? inet_ntoa(((struct sockaddr_in *)
                                       (client_addr))->sin_addr)
                          : "<none>",
                          error_string.c_str());

    NodeBitmask connected_nodes2;
    get_connected_nodes(connected_nodes2);
    BaseString tmp_connected, tmp_not_connected;
    for(Uint32 i = 0; i < MAX_NODES; i++)
    {
      if (connected_nodes2.get(i))
      {
	if (!m_reserved_nodes.get(i))
	  tmp_connected.appfmt(" %d", i);
      }
      else if (m_reserved_nodes.get(i))
      {
	tmp_not_connected.appfmt(" %d", i);
      }
    }
    if (tmp_connected.length() > 0)
      g_eventLogger.info("Mgmt server state: node id's %s connected but not reserved", 
			 tmp_connected.c_str());
    if (tmp_not_connected.length() > 0)
      g_eventLogger.info("Mgmt server state: node id's %s not connected but reserved",
			 tmp_not_connected.c_str());
  }
  DBUG_RETURN(false);
}

bool
MgmtSrvr::getNextNodeId(NodeId * nodeId, enum ndb_mgm_node_type type) const 
{
  NodeId tmp = * nodeId;

  tmp++;
  while(nodeTypes[tmp] != type && tmp < MAX_NODES)
    tmp++;
  
  if(tmp == MAX_NODES){
    return false;
  }

  * nodeId = tmp;
  return true;
}

#include "Services.hpp"

void
MgmtSrvr::eventReport(const Uint32 * theData)
{
  const EventReport * const eventReport = (EventReport *)&theData[0];
  
  NodeId nodeId = eventReport->getNodeId();
  Ndb_logevent_type type = eventReport->getEventType();
  // Log event
  g_eventLogger.log(type, theData, nodeId, 
		    &m_event_listner[0].m_logLevel);  
  m_event_listner.log(type, theData, nodeId);
}

/***************************************************************************
 * Backup
 ***************************************************************************/

int
MgmtSrvr::startBackup(Uint32& backupId, int waitCompleted)
{
  SignalSender ss(theFacade);
  ss.lock(); // lock will be released on exit

  NodeId nodeId = m_master_node;
  if (okToSendTo(nodeId, false) != 0)
  {
    bool next;
    nodeId = m_master_node = 0;
    while((next = getNextNodeId(&nodeId, NDB_MGM_NODE_TYPE_NDB)) == true &&
          okToSendTo(nodeId, false) != 0);
    if(!next)
      return NO_CONTACT_WITH_DB_NODES;
  }

  SimpleSignal ssig;
  BackupReq* req = CAST_PTR(BackupReq, ssig.getDataPtrSend());
  ssig.set(ss, TestOrd::TraceAPI, BACKUP, GSN_BACKUP_REQ, 
	   BackupReq::SignalLength);
  
  req->senderData = 19;
  req->backupDataLen = 0;
  assert(waitCompleted < 3);
  req->flags = waitCompleted & 0x3;

  BackupEvent event;
  int do_send = 1;
  while (1) {
    if (do_send)
    {
      if (ss.sendSignal(nodeId, &ssig) != SEND_OK) {
	return SEND_OR_RECEIVE_FAILED;
      }
      if (waitCompleted == 0)
	return 0;
      do_send = 0;
    }
    SimpleSignal *signal = ss.waitFor();

    int gsn = signal->readSignalNumber();
    switch (gsn) {
    case GSN_BACKUP_CONF:{
      const BackupConf * const conf = 
	CAST_CONSTPTR(BackupConf, signal->getDataPtr());
      event.Event = BackupEvent::BackupStarted;
      event.Started.BackupId = conf->backupId;
      event.Nodes = conf->nodes;
#ifdef VM_TRACE
      ndbout_c("Backup(%d) master is %d", conf->backupId,
	       refToNode(signal->header.theSendersBlockRef));
#endif
      backupId = conf->backupId;
      if (waitCompleted == 1)
	return 0;
      // wait for next signal
      break;
    }
    case GSN_BACKUP_COMPLETE_REP:{
      const BackupCompleteRep * const rep = 
	CAST_CONSTPTR(BackupCompleteRep, signal->getDataPtr());
#ifdef VM_TRACE
      ndbout_c("Backup(%d) completed %d", rep->backupId);
#endif
      event.Event = BackupEvent::BackupCompleted;
      event.Completed.BackupId = rep->backupId;
    
      event.Completed.NoOfBytes = rep->noOfBytes;
      event.Completed.NoOfLogBytes = rep->noOfLogBytes;
      event.Completed.NoOfRecords = rep->noOfRecords;
      event.Completed.NoOfLogRecords = rep->noOfLogRecords;
      event.Completed.stopGCP = rep->stopGCP;
      event.Completed.startGCP = rep->startGCP;
      event.Nodes = rep->nodes;

      backupId = rep->backupId;
      return 0;
    }
    case GSN_BACKUP_REF:{
      const BackupRef * const ref = 
	CAST_CONSTPTR(BackupRef, signal->getDataPtr());
      if(ref->errorCode == BackupRef::IAmNotMaster){
	m_master_node = nodeId = refToNode(ref->masterRef);
#ifdef VM_TRACE
	ndbout_c("I'm not master resending to %d", nodeId);
#endif
	do_send = 1; // try again
	continue;
      }
      event.Event = BackupEvent::BackupFailedToStart;
      event.FailedToStart.ErrorCode = ref->errorCode;
      return ref->errorCode;
    }
    case GSN_BACKUP_ABORT_REP:{
      const BackupAbortRep * const rep = 
	CAST_CONSTPTR(BackupAbortRep, signal->getDataPtr());
      event.Event = BackupEvent::BackupAborted;
      event.Aborted.Reason = rep->reason;
      event.Aborted.BackupId = rep->backupId;
      event.Aborted.ErrorCode = rep->reason;
#ifdef VM_TRACE
      ndbout_c("Backup %d aborted", rep->backupId);
#endif
      return rep->reason;
    }
    case GSN_NF_COMPLETEREP:{
      const NFCompleteRep * const rep =
	CAST_CONSTPTR(NFCompleteRep, signal->getDataPtr());
#ifdef VM_TRACE
      ndbout_c("Node %d fail completed", rep->failedNodeId);
#endif
      if (rep->failedNodeId == nodeId ||
	  waitCompleted == 1)
	return 1326;
      // wait for next signal
      // master node will report aborted backup
      break;
    }
    case GSN_NODE_FAILREP:{
      const NodeFailRep * const rep =
	CAST_CONSTPTR(NodeFailRep, signal->getDataPtr());
      if (NodeBitmask::get(rep->theNodes,nodeId) ||
	  waitCompleted == 1)
	return 1326;
      // wait for next signal
      // master node will report aborted backup
      break;
    }
    default:
      report_unknown_signal(signal);
      return SEND_OR_RECEIVE_FAILED;
    }
  }
}

int 
MgmtSrvr::abortBackup(Uint32 backupId)
{
  SignalSender ss(theFacade);
  ss.lock(); // lock will be released on exit

  bool next;
  NodeId nodeId = 0;
  while((next = getNextNodeId(&nodeId, NDB_MGM_NODE_TYPE_NDB)) == true &&
	theFacade->get_node_alive(nodeId) == false);
  
  if(!next){
    return NO_CONTACT_WITH_DB_NODES;
  }
  
  SimpleSignal ssig;

  AbortBackupOrd* ord = CAST_PTR(AbortBackupOrd, ssig.getDataPtrSend());
  ssig.set(ss, TestOrd::TraceAPI, BACKUP, GSN_ABORT_BACKUP_ORD, 
	   AbortBackupOrd::SignalLength);
  
  ord->requestType = AbortBackupOrd::ClientAbort;
  ord->senderData = 19;
  ord->backupId = backupId;
  
  return ss.sendSignal(nodeId, &ssig) == SEND_OK ? 0 : SEND_OR_RECEIVE_FAILED;
}


/*****************************************************************************
 * Global Replication
 *****************************************************************************/

int
MgmtSrvr::repCommand(Uint32* repReqId, Uint32 request, bool waitCompleted)
{
  require(false);
  return 0;
}

MgmtSrvr::Allocated_resources::Allocated_resources(MgmtSrvr &m)
  : m_mgmsrv(m)
{
  m_reserved_nodes.clear();
  m_alloc_timeout= 0;
}

MgmtSrvr::Allocated_resources::~Allocated_resources()
{
  Guard g(m_mgmsrv.m_node_id_mutex);
  if (!m_reserved_nodes.isclear()) {
    m_mgmsrv.m_reserved_nodes.bitANDC(m_reserved_nodes); 
    // node has been reserved, force update signal to ndb nodes
    global_flag_send_heartbeat_now= 1;

    char tmp_str[128];
    m_mgmsrv.m_reserved_nodes.getText(tmp_str);
    g_eventLogger.info("Mgmt server state: nodeid %d freed, m_reserved_nodes %s.",
		       get_nodeid(), tmp_str);
  }
}

void
MgmtSrvr::Allocated_resources::reserve_node(NodeId id, NDB_TICKS timeout)
{
  m_reserved_nodes.set(id);
  m_alloc_timeout= NdbTick_CurrentMillisecond() + timeout;
}

bool
MgmtSrvr::Allocated_resources::is_timed_out(NDB_TICKS tick)
{
  if (m_alloc_timeout && tick > m_alloc_timeout)
  {
    g_eventLogger.info("Mgmt server state: nodeid %d timed out.",
                       get_nodeid());
    return true;
  }
  return false;
}

NodeId
MgmtSrvr::Allocated_resources::get_nodeid() const
{
  for(Uint32 i = 0; i < MAX_NODES; i++)
  {
    if (m_reserved_nodes.get(i))
      return i;
  }
  return 0;
}

int
MgmtSrvr::setDbParameter(int node, int param, const char * value,
			 BaseString& msg){

  if(NdbMutex_Lock(m_configMutex))
    return -1;

  /**
   * Check parameter
   */
  ndb_mgm_configuration_iterator
    iter(* _config->m_configValues, CFG_SECTION_NODE);
  if(iter.first() != 0){
    msg.assign("Unable to find node section (iter.first())");
    NdbMutex_Unlock(m_configMutex);
    return -1;
  }
  
  Uint32 type = NODE_TYPE_DB + 1;
  if(node != 0){
    if(iter.find(CFG_NODE_ID, node) != 0){
      msg.assign("Unable to find node (iter.find())");
      NdbMutex_Unlock(m_configMutex);
      return -1;
    }
    if(iter.get(CFG_TYPE_OF_SECTION, &type) != 0){
      msg.assign("Unable to get node type(iter.get(CFG_TYPE_OF_SECTION))");
      NdbMutex_Unlock(m_configMutex);
      return -1;
    }
  } else {
    do {
      if(iter.get(CFG_TYPE_OF_SECTION, &type) != 0){
	msg.assign("Unable to get node type(iter.get(CFG_TYPE_OF_SECTION))");
	NdbMutex_Unlock(m_configMutex);
	return -1;
      }
      if(type == NODE_TYPE_DB)
	break;
    } while(iter.next() == 0);
  }
  
  if(type != NODE_TYPE_DB){
    msg.assfmt("Invalid node type or no such node (%d %d)", 
	       type, NODE_TYPE_DB);
    NdbMutex_Unlock(m_configMutex);
    return -1;
  }

  int p_type;
  unsigned val_32;
  Uint64 val_64;
  const char * val_char;
  do {
    p_type = 0;
    if(iter.get(param, &val_32) == 0){
      val_32 = atoi(value);
      break;
    }
    
    p_type++;
    if(iter.get(param, &val_64) == 0){
      val_64 = strtoll(value, 0, 10);
      break;
    }
    p_type++;
    if(iter.get(param, &val_char) == 0){
      val_char = value;
      break;
    }
    msg.assign("Could not get parameter");
    NdbMutex_Unlock(m_configMutex);
    return -1;
  } while(0);
  
  bool res = false;
  do {
    int ret = iter.get(CFG_TYPE_OF_SECTION, &type);
    assert(ret == 0);
    
    if(type != NODE_TYPE_DB)
      continue;
    
    Uint32 node;
    ret = iter.get(CFG_NODE_ID, &node);
    assert(ret == 0);
    
    ConfigValues::Iterator i2(_config->m_configValues->m_config, 
			      iter.m_config);
    switch(p_type){
    case 0:
      res = i2.set(param, val_32);
      ndbout_c("Updating node %d param: %d to %d",  node, param, val_32);
      break;
    case 1:
      res = i2.set(param, val_64);
      ndbout_c("Updating node %d param: %d to %Ld",  node, param, val_32);
      break;
    case 2:
      res = i2.set(param, val_char);
      ndbout_c("Updating node %d param: %d to %s",  node, param, val_char);
      break;
    default:
      require(false);
    }
    assert(res);
  } while(node == 0 && iter.next() == 0);

  msg.assign("Success");
  NdbMutex_Unlock(m_configMutex);
  return 0;
}
int
MgmtSrvr::setConnectionDbParameter(int node1, 
				   int node2,
				   int param,
				   int value,
				   BaseString& msg){
  Uint32 current_value,new_value;

  DBUG_ENTER("MgmtSrvr::setConnectionDbParameter");

  if(NdbMutex_Lock(m_configMutex))
  {
    DBUG_RETURN(-1);
  }

  ndb_mgm_configuration_iterator 
    iter(* _config->m_configValues, CFG_SECTION_CONNECTION);

  if(iter.first() != 0){
    msg.assign("Unable to find connection section (iter.first())");
    NdbMutex_Unlock(m_configMutex);
    DBUG_RETURN(-1);
  }

  for(;iter.valid();iter.next()) {
    Uint32 n1,n2;
    iter.get(CFG_CONNECTION_NODE_1, &n1);
    iter.get(CFG_CONNECTION_NODE_2, &n2);
    if((n1 == (unsigned)node1 && n2 == (unsigned)node2)
       || (n1 == (unsigned)node2 && n2 == (unsigned)node1))
      break;
  }
  if(!iter.valid()) {
    msg.assign("Unable to find connection between nodes");
    NdbMutex_Unlock(m_configMutex);
    DBUG_RETURN(-2);
  }
  
  if(iter.get(param, &current_value) != 0) {
    msg.assign("Unable to get current value of parameter");
    NdbMutex_Unlock(m_configMutex);
    DBUG_RETURN(-3);
  }

  ConfigValues::Iterator i2(_config->m_configValues->m_config, 
			    iter.m_config);

  if(i2.set(param, (unsigned)value) == false) {
    msg.assign("Unable to set new value of parameter");
    NdbMutex_Unlock(m_configMutex);
    DBUG_RETURN(-4);
  }
  
  if(iter.get(param, &new_value) != 0) {
    msg.assign("Unable to get parameter after setting it.");
    NdbMutex_Unlock(m_configMutex);
    DBUG_RETURN(-5);
  }

  msg.assfmt("%u -> %u",current_value,new_value);
  NdbMutex_Unlock(m_configMutex);
  DBUG_RETURN(1);
}


int
MgmtSrvr::getConnectionDbParameter(int node1, 
				   int node2,
				   int param,
				   int *value,
				   BaseString& msg){
  DBUG_ENTER("MgmtSrvr::getConnectionDbParameter");

  if(NdbMutex_Lock(m_configMutex))
  {
    DBUG_RETURN(-1);
  }

  ndb_mgm_configuration_iterator
    iter(* _config->m_configValues, CFG_SECTION_CONNECTION);

  if(iter.first() != 0){
    msg.assign("Unable to find connection section (iter.first())");
    NdbMutex_Unlock(m_configMutex);
    DBUG_RETURN(-1);
  }

  for(;iter.valid();iter.next()) {
    Uint32 n1=0,n2=0;
    iter.get(CFG_CONNECTION_NODE_1, &n1);
    iter.get(CFG_CONNECTION_NODE_2, &n2);
    if((n1 == (unsigned)node1 && n2 == (unsigned)node2)
       || (n1 == (unsigned)node2 && n2 == (unsigned)node1))
      break;
  }
  if(!iter.valid()) {
    msg.assign("Unable to find connection between nodes");
    NdbMutex_Unlock(m_configMutex);
    DBUG_RETURN(-1);
  }
  
  if(iter.get(param, (Uint32*)value) != 0) {
    msg.assign("Unable to get current value of parameter");
    NdbMutex_Unlock(m_configMutex);
    DBUG_RETURN(-1);
  }

  msg.assfmt("%d",*value);
  NdbMutex_Unlock(m_configMutex);
  DBUG_RETURN(1);
}

void MgmtSrvr::transporter_connect(NDB_SOCKET_TYPE sockfd)
{
  if (theFacade->get_registry()->connect_server(sockfd))
  {
    /**
     * Force an update_connections() so that the
     * ClusterMgr and TransporterFacade is up to date
     * with the new connection.
     * Important for correct node id reservation handling
     */
    NdbMutex_Lock(theFacade->theMutexPtr);
    theFacade->get_registry()->update_connections();
    NdbMutex_Unlock(theFacade->theMutexPtr);
  }
}

int MgmtSrvr::connect_to_self(void)
{
  int r= 0;
  m_local_mgm_handle= ndb_mgm_create_handle();
  snprintf(m_local_mgm_connect_string,sizeof(m_local_mgm_connect_string),
           "localhost:%u",getPort());
  ndb_mgm_set_connectstring(m_local_mgm_handle, m_local_mgm_connect_string);

  if((r= ndb_mgm_connect(m_local_mgm_handle, 0, 0, 0)) < 0)
  {
    ndb_mgm_destroy_handle(&m_local_mgm_handle);
    return r;
  }
  // TransporterRegistry now owns this NdbMgmHandle and will destroy it.
  theFacade->get_registry()->set_mgm_handle(m_local_mgm_handle);

  return 0;
}



template class MutexVector<unsigned short>;
template class MutexVector<Ndb_mgmd_event_service::Event_listener>;
template class MutexVector<EventSubscribeReq>;<|MERGE_RESOLUTION|>--- conflicted
+++ resolved
@@ -1279,18 +1279,13 @@
                         abort,
                         false,
                         true,
-<<<<<<< HEAD
                         true,
-                        initialStart);
+                        initialStart,
+                        stopSelf);
 
   if (ret)
     return ret;
 
-=======
-                        nostart,
-                        initialStart,
-                        stopSelf);
->>>>>>> b7ca7909
   if (stopCount)
     *stopCount = nodes.count();
   
