--- conflicted
+++ resolved
@@ -3759,15 +3759,9 @@
         want_access &= ~(grant_table->cols | t_ref->grant.privilege);
         goto err;                                 // impossible
       }
-<<<<<<< HEAD
-    } // end else
-  } // end for
+    }
+  }
   DBUG_RETURN(false);
-=======
-    }
-  }
-  DBUG_RETURN(FALSE);
->>>>>>> cc7515da
 
 err:
 
