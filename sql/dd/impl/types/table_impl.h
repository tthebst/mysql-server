--- conflicted
+++ resolved
@@ -363,13 +363,9 @@
   virtual Trigger_collection *triggers()
   { return &m_triggers; }
 
-<<<<<<< HEAD
-  virtual void copy_triggers(const Table *tab_obj);
-=======
   virtual void clone_triggers(Prealloced_array<Trigger*, 1> *triggers) const;
   virtual void move_triggers(Prealloced_array<Trigger*, 1> *triggers);
-  virtual void copy_triggers(Table *tab_obj);
->>>>>>> d98536ef
+  virtual void copy_triggers(const Table *tab_obj);
 
   virtual Trigger *add_trigger(Trigger::enum_action_timing at,
                                Trigger::enum_event_type et);
