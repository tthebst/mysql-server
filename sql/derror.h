--- conflicted
+++ resolved
@@ -103,14 +103,10 @@
 const char *ER_DEFAULT(int mysql_errno);
 const char *ER_THD(const THD *thd, int mysql_errno);
 
-<<<<<<< HEAD
-const char *get_server_errmsgs(int mysql_errno);
-=======
 C_MODE_START
 const char *error_message_for_error_log(int mysql_errno);
 const char *error_message_for_client(int mysql_errno);
 C_MODE_END
->>>>>>> e2791a07
 
 const char *mysql_errno_to_symbol(int mysql_errno);
 int         mysql_symbol_to_errno(const char *error_symbol);
