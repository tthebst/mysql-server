/*
   Copyright (c) 2011, 2016, Oracle and/or its affiliates. All rights reserved.

   This program is free software; you can redistribute it and/or modify
   it under the terms of the GNU General Public License as published by
   the Free Software Foundation; version 2 of the License.

   This program is distributed in the hope that it will be useful,
   but WITHOUT ANY WARRANTY; without even the implied warranty of
   MERCHANTABILITY or FITNESS FOR A PARTICULAR PURPOSE.  See the
   GNU General Public License for more details.

   You should have received a copy of the GNU General Public License
   along with this program; if not, write to the Free Software
   Foundation, Inc., 51 Franklin St, Fifth Floor, Boston, MA 02110-1301  USA
*/

#include "ha_ndbcluster_glue.h"
#include "ha_ndbcluster.h"
#include "ndb_table_guard.h"
#include "mysql/service_thd_alloc.h"
#include "key_spec.h"
#include "template_utils.h"

#define ERR_RETURN(err)                  \
{                                        \
  const NdbError& tmp= err;              \
  DBUG_RETURN(ndb_to_mysql_error(&tmp)); \
}

// Typedefs for long names 
typedef NdbDictionary::Dictionary NDBDICT;
typedef NdbDictionary::Table NDBTAB;
typedef NdbDictionary::Column NDBCOL;
typedef NdbDictionary::Index NDBINDEX;
typedef NdbDictionary::ForeignKey NDBFK;

/*
  Foreign key data where this table is child or parent or both.
  Like indexes, these are cached under each handler instance.
  Unlike indexes, no references to global dictionary are kept.
*/

struct Ndb_fk_item : Sql_alloc
{
  FOREIGN_KEY_INFO f_key_info;
  int update_action;    // NDBFK::FkAction
  int delete_action;
  bool is_child;
  bool is_parent;
};

struct Ndb_fk_data : Sql_alloc
{
  List<Ndb_fk_item> list;
  uint cnt_child;
  uint cnt_parent;
};

// Forward decl
static
const char *
fk_split_name(char dst[], const char * src, bool index= false);

/*
  Create all the fks  for a table.

  The actual foreign keys are not passed in handler interface
  so gets them from thd->lex :-(
*/
static
const NDBINDEX*
find_matching_index(NDBDICT* dict,
                    const NDBTAB * tab,
                    const NDBCOL * columns[],
                    /* OUT */ bool & matches_primary_key)
{
  /**
   * First check if it matches primary key
   */
  {
    matches_primary_key= FALSE;

    uint cnt_pk= 0, cnt_col= 0;
    for (unsigned i = 0; columns[i] != 0; i++)
    {
      cnt_col++;
      if (columns[i]->getPrimaryKey())
        cnt_pk++;
    }

    // check if all columns was part of full primary key
    if (cnt_col == (uint)tab->getNoOfPrimaryKeys() &&
        cnt_col == cnt_pk)
    {
      matches_primary_key= TRUE;
      return 0;
    }
  }

  /**
   * check indexes...
   * first choice is unique index
   * second choice is ordered index...with as many columns as possible
   */
  const int noinvalidate= 0;
  uint best_matching_columns= 0;
  const NDBINDEX* best_matching_index= 0;

  NDBDICT::List index_list;
  dict->listIndexes(index_list, *tab);
  for (unsigned i = 0; i < index_list.count; i++)
  {
    const char * index_name= index_list.elements[i].name;
    const NDBINDEX* index= dict->getIndexGlobal(index_name, *tab);
    if (index->getType() == NDBINDEX::UniqueHashIndex)
    {
      uint cnt= 0, j;
      for (j = 0; columns[j] != 0; j++)
      {
        /*
         * Search for matching columns in any order
         * since order does not matter for unique index
         */
        bool found= FALSE;
        for (unsigned c = 0; c < index->getNoOfColumns(); c++)
        {
          if (!strcmp(columns[j]->getName(), index->getColumn(c)->getName()))
          {
            found= TRUE;
            break;
          }
        }
        if (found)
          cnt++;
        else
          break;
      }
      if (cnt == index->getNoOfColumns() && columns[j] == 0)
      {
        /**
         * Full match...return this index, no need to look further
         */
        if (best_matching_index)
        {
          // release ref to previous best candidate
          dict->removeIndexGlobal(* best_matching_index, noinvalidate);
        }
        return index; // NOTE: also returns reference
      }

      /**
       * Not full match...i.e not usable
       */
      dict->removeIndexGlobal(* index, noinvalidate);
      continue;
    }
    else if (index->getType() == NDBINDEX::OrderedIndex)
    {
      uint cnt= 0;
      for (; columns[cnt] != 0; cnt++)
      {
        const NDBCOL * ndbcol= index->getColumn(cnt);
        if (ndbcol == 0)
          break;

        if (strcmp(columns[cnt]->getName(), ndbcol->getName()) != 0)
          break;
      }

      if (cnt > best_matching_columns)
      {
        /**
         * better match...
         */
        if (best_matching_index)
        {
          dict->removeIndexGlobal(* best_matching_index, noinvalidate);
        }
        best_matching_index= index;
        best_matching_columns= cnt;
      }
      else
      {
        dict->removeIndexGlobal(* index, noinvalidate);
      }
    }
    else
    {
      // what ?? unknown index type
      assert(false);
      dict->removeIndexGlobal(* index, noinvalidate);
      continue;
    }
  }

  return best_matching_index; // NOTE: also returns reference
}
 
static
void
setDbName(Ndb* ndb, const char * name)
{
  if (name && strlen(name) != 0)
  {
    ndb->setDatabaseName(name);
  }
}

struct Ndb_db_guard
{
  Ndb_db_guard(Ndb* ndb) {
    this->ndb = ndb;
    strcpy(save_db, ndb->getDatabaseName());
  }

  void restore() {
    ndb->setDatabaseName(save_db);
  }

  ~Ndb_db_guard() {
    ndb->setDatabaseName(save_db);
  }
private:
  Ndb* ndb;
  char save_db[FN_REFLEN + 1];
};


template <size_t buf_size>
const char *
<<<<<<< HEAD
lex2str(const LEX_CSTRING& str, char (&buf)[buf_size])
=======
lex2str(const LEX_STRING& str, char (&buf)[buf_size])
>>>>>>> 5b3c9dae
{
  my_snprintf(buf, buf_size, "%.*s", (int)str.length, str.str);
  return buf;
}


static void
ndb_fk_casedn(char *name)
{
  DBUG_ASSERT(name != 0);
  uint length = (uint)strlen(name);
  DBUG_ASSERT(files_charset_info != 0 &&
              files_charset_info->casedn_multiply == 1);
  files_charset_info->cset->casedn(files_charset_info,
                                   name, length, name, length);
}

static int
ndb_fk_casecmp(const char* name1, const char* name2)
{
  if (!lower_case_table_names)
  {
    return strcmp(name1, name2);
  }
  char tmp1[FN_LEN + 1];
  char tmp2[FN_LEN + 1];
  strcpy(tmp1, name1);
  strcpy(tmp2, name2);
  ndb_fk_casedn(tmp1);
  ndb_fk_casedn(tmp2);
  return strcmp(tmp1, tmp2);
}

extern bool ndb_show_foreign_key_mock_tables(THD* thd);

class Fk_util
{
  THD* m_thd;

  void
  info(const char* fmt, ...) const
  {
    va_list args;
    char msg[MYSQL_ERRMSG_SIZE];
    va_start(args,fmt);
    my_vsnprintf(msg, sizeof(msg), fmt, args);
    va_end(args);

    // Push as warning if user has turned on ndb_show_foreign_key_mock_tables
    if (ndb_show_foreign_key_mock_tables(m_thd))
    {
      push_warning(m_thd, Sql_condition::SL_WARNING, ER_YES, msg);
    }

    // Print info to log
    sql_print_information("NDB FK: %s", msg);
  }


  void
  warn(const char* fmt, ...) const
  {
    va_list args;
    char msg[MYSQL_ERRMSG_SIZE];
    va_start(args,fmt);
    my_vsnprintf(msg, sizeof(msg), fmt, args);
    va_end(args);
    push_warning(m_thd, Sql_condition::SL_WARNING, ER_CANNOT_ADD_FOREIGN, msg);

    // Print warning to log
    sql_print_warning("NDB FK: %s", msg);
  }


  void
  error(const NdbDictionary::Dictionary* dict, const char* fmt, ...) const
  {
    va_list args;
    char msg[MYSQL_ERRMSG_SIZE];
    va_start(args,fmt);
    my_vsnprintf(msg, sizeof(msg), fmt, args);
    va_end(args);
    push_warning(m_thd, Sql_condition::SL_WARNING,
                 ER_CANNOT_ADD_FOREIGN, msg);

    char ndb_msg[MYSQL_ERRMSG_SIZE] = {0};
    if (dict)
    {
      // Extract message from Ndb
      const NdbError& error = dict->getNdbError();
      my_snprintf(ndb_msg, sizeof(ndb_msg),
                  "%d '%s'", error.code, error.message);
      push_warning_printf(m_thd, Sql_condition::SL_WARNING,
                          ER_CANNOT_ADD_FOREIGN, "Ndb error: %s", ndb_msg);
    }
    // Print error to log
    sql_print_error("NDB FK: %s, Ndb error: %s", msg, ndb_msg);
  }


  void
  remove_index_global(NdbDictionary::Dictionary* dict, const NdbDictionary::Index* index) const
  {
    if (!index)
      return;

    dict->removeIndexGlobal(*index, 0);
  }


  bool
  copy_fk_to_new_parent(NdbDictionary::Dictionary* dict, NdbDictionary::ForeignKey& fk,
                   const char* new_parent_name, const char* column_names[]) const
  {
    DBUG_ENTER("copy_fk_to_new_parent");
    DBUG_PRINT("info", ("new_parent_name: %s", new_parent_name));

    // Load up the new parent table
    Ndb_table_guard new_parent_tab(dict, new_parent_name);
    if (!new_parent_tab.get_table())
    {
      error(dict, "Failed to load potentially new parent '%s'", new_parent_name);
      DBUG_RETURN(false);
    }

    // Build new parent column list from parent column names
    const NdbDictionary::Column* columns[NDB_MAX_ATTRIBUTES_IN_INDEX + 1];
    {
      unsigned num_columns = 0;
      for (unsigned i = 0; column_names[i] != 0; i++)
      {
        DBUG_PRINT("info", ("column: %s", column_names[i]));
        const NdbDictionary::Column* col =
            new_parent_tab.get_table()->getColumn(column_names[i]);
        if (!col)
        {
          // Parent table didn't have any column with the given name, can happen
          warn("Could not resolve '%s' as fk parent for '%s' since it didn't have "
               "all the referenced columns", new_parent_name, fk.getChildTable());
          DBUG_RETURN(false);
        }
        columns[num_columns++]= col;
      }
      columns[num_columns]= 0;
    }

    NdbDictionary::ForeignKey new_fk(fk);

    // Create name for the new fk by splitting the fk's name and replacing
    // the <parent id> part in format "<parent_id>/<child_id>/<name>"
    {
      char name[FN_REFLEN+1];
      unsigned parent_id, child_id;
      if (sscanf(fk.getName(), "%u/%u/%s",
             &parent_id, &child_id, name) != 3)
      {
        warn("Skip, failed to parse name of fk: %s", fk.getName());
        DBUG_RETURN(false);
      }

      char fk_name[FN_REFLEN+1];
      my_snprintf(fk_name, sizeof(fk_name), "%s",
                  name);
      DBUG_PRINT("info", ("Setting new fk name: %s", fk_name));
      new_fk.setName(fk_name);
    }

    // Find matching index
    bool parent_primary_key= FALSE;
    const NdbDictionary::Index* parent_index= find_matching_index(dict,
                                                                  new_parent_tab.get_table(),
                                                                  columns,
                                                                  parent_primary_key);
    DBUG_PRINT("info", ("parent_primary_key: %d", parent_primary_key));

    // Check if either pk or index matched
    if (!parent_primary_key && parent_index == 0)
    {
      warn("Could not resolve '%s' as fk parent for '%s' since no matching index "
           "could be found", new_parent_name, fk.getChildTable());
      DBUG_RETURN(false);
    }

    if (parent_index != 0)
    {
      DBUG_PRINT("info", ("Setting parent with index %s", parent_index->getName()));
      new_fk.setParent(*new_parent_tab.get_table(), parent_index, columns);
    }
    else
    {
      DBUG_PRINT("info", ("Setting parent without index"));
      new_fk.setParent(*new_parent_tab.get_table(), 0, columns);
    }

    // Old fk is dropped by cascading when the mock table is dropped

    // Create new fk referencing the new table
    DBUG_PRINT("info", ("Create new fk: %s", new_fk.getName()));
    int flags = 0;
    if (thd_test_options(m_thd, OPTION_NO_FOREIGN_KEY_CHECKS))
    {
      flags |= NdbDictionary::Dictionary::CreateFK_NoVerify;
    }
    NdbDictionary::ObjectId objid;
    if (dict->createForeignKey(new_fk, &objid, flags) != 0)
    {
      error(dict, "Failed to create foreign key '%s'", new_fk.getName());
      remove_index_global(dict, parent_index);
      DBUG_RETURN(false);
    }

    remove_index_global(dict, parent_index);
    DBUG_RETURN(true);
  }


  void
  resolve_mock(NdbDictionary::Dictionary* dict,
               const char* new_parent_name, const char* mock_name) const
  {
    DBUG_ENTER("resolve_mock");
    DBUG_PRINT("enter", ("mock_name '%s'", mock_name));
    DBUG_ASSERT(is_mock_name(mock_name));

    // Load up the mock table
    Ndb_table_guard mock_tab(dict, mock_name);
    if (!mock_tab.get_table())
    {
      error(dict, "Failed to load the listed mock table '%s'", mock_name);
      DBUG_ASSERT(false);
      DBUG_VOID_RETURN;
    }

    // List dependent objects of mock table
    NdbDictionary::Dictionary::List list;
    if (dict->listDependentObjects(list, *mock_tab.get_table()) != 0)
    {
      error(dict, "Failed to list dependent objects for mock table '%s'", mock_name);
      DBUG_VOID_RETURN;
    }

    for (unsigned i = 0; i < list.count; i++)
    {
      const NdbDictionary::Dictionary::List::Element& element = list.elements[i];
      if (element.type != NdbDictionary::Object::ForeignKey)
        continue;

      DBUG_PRINT("info", ("fk: %s", element.name));

      NdbDictionary::ForeignKey fk;
      if (dict->getForeignKey(fk, element.name) != 0)
      {
        error(dict, "Could not find the listed fk '%s'", element.name);
        continue;
      }

      // Build column name list for parent
      const char* col_names[NDB_MAX_ATTRIBUTES_IN_INDEX + 1];
      {
        unsigned num_columns = 0;
        for (unsigned j = 0; j < fk.getParentColumnCount(); j++)
        {
          const NdbDictionary::Column* col =
              mock_tab.get_table()->getColumn(fk.getParentColumnNo(j));
          if (!col)
          {
            error(NULL, "Could not find column '%s' in mock table '%s'",
                  fk.getParentColumnNo(j), mock_name);
            continue;
          }
          col_names[num_columns++]= col->getName();
        }
        col_names[num_columns]= 0;

        if (num_columns != fk.getParentColumnCount())
        {
          error(NULL, "Could not find all columns referenced by fk in mock table '%s'",
                mock_name);
          continue;
        }
      }

      if (!copy_fk_to_new_parent(dict, fk, new_parent_name, col_names))
        continue;

      // New fk has been created between child and new parent, drop the mock
      // table and it's related fk
      const int drop_flags= NDBDICT::DropTableCascadeConstraints;
      if (dict->dropTableGlobal(*mock_tab.get_table(), drop_flags) != 0)
      {
        error(dict, "Failed to drop mock table '%s'", mock_name);
        continue;
      }
      info("Dropped mock table '%s' - resolved by '%s'", mock_name, new_parent_name);
    }
    DBUG_VOID_RETURN;
  }


  bool
  create_mock_tables_and_drop(Ndb* ndb, NdbDictionary::Dictionary* dict,
                              const NdbDictionary::Table* table)
  {
    DBUG_ENTER("create_mock_tables_and_drop");
    DBUG_PRINT("enter", ("table: %s", table->getName()));

    /*
      List all foreign keys referencing the table to be dropped
      and recreate those to point at a new mock
    */
    NdbDictionary::Dictionary::List list;
    if (dict->listDependentObjects(list, *table) != 0)
    {
      error(dict, "Failed to list dependent objects for table '%s'", table->getName());
      DBUG_RETURN(false);
    }

    uint fk_index = 0;
    for (unsigned i = 0; i < list.count; i++)
    {
      const NdbDictionary::Dictionary::List::Element& element = list.elements[i];

      if (element.type != NdbDictionary::Object::ForeignKey)
        continue;

      DBUG_PRINT("fk", ("name: %s, type: %d", element.name, element.type));

      NdbDictionary::ForeignKey fk;
      if (dict->getForeignKey(fk, element.name) != 0)
      {
        // Could not find the listed fk
        DBUG_ASSERT(false);
        continue;
      }

      // Parent of the found fk should be the table to be dropped
      DBUG_PRINT("info", ("fk.parent: %s", fk.getParentTable()));
      char parent_db_and_name[FN_LEN + 1];
      const char * parent_name = fk_split_name(parent_db_and_name, fk.getParentTable());

      if (strcmp(parent_db_and_name, ndb->getDatabaseName()) != 0 ||
          strcmp(parent_name, table->getName()) != 0)
      {
        DBUG_PRINT("info", ("fk is not parent, skip"));
        continue;
      }

      DBUG_PRINT("info", ("fk.child: %s", fk.getChildTable()));
      char child_db_and_name[FN_LEN + 1];
      const char * child_name = fk_split_name(child_db_and_name, fk.getChildTable());

      // Open child table
      Ndb_db_guard db_guard(ndb);
      setDbName(ndb, child_db_and_name);
      Ndb_table_guard child_tab(dict, child_name);
      if (child_tab.get_table() == 0)
      {
        error(dict, "Failed to open child table '%s'", child_name);
        DBUG_RETURN(false);
      }

      /* Format mock table name */
      char mock_name[FN_REFLEN];
      if (!format_name(mock_name, sizeof(mock_name),
                       child_tab.get_table()->getObjectId(),
                       fk_index, parent_name))
      {
        error(NULL, "Failed to create mock parent table, too long mock name");
        DBUG_RETURN(false);
      }

      // Build both column name and column type list from parent(which will be dropped)
      const char* col_names[NDB_MAX_ATTRIBUTES_IN_INDEX + 1];
      const NdbDictionary::Column* col_types[NDB_MAX_ATTRIBUTES_IN_INDEX + 1];
      {
        unsigned num_columns = 0;
        for (unsigned j = 0; j < fk.getParentColumnCount(); j++)
        {
          const NdbDictionary::Column* col =
              table->getColumn(fk.getParentColumnNo(j));
          DBUG_PRINT("col", ("[%u] %s", i, col->getName()));
          if (!col)
          {
            error(NULL, "Could not find column '%s' in parent table '%s'",
                  fk.getParentColumnNo(j), table->getName());
            continue;
          }
          col_names[num_columns] = col->getName();
          col_types[num_columns] = col;
          num_columns++;
        }
        col_names[num_columns]= 0;
        col_types[num_columns] = 0;

        if (num_columns != fk.getParentColumnCount())
        {
          error(NULL, "Could not find all columns referenced by fk in parent table '%s'",
                table->getName());
          continue;
        }
      }
      db_guard.restore(); // restore db

      // Create new mock
      if (!create(dict, mock_name, child_name,
                  col_names, col_types))
      {
        error(dict, "Failed to create mock parent table '%s", mock_name);
        DBUG_ASSERT(false);
        DBUG_RETURN(false);
      }

      // Recreate fks to point at new mock
      if (!copy_fk_to_new_parent(dict, fk, mock_name, col_names))
      {
        DBUG_RETURN(false);
      }

      fk_index++;
    }

    // Drop the requested table and all foreign keys refering to it
    // i.e the old fks
    const int drop_flags= NDBDICT::DropTableCascadeConstraints;
    if (dict->dropTableGlobal(*table, drop_flags) != 0)
    {
      error(dict, "Failed to drop the requested table");
      DBUG_RETURN(false);
    }

    DBUG_RETURN(true);
  }

public:
  Fk_util(THD* thd) : m_thd(thd) {}

  static
  bool split_mock_name(const char* name,
                       unsigned* child_id_ptr = NULL,
                       unsigned* child_index_ptr = NULL,
                       const char** parent_name = NULL)
  {
    const struct {
      const char* str;
      size_t len;
    } prefix = { STRING_WITH_LEN("NDB$FKM_") };

    if (strncmp(name, prefix.str, prefix.len) != 0)
      return false;

    char* end;
    const char* ptr= name + prefix.len + 1;

    // Parse child id
    long child_id = strtol(ptr, &end, 10);
    if (ptr == end || child_id < 0 || *end == 0 || *end != '_')
      return false;
    ptr = end+1;

    // Parse child index
    long child_index = strtol(ptr, &end, 10);
    if (ptr == end || child_id < 0 || *end == 0 || *end != '_')
      return false;
    ptr = end+1;

    // Assign and return OK
    if (child_id_ptr)
      *child_id_ptr = child_id;
    if (child_index_ptr)
      *child_index_ptr = child_index;
    if (parent_name)
      *parent_name = ptr;
    return true;
  }

  static
  bool is_mock_name(const char* name)
  {
    return split_mock_name(name);
  }

  static
  const char* format_name(char buf[], size_t buf_size, int child_id,
                          uint fk_index, const char* parent_name)
  {
    DBUG_ENTER("format_name");
    DBUG_PRINT("enter", ("child_id: %d, fk_index: %u, parent_name: %s",
                         child_id, fk_index, parent_name));
    const size_t len = my_snprintf(buf, buf_size, "NDB$FKM_%d_%u_%s",
                                   child_id, fk_index, parent_name);
    if (len >= buf_size - 1)
    {
      DBUG_PRINT("info", ("Size of buffer too small"));
      DBUG_RETURN(NULL);
    }
    DBUG_PRINT("exit", ("buf: '%s'", buf));
    DBUG_RETURN(buf);
  }


  // Adaptor function for calling create() with Mem_root_array<key_part_spec>
  bool create(NDBDICT *dict, const char* mock_name, const char* child_name,
              const Mem_root_array<const Key_part_spec*> &key_part_list,
              const NDBCOL * col_types[])
  {
    // Convert List<Key_part_spec> into null terminated const char* array
    const char* col_names[NDB_MAX_ATTRIBUTES_IN_INDEX + 1];
    {
      unsigned i = 0;
      for (const Key_part_spec *key : key_part_list)
      {
        char col_name_buf[FN_REFLEN];
        const char* col_name = lex2str(key->field_name, col_name_buf);
        col_names[i++] = strdup(col_name);
      }
      col_names[i] = 0;
    }

    const bool ret = create(dict, mock_name, child_name, col_names, col_types);

    // Free the strings in col_names array
    for (unsigned i = 0; col_names[i] != 0; i++)
    {
      const char* col_name = col_names[i];
      free(const_cast<char*>(col_name));
    }

    return ret;
  }


  bool create(NDBDICT *dict, const char* mock_name, const char* child_name,
              const char* col_names[], const NDBCOL * col_types[])
  {
    NDBTAB mock_tab;

    DBUG_ENTER("mock_table::create");
    DBUG_PRINT("enter", ("mock_name: %s", mock_name));
    DBUG_ASSERT(is_mock_name(mock_name));

    if (mock_tab.setName(mock_name))
    {
      DBUG_RETURN(false);
    }
    mock_tab.setLogging(FALSE);

    unsigned i = 0;
    while (col_names[i])
    {
      NDBCOL mock_col;

      const char* col_name = col_names[i];
      DBUG_PRINT("info", ("name: %s", col_name));
      if (mock_col.setName(col_name))
      {
        DBUG_ASSERT(false);
        DBUG_RETURN(false);
      }

      const NDBCOL * col= col_types[i];
      if (!col)
      {
        // Internal error, the two lists should be same size
        DBUG_ASSERT(col);
        DBUG_RETURN(false);
      }

      // Use column spec as requested(normally built from child table)
      mock_col.setType(col->getType());
      mock_col.setPrecision(col->getPrecision());
      mock_col.setScale(col->getScale());
      mock_col.setLength(col->getLength());
      mock_col.setCharset(col->getCharset());

      // Make column part of primary key and thus not nullable
      mock_col.setPrimaryKey(true);
      mock_col.setNullable(false);

      if (mock_tab.addColumn(mock_col))
      {
        DBUG_RETURN(false);
      }
      i++;
    }

    // Create the table in NDB
    if (dict->createTable(mock_tab) != 0)
    {
      // Error is available to caller in dict*
      DBUG_RETURN(false);
    }
    info("Created mock table '%s' referenced by '%s'", mock_name, child_name);
    DBUG_RETURN(true);
  }

  bool
  build_mock_list(NdbDictionary::Dictionary* dict,
                  const NdbDictionary::Table* table, List<char> &mock_list)
  {
    DBUG_ENTER("build_mock_list");

    NdbDictionary::Dictionary::List list;
    if (dict->listDependentObjects(list, *table) != 0)
    {
      error(dict, "Failed to list dependent objects for table '%s'", table->getName());
      DBUG_RETURN(false);
    }

    for (unsigned i = 0; i < list.count; i++)
    {
      const NdbDictionary::Dictionary::List::Element& element = list.elements[i];
      if (element.type != NdbDictionary::Object::ForeignKey)
        continue;

      NdbDictionary::ForeignKey fk;
      if (dict->getForeignKey(fk, element.name) != 0)
      {
        // Could not find the listed fk
        DBUG_ASSERT(false);
        continue;
      }

      char parent_db_and_name[FN_LEN + 1];
      const char * name = fk_split_name(parent_db_and_name,fk.getParentTable());

      if (!Fk_util::is_mock_name(name))
        continue;

      mock_list.push_back(thd_strdup(m_thd, fk.getParentTable()));
    }
    DBUG_RETURN(true);
  }


  void
  drop_mock_list(Ndb* ndb, NdbDictionary::Dictionary* dict, List<char> &drop_list)
  {
    const char* full_name;
    List_iterator_fast<char> it(drop_list);
    while ((full_name=it++))
    {
      DBUG_PRINT("info", ("drop table: '%s'", full_name));
      char db_name[FN_LEN + 1];
      const char * table_name = fk_split_name(db_name, full_name);
      Ndb_db_guard db_guard(ndb);
      setDbName(ndb, db_name);
      Ndb_table_guard mocktab_g(dict, table_name);
      if (!mocktab_g.get_table())
      {
       // Could not open the mock table
       DBUG_PRINT("error", ("Could not open the listed mock table, ignore it"));
       DBUG_ASSERT(false);
       continue;
      }

      if (dict->dropTableGlobal(*mocktab_g.get_table()) != 0)
      {
        DBUG_PRINT("error", ("Failed to drop the mock table '%s'",
                              mocktab_g.get_table()->getName()));
        DBUG_ASSERT(false);
        continue;
      }
      info("Dropped mock table '%s' - referencing table dropped", table_name);
    }
  }


  bool
  drop(Ndb* ndb, NdbDictionary::Dictionary* dict,
       const NdbDictionary::Table* table)
  {
    DBUG_ENTER("drop");

    // Start schema transaction to make this operation atomic
    if (dict->beginSchemaTrans() != 0)
    {
      error(dict, "Failed to start schema transaction");
      DBUG_RETURN(false);
    }

    bool result = true;
    if (!create_mock_tables_and_drop(ndb, dict, table))
    {
      // Operation failed, set flag to abort when ending trans
      result = false;
    }

    // End schema transaction
    const Uint32 end_trans_flag = result ?  0 : NdbDictionary::Dictionary::SchemaTransAbort;
    if (dict->endSchemaTrans(end_trans_flag) != 0)
    {
      error(dict, "Failed to end schema transaction");
      result = false;
    }

    DBUG_RETURN(result);
  }

  bool count_fks(NdbDictionary::Dictionary* dict,
                 const NdbDictionary::Table* table, uint& count) const
  {
    DBUG_ENTER("count_fks");

    NdbDictionary::Dictionary::List list;
    if (dict->listDependentObjects(list, *table) != 0)
    {
      error(dict, "Failed to list dependent objects for table '%s'", table->getName());
      DBUG_RETURN(false);
    }
    for (unsigned i = 0; i < list.count; i++)
    {
      if (list.elements[i].type == NdbDictionary::Object::ForeignKey)
        count++;
    }
    DBUG_PRINT("exit", ("count: %u", count));
    DBUG_RETURN(true);
  }


  bool drop_fk(Ndb* ndb, NdbDictionary::Dictionary* dict, const char* fk_name)
  {
    DBUG_ENTER("drop_fk");

    NdbDictionary::ForeignKey fk;
    if (dict->getForeignKey(fk, fk_name) != 0)
    {
      error(dict, "Could not find fk '%s'", fk_name);
      DBUG_ASSERT(false);
      DBUG_RETURN(false);
    }

    char parent_db_and_name[FN_LEN + 1];
    const char * parent_name = fk_split_name(parent_db_and_name,fk.getParentTable());
    if (Fk_util::is_mock_name(parent_name))
    {
      // Fk is referencing a mock table, drop the table
      // and the constraint at the same time
      Ndb_db_guard db_guard(ndb);
      setDbName(ndb, parent_db_and_name);
      Ndb_table_guard mocktab_g(dict, parent_name);
      if (mocktab_g.get_table())
      {
        const int drop_flags= NDBDICT::DropTableCascadeConstraints;
        if (dict->dropTableGlobal(*mocktab_g.get_table(), drop_flags) != 0)
        {
          error(dict, "Failed to drop fk mock table '%s'", parent_name);
          DBUG_ASSERT(false);
          DBUG_RETURN(false);
        }
        // table and fk dropped
        DBUG_RETURN(true);
      }
      else
      {
        warn("Could not open the fk mock table '%s', ignoring it...",
             parent_name);
        DBUG_ASSERT(false);
        // fallthrough and try to drop only the fk,
      }
    }

    if (dict->dropForeignKey(fk) != 0)
    {
      error(dict, "Failed to drop fk '%s'", fk_name);
      DBUG_RETURN(false);
    }
    DBUG_RETURN(true);
  }


  void
  resolve_mock_tables(NdbDictionary::Dictionary* dict,
                      const char* new_parent_db,
                      const char* new_parent_name) const
  {
    DBUG_ENTER("resolve_mock_tables");
    DBUG_PRINT("enter", ("new_parent_db: %s, new_parent_name: %s",
                         new_parent_db, new_parent_name));

    /*
      List all tables in NDB and look for mock tables which could
      potentially be resolved to the new table
    */
    NdbDictionary::Dictionary::List table_list;
    if (dict->listObjects(table_list, NdbDictionary::Object::UserTable, true) != 0)
    {
      DBUG_ASSERT(false);
      DBUG_VOID_RETURN;
    }

    for (unsigned i = 0; i < table_list.count; i++)
    {
      const NdbDictionary::Dictionary::List::Element& el = table_list.elements[i];

      DBUG_ASSERT(el.type == NdbDictionary::Object::UserTable);

      // Check if table is in same database as the potential new parent
      if (strcmp(new_parent_db, el.database) != 0)
      {
        DBUG_PRINT("info", ("Skip, '%s.%s' is in different database",
                            el.database, el.name));
        continue;
      }

      const char* parent_name;
      if (!Fk_util::split_mock_name(el.name, NULL, NULL, &parent_name))
        continue;

      // Check if this mock table should reference the new table
      if (strcmp(parent_name, new_parent_name) != 0)
      {
        DBUG_PRINT("info", ("Skip, parent of this mock table is not the new table"));
        continue;
      }

      resolve_mock(dict, new_parent_name, el.name);
    }

    DBUG_VOID_RETURN;
  }


  bool truncate_allowed(NdbDictionary::Dictionary* dict, const char* db,
                        const NdbDictionary::Table* table, bool& allow) const
  {
    DBUG_ENTER("truncate_allowed");

    NdbDictionary::Dictionary::List list;
    if (dict->listDependentObjects(list, *table) != 0)
    {
      error(dict, "Failed to list dependent objects for table '%s'", table->getName());
      DBUG_RETURN(false);
    }
    allow = true;
    for (unsigned i = 0; i < list.count; i++)
    {
      const NdbDictionary::Dictionary::List::Element& element = list.elements[i];
      if (element.type != NdbDictionary::Object::ForeignKey)
        continue;

      DBUG_PRINT("info", ("fk: %s", element.name));

      NdbDictionary::ForeignKey fk;
      if (dict->getForeignKey(fk, element.name) != 0)
      {
        error(dict, "Could not find the listed fk '%s'", element.name);
        DBUG_ASSERT(false);
        continue;
      }

      // Refuse if table is parent of fk
      char parent_db_and_name[FN_LEN + 1];
      const char * parent_name = fk_split_name(parent_db_and_name,
                                               fk.getParentTable());
      if (strcmp(db, parent_db_and_name) != 0 ||
          strcmp(parent_name, table->getName()) != 0)
      {
        // Not parent of the fk, skip
        continue;
      }

      allow = false;
      break;
    }
    DBUG_PRINT("exit", ("allow: %u", allow));
    DBUG_RETURN(true);
  }
};

bool ndb_fk_util_build_list(THD* thd, NdbDictionary::Dictionary* dict,
                            const NdbDictionary::Table* table, List<char> &mock_list)
{
  Fk_util fk_util(thd);
  return fk_util.build_mock_list(dict, table, mock_list);
}


void ndb_fk_util_drop_list(THD* thd, Ndb* ndb, NdbDictionary::Dictionary* dict, List<char> &drop_list)
{
  Fk_util fk_util(thd);
  fk_util.drop_mock_list(ndb, dict, drop_list);
}


bool ndb_fk_util_drop_table(THD* thd, Ndb* ndb, NdbDictionary::Dictionary* dict,
                            const NdbDictionary::Table* table)
{
  Fk_util fk_util(thd);
  return fk_util.drop(ndb, dict, table);
}


bool ndb_fk_util_is_mock_name(const char* table_name)
{
  return Fk_util::is_mock_name(table_name);
}


void
ndb_fk_util_resolve_mock_tables(THD* thd, NdbDictionary::Dictionary* dict,
                                const char* new_parent_db,
                                const char* new_parent_name)
{
  Fk_util fk_util(thd);
  fk_util.resolve_mock_tables(dict, new_parent_db, new_parent_name);
}


bool ndb_fk_util_truncate_allowed(THD* thd, NdbDictionary::Dictionary* dict,
                                  const char* db,
                                  const NdbDictionary::Table* table,
                                  bool& allowed)
{
  Fk_util fk_util(thd);
  if (!fk_util.truncate_allowed(dict, db, table, allowed))
    return false;
  return true;
}


int
ha_ndbcluster::create_fks(THD *thd, Ndb *ndb)
{
  DBUG_ENTER("ha_ndbcluster::create_fks");

  // return real mysql error to avoid total randomness..
  const int err_default= HA_ERR_CANNOT_ADD_FOREIGN;
  char tmpbuf[FN_REFLEN];

  assert(thd->lex != 0);
  for (const Key_spec *key : thd->lex->alter_info.key_list)
  {
    if (key->type != KEYTYPE_FOREIGN)
      continue;

    NDBDICT *dict= ndb->getDictionary();
    const Foreign_key_spec * fk= down_cast<const Foreign_key_spec*>(key);

    /**
     * NOTE: we need to fetch also child table...
     *   cause the one we just created (in m_table) is not properly
     *   initialize
     */
    Ndb_table_guard child_tab(dict, m_tabname);
    if (child_tab.get_table() == 0)
    {
      ERR_RETURN(dict->getNdbError());
    }

    /**
     * NOTE 2: we mark the table as invalid
     *         so that it gets removed from GlobalDictCache if
     *         the schema transaction later fails...
     *
     * TODO: This code currently fetches table definition from data-nodes
     *       once per FK...which could be improved to once if a FK
     */
    child_tab.invalidate();

    /**
     * Get table columns columns...
     */
    const NDBCOL * childcols[NDB_MAX_ATTRIBUTES_IN_INDEX + 1];
    {
      unsigned pos= 0;
      const NDBTAB * tab= child_tab.get_table();
      for (const Key_part_spec *col : fk->columns)
      {
        const NDBCOL * ndbcol= tab->getColumn(lex2str(col->field_name,
                                                      tmpbuf));
        if (ndbcol == 0)
        {
          push_warning_printf(thd, Sql_condition::SL_WARNING,
                              ER_CANNOT_ADD_FOREIGN,
                              "Child table %s has no column %s in NDB",
                              child_tab.get_table()->getName(), tmpbuf);
          DBUG_RETURN(err_default);
        }
        childcols[pos++]= ndbcol;
      }
      childcols[pos]= 0; // NULL terminate
    }

    bool child_primary_key= FALSE;
    const NDBINDEX* child_index= find_matching_index(dict,
                                                     child_tab.get_table(),
                                                     childcols,
                                                     child_primary_key);

    if (!child_primary_key && child_index == 0)
    {
      push_warning_printf(thd, Sql_condition::SL_WARNING,
                          ER_CANNOT_ADD_FOREIGN,
                          "Child table %s foreign key columns match no index in NDB",
                          child_tab.get_table()->getName());
      DBUG_RETURN(err_default);
    }

    Ndb_db_guard db_guard(ndb); // save db

    char parent_db[FN_REFLEN];
    char parent_name[FN_REFLEN];
    /*
     * Looking at Table_ident, testing for db.str first is safer
     * for valgrind.  Do same with table.str too.
     */
    if (fk->ref_db.str != 0 && fk->ref_db.length != 0)
    {
      my_snprintf(parent_db, sizeof(parent_db), "%*s",
                  (int)fk->ref_db.length,
                  fk->ref_db.str);
    }
    else
    {
      parent_db[0]= 0;
    }
    if (fk->ref_table.str != 0 && fk->ref_table.length != 0)
    {
      my_snprintf(parent_name, sizeof(parent_name), "%*s",
                  (int)fk->ref_table.length,
                  fk->ref_table.str);
    }
    else
    {
      parent_name[0]= 0;
    }
    if (lower_case_table_names)
    {
      ndb_fk_casedn(parent_db);
      ndb_fk_casedn(parent_name);
    }
    setDbName(ndb, parent_db);
    Ndb_table_guard parent_tab(dict, parent_name);
    if (parent_tab.get_table() == 0)
    {
       if (!thd_test_options(thd, OPTION_NO_FOREIGN_KEY_CHECKS))
       {
         const NdbError &error= dict->getNdbError();
         push_warning_printf(thd, Sql_condition::SL_WARNING,
                             ER_CANNOT_ADD_FOREIGN,
                             "Parent table %s not found in NDB: %d: %s",
                             parent_name,
                             error.code, error.message);
         DBUG_RETURN(err_default);
       }

       DBUG_PRINT("info", ("No parent and foreign_key_checks=0"));

       Fk_util fk_util(thd);

       /* Count the number of existing fks on table */
       uint existing = 0;
       if(!fk_util.count_fks(dict, child_tab.get_table(), existing))
       {
         DBUG_RETURN(err_default);
       }

       /* Format mock table name */
       char mock_name[FN_REFLEN];
       if (!fk_util.format_name(mock_name, sizeof(mock_name),
                                child_tab.get_table()->getObjectId(),
                                existing, parent_name))
       {
         push_warning_printf(thd, Sql_condition::SL_WARNING,
                             ER_CANNOT_ADD_FOREIGN,
                             "Failed to create mock parent table, too long mock name");
         DBUG_RETURN(err_default);
       }
       if (!fk_util.create(dict, mock_name, m_tabname,
                           fk->ref_columns, childcols))
       {
         const NdbError &error= dict->getNdbError();
         push_warning_printf(thd, Sql_condition::SL_WARNING,
                             ER_CANNOT_ADD_FOREIGN,
                             "Failed to create mock parent table in NDB: %d: %s",
                             error.code, error.message);
         DBUG_RETURN(err_default);
       }

       parent_tab.init(mock_name);
       parent_tab.invalidate(); // invalidate mock table when releasing
       if (parent_tab.get_table() == 0)
       {
         push_warning_printf(thd, Sql_condition::SL_WARNING,
                             ER_CANNOT_ADD_FOREIGN,
                             "INTERNAL ERROR: Could not find created mock table '%s'",
                             mock_name);
         // Internal error, should be able to load the just created mock table
         DBUG_ASSERT(parent_tab.get_table());
         DBUG_RETURN(err_default);
       }       
    }

    const NDBCOL * parentcols[NDB_MAX_ATTRIBUTES_IN_INDEX + 1];
    {
      unsigned pos= 0;
      const NDBTAB * tab= parent_tab.get_table();
      for (const Key_part_spec *col : fk->ref_columns)
      {
        const NDBCOL * ndbcol= tab->getColumn(lex2str(col->field_name,
                                                      tmpbuf));
        if (ndbcol == 0)
        {
          push_warning_printf(thd, Sql_condition::SL_WARNING,
                              ER_CANNOT_ADD_FOREIGN,
                              "Parent table %s has no column %s in NDB",
                              parent_tab.get_table()->getName(), tmpbuf);
          DBUG_RETURN(err_default);
        }
        parentcols[pos++]= ndbcol;
      }
      parentcols[pos]= 0; // NULL terminate
    }

    bool parent_primary_key= FALSE;
    const NDBINDEX* parent_index= find_matching_index(dict,
                                                      parent_tab.get_table(),
                                                      parentcols,
                                                      parent_primary_key);

    db_guard.restore(); // restore db

    if (!parent_primary_key && parent_index == 0)
    {
      my_error(ER_FK_NO_INDEX_PARENT, MYF(0),
               fk->name.str ? fk->name.str : "",
               parent_tab.get_table()->getName());
      DBUG_RETURN(err_default);
    }

    {
      /**
       * Check that columns match...this happens to be same
       *   condition as the one for SPJ...
       */
      for (unsigned i = 0; parentcols[i] != 0; i++)
      {
        if (parentcols[i]->isBindable(* childcols[i]) == -1)
        {
          push_warning_printf(thd, Sql_condition::SL_WARNING,
                              ER_CANNOT_ADD_FOREIGN,
                              "Parent column %s.%s is incompatible with child column %s.%s in NDB",
                              parent_tab.get_table()->getName(),
                              parentcols[i]->getName(),
                              child_tab.get_table()->getName(),
                              childcols[i]->getName());
          DBUG_RETURN(err_default);
        }
      }
    }

    NdbDictionary::ForeignKey ndbfk;
    char fk_name[FN_REFLEN];
    if (fk->name.str && fk->name.length)
    {
      // The fk has a name, use it
      lex2str(fk->name, fk_name);
    }
    else
    {
      // The fk has no name, generate a name
      my_snprintf(fk_name, sizeof(fk_name), "FK_%u_%u",
                  parent_index ?
                  parent_index->getObjectId() :
                  parent_tab.get_table()->getObjectId(),
                  child_index ?
                  child_index->getObjectId() :
                  child_tab.get_table()->getObjectId());
    }
    if (lower_case_table_names)
      ndb_fk_casedn(fk_name);
    ndbfk.setName(fk_name);
    ndbfk.setParent(* parent_tab.get_table(), parent_index, parentcols);
    ndbfk.setChild(* child_tab.get_table(), child_index, childcols);

    switch((fk_option)fk->delete_opt){
    case FK_OPTION_UNDEF:
    case FK_OPTION_NO_ACTION:
      ndbfk.setOnDeleteAction(NdbDictionary::ForeignKey::NoAction);
      break;
    case FK_OPTION_RESTRICT:
      ndbfk.setOnDeleteAction(NdbDictionary::ForeignKey::Restrict);
      break;
    case FK_OPTION_CASCADE:
      ndbfk.setOnDeleteAction(NdbDictionary::ForeignKey::Cascade);
      break;
    case FK_OPTION_SET_NULL:
      ndbfk.setOnDeleteAction(NdbDictionary::ForeignKey::SetNull);
      break;
    case FK_OPTION_DEFAULT:
      ndbfk.setOnDeleteAction(NdbDictionary::ForeignKey::SetDefault);
      break;
    default:
      assert(false);
      ndbfk.setOnDeleteAction(NdbDictionary::ForeignKey::NoAction);
    }

    switch((fk_option)fk->update_opt){
    case FK_OPTION_UNDEF:
    case FK_OPTION_NO_ACTION:
      ndbfk.setOnUpdateAction(NdbDictionary::ForeignKey::NoAction);
      break;
    case FK_OPTION_RESTRICT:
      ndbfk.setOnUpdateAction(NdbDictionary::ForeignKey::Restrict);
      break;
    case FK_OPTION_CASCADE:
      ndbfk.setOnUpdateAction(NdbDictionary::ForeignKey::Cascade);
      break;
    case FK_OPTION_SET_NULL:
      ndbfk.setOnUpdateAction(NdbDictionary::ForeignKey::SetNull);
      break;
    case FK_OPTION_DEFAULT:
      ndbfk.setOnUpdateAction(NdbDictionary::ForeignKey::SetDefault);
      break;
    default:
      assert(false);
      ndbfk.setOnUpdateAction(NdbDictionary::ForeignKey::NoAction);
    }

    int flags = 0;
    if (thd_test_options(thd, OPTION_NO_FOREIGN_KEY_CHECKS))
    {
      flags |= NdbDictionary::Dictionary::CreateFK_NoVerify;
    }
    NdbDictionary::ObjectId objid;
    int err= dict->createForeignKey(ndbfk, &objid, flags);

    if (child_index)
    {
      dict->removeIndexGlobal(* child_index, 0);
    }

    if (parent_index)
    {
      dict->removeIndexGlobal(* parent_index, 0);
    }

    if (err)
    {
      ERR_RETURN(dict->getNdbError());
    }
  }

  ndb_fk_util_resolve_mock_tables(thd, ndb->getDictionary(),
                                  m_dbname, m_tabname);

  DBUG_RETURN(0);
}

bool
ha_ndbcluster::is_fk_defined_on_table_or_index(uint index)
{
  /**
   * This doesnt seem implemented in Innodb either...
   */
  return FALSE;
}

uint
ha_ndbcluster::referenced_by_foreign_key()
{
  DBUG_ENTER("ha_ndbcluster::referenced_by_foreign_key");

  Ndb_fk_data *data= m_fk_data;
  if (data == 0)
  {
    DBUG_ASSERT(false);
    DBUG_RETURN(0);
  }

  DBUG_PRINT("info", ("count FKs total %u child %u parent %u",
                      data->list.elements, data->cnt_child, data->cnt_parent));
  DBUG_RETURN(data->cnt_parent != 0);
}

uint
ha_ndbcluster::is_child_or_parent_of_fk()
{
  DBUG_ENTER("ha_ndbcluster::is_child_or_parent_of_fk");

  Ndb_fk_data *data= m_fk_data;
  if (data == 0)
  {
    DBUG_ASSERT(false);
    DBUG_RETURN(0);
  }
  
  DBUG_PRINT("info", ("count FKs total %u child %u parent %u",
                      data->list.elements, data->cnt_child, data->cnt_parent));
  DBUG_RETURN(data->list.elements != 0);
}

bool
ha_ndbcluster::can_switch_engines()
{
  DBUG_ENTER("ha_ndbcluster::can_switch_engines");

  if (is_child_or_parent_of_fk())
    DBUG_RETURN(0);

  DBUG_RETURN(1);
}

static
const char *
fk_split_name(char dst[], const char * src, bool index)
{
  DBUG_PRINT("info", ("fk_split_name: %s index=%d", src, index));

  /**
   * Split a fully qualified (ndb) name into db and name
   *
   * Store result in dst
   */
  char * dstptr = dst;
  const char * save = src;
  while (src[0] != 0 && src[0] != '/')
  {
    * dstptr = * src;
    dstptr++;
    src++;
  }

  if (src[0] == 0)
  {
    /**
     * No '/' found
     *  set db to ''
     *  and return pointer to name
     *
     * This is for compability with create_fk/drop_fk tools...
     */
    dst[0] = 0;
    strcpy(dst + 1, save);
    DBUG_PRINT("info", ("fk_split_name: %s,%s", dst, dst + 1));
    return dst + 1;
  }

  assert(src[0] == '/');
  src++;
  * dstptr = 0;
  dstptr++;

  // Skip over catalog (not implemented)
  while (src[0] != '/')
  {
    src++;
  }

  assert(src[0] == '/');
  src++;

  /**
   * Indexes contains an extra /
   */
  if (index)
  {
    while (src[0] != '/')
    {
      src++;
    }
    assert(src[0] == '/');
    src++;
  }
  strcpy(dstptr, src);
  DBUG_PRINT("info", ("fk_split_name: %s,%s", dst, dstptr));
  return dstptr;
}

struct Ndb_mem_root_guard {
  Ndb_mem_root_guard(MEM_ROOT *new_root) {
    root_ptr= my_thread_get_THR_MALLOC();
    DBUG_ASSERT(root_ptr != 0);
    old_root= *root_ptr;
    *root_ptr= new_root;
  }
  ~Ndb_mem_root_guard() {
    *root_ptr= old_root;
  }
private:
  MEM_ROOT **root_ptr;
  MEM_ROOT *old_root;
};

int
ha_ndbcluster::get_fk_data(THD *thd, Ndb *ndb)
{
  DBUG_ENTER("ha_ndbcluster::get_fk_data");

  MEM_ROOT *mem_root= &m_fk_mem_root;
  Ndb_mem_root_guard mem_root_guard(mem_root);

  free_root(mem_root, 0);
  m_fk_data= 0;
  init_alloc_root(PSI_INSTRUMENT_ME, mem_root, fk_root_block_size, 0);

  NdbError err_OOM;
  err_OOM.code= 4000; // should we check OOM errors at all?
  NdbError err_API;
  err_API.code= 4011; // API internal should not happen

  Ndb_fk_data *data= new (mem_root) Ndb_fk_data;
  if (data == 0)
    ERR_RETURN(err_OOM);
  data->cnt_child= 0;
  data->cnt_parent= 0;

  DBUG_PRINT("info", ("%s.%s: list dependent objects",
                      m_dbname, m_tabname));
  int res;
  NDBDICT *dict= ndb->getDictionary();
  NDBDICT::List obj_list;
  res= dict->listDependentObjects(obj_list, *m_table);
  if (res != 0)
    ERR_RETURN(dict->getNdbError());
  DBUG_PRINT("info", ("found %u dependent objects", obj_list.count));

  for (unsigned i = 0; i < obj_list.count; i++)
  {
    const NDBDICT::List::Element &e= obj_list.elements[i];
    if (obj_list.elements[i].type != NdbDictionary::Object::ForeignKey)
    {
      DBUG_PRINT("info", ("skip non-FK %s type %d", e.name, e.type));
      continue;
    }
    DBUG_PRINT("info", ("found FK %s", e.name));

    NdbDictionary::ForeignKey fk;
    res= dict->getForeignKey(fk, e.name);
    if (res != 0)
      ERR_RETURN(dict->getNdbError());

    Ndb_fk_item *item= new (mem_root) Ndb_fk_item;
    if (item == 0)
      ERR_RETURN(err_OOM);
    FOREIGN_KEY_INFO &f_key_info= item->f_key_info;

    {
      char fk_full_name[FN_LEN + 1];
      const char * name = fk_split_name(fk_full_name, fk.getName());
      f_key_info.foreign_id = thd_make_lex_string(thd, 0, name,
                                                  (uint)strlen(name), 1);
    }

    {
      char child_db_and_name[FN_LEN + 1];
      const char * child_name = fk_split_name(child_db_and_name,
                                              fk.getChildTable());

      /* Dependent (child) database name */
      f_key_info.foreign_db =
        thd_make_lex_string(thd, 0, child_db_and_name,
                            (uint)strlen(child_db_and_name),
                            1);
      /* Dependent (child) table name */
      f_key_info.foreign_table =
        thd_make_lex_string(thd, 0, child_name,
                            (uint)strlen(child_name),
                            1);

      Ndb_db_guard db_guard(ndb);
      setDbName(ndb, child_db_and_name);
      Ndb_table_guard child_tab(dict, child_name);
      if (child_tab.get_table() == 0)
      {
        DBUG_ASSERT(false);
        ERR_RETURN(dict->getNdbError());
      }

      for (unsigned i = 0; i < fk.getChildColumnCount(); i++)
      {
        const NdbDictionary::Column * col =
          child_tab.get_table()->getColumn(fk.getChildColumnNo(i));
        if (col == 0)
          ERR_RETURN(err_API);
        LEX_STRING * name =
          thd_make_lex_string(thd, 0, col->getName(),
                              (uint)strlen(col->getName()), 1);
        f_key_info.foreign_fields.push_back(name);
      }
    }

    {
      char parent_db_and_name[FN_LEN + 1];
      const char * parent_name = fk_split_name(parent_db_and_name,
                                               fk.getParentTable());

      /* Referenced (parent) database name */
      f_key_info.referenced_db =
        thd_make_lex_string(thd, 0, parent_db_and_name,
                            (uint)strlen(parent_db_and_name),
                            1);
      /* Referenced (parent) table name */
      f_key_info.referenced_table =
        thd_make_lex_string(thd, 0, parent_name,
                            (uint)strlen(parent_name),
                            1);

      Ndb_db_guard db_guard(ndb);
      setDbName(ndb, parent_db_and_name);
      Ndb_table_guard parent_tab(dict, parent_name);
      if (parent_tab.get_table() == 0)
      {
        DBUG_ASSERT(false);
        ERR_RETURN(dict->getNdbError());
      }

      for (unsigned i = 0; i < fk.getParentColumnCount(); i++)
      {
        const NdbDictionary::Column * col =
          parent_tab.get_table()->getColumn(fk.getParentColumnNo(i));
        if (col == 0)
          ERR_RETURN(err_API);
        LEX_STRING * name =
          thd_make_lex_string(thd, 0, col->getName(),
                              (uint)strlen(col->getName()), 1);
        f_key_info.referenced_fields.push_back(name);
      }

    }

    {
      const char *update_method = "";
      switch (item->update_action= fk.getOnUpdateAction()){
      case NdbDictionary::ForeignKey::NoAction:
        update_method = "NO ACTION";
        break;
      case NdbDictionary::ForeignKey::Restrict:
        update_method = "RESTRICT";
        break;
      case NdbDictionary::ForeignKey::Cascade:
        update_method = "CASCADE";
        break;
      case NdbDictionary::ForeignKey::SetNull:
        update_method = "SET NULL";
        break;
      case NdbDictionary::ForeignKey::SetDefault:
        update_method = "SET DEFAULT";
        break;
      }
      f_key_info.update_method =
        thd_make_lex_string(thd, 0, update_method,
                            (uint)strlen(update_method),
                            1);
    }

    {
      const char *delete_method = "";
      switch (item->delete_action= fk.getOnDeleteAction()){
      case NdbDictionary::ForeignKey::NoAction:
        delete_method = "NO ACTION";
        break;
      case NdbDictionary::ForeignKey::Restrict:
        delete_method = "RESTRICT";
        break;
      case NdbDictionary::ForeignKey::Cascade:
        delete_method = "CASCADE";
        break;
      case NdbDictionary::ForeignKey::SetNull:
        delete_method = "SET NULL";
        break;
      case NdbDictionary::ForeignKey::SetDefault:
        delete_method = "SET DEFAULT";
        break;
      }
      f_key_info.delete_method =
        thd_make_lex_string(thd, 0, delete_method,
                            (uint)strlen(delete_method),
                            1);
    }

    if (fk.getParentIndex() != 0)
    {
      // sys/def/10/xb1$unique
      char db_and_name[FN_LEN + 1];
      const char * name=fk_split_name(db_and_name, fk.getParentIndex(), true);
      f_key_info.referenced_key_name =
        thd_make_lex_string(thd, 0, name,
                            (uint)strlen(name),
                            1);
    }
    else
    {
      const char* name= "PRIMARY";
      f_key_info.referenced_key_name =
        thd_make_lex_string(thd, 0, name,
                            (uint)strlen(name),
                            1);
    }

    item->is_child=
      strcmp(m_dbname, f_key_info.foreign_db->str) == 0 &&
      strcmp(m_tabname, f_key_info.foreign_table->str) == 0;

    item->is_parent=
      strcmp(m_dbname, f_key_info.referenced_db->str) == 0 &&
      strcmp(m_tabname, f_key_info.referenced_table->str) == 0;

    data->cnt_child+= item->is_child;
    data->cnt_parent+= item->is_parent;

    res= data->list.push_back(item);
    if (res != 0)
      ERR_RETURN(err_OOM);
  }

  DBUG_PRINT("info", ("count FKs total %u child %u parent %u",
                      data->list.elements, data->cnt_child, data->cnt_parent));

  m_fk_data= data;
  DBUG_RETURN(0);
}

void
ha_ndbcluster::release_fk_data()
{
  DBUG_ENTER("ha_ndbcluster::release_fk_data");

  Ndb_fk_data *data= m_fk_data;
  if (data != 0)
  {
    DBUG_PRINT("info", ("count FKs total %u child %u parent %u",
                        data->list.elements, data->cnt_child, data->cnt_parent));
  }

  MEM_ROOT *mem_root= &m_fk_mem_root;
  free_root(mem_root, 0);
  m_fk_data= 0;

  DBUG_VOID_RETURN;
}

int
ha_ndbcluster::get_child_or_parent_fk_list(THD *thd,
                                           List<FOREIGN_KEY_INFO> * f_key_list,
                                           bool is_child, bool is_parent)
{
  DBUG_ENTER("ha_ndbcluster::get_child_or_parent_fk_list");
  DBUG_PRINT("info", ("table %s.%s", m_dbname, m_tabname));

  Ndb_fk_data *data= m_fk_data;
  if (data == 0)
  {
    DBUG_ASSERT(false);
    DBUG_RETURN(0);
  }

  DBUG_PRINT("info", ("count FKs total %u child %u parent %u",
                      data->list.elements, data->cnt_child, data->cnt_parent));

  Ndb_fk_item *item= 0;
  List_iterator<Ndb_fk_item> iter(data->list);
  while ((item= iter++))
  {
    FOREIGN_KEY_INFO &f_key_info= item->f_key_info;
    DBUG_PRINT("info", ("FK %s ref %s -> %s is_child %d is_parent %d",
                        f_key_info.foreign_id->str,
                        f_key_info.foreign_table->str,
                        f_key_info.referenced_table->str,
                        item->is_child, item->is_parent));
    if (is_child && !item->is_child)
      continue;
    if (is_parent && !item->is_parent)
      continue;

    DBUG_PRINT("info", ("add %s to list", f_key_info.foreign_id->str));
    f_key_list->push_back(&f_key_info);
  }

  DBUG_RETURN(0);
}

int
ha_ndbcluster::get_foreign_key_list(THD *thd,
                                    List<FOREIGN_KEY_INFO> * f_key_list)
{
  DBUG_ENTER("ha_ndbcluster::get_foreign_key_list");
  int res= get_child_or_parent_fk_list(thd, f_key_list, true, false);
  DBUG_PRINT("info", ("count FKs child %u", f_key_list->elements));
  DBUG_RETURN(res);
}

int
ha_ndbcluster::get_parent_foreign_key_list(THD *thd,
                                           List<FOREIGN_KEY_INFO> * f_key_list)
{
  DBUG_ENTER("ha_ndbcluster::get_parent_foreign_key_list");
  int res= get_child_or_parent_fk_list(thd, f_key_list, false, true);
  DBUG_PRINT("info", ("count FKs parent %u", f_key_list->elements));
  DBUG_RETURN(res);
}

static
int
cmp_fk_name(const void * _e0, const void * _e1)
{
  const NDBDICT::List::Element * e0 = (NDBDICT::List::Element*)_e0;
  const NDBDICT::List::Element * e1 = (NDBDICT::List::Element*)_e1;
  int res;
  if ((res= strcmp(e0->name, e1->name)) != 0)
    return res;

  if ((res= strcmp(e0->database, e1->database)) != 0)
    return res;

  if ((res= strcmp(e0->schema, e1->schema)) != 0)
    return res;

  return e0->id - e1->id;
}

char*
ha_ndbcluster::get_foreign_key_create_info()
{
  DBUG_ENTER("ha_ndbcluster::get_foreign_key_create_info");

  /**
   * List foreigns for this table
   */
  if (m_table == 0)
  {
    DBUG_RETURN(0);
  }

  if (table == 0)
  {
    DBUG_RETURN(0);
  }

  THD* thd = table->in_use;
  if (thd == 0)
  {
    DBUG_RETURN(0);
  }

  Ndb *ndb= get_ndb(thd);
  if (ndb == 0)
  {
    DBUG_RETURN(0);
  }

  NDBDICT *dict= ndb->getDictionary();
  NDBDICT::List obj_list;

  dict->listDependentObjects(obj_list, *m_table);
  /**
   * listDependentObjects will return FK's in order that they
   *   are stored in hash-table in Dbdict (i.e random)
   *
   * sort them to make MTR and similar happy
   */
  my_qsort(obj_list.elements, obj_list.count, sizeof(obj_list.elements[0]),
           cmp_fk_name);
  String fk_string;
  for (unsigned i = 0; i < obj_list.count; i++)
  {
    if (obj_list.elements[i].type != NdbDictionary::Object::ForeignKey)
      continue;

    NdbDictionary::ForeignKey fk;
    int res= dict->getForeignKey(fk, obj_list.elements[i].name);
    if (res != 0)
    {
      // Push warning??
      DBUG_RETURN(0);
    }

    NdbError err;
    const int noinvalidate= 0;
    const NDBTAB * childtab= 0;
    const NDBTAB * parenttab= 0;

    char parent_db_and_name[FN_LEN + 1];
    {
      const char * name = fk_split_name(parent_db_and_name,fk.getParentTable());
      setDbName(ndb, parent_db_and_name);
      parenttab= dict->getTableGlobal(name);
      if (parenttab == 0)
      {
        err= dict->getNdbError();
        goto errout;
      }
    }

    char child_db_and_name[FN_LEN + 1];
    {
      const char * name = fk_split_name(child_db_and_name, fk.getChildTable());
      setDbName(ndb, child_db_and_name);
      childtab= dict->getTableGlobal(name);
      if (childtab == 0)
      {
        err= dict->getNdbError();
        goto errout;
      }
    }

    if (! (strcmp(child_db_and_name, m_dbname) == 0 &&
           strcmp(childtab->getName(), m_tabname) == 0))
    {
      /**
       * this was on parent table (fk are shown on child table in SQL)
       */
      assert(strcmp(parent_db_and_name, m_dbname) == 0);
      assert(strcmp(parenttab->getName(), m_tabname) == 0);
      continue;
    }

    fk_string.append(",");
    fk_string.append("\n ");
    fk_string.append(" CONSTRAINT `");
    {
      char db_and_name[FN_LEN+1];
      const char * name = fk_split_name(db_and_name, fk.getName());
      fk_string.append(name);
    }
    fk_string.append("` FOREIGN KEY (");

    {
      bool first= true;
      for (unsigned j = 0; j < fk.getChildColumnCount(); j++)
      {
        unsigned no = fk.getChildColumnNo(j);
        if (!first)
        {
          fk_string.append(",");
        }
        fk_string.append("`");
        fk_string.append(childtab->getColumn(no)->getName());
        fk_string.append("`");
        first= false;
      }
    }

    fk_string.append(") REFERENCES `");
    if (strcmp(parent_db_and_name, child_db_and_name) != 0)
    {
      fk_string.append(parent_db_and_name);
      fk_string.append("`.`");
    }


    const char* real_parent_name;
    if (ndb_show_foreign_key_mock_tables(thd) == false &&
        Fk_util::split_mock_name(parenttab->getName(),
                                 NULL, NULL, &real_parent_name))
    {
      DBUG_PRINT("info", ("real_parent_name: %s", real_parent_name));
      fk_string.append(real_parent_name);
    }
    else
    {
      fk_string.append(parenttab->getName());
    }

    fk_string.append("` (");

    {
      bool first= true;
      for (unsigned j = 0; j < fk.getParentColumnCount(); j++)
      {
        unsigned no = fk.getParentColumnNo(j);
        if (!first)
        {
          fk_string.append(",");
        }
        fk_string.append("`");
        fk_string.append(parenttab->getColumn(no)->getName());
        fk_string.append("`");
        first= false;
      }
    }
    fk_string.append(")");

    switch(fk.getOnDeleteAction()){
    case NdbDictionary::ForeignKey::NoAction:
      fk_string.append(" ON DELETE NO ACTION");
      break;
    case NdbDictionary::ForeignKey::Restrict:
      fk_string.append(" ON DELETE RESTRICT");
      break;
    case NdbDictionary::ForeignKey::Cascade:
      fk_string.append(" ON DELETE CASCADE");
      break;
    case NdbDictionary::ForeignKey::SetNull:
      fk_string.append(" ON DELETE SET NULL");
      break;
    case NdbDictionary::ForeignKey::SetDefault:
      fk_string.append(" ON DELETE SET DEFAULT");
      break;
    }

    switch(fk.getOnUpdateAction()){
    case NdbDictionary::ForeignKey::NoAction:
      fk_string.append(" ON UPDATE NO ACTION");
      break;
    case NdbDictionary::ForeignKey::Restrict:
      fk_string.append(" ON UPDATE RESTRICT");
      break;
    case NdbDictionary::ForeignKey::Cascade:
      fk_string.append(" ON UPDATE CASCADE");
      break;
    case NdbDictionary::ForeignKey::SetNull:
      fk_string.append(" ON UPDATE SET NULL");
      break;
    case NdbDictionary::ForeignKey::SetDefault:
      fk_string.append(" ON UPDATE SET DEFAULT");
      break;
    }
errout:
    if (childtab)
    {
      dict->removeTableGlobal(* childtab, noinvalidate);
    }

    if (parenttab)
    {
      dict->removeTableGlobal(* parenttab, noinvalidate);
    }

    if (err.code != 0)
    {
      push_warning_printf(thd, Sql_condition::SL_WARNING,
                          ER_ILLEGAL_HA_CREATE_OPTION,
                          "Failed to retreive FK information: %d:%s",
                          err.code,
                          err.message);

      DBUG_RETURN(0); // How to report error ??
    }
  }

  DBUG_RETURN(strdup(fk_string.c_ptr()));
}

void
ha_ndbcluster::free_foreign_key_create_info(char* str)
{
  if (str != 0)
  {
    free(str);
  }
}

int
ha_ndbcluster::copy_fk_for_offline_alter(THD * thd, Ndb* ndb, NDBTAB* _dsttab)
{
  DBUG_ENTER("ha_ndbcluster::copy_fk_for_offline_alter");
  if (thd->lex == 0)
  {
    assert(false);
    DBUG_RETURN(0);
  }

  Ndb_db_guard db_guard(ndb);
  const char * src_db = thd->lex->select_lex->table_list.first->db;
  const char * src_tab = thd->lex->select_lex->table_list.first->table_name;

  if (src_db == 0 || src_tab == 0)
  {
    assert(false);
    DBUG_RETURN(0);
  }

  assert(thd->lex != 0);
  NDBDICT* dict = ndb->getDictionary();
  setDbName(ndb, src_db);
  Ndb_table_guard srctab(dict, src_tab);
  if (srctab.get_table() == 0)
  {
    /**
     * when doign alter table engine=ndb this can happen
     */
    DBUG_RETURN(0);
  }

  db_guard.restore();
  Ndb_table_guard dsttab(dict, _dsttab->getName());
  if (dsttab.get_table() == 0)
  {
    ERR_RETURN(dict->getNdbError());
  }

  setDbName(ndb, src_db);
  NDBDICT::List obj_list;
  if (dict->listDependentObjects(obj_list, *srctab.get_table()) != 0)
  {
    ERR_RETURN(dict->getNdbError());
  }

  // check if fk to drop exists
  {
    for (const Alter_drop *drop_item : thd->lex->alter_info.drop_list)
    {
      if (drop_item->type != Alter_drop::FOREIGN_KEY)
        continue;
      bool found= false;
      for (unsigned i = 0; i < obj_list.count; i++)
      {
        char db_and_name[FN_LEN + 1];
        const char * name= fk_split_name(db_and_name,obj_list.elements[i].name);
        if (ndb_fk_casecmp(drop_item->name, name) != 0)
          continue;

        NdbDictionary::ForeignKey fk;
        if (dict->getForeignKey(fk, obj_list.elements[i].name) != 0)
        {
          ERR_RETURN(dict->getNdbError());
        }

        char child_db_and_name[FN_LEN + 1];
        const char* child_name = fk_split_name(child_db_and_name,
                                               fk.getChildTable());
        if (strcmp(child_db_and_name, src_db) == 0 &&
            strcmp(child_name, src_tab) == 0)
        {
          found= true;
          break;
        }
      }
      if (!found)
      {
        // FK not found
        my_error(ER_CANT_DROP_FIELD_OR_KEY, MYF(0), drop_item->name);
        DBUG_RETURN(ER_CANT_DROP_FIELD_OR_KEY);
      }
    }
  }

  for (unsigned i = 0; i < obj_list.count; i++)
  {
    if (obj_list.elements[i].type == NdbDictionary::Object::ForeignKey)
    {
      NdbDictionary::ForeignKey fk;
      if (dict->getForeignKey(fk, obj_list.elements[i].name) != 0)
      {
        ERR_RETURN(dict->getNdbError());
      }

      {
        /**
         * Check if it should be copied
         */
        char db_and_name[FN_LEN + 1];
        const char * name= fk_split_name(db_and_name,obj_list.elements[i].name);

        bool found= false;
        for (const Alter_drop *drop_item : thd->lex->alter_info.drop_list)
        {
          if (drop_item->type != Alter_drop::FOREIGN_KEY)
            continue;
          if (ndb_fk_casecmp(drop_item->name, name) != 0)
            continue;

          char child_db_and_name[FN_LEN + 1];
          const char* child_name = fk_split_name(child_db_and_name,
                                                 fk.getChildTable());
          if (strcmp(child_db_and_name, src_db) == 0 &&
              strcmp(child_name, src_tab) == 0)
          {
            found= true;
            break;
          }
        }
        if (found)
        {
          /**
           * Item is on drop list...
           *   don't copy it
           */
          continue;
        }
      }

      unsigned parentObjectId= 0;
      unsigned childObjectId= 0;

      {
        char db_and_name[FN_LEN + 1];
        const char * name= fk_split_name(db_and_name, fk.getParentTable());
        setDbName(ndb, db_and_name);
        Ndb_table_guard org_parent(dict, name);
        if (org_parent.get_table() == 0)
        {
          ERR_RETURN(dict->getNdbError());
        }
        parentObjectId= org_parent.get_table()->getObjectId();
      }

      {
        char db_and_name[FN_LEN + 1];
        const char * name= fk_split_name(db_and_name, fk.getChildTable());
        setDbName(ndb, db_and_name);
        Ndb_table_guard org_child(dict, name);
        if (org_child.get_table() == 0)
        {
          ERR_RETURN(dict->getNdbError());
        }
        childObjectId= org_child.get_table()->getObjectId();
      }

      /**
       * flags for CreateForeignKey
       */
      int flags = 0;

      char db_and_name[FN_LEN + 1];
      const char * name= fk_split_name(db_and_name, fk.getParentTable());
      if (strcmp(name, src_tab) == 0 &&
          strcmp(db_and_name, src_db) == 0)
      {
        /**
         * We used to be parent...
         */
        const NDBCOL * cols[NDB_MAX_ATTRIBUTES_IN_INDEX + 1];
        for (unsigned j= 0; j < fk.getParentColumnCount(); j++)
        {
          unsigned no= fk.getParentColumnNo(j);
          const NDBCOL * orgcol = srctab.get_table()->getColumn(no);
          cols[j]= dsttab.get_table()->getColumn(orgcol->getName());
        }
        cols[fk.getParentColumnCount()]= 0;
        parentObjectId= dsttab.get_table()->getObjectId();
        if (fk.getParentIndex() != 0)
        {
          name = fk_split_name(db_and_name, fk.getParentIndex(), true);
          setDbName(ndb, db_and_name);
          const NDBINDEX * idx = dict->getIndexGlobal(name,*dsttab.get_table());
          if (idx == 0)
          {
            printf("%u %s - %u/%u get_index(%s)\n",
                   __LINE__, fk.getName(),
                   parentObjectId,
                   childObjectId,
                   name); fflush(stdout);
            ERR_RETURN(dict->getNdbError());
          }
          fk.setParent(* dsttab.get_table(), idx, cols);
          dict->removeIndexGlobal(* idx, 0);
        }
        else
        {
          /*
            The parent column was previously the primary key.
            Make sure it still is a primary key as implicit pks
            might change during the alter. If not, get a better
            matching index.
           */
          bool parent_primary = FALSE;
          const NDBINDEX * idx = find_matching_index(dict,
                                                     dsttab.get_table(),
                                                     cols,
                                                     parent_primary);
          if (!parent_primary && idx == 0)
          {
            my_error(ER_FK_NO_INDEX_PARENT, MYF(0), fk.getName(),
                     dsttab.get_table()->getName());
            DBUG_RETURN(HA_ERR_CANNOT_ADD_FOREIGN);
          }
          fk.setParent(*dsttab.get_table(), idx, cols);
        }


        /**
         * We're parent, and this is offline alter table
         *   then we can't verify that FK cause the new parent will
         *   be populated later during copy data between tables
         *
         * However, iff FK is consistent when this alter starts,
         *   it should remain consistent since mysql does not
         *   allow the alter to modify the columns referenced
         */
        flags |= NdbDictionary::Dictionary::CreateFK_NoVerify;
      }
      else
      {
        name = fk_split_name(db_and_name, fk.getChildTable());
        assert(strcmp(name, src_tab) == 0 &&
               strcmp(db_and_name, src_db) == 0);
        const NDBCOL * cols[NDB_MAX_ATTRIBUTES_IN_INDEX + 1];
        for (unsigned j= 0; j < fk.getChildColumnCount(); j++)
        {
          unsigned no= fk.getChildColumnNo(j);
          const NDBCOL * orgcol = srctab.get_table()->getColumn(no);
          cols[j]= dsttab.get_table()->getColumn(orgcol->getName());
        }
        cols[fk.getChildColumnCount()]= 0;
        childObjectId= dsttab.get_table()->getObjectId();
        if (fk.getChildIndex() != 0)
        {
          name = fk_split_name(db_and_name, fk.getChildIndex(), true);
          setDbName(ndb, db_and_name);
          bool child_primary_key = FALSE;
          const NDBINDEX * idx = find_matching_index(dict,
                                                     dsttab.get_table(),
                                                     cols,
                                                     child_primary_key);
          if (!child_primary_key && idx == 0)
          {
            printf("%u %s - %u/%u get_index(%s)\n",
                   __LINE__, fk.getName(),
                   parentObjectId,
                   childObjectId,
                   name); fflush(stdout);
            ERR_RETURN(dict->getNdbError());
          }
          fk.setChild(* dsttab.get_table(), idx, cols);
          if(idx)
            dict->removeIndexGlobal(*idx, 0);
        }
        else
        {
          fk.setChild(* dsttab.get_table(), 0, cols);
        }
      }

      char new_name[FN_LEN + 1];
      name= fk_split_name(db_and_name, fk.getName());
      my_snprintf(new_name, sizeof(new_name), "%s",
                  name);
      fk.setName(new_name);
      setDbName(ndb, db_and_name);

      if (thd_test_options(thd, OPTION_NO_FOREIGN_KEY_CHECKS))
      {
        flags |= NdbDictionary::Dictionary::CreateFK_NoVerify;
      }
      NdbDictionary::ObjectId objid;
      if (dict->createForeignKey(fk, &objid, flags) != 0)
      {
        ERR_RETURN(dict->getNdbError());
      }
    }
  }
  DBUG_RETURN(0);
}

int
ha_ndbcluster::drop_fk_for_online_alter(THD * thd, Ndb* ndb, NDBDICT * dict,
                                        const NDBTAB* tab)
{
  DBUG_ENTER("ha_ndbcluster::drop_fk_for_online_alter");
  if (thd->lex == 0)
  {
    assert(false);
    DBUG_RETURN(0);
  }

  Ndb_table_guard srctab(dict, tab->getName());
  if (srctab.get_table() == 0)
  {
    DBUG_ASSERT(false); // Why ??
    DBUG_RETURN(0);
  }

  NDBDICT::List obj_list;
  if (dict->listDependentObjects(obj_list, *srctab.get_table()) != 0)
  {
    ERR_RETURN(dict->getNdbError());
  }

  for (const Alter_drop *drop_item : thd->lex->alter_info.drop_list)
  {
    if (drop_item->type != Alter_drop::FOREIGN_KEY)
      continue;

    bool found= false;
    for (unsigned i = 0; i < obj_list.count; i++)
    {
      if (obj_list.elements[i].type != NdbDictionary::Object::ForeignKey)
      {
        continue;
      }

      char db_and_name[FN_LEN + 1];
      const char * name= fk_split_name(db_and_name,obj_list.elements[i].name);

      if (ndb_fk_casecmp(drop_item->name, name) != 0)
        continue;

      NdbDictionary::ForeignKey fk;
      if (dict->getForeignKey(fk, obj_list.elements[i].name) != 0)
      {
        ERR_RETURN(dict->getNdbError());
      }

      char child_db_and_name[FN_LEN + 1];
      const char* child_name = fk_split_name(child_db_and_name,
                                             fk.getChildTable());
      if (strcmp(child_db_and_name, ndb->getDatabaseName()) == 0 &&
          strcmp(child_name, tab->getName()) == 0)
      {
        found= true;
        Fk_util fk_util(thd);
        if (!fk_util.drop_fk(ndb, dict, obj_list.elements[i].name))
        {
          ERR_RETURN(dict->getNdbError());
        }
        break;
      }
    }
    if (!found)
    {
      // FK not found
      my_error(ER_CANT_DROP_FIELD_OR_KEY, MYF(0), drop_item->name);
      DBUG_RETURN(ER_CANT_DROP_FIELD_OR_KEY);
    }
  }
  DBUG_RETURN(0);
}


/**
  Save all fk data into a fk_list
  - Build list of foreign keys for which the given table is child

  @retval
    0     ok
  @retval
   != 0   failure in saving the fk data
*/

int
ha_ndbcluster::get_fk_data_for_truncate(NDBDICT* dict, const NDBTAB* table,
                                        Ndb_fk_list& fk_list)
{
  DBUG_ENTER("ha_ndbcluster::get_fk_data_for_truncate");

  NDBDICT::List obj_list;
  if (dict->listDependentObjects(obj_list, *table) != 0)
  {
    ERR_RETURN(dict->getNdbError());
  }
  for (unsigned i = 0; i < obj_list.count; i++)
  {
    DBUG_PRINT("debug", ("DependentObject %d : %s, Type : %d", i,
                          obj_list.elements[i].name,
                          obj_list.elements[i].type));
    if (obj_list.elements[i].type != NdbDictionary::Object::ForeignKey)
      continue;

    /* obj is an fk. Fetch it */
    NDBFK fk;
    if (dict->getForeignKey(fk, obj_list.elements[i].name) != 0)
    {
      ERR_RETURN(dict->getNdbError());
    }
    DBUG_PRINT("debug", ("Retrieving FK : %s", fk.getName()));

    fk_list.push_back(new NdbDictionary::ForeignKey(fk));
    DBUG_PRINT("info", ("Foreign Key added to list : %s", fk.getName()));
  }

  DBUG_RETURN(0);
}


/**
  Restore foreign keys into the child table from fk_list
  - for all foreign keys in the given fk list, re-assign child object ids
    to reflect the newly created child table/indexes
  - create the fk in the child table

  @retval
    0     ok
  @retval
   != 0   failure in recreating the fk data
*/

int
ha_ndbcluster::recreate_fk_for_truncate(THD* thd, Ndb* ndb, const char* tab_name,
                                        Ndb_fk_list& fk_list)
{
  DBUG_ENTER("ha_ndbcluster::create_fk_for_truncate");

  int flags = 0;
  const int err_default= HA_ERR_CANNOT_ADD_FOREIGN;

  NDBDICT* dict = ndb->getDictionary();

  /* fetch child table */
  Ndb_table_guard child_tab(dict, tab_name);
  if (child_tab.get_table() == 0)
  {
    push_warning_printf(thd, Sql_condition::SL_WARNING,
                        ER_CANNOT_ADD_FOREIGN,
                        "INTERNAL ERROR: Could not find created child table '%s'",
                        tab_name);
    // Internal error, should be able to load the just created child table
    DBUG_ASSERT(child_tab.get_table());
    DBUG_RETURN(err_default);
  }

  NDBFK* fk;
  List_iterator<NDBFK> fk_iterator(fk_list);
  while ((fk= fk_iterator++))
  {
    DBUG_PRINT("info",("Parsing foreign key : %s", fk->getName()));

    /* Get child table columns and index */
    const NDBCOL * child_cols[NDB_MAX_ATTRIBUTES_IN_INDEX + 1];
    {
      unsigned pos= 0;
      const NDBTAB* tab= child_tab.get_table();
      for(unsigned i= 0; i < fk->getChildColumnCount(); i++)
      {
        const NDBCOL * ndbcol= tab->getColumn(fk->getChildColumnNo(i));
        if (ndbcol == 0)
        {
          push_warning_printf(thd, Sql_condition::SL_WARNING,
                              ER_CANNOT_ADD_FOREIGN,
                              "Child table %s has no column referred by the FK %s",
                              tab->getName(), fk->getName());
          DBUG_ASSERT(ndbcol);
          DBUG_RETURN(err_default);
        }
        child_cols[pos++]= ndbcol;
      }
      child_cols[pos]= 0;
    }

    bool child_primary_key= FALSE;
    const NDBINDEX* child_index= find_matching_index(dict,
                                                     child_tab.get_table(),
                                                     child_cols,
                                                     child_primary_key);

    if (!child_primary_key && child_index == 0)
    {
      my_error(ER_FK_NO_INDEX_CHILD, MYF(0), fk->getName(),
               child_tab.get_table()->getName());
      DBUG_RETURN(err_default);
    }

    /* update the fk's child references */
    fk->setChild(* child_tab.get_table(), child_index, child_cols);

    /*
     the name of "fk" seems to be different when you read it up
     compared to when you create it. (Probably a historical artifact)
     So update fk's name
    */
    {
      char name[FN_REFLEN+1];
      unsigned parent_id, child_id;
      if (sscanf(fk->getName(), "%u/%u/%s",
                 &parent_id, &child_id, name) != 3)
      {
        push_warning_printf(thd, Sql_condition::SL_WARNING,
                            ER_CANNOT_ADD_FOREIGN,
                            "Skip, failed to parse name of fk: %s",
                            fk->getName());
        DBUG_RETURN(err_default);
      }

      char fk_name[FN_REFLEN+1];
      my_snprintf(fk_name, sizeof(fk_name), "%s",
                  name);
      DBUG_PRINT("info", ("Setting new fk name: %s", fk_name));
      fk->setName(fk_name);
    }

    if (thd_test_options(thd, OPTION_NO_FOREIGN_KEY_CHECKS))
    {
      flags |= NdbDictionary::Dictionary::CreateFK_NoVerify;
    }

    NdbDictionary::ObjectId objid;
    int err= dict->createForeignKey(*fk, &objid, flags);

    if (child_index)
    {
      dict->removeIndexGlobal(* child_index, 0);
    }

    if (err)
    {
      ERR_RETURN(dict->getNdbError());
    }
  }
  DBUG_RETURN(0);
}<|MERGE_RESOLUTION|>--- conflicted
+++ resolved
@@ -229,11 +229,7 @@
 
 template <size_t buf_size>
 const char *
-<<<<<<< HEAD
 lex2str(const LEX_CSTRING& str, char (&buf)[buf_size])
-=======
-lex2str(const LEX_STRING& str, char (&buf)[buf_size])
->>>>>>> 5b3c9dae
 {
   my_snprintf(buf, buf_size, "%.*s", (int)str.length, str.str);
   return buf;
