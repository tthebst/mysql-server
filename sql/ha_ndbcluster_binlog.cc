--- conflicted
+++ resolved
@@ -3370,17 +3370,14 @@
 
   // Close the tables this thread has opened
   close_thread_tables(thd);
-<<<<<<< HEAD
-
-  // Release MDL locks on the opened table
-=======
+
   /*
     There should be no need for rolling back transaction due to deadlock
     (since ndb_binlog_index is non transactional).
   */
   DBUG_ASSERT(! thd->transaction_rollback_request);
 
->>>>>>> b07ec61f
+  // Release MDL locks on the opened table
   thd->mdl_context.release_transactional_locks();
 
   reenable_binlog(thd);
