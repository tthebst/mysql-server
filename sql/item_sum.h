#ifndef ITEM_SUM_INCLUDED
#define ITEM_SUM_INCLUDED

/* Copyright (c) 2000, 2010 Oracle and/or its affiliates. All rights reserved.

   This program is free software; you can redistribute it and/or modify
   it under the terms of the GNU General Public License as published by
   the Free Software Foundation; version 2 of the License.

   This program is distributed in the hope that it will be useful,
   but WITHOUT ANY WARRANTY; without even the implied warranty of
   MERCHANTABILITY or FITNESS FOR A PARTICULAR PURPOSE.  See the
   GNU General Public License for more details.

   You should have received a copy of the GNU General Public License
   along with this program; if not, write to the Free Software Foundation,
   51 Franklin Street, Suite 500, Boston, MA 02110-1335 USA */


/* classes for sum functions */

#ifdef USE_PRAGMA_INTERFACE
#pragma interface			/* gcc class implementation */
#endif

#include <my_tree.h>
#include "sql_udf.h"                            /* udf_handler */

class Item_sum;
class Aggregator_distinct;
class Aggregator_simple;

/**
  The abstract base class for the Aggregator_* classes.
  It implements the data collection functions (setup/add/clear)
  as either pass-through to the real functionality or
  as collectors into an Unique (for distinct) structure.

  Note that update_field/reset_field are not in that
  class, because they're simply not called when
  GROUP BY/DISTINCT can be handled with help of index on grouped 
  fields (quick_group = 0);
*/

class Aggregator : public Sql_alloc
{
  friend class Item_sum;
  friend class Item_sum_sum;
  friend class Item_sum_count;
  friend class Item_sum_avg;

  /* 
    All members are protected as this class is not usable outside of an 
    Item_sum descendant.
  */
protected:
  /* the aggregate function class to act on */
  Item_sum *item_sum;

  /**
    When feeding back the data in endup() from Unique/temp table back to
    Item_sum::add() methods we must read the data from Unique (and not 
    recalculate the functions that are given as arguments to the aggregate
    function. 
    This flag is to tell the add() methods to take the data from the Unique
    instead by calling the relevant val_..() method
  */

  bool use_distinct_values;

public:
  Aggregator (Item_sum *arg): item_sum(arg), use_distinct_values(FALSE) {}
  virtual ~Aggregator () {}                   /* Keep gcc happy */

  enum Aggregator_type { SIMPLE_AGGREGATOR, DISTINCT_AGGREGATOR }; 
  virtual Aggregator_type Aggrtype() = 0;

  /**
    Called before adding the first row. 
    Allocates and sets up the internal aggregation structures used, 
    e.g. the Unique instance used to calculate distinct.
  */
  virtual bool setup(THD *) = 0;

  /**
    Called when we need to wipe out all the data from the aggregator :
    all the values acumulated and all the state.
    Cleans up the internal structures and resets them to their initial state.
  */
  virtual void clear() = 0;

  /**
    Called when there's a new value to be aggregated.
    Updates the internal state of the aggregator to reflect the new value.
  */
  virtual bool add() = 0;

  /**
    Called when there are no more data and the final value is to be retrieved.
    Finalises the state of the aggregator, so the final result can be retrieved.
  */
  virtual void endup() = 0;

  /** Decimal value of being-aggregated argument */
  virtual my_decimal *arg_val_decimal(my_decimal * value) = 0;
  /** Floating point value of being-aggregated argument */
  virtual double arg_val_real() = 0;
  /**
     NULLness of being-aggregated argument; can be called only after
     arg_val_decimal() or arg_val_real().
  */
  virtual bool arg_is_null() = 0;
};


class st_select_lex;

/**
  Class Item_sum is the base class used for special expressions that SQL calls
  'set functions'. These expressions are formed with the help of aggregate
  functions such as SUM, MAX, GROUP_CONCAT etc.

 GENERAL NOTES

  A set function cannot be used in certain positions where expressions are
  accepted. There are some quite explicable restrictions for the usage of 
  set functions.

  In the query:
    SELECT AVG(b) FROM t1 WHERE SUM(b) > 20 GROUP by a
  the usage of the set function AVG(b) is legal, while the usage of SUM(b)
  is illegal. A WHERE condition must contain expressions that can be 
  evaluated for each row of the table. Yet the expression SUM(b) can be
  evaluated only for each group of rows with the same value of column a.
  In the query:
    SELECT AVG(b) FROM t1 WHERE c > 30 GROUP BY a HAVING SUM(b) > 20
  both set function expressions AVG(b) and SUM(b) are legal.

  We can say that in a query without nested selects an occurrence of a
  set function in an expression of the SELECT list or/and in the HAVING
  clause is legal, while in the WHERE clause it's illegal.

  The general rule to detect whether a set function is legal in a query with
  nested subqueries is much more complicated.

  Consider the the following query:
    SELECT t1.a FROM t1 GROUP BY t1.a
      HAVING t1.a > ALL (SELECT t2.c FROM t2 WHERE SUM(t1.b) < t2.c).
  The set function SUM(b) is used here in the WHERE clause of the subquery.
  Nevertheless it is legal since it is under the HAVING clause of the query
  to which this function relates. The expression SUM(t1.b) is evaluated
  for each group defined in the main query, not for groups of the subquery.

  The problem of finding the query where to aggregate a particular
  set function is not so simple as it seems to be.

  In the query: 
    SELECT t1.a FROM t1 GROUP BY t1.a
     HAVING t1.a > ALL(SELECT t2.c FROM t2 GROUP BY t2.c
                         HAVING SUM(t1.a) < t2.c)
  the set function can be evaluated for both outer and inner selects.
  If we evaluate SUM(t1.a) for the outer query then we get the value of t1.a
  multiplied by the cardinality of a group in table t1. In this case 
  in each correlated subquery SUM(t1.a) is used as a constant. But we also
  can evaluate SUM(t1.a) for the inner query. In this case t1.a will be a
  constant for each correlated subquery and summation is performed
  for each group of table t2.
  (Here it makes sense to remind that the query
    SELECT c FROM t GROUP BY a HAVING SUM(1) < a 
  is quite legal in our SQL).

  So depending on what query we assign the set function to we
  can get different result sets.

  The general rule to detect the query where a set function is to be
  evaluated can be formulated as follows.
  Consider a set function S(E) where E is an expression with occurrences
  of column references C1, ..., CN. Resolve these column references against
  subqueries that contain the set function S(E). Let Q be the innermost
  subquery of those subqueries. (It should be noted here that S(E)
  in no way can be evaluated in the subquery embedding the subquery Q,
  otherwise S(E) would refer to at least one unbound column reference)
  If S(E) is used in a construct of Q where set functions are allowed then
  we evaluate S(E) in Q.
  Otherwise we look for a innermost subquery containing S(E) of those where
  usage of S(E) is allowed.

  Let's demonstrate how this rule is applied to the following queries.

  1. SELECT t1.a FROM t1 GROUP BY t1.a
       HAVING t1.a > ALL(SELECT t2.b FROM t2 GROUP BY t2.b
                           HAVING t2.b > ALL(SELECT t3.c FROM t3 GROUP BY t3.c
                                                HAVING SUM(t1.a+t2.b) < t3.c))
  For this query the set function SUM(t1.a+t2.b) depends on t1.a and t2.b
  with t1.a defined in the outermost query, and t2.b defined for its
  subquery. The set function is in the HAVING clause of the subquery and can
  be evaluated in this subquery.

  2. SELECT t1.a FROM t1 GROUP BY t1.a
       HAVING t1.a > ALL(SELECT t2.b FROM t2
                           WHERE t2.b > ALL (SELECT t3.c FROM t3 GROUP BY t3.c
                                               HAVING SUM(t1.a+t2.b) < t3.c))
  Here the set function SUM(t1.a+t2.b)is in the WHERE clause of the second
  subquery - the most upper subquery where t1.a and t2.b are defined.
  If we evaluate the function in this subquery we violate the context rules.
  So we evaluate the function in the third subquery (over table t3) where it
  is used under the HAVING clause.

  3. SELECT t1.a FROM t1 GROUP BY t1.a
       HAVING t1.a > ALL(SELECT t2.b FROM t2
                           WHERE t2.b > ALL (SELECT t3.c FROM t3 
                                               WHERE SUM(t1.a+t2.b) < t3.c))
  In this query evaluation of SUM(t1.a+t2.b) is not legal neither in the second
  nor in the third subqueries. So this query is invalid.

  Mostly set functions cannot be nested. In the query
    SELECT t1.a from t1 GROUP BY t1.a HAVING AVG(SUM(t1.b)) > 20
  the expression SUM(b) is not acceptable, though it is under a HAVING clause.
  Yet it is acceptable in the query:
    SELECT t.1 FROM t1 GROUP BY t1.a HAVING SUM(t1.b) > 20.

  An argument of a set function does not have to be a reference to a table
  column as we saw it in examples above. This can be a more complex expression
    SELECT t1.a FROM t1 GROUP BY t1.a HAVING SUM(t1.b+1) > 20.
  The expression SUM(t1.b+1) has a very clear semantics in this context:
  we sum up the values of t1.b+1 where t1.b varies for all values within a
  group of rows that contain the same t1.a value.

  A set function for an outer query yields a constant within a subquery. So
  the semantics of the query
    SELECT t1.a FROM t1 GROUP BY t1.a
      HAVING t1.a IN (SELECT t2.c FROM t2 GROUP BY t2.c
                        HAVING AVG(t2.c+SUM(t1.b)) > 20)
  is still clear. For a group of the rows with the same t1.a values we
  calculate the value of SUM(t1.b). This value 's' is substituted in the
  the subquery:
    SELECT t2.c FROM t2 GROUP BY t2.c HAVING AVG(t2.c+s)
  than returns some result set.

  By the same reason the following query with a subquery 
    SELECT t1.a FROM t1 GROUP BY t1.a
      HAVING t1.a IN (SELECT t2.c FROM t2 GROUP BY t2.c
                        HAVING AVG(SUM(t1.b)) > 20)
  is also acceptable.

 IMPLEMENTATION NOTES

  Three methods were added to the class to check the constraints specified
  in the previous section. These methods utilize several new members.

  The field 'nest_level' contains the number of the level for the subquery
  containing the set function. The main SELECT is of level 0, its subqueries
  are of levels 1, the subqueries of the latter are of level 2 and so on.

  The field 'aggr_level' is to contain the nest level of the subquery
  where the set function is aggregated.

  The field 'max_arg_level' is for the maximun of the nest levels of the
  unbound column references occurred in the set function. A column reference
  is unbound  within a set function if it is not bound by any subquery
  used as a subexpression in this function. A column reference is bound by
  a subquery if it is a reference to the column by which the aggregation
  of some set function that is used in the subquery is calculated.
  For the set function used in the query
    SELECT t1.a FROM t1 GROUP BY t1.a
      HAVING t1.a > ALL(SELECT t2.b FROM t2 GROUP BY t2.b
                          HAVING t2.b > ALL(SELECT t3.c FROM t3 GROUP BY t3.c
                                              HAVING SUM(t1.a+t2.b) < t3.c))
  the value of max_arg_level is equal to 1 since t1.a is bound in the main
  query, and t2.b is bound by the first subquery whose nest level is 1.
  Obviously a set function cannot be aggregated in the subquery whose
  nest level is less than max_arg_level. (Yet it can be aggregated in the
  subqueries whose nest level is greater than max_arg_level.)
  In the query
    SELECT t.a FROM t1 HAVING AVG(t1.a+(SELECT MIN(t2.c) FROM t2))
  the value of the max_arg_level for the AVG set function is 0 since
  the reference t2.c is bound in the subquery.

  The field 'max_sum_func_level' is to contain the maximum of the
  nest levels of the set functions that are used as subexpressions of
  the arguments of the given set function, but not aggregated in any
  subquery within this set function. A nested set function s1 can be
  used within set function s0 only if s1.max_sum_func_level <
  s0.max_sum_func_level. Set function s1 is considered as nested
  for set function s0 if s1 is not calculated in any subquery
  within s0.

  A set function that is used as a subexpression in an argument of another
  set function refers to the latter via the field 'in_sum_func'.

  The condition imposed on the usage of set functions are checked when
  we traverse query subexpressions with the help of the recursive method
  fix_fields. When we apply this method to an object of the class
  Item_sum, first, on the descent, we call the method init_sum_func_check
  that initialize members used at checking. Then, on the ascent, we
  call the method check_sum_func that validates the set function usage
  and reports an error if it is illegal.
  The method register_sum_func serves to link the items for the set functions
  that are aggregated in the embedding (sub)queries. Circular chains of such
  functions are attached to the corresponding st_select_lex structures
  through the field inner_sum_func_list.

  Exploiting the fact that the members mentioned above are used in one
  recursive function we could have allocated them on the thread stack.
  Yet we don't do it now.
  
  We assume that the nesting level of subquries does not exceed 127.
  TODO: to catch queries where the limit is exceeded to make the
  code clean here.  
    
*/

class Item_sum :public Item_result_field
{
  friend class Aggregator_distinct;
  friend class Aggregator_simple;

protected:
  /**
    Aggregator class instance. Not set initially. Allocated only after
    it is determined if the incoming data are already distinct.
  */
  Aggregator *aggr;

private:
  /**
    Used in making ROLLUP. Set for the ROLLUP copies of the original
    Item_sum and passed to create_tmp_field() to cause it to work
    over the temp table buffer that is referenced by
    Item_result_field::result_field.
  */
  bool force_copy_fields;

  /**
    Indicates how the aggregate function was specified by the parser :
    1 if it was written as AGGREGATE(DISTINCT),
    0 if it was AGGREGATE()
  */
  bool with_distinct;

public:

  bool has_force_copy_fields() const { return force_copy_fields; }
  bool has_with_distinct()     const { return with_distinct; }

  enum Sumfunctype
  { COUNT_FUNC, COUNT_DISTINCT_FUNC, SUM_FUNC, SUM_DISTINCT_FUNC, AVG_FUNC,
    AVG_DISTINCT_FUNC, MIN_FUNC, MAX_FUNC, STD_FUNC,
    VARIANCE_FUNC, SUM_BIT_FUNC, UDF_SUM_FUNC, GROUP_CONCAT_FUNC
  };

  Item **ref_by; /* pointer to a ref to the object used to register it */
  Item_sum *next; /* next in the circular chain of registered objects  */
  Item_sum *in_sum_func;  /* embedding set function if any */ 
  st_select_lex * aggr_sel; /* select where the function is aggregated       */ 
  int8 nest_level;        /* number of the nesting level of the set function */
  int8 aggr_level;        /* nesting level of the aggregating subquery       */
  int8 max_arg_level;     /* max level of unbound column references          */
  int8 max_sum_func_level;/* max level of aggregation for embedded functions */
  bool quick_group;			/* If incremental update of fields */
  /*
    This list is used by the check for mixing non aggregated fields and
    sum functions in the ONLY_FULL_GROUP_BY_MODE. We save all outer fields
    directly or indirectly used under this function it as it's unclear
    at the moment of fixing outer field whether it's aggregated or not.
  */
  List<Item_field> outer_fields;

protected:  
  uint arg_count;
  Item **args, *tmp_args[2];
  /* 
    Copy of the arguments list to hold the original set of arguments.
    Used in EXPLAIN EXTENDED instead of the current argument list because 
    the current argument list can be altered by usage of temporary tables.
  */
  Item **orig_args, *tmp_orig_args[2];
  table_map used_tables_cache;
  bool forced_const;
  static ulonglong ram_limitation(THD *thd);

public:  

  void mark_as_sum_func();
  Item_sum() :quick_group(1), arg_count(0), forced_const(FALSE)
  {
    mark_as_sum_func();
    init_aggregator();
  }
  Item_sum(Item *a) :quick_group(1), arg_count(1), args(tmp_args),
    orig_args(tmp_orig_args), forced_const(FALSE)
  {
    args[0]=a;
    mark_as_sum_func();
    init_aggregator();
  }
  Item_sum( Item *a, Item *b ) :quick_group(1), arg_count(2), args(tmp_args),
    orig_args(tmp_orig_args), forced_const(FALSE)
  {
    args[0]=a; args[1]=b;
    mark_as_sum_func();
    init_aggregator();
  }
  Item_sum(List<Item> &list);
  //Copy constructor, need to perform subselects with temporary tables
  Item_sum(THD *thd, Item_sum *item);
  enum Type type() const { return SUM_FUNC_ITEM; }
  virtual enum Sumfunctype sum_func () const=0;
  /**
    Resets the aggregate value to its default and aggregates the current
    value of its attribute(s).
  */  
  inline bool reset_and_add() 
  { 
    aggregator_clear(); 
    return aggregator_add(); 
  };

  /*
    Called when new group is started and results are being saved in
    a temporary table. Similarly to reset_and_add() it resets the 
    value to its default and aggregates the value of its 
    attribute(s), but must also store it in result_field. 
    This set of methods (result_item(), reset_field, update_field()) of
    Item_sum is used only if quick_group is not null. Otherwise
    copy_or_same() is used to obtain a copy of this item.
  */
  virtual void reset_field()=0;
  /*
    Called for each new value in the group, when temporary table is in use.
    Similar to add(), but uses temporary table field to obtain current value,
    Updated value is then saved in the field.
  */
  virtual void update_field()=0;
  virtual bool keep_field_type(void) const { return 0; }
  virtual void fix_length_and_dec() { maybe_null=1; null_value=1; }
  virtual Item *result_item(Field *field)
    { return new Item_field(field); }
  table_map used_tables() const { return used_tables_cache; }
  void update_used_tables ();
  bool is_null() { return null_value; }
  void make_const () 
  { 
    used_tables_cache= 0; 
    forced_const= TRUE; 
  }
  virtual bool const_item() const { return forced_const; }
  virtual void print(String *str, enum_query_type query_type);
  void fix_num_length_and_dec();

  /**
    Mark an aggregate as having no rows.

    This function is called by the execution engine to assign 'NO ROWS
    FOUND' value to an aggregate item, when the underlying result set
    has no rows. Such value, in a general case, may be different from
    the default value of the item after 'clear()': e.g. a numeric item
    may be initialized to 0 by clear() and to NULL by
    no_rows_in_result().
  */
  virtual void no_rows_in_result()
  {
<<<<<<< HEAD
    set_aggregator(with_distinct ?
                   Aggregator::DISTINCT_AGGREGATOR :
                   Aggregator::SIMPLE_AGGREGATOR);
    reset();
=======
    if (!aggr)
      set_aggregator(with_distinct ?
                     Aggregator::DISTINCT_AGGREGATOR :
                     Aggregator::SIMPLE_AGGREGATOR);
    aggregator_clear();
>>>>>>> 4e9fb2c7
  }
  virtual void make_unique() { force_copy_fields= TRUE; }
  Item *get_tmp_table_item(THD *thd);
  virtual Field *create_tmp_field(bool group, TABLE *table,
                                  uint convert_blob_length);
  bool walk(Item_processor processor, bool walk_subquery, uchar *argument);
  bool init_sum_func_check(THD *thd);
  bool check_sum_func(THD *thd, Item **ref);
  bool register_sum_func(THD *thd, Item **ref);
  st_select_lex *depended_from() 
    { return (nest_level == aggr_level ? 0 : aggr_sel); }

  Item *get_arg(uint i) { return args[i]; }
  Item *set_arg(uint i, THD *thd, Item *new_val);
  uint get_arg_count() { return arg_count; }

  /* Initialization of distinct related members */
  void init_aggregator()
  {
    aggr= NULL;
    with_distinct= FALSE;
    force_copy_fields= FALSE;
  }

  /**
    Called to initialize the aggregator.
  */

  inline bool aggregator_setup(THD *thd) { return aggr->setup(thd); };

  /**
    Called to cleanup the aggregator.
  */

  inline void aggregator_clear() { aggr->clear(); }

  /**
    Called to add value to the aggregator.
  */

  inline bool aggregator_add() { return aggr->add(); };

  /* stores the declared DISTINCT flag (from the parser) */
  void set_distinct(bool distinct)
  {
    with_distinct= distinct;
    quick_group= with_distinct ? 0 : 1;
  }

  /*
    Set the type of aggregation : DISTINCT or not.

    May be called multiple times.
  */

  int set_aggregator(Aggregator::Aggregator_type aggregator);

  virtual void clear()= 0;
  virtual bool add()= 0;
  virtual bool setup(THD *thd) { return false; }

  virtual void cleanup();
};


class Unique;


/**
 The distinct aggregator. 
 Implements AGGFN (DISTINCT ..)
 Collects all the data into an Unique (similarly to what Item_sum_distinct 
 does currently) and then (if applicable) iterates over the list of 
 unique values and pumps them back into its object
*/

class Aggregator_distinct : public Aggregator
{
  friend class Item_sum_sum;

  /* 
    flag to prevent consecutive runs of endup(). Normally in endup there are 
    expensive calculations (like walking the distinct tree for example) 
    which we must do only once if there are no data changes.
    We can re-use the data for the second and subsequent val_xxx() calls.
    endup_done set to TRUE also means that the calculated values for
    the aggregate functions are correct and don't need recalculation.
  */
  bool endup_done;

  /*
    Used depending on the type of the aggregate function and the presence of
    blob columns in it:
    - For COUNT(DISTINCT) and no blob fields this points to a real temporary
      table. It's used as a hash table.
    - For AVG/SUM(DISTINCT) or COUNT(DISTINCT) with blob fields only the
      in-memory data structure of a temporary table is constructed.
      It's used by the Field classes to transform data into row format.
  */
  TABLE *table;
  
  /*
    An array of field lengths on row allocated and used only for 
    COUNT(DISTINCT) with multiple columns and no blobs. Used in 
    Aggregator_distinct::composite_key_cmp (called from Unique to compare 
    nodes
  */
  uint32 *field_lengths;

  /*
    Used in conjunction with 'table' to support the access to Field classes 
    for COUNT(DISTINCT). Needed by copy_fields()/copy_funcs().
  */
  TMP_TABLE_PARAM *tmp_table_param;
  
  /*
    If there are no blobs in the COUNT(DISTINCT) arguments, we can use a tree,
    which is faster than heap table. In that case, we still use the table
    to help get things set up, but we insert nothing in it. 
    For AVG/SUM(DISTINCT) we always use this tree (as it takes a single 
    argument) to get the distinct rows.
  */
  Unique *tree;

  /* 
    The length of the temp table row. Must be a member of the class as it
    gets passed down to simple_raw_key_cmp () as a compare function argument
    to Unique. simple_raw_key_cmp () is used as a fast comparison function 
    when the entire row can be binary compared.
  */  
  uint tree_key_length;

  /* 
    Set to true if the result is known to be always NULL.
    If set deactivates creation and usage of the temporary table (in the 
    'table' member) and the Unique instance (in the 'tree' member) as well as 
    the calculation of the final value on the first call to 
    Item_[sum|avg|count]::val_xxx(). 
  */
  bool always_null;

public:
  Aggregator_distinct (Item_sum *sum) :
    Aggregator(sum), table(NULL), tmp_table_param(NULL), tree(NULL),
    always_null(FALSE) {}
  virtual ~Aggregator_distinct ();
  Aggregator_type Aggrtype() { return DISTINCT_AGGREGATOR; }

  bool setup(THD *);
  void clear(); 
  bool add();
  void endup();
  virtual my_decimal *arg_val_decimal(my_decimal * value);
  virtual double arg_val_real();
  virtual bool arg_is_null();

  bool unique_walk_function(void *element);
  static int composite_key_cmp(void* arg, uchar* key1, uchar* key2);
};


/**
  The pass-through aggregator. 
  Implements AGGFN (DISTINCT ..) by knowing it gets distinct data on input. 
  So it just pumps them back to the Item_sum descendant class.
*/
class Aggregator_simple : public Aggregator
{
public:

  Aggregator_simple (Item_sum *sum) :
    Aggregator(sum) {}
  Aggregator_type Aggrtype() { return Aggregator::SIMPLE_AGGREGATOR; }

  bool setup(THD * thd) { return item_sum->setup(thd); }
  void clear() { item_sum->clear(); }
  bool add() { return item_sum->add(); }
  void endup() {};
  virtual my_decimal *arg_val_decimal(my_decimal * value);
  virtual double arg_val_real();
  virtual bool arg_is_null();
};


class Item_sum_num :public Item_sum
{
protected:
  /*
   val_xxx() functions may be called several times during the execution of a 
   query. Derived classes that require extensive calculation in val_xxx()
   maintain cache of aggregate value. This variable governs the validity of 
   that cache.
  */
  bool is_evaluated;
public:
  Item_sum_num() :Item_sum(),is_evaluated(FALSE) {}
  Item_sum_num(Item *item_par) 
    :Item_sum(item_par), is_evaluated(FALSE) {}
  Item_sum_num(Item *a, Item* b) :Item_sum(a,b),is_evaluated(FALSE) {}
  Item_sum_num(List<Item> &list) 
    :Item_sum(list), is_evaluated(FALSE) {}
  Item_sum_num(THD *thd, Item_sum_num *item) 
    :Item_sum(thd, item),is_evaluated(item->is_evaluated) {}
  bool fix_fields(THD *, Item **);
  longlong val_int()
  {
    DBUG_ASSERT(fixed == 1);
    return (longlong) rint(val_real());             /* Real as default */
  }
  String *val_str(String*str);
  my_decimal *val_decimal(my_decimal *);
  void reset_field();
};


class Item_sum_int :public Item_sum_num
{
public:
  Item_sum_int(Item *item_par) :Item_sum_num(item_par) {}
  Item_sum_int(List<Item> &list) :Item_sum_num(list) {}
  Item_sum_int(THD *thd, Item_sum_int *item) :Item_sum_num(thd, item) {}
  double val_real() { DBUG_ASSERT(fixed == 1); return (double) val_int(); }
  String *val_str(String*str);
  my_decimal *val_decimal(my_decimal *);
  enum Item_result result_type () const { return INT_RESULT; }
  void fix_length_and_dec()
  { decimals=0; max_length=21; maybe_null=null_value=0; }
};


class Item_sum_sum :public Item_sum_num
{
protected:
  Item_result hybrid_type;
  double sum;
  my_decimal dec_buffs[2];
  uint curr_dec_buff;
  void fix_length_and_dec();

public:
  Item_sum_sum(Item *item_par, bool distinct) :Item_sum_num(item_par) 
  {
    set_distinct(distinct);
  }
  Item_sum_sum(THD *thd, Item_sum_sum *item);
  enum Sumfunctype sum_func () const 
  { 
    return has_with_distinct() ? SUM_DISTINCT_FUNC : SUM_FUNC; 
  }
  void clear();
  bool add();
  double val_real();
  longlong val_int();
  String *val_str(String*str);
  my_decimal *val_decimal(my_decimal *);
  enum Item_result result_type () const { return hybrid_type; }
  void reset_field();
  void update_field();
  void no_rows_in_result() {}
  const char *func_name() const 
  { 
    return has_with_distinct() ? "sum(distinct " : "sum("; 
  }
  Item *copy_or_same(THD* thd);
};


class Item_sum_count :public Item_sum_int
{
  longlong count;

  friend class Aggregator_distinct;

  void clear();
  bool add();
  void cleanup();

  public:
  Item_sum_count(Item *item_par)
    :Item_sum_int(item_par),count(0)
  {}

  /**
    Constructs an instance for COUNT(DISTINCT)

    @param list  a list of the arguments to the aggregate function

    This constructor is called by the parser only for COUNT (DISTINCT).
  */

  Item_sum_count(List<Item> &list)
    :Item_sum_int(list),count(0)
  {
    set_distinct(TRUE);
  }
  Item_sum_count(THD *thd, Item_sum_count *item)
    :Item_sum_int(thd, item), count(item->count)
  {}
  enum Sumfunctype sum_func () const 
  { 
    return has_with_distinct() ? COUNT_DISTINCT_FUNC : COUNT_FUNC; 
  }
  void no_rows_in_result() { count=0; }
  void make_const(longlong count_arg) 
  { 
    count=count_arg;
    Item_sum::make_const();
  }
  longlong val_int();
  void reset_field();
  void update_field();
  const char *func_name() const 
  { 
    return has_with_distinct() ? "count(distinct " : "count(";
  }
  Item *copy_or_same(THD* thd);
};


/* Item to get the value of a stored sum function */

class Item_sum_avg;

class Item_avg_field :public Item_result_field
{
public:
  Field *field;
  Item_result hybrid_type;
  uint f_precision, f_scale, dec_bin_size;
  uint prec_increment;
  Item_avg_field(Item_result res_type, Item_sum_avg *item);
  enum Type type() const { return FIELD_AVG_ITEM; }
  double val_real();
  longlong val_int();
  my_decimal *val_decimal(my_decimal *);
  bool is_null() { update_null_value(); return null_value; }
  String *val_str(String*);
  enum_field_types field_type() const
  {
    return hybrid_type == DECIMAL_RESULT ?
      MYSQL_TYPE_NEWDECIMAL : MYSQL_TYPE_DOUBLE;
  }
  void fix_length_and_dec() {}
  enum Item_result result_type () const { return hybrid_type; }
  const char *func_name() const { DBUG_ASSERT(0); return "avg_field"; }
};


class Item_sum_avg :public Item_sum_sum
{
public:
  ulonglong count;
  uint prec_increment;
  uint f_precision, f_scale, dec_bin_size;

  Item_sum_avg(Item *item_par, bool distinct) 
    :Item_sum_sum(item_par, distinct), count(0) 
  {}
  Item_sum_avg(THD *thd, Item_sum_avg *item)
    :Item_sum_sum(thd, item), count(item->count),
    prec_increment(item->prec_increment) {}

  void fix_length_and_dec();
  enum Sumfunctype sum_func () const 
  {
    return has_with_distinct() ? AVG_DISTINCT_FUNC : AVG_FUNC;
  }
  void clear();
  bool add();
  double val_real();
  // In SPs we might force the "wrong" type with select into a declare variable
  longlong val_int() { return (longlong) rint(val_real()); }
  my_decimal *val_decimal(my_decimal *);
  String *val_str(String *str);
  void reset_field();
  void update_field();
  Item *result_item(Field *field)
  { return new Item_avg_field(hybrid_type, this); }
  void no_rows_in_result() {}
  const char *func_name() const 
  { 
    return has_with_distinct() ? "avg(distinct " : "avg("; 
  }
  Item *copy_or_same(THD* thd);
  Field *create_tmp_field(bool group, TABLE *table, uint convert_blob_length);
  void cleanup()
  {
    count= 0;
    Item_sum_sum::cleanup();
  }
};

class Item_sum_variance;

class Item_variance_field :public Item_result_field
{
public:
  Field *field;
  Item_result hybrid_type;
  uint f_precision0, f_scale0;
  uint f_precision1, f_scale1;
  uint dec_bin_size0, dec_bin_size1;
  uint sample;
  uint prec_increment;
  Item_variance_field(Item_sum_variance *item);
  enum Type type() const {return FIELD_VARIANCE_ITEM; }
  double val_real();
  longlong val_int()
  { /* can't be fix_fields()ed */ return (longlong) rint(val_real()); }
  String *val_str(String *str)
  { return val_string_from_real(str); }
  my_decimal *val_decimal(my_decimal *dec_buf)
  { return val_decimal_from_real(dec_buf); }
  bool is_null() { update_null_value(); return null_value; }
  enum_field_types field_type() const
  {
    return hybrid_type == DECIMAL_RESULT ?
      MYSQL_TYPE_NEWDECIMAL : MYSQL_TYPE_DOUBLE;
  }
  void fix_length_and_dec() {}
  enum Item_result result_type () const { return hybrid_type; }
  const char *func_name() const { DBUG_ASSERT(0); return "variance_field"; }
};


/*
  variance(a) =

  =  sum (ai - avg(a))^2 / count(a) )
  =  sum (ai^2 - 2*ai*avg(a) + avg(a)^2) / count(a)
  =  (sum(ai^2) - sum(2*ai*avg(a)) + sum(avg(a)^2))/count(a) = 
  =  (sum(ai^2) - 2*avg(a)*sum(a) + count(a)*avg(a)^2)/count(a) = 
  =  (sum(ai^2) - 2*sum(a)*sum(a)/count(a) + count(a)*sum(a)^2/count(a)^2 )/count(a) = 
  =  (sum(ai^2) - 2*sum(a)^2/count(a) + sum(a)^2/count(a) )/count(a) = 
  =  (sum(ai^2) - sum(a)^2/count(a))/count(a)

But, this falls prey to catastrophic cancellation.  Instead, use the recurrence formulas

  M_{1} = x_{1}, ~ M_{k} = M_{k-1} + (x_{k} - M_{k-1}) / k newline 
  S_{1} = 0, ~ S_{k} = S_{k-1} + (x_{k} - M_{k-1}) times (x_{k} - M_{k}) newline
  for 2 <= k <= n newline
  ital variance = S_{n} / (n-1)

*/

class Item_sum_variance : public Item_sum_num
{
  void fix_length_and_dec();

public:
  Item_result hybrid_type;
  int cur_dec;
  double recurrence_m, recurrence_s;    /* Used in recurrence relation. */
  ulonglong count;
  uint f_precision0, f_scale0;
  uint f_precision1, f_scale1;
  uint dec_bin_size0, dec_bin_size1;
  uint sample;
  uint prec_increment;

  Item_sum_variance(Item *item_par, uint sample_arg) :Item_sum_num(item_par),
    hybrid_type(REAL_RESULT), count(0), sample(sample_arg)
    {}
  Item_sum_variance(THD *thd, Item_sum_variance *item);
  enum Sumfunctype sum_func () const { return VARIANCE_FUNC; }
  void clear();
  bool add();
  double val_real();
  my_decimal *val_decimal(my_decimal *);
  void reset_field();
  void update_field();
  Item *result_item(Field *field)
  { return new Item_variance_field(this); }
  void no_rows_in_result() {}
  const char *func_name() const
    { return sample ? "var_samp(" : "variance("; }
  Item *copy_or_same(THD* thd);
  Field *create_tmp_field(bool group, TABLE *table, uint convert_blob_length);
  enum Item_result result_type () const { return REAL_RESULT; }
  void cleanup()
  {
    count= 0;
    Item_sum_num::cleanup();
  }
};

class Item_sum_std;

class Item_std_field :public Item_variance_field
{
public:
  Item_std_field(Item_sum_std *item);
  enum Type type() const { return FIELD_STD_ITEM; }
  double val_real();
  my_decimal *val_decimal(my_decimal *);
  enum Item_result result_type () const { return REAL_RESULT; }
  enum_field_types field_type() const { return MYSQL_TYPE_DOUBLE;}
  const char *func_name() const { DBUG_ASSERT(0); return "std_field"; }
};

/*
   standard_deviation(a) = sqrt(variance(a))
*/

class Item_sum_std :public Item_sum_variance
{
  public:
  Item_sum_std(Item *item_par, uint sample_arg)
    :Item_sum_variance(item_par, sample_arg) {}
  Item_sum_std(THD *thd, Item_sum_std *item)
    :Item_sum_variance(thd, item)
    {}
  enum Sumfunctype sum_func () const { return STD_FUNC; }
  double val_real();
  Item *result_item(Field *field)
    { return new Item_std_field(this); }
  const char *func_name() const { return "std("; }
  Item *copy_or_same(THD* thd);
  enum Item_result result_type () const { return REAL_RESULT; }
  enum_field_types field_type() const { return MYSQL_TYPE_DOUBLE;}
};

// This class is a string or number function depending on num_func
class Arg_comparator;
class Item_cache;
class Item_sum_hybrid :public Item_sum
{
protected:
  Item_cache *value;
  Arg_comparator *cmp;
  Item_result hybrid_type;
  enum_field_types hybrid_field_type;
  int cmp_sign;
  bool was_values;  // Set if we have found at least one row (for max/min only)

  public:
  Item_sum_hybrid(Item *item_par,int sign)
    :Item_sum(item_par), value(0), cmp(0),
    hybrid_type(INT_RESULT), hybrid_field_type(MYSQL_TYPE_LONGLONG),
    cmp_sign(sign), was_values(TRUE)
  { collation.set(&my_charset_bin); }
  Item_sum_hybrid(THD *thd, Item_sum_hybrid *item)
    :Item_sum(thd, item), value(item->value), hybrid_type(item->hybrid_type),
    hybrid_field_type(item->hybrid_field_type), cmp_sign(item->cmp_sign),
    was_values(item->was_values)
  { }
  bool fix_fields(THD *, Item **);
  void setup_hybrid(Item *item, Item *value_arg);
  void clear();
  double val_real();
  longlong val_int();
  my_decimal *val_decimal(my_decimal *);
  void reset_field();
  String *val_str(String *);
  bool keep_field_type(void) const { return 1; }
  enum Item_result result_type () const { return hybrid_type; }
  enum enum_field_types field_type() const { return hybrid_field_type; }
  void update_field();
  void min_max_update_str_field();
  void min_max_update_real_field();
  void min_max_update_int_field();
  void min_max_update_decimal_field();
  void cleanup();
  bool any_value() { return was_values; }
  void no_rows_in_result();
  Field *create_tmp_field(bool group, TABLE *table,
			  uint convert_blob_length);
  /*
    MIN/MAX uses Item_cache_datetime for storing DATETIME values, thus
    in this case a correct INT value can be provided.
  */
  bool result_as_longlong() { return args[0]->result_as_longlong(); }
};


class Item_sum_min :public Item_sum_hybrid
{
public:
  Item_sum_min(Item *item_par) :Item_sum_hybrid(item_par,1) {}
  Item_sum_min(THD *thd, Item_sum_min *item) :Item_sum_hybrid(thd, item) {}
  enum Sumfunctype sum_func () const {return MIN_FUNC;}

  bool add();
  const char *func_name() const { return "min("; }
  Item *copy_or_same(THD* thd);
};


class Item_sum_max :public Item_sum_hybrid
{
public:
  Item_sum_max(Item *item_par) :Item_sum_hybrid(item_par,-1) {}
  Item_sum_max(THD *thd, Item_sum_max *item) :Item_sum_hybrid(thd, item) {}
  enum Sumfunctype sum_func () const {return MAX_FUNC;}

  bool add();
  const char *func_name() const { return "max("; }
  Item *copy_or_same(THD* thd);
};


class Item_sum_bit :public Item_sum_int
{
protected:
  ulonglong reset_bits,bits;

public:
  Item_sum_bit(Item *item_par,ulonglong reset_arg)
    :Item_sum_int(item_par),reset_bits(reset_arg),bits(reset_arg) {}
  Item_sum_bit(THD *thd, Item_sum_bit *item):
    Item_sum_int(thd, item), reset_bits(item->reset_bits), bits(item->bits) {}
  enum Sumfunctype sum_func () const {return SUM_BIT_FUNC;}
  void clear();
  longlong val_int();
  void reset_field();
  void update_field();
  void fix_length_and_dec()
  { decimals= 0; max_length=21; unsigned_flag= 1; maybe_null= null_value= 0; }
  void cleanup()
  {
    bits= reset_bits;
    Item_sum_int::cleanup();
  }
};


class Item_sum_or :public Item_sum_bit
{
public:
  Item_sum_or(Item *item_par) :Item_sum_bit(item_par,LL(0)) {}
  Item_sum_or(THD *thd, Item_sum_or *item) :Item_sum_bit(thd, item) {}
  bool add();
  const char *func_name() const { return "bit_or("; }
  Item *copy_or_same(THD* thd);
};


class Item_sum_and :public Item_sum_bit
{
  public:
  Item_sum_and(Item *item_par) :Item_sum_bit(item_par, ULONGLONG_MAX) {}
  Item_sum_and(THD *thd, Item_sum_and *item) :Item_sum_bit(thd, item) {}
  bool add();
  const char *func_name() const { return "bit_and("; }
  Item *copy_or_same(THD* thd);
};

class Item_sum_xor :public Item_sum_bit
{
  public:
  Item_sum_xor(Item *item_par) :Item_sum_bit(item_par,LL(0)) {}
  Item_sum_xor(THD *thd, Item_sum_xor *item) :Item_sum_bit(thd, item) {}
  bool add();
  const char *func_name() const { return "bit_xor("; }
  Item *copy_or_same(THD* thd);
};


/*
  User defined aggregates
*/

#ifdef HAVE_DLOPEN

class Item_udf_sum : public Item_sum
{
protected:
  udf_handler udf;

public:
  Item_udf_sum(udf_func *udf_arg)
    :Item_sum(), udf(udf_arg)
  { quick_group=0; }
  Item_udf_sum(udf_func *udf_arg, List<Item> &list)
    :Item_sum(list), udf(udf_arg)
  { quick_group=0;}
  Item_udf_sum(THD *thd, Item_udf_sum *item)
    :Item_sum(thd, item), udf(item->udf)
  { udf.not_original= TRUE; }
  const char *func_name() const { return udf.name(); }
  bool fix_fields(THD *thd, Item **ref)
  {
    DBUG_ASSERT(fixed == 0);

    if (init_sum_func_check(thd))
      return TRUE;

    fixed= 1;
    if (udf.fix_fields(thd, this, this->arg_count, this->args))
      return TRUE;

    memcpy (orig_args, args, sizeof (Item *) * arg_count);
    return check_sum_func(thd, ref);
  }
  enum Sumfunctype sum_func () const { return UDF_SUM_FUNC; }
  virtual bool have_field_update(void) const { return 0; }

  void clear();
  bool add();
  void reset_field() {};
  void update_field() {};
  void cleanup();
  virtual void print(String *str, enum_query_type query_type);
};


class Item_sum_udf_float :public Item_udf_sum
{
 public:
  Item_sum_udf_float(udf_func *udf_arg)
    :Item_udf_sum(udf_arg) {}
  Item_sum_udf_float(udf_func *udf_arg, List<Item> &list)
    :Item_udf_sum(udf_arg, list) {}
  Item_sum_udf_float(THD *thd, Item_sum_udf_float *item)
    :Item_udf_sum(thd, item) {}
  longlong val_int()
  {
    DBUG_ASSERT(fixed == 1);
    return (longlong) rint(Item_sum_udf_float::val_real());
  }
  double val_real();
  String *val_str(String*str);
  my_decimal *val_decimal(my_decimal *);
  void fix_length_and_dec() { fix_num_length_and_dec(); }
  Item *copy_or_same(THD* thd);
};


class Item_sum_udf_int :public Item_udf_sum
{
public:
  Item_sum_udf_int(udf_func *udf_arg)
    :Item_udf_sum(udf_arg) {}
  Item_sum_udf_int(udf_func *udf_arg, List<Item> &list)
    :Item_udf_sum(udf_arg, list) {}
  Item_sum_udf_int(THD *thd, Item_sum_udf_int *item)
    :Item_udf_sum(thd, item) {}
  longlong val_int();
  double val_real()
    { DBUG_ASSERT(fixed == 1); return (double) Item_sum_udf_int::val_int(); }
  String *val_str(String*str);
  my_decimal *val_decimal(my_decimal *);
  enum Item_result result_type () const { return INT_RESULT; }
  void fix_length_and_dec() { decimals=0; max_length=21; }
  Item *copy_or_same(THD* thd);
};


class Item_sum_udf_str :public Item_udf_sum
{
public:
  Item_sum_udf_str(udf_func *udf_arg)
    :Item_udf_sum(udf_arg) {}
  Item_sum_udf_str(udf_func *udf_arg, List<Item> &list)
    :Item_udf_sum(udf_arg,list) {}
  Item_sum_udf_str(THD *thd, Item_sum_udf_str *item)
    :Item_udf_sum(thd, item) {}
  String *val_str(String *);
  double val_real()
  {
    int err_not_used;
    char *end_not_used;
    String *res;
    res=val_str(&str_value);
    return res ? my_strntod(res->charset(),(char*) res->ptr(),res->length(),
			    &end_not_used, &err_not_used) : 0.0;
  }
  longlong val_int()
  {
    int err_not_used;
    char *end;
    String *res;
    CHARSET_INFO *cs;

    if (!(res= val_str(&str_value)))
      return 0;                                 /* Null value */
    cs= res->charset();
    end= (char*) res->ptr()+res->length();
    return cs->cset->strtoll10(cs, res->ptr(), &end, &err_not_used);
  }
  my_decimal *val_decimal(my_decimal *dec);
  enum Item_result result_type () const { return STRING_RESULT; }
  void fix_length_and_dec();
  Item *copy_or_same(THD* thd);
};


class Item_sum_udf_decimal :public Item_udf_sum
{
public:
  Item_sum_udf_decimal(udf_func *udf_arg)
    :Item_udf_sum(udf_arg) {}
  Item_sum_udf_decimal(udf_func *udf_arg, List<Item> &list)
    :Item_udf_sum(udf_arg, list) {}
  Item_sum_udf_decimal(THD *thd, Item_sum_udf_decimal *item)
    :Item_udf_sum(thd, item) {}
  String *val_str(String *);
  double val_real();
  longlong val_int();
  my_decimal *val_decimal(my_decimal *);
  enum Item_result result_type () const { return DECIMAL_RESULT; }
  void fix_length_and_dec() { fix_num_length_and_dec(); }
  Item *copy_or_same(THD* thd);
};

#else /* Dummy functions to get sql_yacc.cc compiled */

class Item_sum_udf_float :public Item_sum_num
{
 public:
  Item_sum_udf_float(udf_func *udf_arg)
    :Item_sum_num() {}
  Item_sum_udf_float(udf_func *udf_arg, List<Item> &list) :Item_sum_num() {}
  Item_sum_udf_float(THD *thd, Item_sum_udf_float *item)
    :Item_sum_num(thd, item) {}
  enum Sumfunctype sum_func () const { return UDF_SUM_FUNC; }
  double val_real() { DBUG_ASSERT(fixed == 1); return 0.0; }
  void clear() {}
  bool add() { return 0; }  
  void update_field() {}
};


class Item_sum_udf_int :public Item_sum_num
{
public:
  Item_sum_udf_int(udf_func *udf_arg)
    :Item_sum_num() {}
  Item_sum_udf_int(udf_func *udf_arg, List<Item> &list) :Item_sum_num() {}
  Item_sum_udf_int(THD *thd, Item_sum_udf_int *item)
    :Item_sum_num(thd, item) {}
  enum Sumfunctype sum_func () const { return UDF_SUM_FUNC; }
  longlong val_int() { DBUG_ASSERT(fixed == 1); return 0; }
  double val_real() { DBUG_ASSERT(fixed == 1); return 0; }
  void clear() {}
  bool add() { return 0; }  
  void update_field() {}
};


class Item_sum_udf_decimal :public Item_sum_num
{
 public:
  Item_sum_udf_decimal(udf_func *udf_arg)
    :Item_sum_num() {}
  Item_sum_udf_decimal(udf_func *udf_arg, List<Item> &list)
    :Item_sum_num() {}
  Item_sum_udf_decimal(THD *thd, Item_sum_udf_float *item)
    :Item_sum_num(thd, item) {}
  enum Sumfunctype sum_func () const { return UDF_SUM_FUNC; }
  double val_real() { DBUG_ASSERT(fixed == 1); return 0.0; }
  my_decimal *val_decimal(my_decimal *) { DBUG_ASSERT(fixed == 1); return 0; }
  void clear() {}
  bool add() { return 0; }
  void update_field() {}
};


class Item_sum_udf_str :public Item_sum_num
{
public:
  Item_sum_udf_str(udf_func *udf_arg)
    :Item_sum_num() {}
  Item_sum_udf_str(udf_func *udf_arg, List<Item> &list)
    :Item_sum_num() {}
  Item_sum_udf_str(THD *thd, Item_sum_udf_str *item)
    :Item_sum_num(thd, item) {}
  String *val_str(String *)
    { DBUG_ASSERT(fixed == 1); null_value=1; return 0; }
  double val_real() { DBUG_ASSERT(fixed == 1); null_value=1; return 0.0; }
  longlong val_int() { DBUG_ASSERT(fixed == 1); null_value=1; return 0; }
  enum Item_result result_type () const { return STRING_RESULT; }
  void fix_length_and_dec() { maybe_null=1; max_length=0; }
  enum Sumfunctype sum_func () const { return UDF_SUM_FUNC; }
  void clear() {}
  bool add() { return 0; }  
  void update_field() {}
};

#endif /* HAVE_DLOPEN */

C_MODE_START
int group_concat_key_cmp_with_distinct(void* arg, const void* key1,
                                       const void* key2);
int group_concat_key_cmp_with_order(void* arg, const void* key1,
                                    const void* key2);
int dump_leaf_key(void* key_arg,
                  element_count count __attribute__((unused)),
                  void* item_arg);
C_MODE_END

class Item_func_group_concat : public Item_sum
{
  TMP_TABLE_PARAM *tmp_table_param;
  String result;
  String *separator;
  TREE tree_base;
  TREE *tree;

  /**
     If DISTINCT is used with this GROUP_CONCAT, this member is used to filter
     out duplicates. 
     @see Item_func_group_concat::setup
     @see Item_func_group_concat::add
     @see Item_func_group_concat::clear
   */
  Unique *unique_filter;
  TABLE *table;
  ORDER **order;
  Name_resolution_context *context;
  /** The number of ORDER BY items. */
  uint arg_count_order;
  /** The number of selected items, aka the expr list. */
  uint arg_count_field;
  uint row_count;
  bool distinct;
  bool warning_for_row;
  bool always_null;
  bool force_copy_fields;
  bool no_appended;
  /*
    Following is 0 normal object and pointer to original one for copy
    (to correctly free resources)
  */
  Item_func_group_concat *original;

  friend int group_concat_key_cmp_with_distinct(void* arg, const void* key1,
                                                const void* key2);
  friend int group_concat_key_cmp_with_order(void* arg, const void* key1,
					     const void* key2);
  friend int dump_leaf_key(void* key_arg,
                           element_count count __attribute__((unused)),
			   void* item_arg);

public:
  Item_func_group_concat(Name_resolution_context *context_arg,
                         bool is_distinct, List<Item> *is_select,
                         SQL_I_List<ORDER> *is_order, String *is_separator);

  Item_func_group_concat(THD *thd, Item_func_group_concat *item);
  ~Item_func_group_concat();
  void cleanup();

  enum Sumfunctype sum_func () const {return GROUP_CONCAT_FUNC;}
  const char *func_name() const { return "group_concat"; }
  virtual Item_result result_type () const { return STRING_RESULT; }
  enum_field_types field_type() const
  {
    if (max_length/collation.collation->mbmaxlen > CONVERT_IF_BIGGER_TO_BLOB )
      return MYSQL_TYPE_BLOB;
    else
      return MYSQL_TYPE_VARCHAR;
  }
  void clear();
  bool add();
  void reset_field() { DBUG_ASSERT(0); }        // not used
  void update_field() { DBUG_ASSERT(0); }       // not used
  bool fix_fields(THD *,Item **);
  bool setup(THD *thd);
  void make_unique();
  double val_real()
  {
    String *res;  res=val_str(&str_value);
    return res ? my_atof(res->c_ptr()) : 0.0;
  }
  longlong val_int()
  {
    String *res;
    char *end_ptr;
    int error;
    if (!(res= val_str(&str_value)))
      return (longlong) 0;
    end_ptr= (char*) res->ptr()+ res->length();
    return my_strtoll10(res->ptr(), &end_ptr, &error);
  }
  my_decimal *val_decimal(my_decimal *decimal_value)
  {
    return val_decimal_from_string(decimal_value);
  }
  String* val_str(String* str);
  Item *copy_or_same(THD* thd);
  void no_rows_in_result() {}
  virtual void print(String *str, enum_query_type query_type);
  virtual bool change_context_processor(uchar *cntx)
    { context= (Name_resolution_context *)cntx; return FALSE; }
};

#endif /* ITEM_SUM_INCLUDED */<|MERGE_RESOLUTION|>--- conflicted
+++ resolved
@@ -460,18 +460,10 @@
   */
   virtual void no_rows_in_result()
   {
-<<<<<<< HEAD
     set_aggregator(with_distinct ?
                    Aggregator::DISTINCT_AGGREGATOR :
                    Aggregator::SIMPLE_AGGREGATOR);
-    reset();
-=======
-    if (!aggr)
-      set_aggregator(with_distinct ?
-                     Aggregator::DISTINCT_AGGREGATOR :
-                     Aggregator::SIMPLE_AGGREGATOR);
     aggregator_clear();
->>>>>>> 4e9fb2c7
   }
   virtual void make_unique() { force_copy_fields= TRUE; }
   Item *get_tmp_table_item(THD *thd);
