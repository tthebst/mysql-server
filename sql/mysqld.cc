/* Copyright (c) 2000, 2013, Oracle and/or its affiliates. All rights reserved.

   This program is free software; you can redistribute it and/or modify
   it under the terms of the GNU General Public License as published by
   the Free Software Foundation; version 2 of the License.

   This program is distributed in the hope that it will be useful,
   but WITHOUT ANY WARRANTY; without even the implied warranty of
   MERCHANTABILITY or FITNESS FOR A PARTICULAR PURPOSE.  See the
   GNU General Public License for more details.

   You should have received a copy of the GNU General Public License
   along with this program; if not, write to the Free Software
   Foundation, Inc., 51 Franklin St, Fifth Floor, Boston, MA 02110-1301  USA */

#include "my_global.h"                          /* NO_EMBEDDED_ACCESS_CHECKS */

#include <vector>
#include <algorithm>
#include <functional>
#include <list>
#include <set>

#include "sql_priv.h"
#include "unireg.h"
#include <signal.h>
#include "sql_parse.h"    // test_if_data_home_dir
#include "sql_cache.h"    // query_cache, query_cache_*
#include "sql_locale.h"   // MY_LOCALES, my_locales, my_locale_by_name
#include "sql_show.h"     // free_status_vars, add_status_vars,
                          // reset_status_vars
#include "strfunc.h"      // find_set_from_flags
#include "parse_file.h"   // File_parser_dummy_hook
#include "sql_db.h"       // my_dboptions_cache_free
                          // my_dboptions_cache_init
#include "sql_table.h"    // release_ddl_log, execute_ddl_log_recovery
#include "sql_connect.h"  // free_max_user_conn, init_max_user_conn,
                          // handle_one_connection
#include "sql_time.h"     // known_date_time_formats,
                          // get_date_time_format_str,
                          // date_time_format_make
#include "tztime.h"       // my_tz_free, my_tz_init, my_tz_SYSTEM
#include "hostname.h"     // hostname_cache_free, hostname_cache_init
#include "sql_acl.h"      // acl_free, grant_free, acl_init,
                          // grant_init
#include "sql_base.h"     // table_def_free, table_def_init,
                          // Table_cache,
                          // cached_table_definitions
#include "sql_test.h"     // mysql_print_status
#include "item_create.h"  // item_create_cleanup, item_create_init
#include "sql_servers.h"  // servers_free, servers_init
#include "init.h"         // unireg_init
#include "derror.h"       // init_errmessage
#include "derror.h"       // init_errmessage
#include "des_key_file.h" // load_des_key_file
#include "sql_manager.h"  // stop_handle_manager, start_handle_manager
#include <m_ctype.h>
#include <my_dir.h>
#include <my_bit.h>
#include "rpl_gtid.h"
#include "rpl_slave.h"
#include "rpl_master.h"
#include "rpl_mi.h"
#include "rpl_filter.h"
#include <sql_common.h>
#include <my_stacktrace.h>
#include "mysqld_suffix.h"
#include "mysys_err.h"
#include "events.h"
#include "sql_audit.h"
#include "probes_mysql.h"
#include "scheduler.h"
#include "debug_sync.h"
#include "sql_callback.h"
#include "opt_trace_context.h"

#include "global_threads.h"
#include "mysqld.h"
#include "my_default.h"

#ifdef WITH_PERFSCHEMA_STORAGE_ENGINE
#include "../storage/perfschema/pfs_server.h"
#endif /* WITH_PERFSCHEMA_STORAGE_ENGINE */
#include <mysql/psi/mysql_idle.h>
#include <mysql/psi/mysql_socket.h>
#include <mysql/psi/mysql_statement.h>
#include "mysql_com_server.h"

#include "keycaches.h"
#include "../storage/myisam/ha_myisam.h"
#include "set_var.h"

#include "sys_vars_shared.h"

#include "rpl_injector.h"

#include "rpl_handler.h"

#ifdef HAVE_SYS_PRCTL_H
#include <sys/prctl.h>
#endif

#include <thr_alarm.h>
#include <ft_global.h>
#include <errmsg.h>
#include "sp_rcontext.h"
#include "sp_cache.h"
#include "sql_reload.h"  // reload_acl_and_cache

#ifdef HAVE_POLL_H
#include <poll.h>
#endif

#ifdef HAVE_FESETROUND
#include <fenv.h>
#endif
#include "table_cache.h" // table_cache_manager

using std::min;
using std::max;
using std::vector;

#define mysqld_charset &my_charset_latin1

/* We have HAVE_purify below as this speeds up the shutdown of MySQL */

#if defined(HAVE_DEC_3_2_THREADS) || defined(SIGNALS_DONT_BREAK_READ) || defined(HAVE_purify) && defined(__linux__)
#define HAVE_CLOSE_SERVER_SOCK 1
#endif

extern "C" {          // Because of SCO 3.2V4.2
#include <errno.h>
#include <sys/stat.h>
#ifndef __GNU_LIBRARY__
#define __GNU_LIBRARY__       // Skip warnings in getopt.h
#endif
#include <my_getopt.h>
#ifdef HAVE_SYSENT_H
#include <sysent.h>
#endif
#ifdef HAVE_PWD_H
#include <pwd.h>        // For getpwent
#endif
#ifdef HAVE_GRP_H
#include <grp.h>
#endif
#include <my_net.h>

#if !defined(__WIN__)
#include <sys/resource.h>
#ifdef HAVE_SYS_UN_H
#include <sys/un.h>
#endif
#ifdef HAVE_SELECT_H
#include <select.h>
#endif
#ifdef HAVE_SYS_SELECT_H
#include <sys/select.h>
#endif
#include <sys/utsname.h>
#endif /* __WIN__ */

#include <my_libwrap.h>

#ifdef HAVE_SYS_MMAN_H
#include <sys/mman.h>
#endif

#ifdef __WIN__
#include <crtdbg.h>
#endif

#ifdef HAVE_SOLARIS_LARGE_PAGES
#include <sys/mman.h>
#if defined(__sun__) && defined(__GNUC__) && defined(__cplusplus) \
    && defined(_XOPEN_SOURCE)
extern int getpagesizes(size_t *, int);
extern int getpagesizes2(size_t *, int);
extern int memcntl(caddr_t, size_t, int, caddr_t, int, int);
#endif /* __sun__ ... */
#endif /* HAVE_SOLARIS_LARGE_PAGES */

#ifdef _AIX41
int initgroups(const char *,unsigned int);
#endif

#if defined(__FreeBSD__) && defined(HAVE_IEEEFP_H) && !defined(HAVE_FEDISABLEEXCEPT)
#include <ieeefp.h>
#ifdef HAVE_FP_EXCEPT       // Fix type conflict
typedef fp_except fp_except_t;
#endif
#endif /* __FreeBSD__ && HAVE_IEEEFP_H && !HAVE_FEDISABLEEXCEPT */
#ifdef HAVE_SYS_FPU_H
/* for IRIX to use set_fpc_csr() */
#include <sys/fpu.h>
#endif
#ifdef HAVE_FPU_CONTROL_H
#include <fpu_control.h>
#endif
#if defined(__i386__) && !defined(HAVE_FPU_CONTROL_H)
# define fpu_control_t unsigned int
# define _FPU_EXTENDED 0x300
# define _FPU_DOUBLE 0x200
# if defined(__GNUC__) || (defined(__SUNPRO_CC) && __SUNPRO_CC >= 0x590)
#  define _FPU_GETCW(cw) asm volatile ("fnstcw %0" : "=m" (*&cw))
#  define _FPU_SETCW(cw) asm volatile ("fldcw %0" : : "m" (*&cw))
# else
#  define _FPU_GETCW(cw) (cw= 0)
#  define _FPU_SETCW(cw)
# endif
#endif

extern "C" my_bool reopen_fstreams(const char *filename,
                                   FILE *outstream, FILE *errstream);

inline void setup_fpu()
{
#if defined(__FreeBSD__) && defined(HAVE_IEEEFP_H) && !defined(HAVE_FEDISABLEEXCEPT)
  /* We can't handle floating point exceptions with threads, so disable
     this on freebsd
     Don't fall for overflow, underflow,divide-by-zero or loss of precision.
     fpsetmask() is deprecated in favor of fedisableexcept() in C99.
  */
#if defined(FP_X_DNML)
  fpsetmask(~(FP_X_INV | FP_X_DNML | FP_X_OFL | FP_X_UFL | FP_X_DZ |
        FP_X_IMP));
#else
  fpsetmask(~(FP_X_INV |             FP_X_OFL | FP_X_UFL | FP_X_DZ |
              FP_X_IMP));
#endif /* FP_X_DNML */
#endif /* __FreeBSD__ && HAVE_IEEEFP_H && !HAVE_FEDISABLEEXCEPT */

#ifdef HAVE_FEDISABLEEXCEPT
  fedisableexcept(FE_ALL_EXCEPT);
#endif

#ifdef HAVE_FESETROUND
    /* Set FPU rounding mode to "round-to-nearest" */
  fesetround(FE_TONEAREST);
#endif /* HAVE_FESETROUND */

  /*
    x86 (32-bit) requires FPU precision to be explicitly set to 64 bit
    (double precision) for portable results of floating point operations.
    However, there is no need to do so if compiler is using SSE2 for floating
    point, double values will be stored and processed in 64 bits anyway.
  */
#if defined(__i386__) && !defined(__SSE2_MATH__)
#if defined(_WIN32)
#if !defined(_WIN64)
  _control87(_PC_53, MCW_PC);
#endif /* !_WIN64 */
#else /* !_WIN32 */
  fpu_control_t cw;
  _FPU_GETCW(cw);
  cw= (cw & ~_FPU_EXTENDED) | _FPU_DOUBLE;
  _FPU_SETCW(cw);
#endif /* _WIN32 && */
#endif /* __i386__ */

#if defined(__sgi) && defined(HAVE_SYS_FPU_H)
  /* Enable denormalized DOUBLE values support for IRIX */
  union fpc_csr n;
  n.fc_word = get_fpc_csr();
  n.fc_struct.flush = 0;
  set_fpc_csr(n.fc_word);
#endif
}

} /* cplusplus */

#define MYSQL_KILL_SIGNAL SIGTERM

#include <my_pthread.h>     // For thr_setconcurency()

#ifdef SOLARIS
extern "C" int gethostname(char *name, int namelen);
#endif

extern "C" sig_handler handle_fatal_signal(int sig);

#if defined(__linux__)
#define ENABLE_TEMP_POOL 1
#else
#define ENABLE_TEMP_POOL 0
#endif

/* Constants */

#include <welcome_copyright_notice.h> // ORACLE_WELCOME_COPYRIGHT_NOTICE

const char *show_comp_option_name[]= {"YES", "NO", "DISABLED"};

static const char *tc_heuristic_recover_names[]=
{
  "COMMIT", "ROLLBACK", NullS
};
static TYPELIB tc_heuristic_recover_typelib=
{
  array_elements(tc_heuristic_recover_names)-1,"",
  tc_heuristic_recover_names, NULL
};

const char *first_keyword= "first", *binary_keyword= "BINARY";
const char *my_localhost= "localhost", *delayed_user= "DELAYED";

bool opt_large_files= sizeof(my_off_t) > 4;
static my_bool opt_autocommit; ///< for --autocommit command-line option

/*
  Used with --help for detailed option
*/
static my_bool opt_help= 0, opt_verbose= 0;

arg_cmp_func Arg_comparator::comparator_matrix[5][2] =
{{&Arg_comparator::compare_string,     &Arg_comparator::compare_e_string},
 {&Arg_comparator::compare_real,       &Arg_comparator::compare_e_real},
 {&Arg_comparator::compare_int_signed, &Arg_comparator::compare_e_int},
 {&Arg_comparator::compare_row,        &Arg_comparator::compare_e_row},
 {&Arg_comparator::compare_decimal,    &Arg_comparator::compare_e_decimal}};

/* static variables */

#ifdef HAVE_PSI_INTERFACE
#if (defined(_WIN32) || defined(HAVE_SMEM)) && !defined(EMBEDDED_LIBRARY)
static PSI_thread_key key_thread_handle_con_namedpipes;
static PSI_cond_key key_COND_handler_count;
#endif /* _WIN32 || HAVE_SMEM && !EMBEDDED_LIBRARY */

#if defined(HAVE_SMEM) && !defined(EMBEDDED_LIBRARY)
static PSI_thread_key key_thread_handle_con_sharedmem;
#endif /* HAVE_SMEM && !EMBEDDED_LIBRARY */

#if (defined(_WIN32) || defined(HAVE_SMEM)) && !defined(EMBEDDED_LIBRARY)
static PSI_thread_key key_thread_handle_con_sockets;
#endif /* _WIN32 || HAVE_SMEM && !EMBEDDED_LIBRARY */

#ifdef __WIN__
static PSI_thread_key key_thread_handle_shutdown;
#endif /* __WIN__ */

#if defined (HAVE_OPENSSL) && !defined(HAVE_YASSL)
static PSI_rwlock_key key_rwlock_openssl;
#endif
#endif /* HAVE_PSI_INTERFACE */

#ifdef HAVE_NPTL
volatile sig_atomic_t ld_assume_kernel_is_set= 0;
#endif

/* the default log output is log tables */
static bool lower_case_table_names_used= 0;
static bool volatile select_thread_in_use, signal_thread_in_use;
/* See Bug#56666 and Bug#56760 */;
volatile bool ready_to_exit;
static my_bool opt_debugging= 0, opt_external_locking= 0, opt_console= 0;
static my_bool opt_short_log_format= 0;
static uint kill_blocked_pthreads_flag, wake_pthread;
static ulong killed_threads;
       ulong max_used_connections;
static char *mysqld_user, *mysqld_chroot;
static char *default_character_set_name;
static char *character_set_filesystem_name;
static char *lc_messages;
static char *lc_time_names_name;
char *my_bind_addr_str;
static char *default_collation_name;
char *default_storage_engine;
char *default_tmp_storage_engine;
static char compiled_default_collation_name[]= MYSQL_DEFAULT_COLLATION_NAME;
static bool binlog_format_used= false;

LEX_STRING opt_init_connect, opt_init_slave;

static mysql_cond_t COND_thread_cache, COND_flush_thread_cache;

/* Global variables */

bool opt_bin_log, opt_ignore_builtin_innodb= 0;
my_bool opt_log, opt_slow_log, opt_log_raw;
ulonglong log_output_options;
my_bool opt_log_queries_not_using_indexes= 0;
ulong opt_log_throttle_queries_not_using_indexes= 0;
bool opt_error_log= IF_WIN(1,0);
bool opt_disable_networking=0, opt_skip_show_db=0;
bool opt_skip_name_resolve=0;
my_bool opt_character_set_client_handshake= 1;
bool server_id_supplied = 0;
bool opt_endinfo, using_udf_functions;
my_bool locked_in_memory;
bool opt_using_transactions;
bool volatile abort_loop;
bool volatile shutdown_in_progress;
ulong log_warnings;
#if defined(_WIN32) && !defined(EMBEDDED_LIBRARY)
ulong slow_start_timeout;
#endif
/*
  True if the bootstrap thread is running. Protected by LOCK_thread_count.
  Used in bootstrap() function to determine if the bootstrap thread
  has completed. Note, that we can't use 'thread_count' instead,
  since in 5.1, in presence of the Event Scheduler, there may be
  event threads running in parallel, so it's impossible to know
  what value of 'thread_count' is a sign of completion of the
  bootstrap thread.

  At the same time, we can't start the event scheduler after
  bootstrap either, since we want to be able to process event-related
  SQL commands in the init file and in --bootstrap mode.
*/
bool in_bootstrap= FALSE;
my_bool opt_bootstrap= 0;

/**
   @brief 'grant_option' is used to indicate if privileges needs
   to be checked, in which case the lock, LOCK_grant, is used
   to protect access to the grant table.
   @note This flag is dropped in 5.1
   @see grant_init()
 */
bool volatile grant_option;

my_bool opt_skip_slave_start = 0; ///< If set, slave is not autostarted
my_bool opt_reckless_slave = 0;
my_bool opt_enable_named_pipe= 0;
my_bool opt_local_infile, opt_slave_compressed_protocol;
my_bool opt_safe_user_create = 0;
my_bool opt_show_slave_auth_info;
my_bool opt_log_slave_updates= 0;
char *opt_slave_skip_errors;
my_bool opt_slave_allow_batching= 0;

/**
  compatibility option:
    - index usage hints (USE INDEX without a FOR clause) behave as in 5.0
*/
my_bool old_mode;

/*
  Legacy global handlerton. These will be removed (please do not add more).
*/
handlerton *heap_hton;
handlerton *myisam_hton;
handlerton *partition_hton;

uint opt_server_id_bits= 0;
ulong opt_server_id_mask= 0;
my_bool read_only= 0, opt_readonly= 0;
my_bool use_temp_pool, relay_log_purge;
my_bool relay_log_recovery;
my_bool opt_sync_frm, opt_allow_suspicious_udfs;
my_bool opt_secure_auth= 0;
char* opt_secure_file_priv;
my_bool opt_log_slow_admin_statements= 0;
my_bool opt_log_slow_slave_statements= 0;
my_bool lower_case_file_system= 0;
my_bool opt_large_pages= 0;
my_bool opt_super_large_pages= 0;
my_bool opt_myisam_use_mmap= 0;
uint   opt_large_page_size= 0;
#if defined(ENABLED_DEBUG_SYNC)
MYSQL_PLUGIN_IMPORT uint    opt_debug_sync_timeout= 0;
#endif /* defined(ENABLED_DEBUG_SYNC) */
my_bool opt_old_style_user_limits= 0, trust_function_creators= 0;
/*
  True if there is at least one per-hour limit for some user, so we should
  check them before each query (and possibly reset counters when hour is
  changed). False otherwise.
*/
volatile bool mqh_used = 0;
my_bool opt_noacl= 0;
my_bool sp_automatic_privileges= 1;

ulong opt_binlog_rows_event_max_size;
const char *binlog_checksum_default= "NONE";
ulong binlog_checksum_options;
my_bool opt_master_verify_checksum= 0;
my_bool opt_slave_sql_verify_checksum= 1;
const char *binlog_format_names[]= {"MIXED", "STATEMENT", "ROW", NullS};
my_bool enforce_gtid_consistency;
ulong gtid_mode;
const char *gtid_mode_names[]=
{"OFF", "UPGRADE_STEP_1", "UPGRADE_STEP_2", "ON", NullS};
TYPELIB gtid_mode_typelib=
{ array_elements(gtid_mode_names) - 1, "", gtid_mode_names, NULL };

#ifdef HAVE_INITGROUPS
volatile sig_atomic_t calling_initgroups= 0; /**< Used in SIGSEGV handler. */
#endif
uint mysqld_port, test_flags, select_errors, dropping_tables, ha_open_options;
uint mysqld_port_timeout;
ulong delay_key_write_options;
uint protocol_version;
uint lower_case_table_names;
ulong tc_heuristic_recover= 0;
int32 num_thread_running;
ulong thread_created;
ulong back_log, connect_timeout, concurrency, server_id;
ulong table_cache_size, table_def_size;
ulong table_cache_instances;
ulong table_cache_size_per_instance;
ulong what_to_log;
ulong slow_launch_time;
int32 slave_open_temp_tables;
ulong open_files_limit, max_binlog_size, max_relay_log_size;
ulong slave_trans_retries;
uint  slave_net_timeout;
ulong slave_exec_mode_options;
ulonglong slave_type_conversions_options;
ulong opt_mts_slave_parallel_workers;
ulonglong opt_mts_pending_jobs_size_max;
ulonglong slave_rows_search_algorithms_options;
#ifndef DBUG_OFF
uint slave_rows_last_search_algorithm_used;
#endif
ulong binlog_cache_size=0;
ulonglong  max_binlog_cache_size=0;
ulong slave_max_allowed_packet= 0;
ulong binlog_stmt_cache_size=0;
my_atomic_rwlock_t opt_binlog_max_flush_queue_time_lock;
int32 opt_binlog_max_flush_queue_time= 0;
ulonglong  max_binlog_stmt_cache_size=0;
ulong query_cache_size=0;
ulong refresh_version;  /* Increments on each reload */
query_id_t global_query_id;
my_atomic_rwlock_t global_query_id_lock;
my_atomic_rwlock_t thread_running_lock;
my_atomic_rwlock_t slave_open_temp_tables_lock;
ulong aborted_threads, aborted_connects;
ulong delayed_insert_timeout, delayed_insert_limit, delayed_queue_size;
ulong delayed_insert_threads, delayed_insert_writes, delayed_rows_in_use;
ulong delayed_insert_errors,flush_time;
ulong specialflag=0;
ulong binlog_cache_use= 0, binlog_cache_disk_use= 0;
ulong binlog_stmt_cache_use= 0, binlog_stmt_cache_disk_use= 0;
ulong max_connections, max_connect_errors;
my_bool log_bin_use_v1_row_events= 0;
bool thread_cache_size_specified= false;
bool host_cache_size_specified= false;
bool table_definition_cache_specified= false;

/**
  Limit of the total number of prepared statements in the server.
  Is necessary to protect the server against out-of-memory attacks.
*/
ulong max_prepared_stmt_count;
/**
  Current total number of prepared statements in the server. This number
  is exact, and therefore may not be equal to the difference between
  `com_stmt_prepare' and `com_stmt_close' (global status variables), as
  the latter ones account for all registered attempts to prepare
  a statement (including unsuccessful ones).  Prepared statements are
  currently connection-local: if the same SQL query text is prepared in
  two different connections, this counts as two distinct prepared
  statements.
*/
ulong prepared_stmt_count=0;
ulong thread_id=1L,current_pid;
ulong slow_launch_threads = 0;
uint sync_binlog_period= 0, sync_relaylog_period= 0,
     sync_relayloginfo_period= 0, sync_masterinfo_period= 0,
     opt_mts_checkpoint_period, opt_mts_checkpoint_group;
ulong expire_logs_days = 0;
/**
  Soft upper limit for number of sp_head objects that can be stored
  in the sp_cache for one connection.
*/
ulong stored_program_cache_size= 0;

const double log_10[] = {
  1e000, 1e001, 1e002, 1e003, 1e004, 1e005, 1e006, 1e007, 1e008, 1e009,
  1e010, 1e011, 1e012, 1e013, 1e014, 1e015, 1e016, 1e017, 1e018, 1e019,
  1e020, 1e021, 1e022, 1e023, 1e024, 1e025, 1e026, 1e027, 1e028, 1e029,
  1e030, 1e031, 1e032, 1e033, 1e034, 1e035, 1e036, 1e037, 1e038, 1e039,
  1e040, 1e041, 1e042, 1e043, 1e044, 1e045, 1e046, 1e047, 1e048, 1e049,
  1e050, 1e051, 1e052, 1e053, 1e054, 1e055, 1e056, 1e057, 1e058, 1e059,
  1e060, 1e061, 1e062, 1e063, 1e064, 1e065, 1e066, 1e067, 1e068, 1e069,
  1e070, 1e071, 1e072, 1e073, 1e074, 1e075, 1e076, 1e077, 1e078, 1e079,
  1e080, 1e081, 1e082, 1e083, 1e084, 1e085, 1e086, 1e087, 1e088, 1e089,
  1e090, 1e091, 1e092, 1e093, 1e094, 1e095, 1e096, 1e097, 1e098, 1e099,
  1e100, 1e101, 1e102, 1e103, 1e104, 1e105, 1e106, 1e107, 1e108, 1e109,
  1e110, 1e111, 1e112, 1e113, 1e114, 1e115, 1e116, 1e117, 1e118, 1e119,
  1e120, 1e121, 1e122, 1e123, 1e124, 1e125, 1e126, 1e127, 1e128, 1e129,
  1e130, 1e131, 1e132, 1e133, 1e134, 1e135, 1e136, 1e137, 1e138, 1e139,
  1e140, 1e141, 1e142, 1e143, 1e144, 1e145, 1e146, 1e147, 1e148, 1e149,
  1e150, 1e151, 1e152, 1e153, 1e154, 1e155, 1e156, 1e157, 1e158, 1e159,
  1e160, 1e161, 1e162, 1e163, 1e164, 1e165, 1e166, 1e167, 1e168, 1e169,
  1e170, 1e171, 1e172, 1e173, 1e174, 1e175, 1e176, 1e177, 1e178, 1e179,
  1e180, 1e181, 1e182, 1e183, 1e184, 1e185, 1e186, 1e187, 1e188, 1e189,
  1e190, 1e191, 1e192, 1e193, 1e194, 1e195, 1e196, 1e197, 1e198, 1e199,
  1e200, 1e201, 1e202, 1e203, 1e204, 1e205, 1e206, 1e207, 1e208, 1e209,
  1e210, 1e211, 1e212, 1e213, 1e214, 1e215, 1e216, 1e217, 1e218, 1e219,
  1e220, 1e221, 1e222, 1e223, 1e224, 1e225, 1e226, 1e227, 1e228, 1e229,
  1e230, 1e231, 1e232, 1e233, 1e234, 1e235, 1e236, 1e237, 1e238, 1e239,
  1e240, 1e241, 1e242, 1e243, 1e244, 1e245, 1e246, 1e247, 1e248, 1e249,
  1e250, 1e251, 1e252, 1e253, 1e254, 1e255, 1e256, 1e257, 1e258, 1e259,
  1e260, 1e261, 1e262, 1e263, 1e264, 1e265, 1e266, 1e267, 1e268, 1e269,
  1e270, 1e271, 1e272, 1e273, 1e274, 1e275, 1e276, 1e277, 1e278, 1e279,
  1e280, 1e281, 1e282, 1e283, 1e284, 1e285, 1e286, 1e287, 1e288, 1e289,
  1e290, 1e291, 1e292, 1e293, 1e294, 1e295, 1e296, 1e297, 1e298, 1e299,
  1e300, 1e301, 1e302, 1e303, 1e304, 1e305, 1e306, 1e307, 1e308
};

time_t server_start_time, flush_status_time;

char server_uuid[UUID_LENGTH+1];
const char *server_uuid_ptr;
char mysql_home[FN_REFLEN], pidfile_name[FN_REFLEN], system_time_zone[30];
char default_logfile_name[FN_REFLEN];
char *default_tz_name;
char log_error_file[FN_REFLEN], glob_hostname[FN_REFLEN];
char mysql_real_data_home[FN_REFLEN],
     lc_messages_dir[FN_REFLEN], reg_ext[FN_EXTLEN],
     mysql_charsets_dir[FN_REFLEN],
     *opt_init_file, *opt_tc_log_file;
char *lc_messages_dir_ptr, *log_error_file_ptr;
char mysql_unpacked_real_data_home[FN_REFLEN];
int mysql_unpacked_real_data_home_len;
uint mysql_real_data_home_len, mysql_data_home_len= 1;
uint reg_ext_length;
const key_map key_map_empty(0);
key_map key_map_full(0);                        // Will be initialized later
char logname_path[FN_REFLEN];
char slow_logname_path[FN_REFLEN];
char secure_file_real_path[FN_REFLEN];

DATE_TIME_FORMAT global_date_format, global_datetime_format, global_time_format;
Time_zone *default_tz;

char *mysql_data_home= const_cast<char*>(".");
const char *mysql_real_data_home_ptr= mysql_real_data_home;
char server_version[SERVER_VERSION_LENGTH];
char *mysqld_unix_port, *opt_mysql_tmpdir;
ulong thread_handling;

/** name of reference on left expression in rewritten IN subquery */
const char *in_left_expr_name= "<left expr>";
/** name of additional condition */
const char *in_additional_cond= "<IN COND>";
const char *in_having_cond= "<IN HAVING>";

my_decimal decimal_zero;
/** Number of connection errors when selecting on the listening port */
ulong connection_errors_select= 0;
/** Number of connection errors when accepting sockets in the listening port. */
ulong connection_errors_accept= 0;
/** Number of connection errors from TCP wrappers. */
ulong connection_errors_tcpwrap= 0;
/** Number of connection errors from internal server errors. */
ulong connection_errors_internal= 0;
/** Number of connection errors from the server max_connection limit. */
ulong connection_errors_max_connection= 0;
/** Number of errors when reading the peer address. */
ulong connection_errors_peer_addr= 0;

/* classes for comparation parsing/processing */
Eq_creator eq_creator;
Ne_creator ne_creator;
Gt_creator gt_creator;
Lt_creator lt_creator;
Ge_creator ge_creator;
Le_creator le_creator;

MYSQL_FILE *bootstrap_file;
int bootstrap_error;

Rpl_filter* rpl_filter;
Rpl_filter* binlog_filter;

struct system_variables global_system_variables;
struct system_variables max_system_variables;
struct system_status_var global_status_var;

MY_TMPDIR mysql_tmpdir_list;
MY_BITMAP temp_pool;

CHARSET_INFO *system_charset_info, *files_charset_info ;
CHARSET_INFO *national_charset_info, *table_alias_charset;
CHARSET_INFO *character_set_filesystem;
CHARSET_INFO *error_message_charset_info;

MY_LOCALE *my_default_lc_messages;
MY_LOCALE *my_default_lc_time_names;

SHOW_COMP_OPTION have_ssl, have_symlink, have_dlopen, have_query_cache;
SHOW_COMP_OPTION have_geometry, have_rtree_keys;
SHOW_COMP_OPTION have_crypt, have_compress;
SHOW_COMP_OPTION have_profiling;

/* Thread specific variables */

pthread_key(MEM_ROOT**,THR_MALLOC);
pthread_key(THD*, THR_THD);
mysql_mutex_t LOCK_thread_created;
mysql_mutex_t LOCK_thread_count;
mysql_mutex_t
  LOCK_status, LOCK_error_log, LOCK_uuid_generator,
  LOCK_delayed_insert, LOCK_delayed_status, LOCK_delayed_create,
  LOCK_crypt,
  LOCK_global_system_variables,
  LOCK_user_conn, LOCK_slave_list, LOCK_active_mi,
  LOCK_connection_count, LOCK_error_messages;
mysql_mutex_t LOCK_sql_rand;

/**
  The below lock protects access to two global server variables:
  max_prepared_stmt_count and prepared_stmt_count. These variables
  set the limit and hold the current total number of prepared statements
  in the server, respectively. As PREPARE/DEALLOCATE rate in a loaded
  server may be fairly high, we need a dedicated lock.
*/
mysql_mutex_t LOCK_prepared_stmt_count;

/*
 The below two locks are introudced as guards (second mutex) for
  the global variables sql_slave_skip_counter and slave_net_timeout
  respectively. See fix_slave_skip_counter/fix_slave_net_timeout
  for more details
*/
mysql_mutex_t LOCK_sql_slave_skip_counter;
mysql_mutex_t LOCK_slave_net_timeout;
mysql_mutex_t LOCK_log_throttle_qni;
#ifdef HAVE_OPENSSL
mysql_mutex_t LOCK_des_key_file;
#endif
mysql_rwlock_t LOCK_grant, LOCK_sys_init_connect, LOCK_sys_init_slave;
mysql_rwlock_t LOCK_system_variables_hash;
mysql_cond_t COND_thread_count;
pthread_t signal_thread;
pthread_attr_t connection_attrib;
mysql_mutex_t LOCK_server_started;
mysql_cond_t COND_server_started;

int mysqld_server_started= 0;

File_parser_dummy_hook file_parser_dummy_hook;

/* replication parameters, if master_host is not NULL, we are a slave */
uint report_port= 0;
ulong master_retry_count=0;
char *master_info_file;
char *relay_log_info_file, *report_user, *report_password, *report_host;
char *opt_relay_logname = 0, *opt_relaylog_index_name=0;
char *opt_logname, *opt_slow_logname, *opt_bin_logname;

/* Static variables */

static volatile sig_atomic_t kill_in_progress;


static my_bool opt_myisam_log;
static int cleanup_done;
static ulong opt_specialflag;
static char *opt_update_logname;
char *opt_binlog_index_name;
char *mysql_home_ptr, *pidfile_name_ptr;
/** Initial command line arguments (count), after load_defaults().*/
static int defaults_argc;
/**
  Initial command line arguments (arguments), after load_defaults().
  This memory is allocated by @c load_defaults() and should be freed
  using @c free_defaults().
  Do not modify defaults_argc / defaults_argv,
  use remaining_argc / remaining_argv instead to parse the command
  line arguments in multiple steps.
*/
static char **defaults_argv;
/** Remaining command line arguments (count), filtered by handle_options().*/
static int remaining_argc;
/** Remaining command line arguments (arguments), filtered by handle_options().*/
static char **remaining_argv;

int orig_argc;
char **orig_argv;

#if defined(HAVE_OPENSSL) && !defined(HAVE_YASSL)
bool init_rsa_keys(void);
void deinit_rsa_keys(void);
int show_rsa_public_key(THD *thd, SHOW_VAR *var, char *buff);
#endif

static volatile sig_atomic_t global_thread_count= 0;
static std::set<THD*> *global_thread_list= NULL;

ulong max_blocked_pthreads= 0;
static ulong blocked_pthread_count= 0;
static std::list<THD*> *waiting_thd_list= NULL;
Checkable_rwlock *global_sid_lock= NULL;
Sid_map *global_sid_map= NULL;
Gtid_state *gtid_state= NULL;

/*
  global_thread_list and waiting_thd_list are both pointers to objects
  on the heap, to avoid potential problems with running destructors atexit().
 */
static void delete_global_thread_list()
{
  delete global_thread_list;
  delete waiting_thd_list;
  global_thread_list= NULL;
  waiting_thd_list= NULL;
}

Thread_iterator global_thread_list_begin()
{
  mysql_mutex_assert_owner(&LOCK_thread_count);
  return global_thread_list->begin();
}

Thread_iterator global_thread_list_end()
{
  mysql_mutex_assert_owner(&LOCK_thread_count);
  return global_thread_list->end();
}

void add_global_thread(THD *thd)
{
  DBUG_PRINT("info", ("add_global_thread %p", thd));
  mysql_mutex_assert_owner(&LOCK_thread_count);
  const bool have_thread=
    global_thread_list->find(thd) != global_thread_list->end();
  if (!have_thread)
  {
    ++global_thread_count;
    global_thread_list->insert(thd);
  }
  // Adding the same THD twice is an error.
  DBUG_ASSERT(!have_thread);
}

void remove_global_thread(THD *thd)
{
  DBUG_PRINT("info", ("remove_global_thread %p current_linfo %p",
                      thd, thd->current_linfo));
  mysql_mutex_assert_owner(&LOCK_thread_count);
  DBUG_ASSERT(thd->release_resources_done());

  const size_t num_erased= global_thread_list->erase(thd);
  if (num_erased == 1)
    --global_thread_count;
  // Removing a THD that was never added is an error.
  DBUG_ASSERT(1 == num_erased);

  mysql_cond_broadcast(&COND_thread_count);
}

uint get_thread_count()
{
  return (uint) global_thread_count;
}


void set_remaining_args(int argc, char **argv)
{
  remaining_argc= argc;
  remaining_argv= argv;
}
/* 
  Multiple threads of execution use the random state maintained in global
  sql_rand to generate random numbers. sql_rnd_with_mutex use mutex
  LOCK_sql_rand to protect sql_rand across multiple instantiations that use
  sql_rand to generate random numbers.
 */
ulong sql_rnd_with_mutex()
{
  mysql_mutex_lock(&LOCK_sql_rand);
  ulong tmp=(ulong) (my_rnd(&sql_rand) * 0xffffffff); /* make all bits random */
  mysql_mutex_unlock(&LOCK_sql_rand);
  return tmp;
}

#ifdef HAVE_PSI_STATEMENT_INTERFACE
PSI_statement_info stmt_info_new_packet;
#endif

#ifndef EMBEDDED_LIBRARY
void net_before_header_psi(struct st_net *net, void *user_data, size_t /* unused: count */)
{
  THD *thd;
  thd= static_cast<THD*> (user_data);
  DBUG_ASSERT(thd != NULL);

  if (thd->m_server_idle)
  {
    /*
      The server is IDLE, waiting for the next command.
      Technically, it is a wait on a socket, which may take a long time,
      because the call is blocking.
      Disable the socket instrumentation, to avoid recording a SOCKET event.
      Instead, start explicitly an IDLE event.
    */
    MYSQL_SOCKET_SET_STATE(net->vio->mysql_socket, PSI_SOCKET_STATE_IDLE);
    MYSQL_START_IDLE_WAIT(thd->m_idle_psi, &thd->m_idle_state);
  }
}

void net_after_header_psi(struct st_net *net, void *user_data, size_t /* unused: count */, my_bool rc)
{
  THD *thd;
  thd= static_cast<THD*> (user_data);
  DBUG_ASSERT(thd != NULL);

  if (thd->m_server_idle)
  {
    /*
      The server just got data for a network packet header,
      from the network layer.
      The IDLE event is now complete, since we now have a message to process.
      We need to:
      - start a new STATEMENT event
      - start a new STAGE event, within this statement,
      - start recording SOCKET WAITS events, within this stage.
      The proper order is critical to get events numbered correctly,
      and nested in the proper parent.
    */
    MYSQL_END_IDLE_WAIT(thd->m_idle_psi);

    if (! rc)
    {
      thd->m_statement_psi= MYSQL_START_STATEMENT(&thd->m_statement_state,
                                                  stmt_info_new_packet.m_key,
                                                  thd->db, thd->db_length,
                                                  thd->charset());

      THD_STAGE_INFO(thd, stage_init);
    }

    /*
      TODO: consider recording a SOCKET event for the bytes just read,
      by also passing count here.
    */
    MYSQL_SOCKET_SET_STATE(net->vio->mysql_socket, PSI_SOCKET_STATE_ACTIVE);
  }
}

void init_net_server_extension(THD *thd)
{
#ifdef HAVE_PSI_INTERFACE
  /* Start with a clean state for connection events. */
  thd->m_idle_psi= NULL;
  thd->m_statement_psi= NULL;
  thd->m_server_idle= false;
  /* Hook up the NET_SERVER callback in the net layer. */
  thd->m_net_server_extension.m_user_data= thd;
  thd->m_net_server_extension.m_before_header= net_before_header_psi;
  thd->m_net_server_extension.m_after_header= net_after_header_psi;
  /* Activate this private extension for the mysqld server. */
  thd->net.extension= & thd->m_net_server_extension;
#else
  thd->net.extension= NULL;
#endif
}
#endif /* EMBEDDED_LIBRARY */

/**
  A log message for the error log, buffered in memory.
  Log messages are temporarily buffered when generated before the error log
  is initialized, and then printed once the error log is ready.
*/
class Buffered_log : public Sql_alloc
{
public:
  Buffered_log(enum loglevel level, const char *message);

  ~Buffered_log()
  {}

  void print(void);

private:
  /** Log message level. */
  enum loglevel m_level;
  /** Log message text. */
  String m_message;
};

/**
  Constructor.
  @param level          the message log level
  @param message        the message text
*/
Buffered_log::Buffered_log(enum loglevel level, const char *message)
  : m_level(level), m_message()
{
  m_message.copy(message, strlen(message), &my_charset_latin1);
}

/**
  Print a buffered log to the real log file.
*/
void Buffered_log::print()
{
  /*
    Since messages are buffered, they can be printed out
    of order with other entries in the log.
    Add "Buffered xxx" to the message text to prevent confusion.
  */
  switch(m_level)
  {
  case ERROR_LEVEL:
    sql_print_error("Buffered error: %s\n", m_message.c_ptr_safe());
    break;
  case WARNING_LEVEL:
    sql_print_warning("Buffered warning: %s\n", m_message.c_ptr_safe());
    break;
  case INFORMATION_LEVEL:
    /*
      Messages printed as "information" still end up in the mysqld *error* log,
      but with a [Note] tag instead of an [ERROR] tag.
      While this is probably fine for a human reading the log,
      it is upsetting existing automated scripts used to parse logs,
      because such scripts are likely to not already handle [Note] properly.
      INFORMATION_LEVEL messages are simply silenced, on purpose,
      to avoid un needed verbosity.
    */
    break;
  }
}

/**
  Collection of all the buffered log messages.
*/
class Buffered_logs
{
public:
  Buffered_logs()
  {}

  ~Buffered_logs()
  {}

  void init();
  void cleanup();

  void buffer(enum loglevel m_level, const char *msg);
  void print();
private:
  /**
    Memory root to use to store buffered logs.
    This memory root lifespan is between init and cleanup.
    Once the buffered logs are printed, they are not needed anymore,
    and all the memory used is reclaimed.
  */
  MEM_ROOT m_root;
  /** List of buffered log messages. */
  List<Buffered_log> m_list;
};

void Buffered_logs::init()
{
  init_alloc_root(&m_root, 1024, 0);
}

void Buffered_logs::cleanup()
{
  m_list.delete_elements();
  free_root(&m_root, MYF(0));
}

/**
  Add a log message to the buffer.
*/
void Buffered_logs::buffer(enum loglevel level, const char *msg)
{
  /*
    Do not let Sql_alloc::operator new(size_t) allocate memory,
    there is no memory root associated with the main() thread.
    Give explicitly the proper memory root to use to
    Sql_alloc::operator new(size_t, MEM_ROOT *) instead.
  */
  Buffered_log *log= new (&m_root) Buffered_log(level, msg);
  if (log)
    m_list.push_back(log, &m_root);
}

/**
  Print buffered log messages.
*/
void Buffered_logs::print()
{
  Buffered_log *log;
  List_iterator_fast<Buffered_log> it(m_list);
  while ((log= it++))
    log->print();
}

/** Logs reported before a logger is available. */
static Buffered_logs buffered_logs;

/**
  Error reporter that buffer log messages.
  @param level          log message level
  @param format         log message format string
*/
C_MODE_START
static void buffered_option_error_reporter(enum loglevel level,
                                           const char *format, ...)
{
  va_list args;
  char buffer[1024];

  va_start(args, format);
  my_vsnprintf(buffer, sizeof(buffer), format, args);
  va_end(args);
  buffered_logs.buffer(level, buffer);
}


/**
  Character set and collation error reporter that prints to sql error log.
  @param level          log message level
  @param format         log message format string

  This routine is used to print character set and collation
  warnings and errors inside an already running mysqld server,
  e.g. when a character set or collation is requested for the very first time
  and its initialization does not go well for some reasons.

  Note: At early mysqld initialization stage,
  when error log is not yet available,
  we use buffered_option_error_reporter() instead,
  to print general character set subsystem initialization errors,
  such as Index.xml syntax problems, bad XML tag hierarchy, etc.
*/
static void charset_error_reporter(enum loglevel level,
                                   const char *format, ...)
{
  va_list args;
  va_start(args, format);
  vprint_msg_to_log(level, format, args);
  va_end(args);                      
}
C_MODE_END

static MYSQL_SOCKET unix_sock, ip_sock;
struct rand_struct sql_rand; ///< used by sql_class.cc:THD::THD()

#ifndef EMBEDDED_LIBRARY
struct passwd *user_info;
static pthread_t select_thread;
static uint thr_kill_signal;
#endif

/* OS specific variables */

#ifdef __WIN__
#undef   getpid
#include <process.h>

static mysql_cond_t COND_handler_count;
static uint handler_count;
static bool start_mode=0, use_opt_args;
static int opt_argc;
static char **opt_argv;

#if !defined(EMBEDDED_LIBRARY)
static HANDLE hEventShutdown;
static char shutdown_event_name[40];
#include "nt_servc.h"
static   NTService  Service;        ///< Service object for WinNT
#endif /* EMBEDDED_LIBRARY */
#endif /* __WIN__ */

#ifdef _WIN32
static char pipe_name[512];
static SECURITY_ATTRIBUTES saPipeSecurity;
static SECURITY_DESCRIPTOR sdPipeDescriptor;
static HANDLE hPipe = INVALID_HANDLE_VALUE;
#endif

#ifndef EMBEDDED_LIBRARY
bool mysqld_embedded=0;
#else
bool mysqld_embedded=1;
#endif

static my_bool plugins_are_initialized= FALSE;

#ifndef DBUG_OFF
static const char* default_dbug_option;
#endif
#ifdef HAVE_LIBWRAP
const char *libwrapName= NULL;
int allow_severity = LOG_INFO;
int deny_severity = LOG_WARNING;
#endif /* HAVE_LIBWRAP */
#ifdef HAVE_QUERY_CACHE
ulong query_cache_min_res_unit= QUERY_CACHE_MIN_RESULT_DATA_SIZE;
Query_cache query_cache;
#endif
#ifdef HAVE_SMEM
char *shared_memory_base_name= default_shared_memory_base_name;
my_bool opt_enable_shared_memory;
HANDLE smem_event_connect_request= 0;
#endif

my_bool opt_use_ssl  = 0;
char *opt_ssl_ca= NULL, *opt_ssl_capath= NULL, *opt_ssl_cert= NULL,
     *opt_ssl_cipher= NULL, *opt_ssl_key= NULL, *opt_ssl_crl= NULL,
     *opt_ssl_crlpath= NULL;

#ifdef HAVE_OPENSSL
#include <openssl/crypto.h>
#ifndef HAVE_YASSL
typedef struct CRYPTO_dynlock_value
{
  mysql_rwlock_t lock;
} openssl_lock_t;

static openssl_lock_t *openssl_stdlocks;
static openssl_lock_t *openssl_dynlock_create(const char *, int);
static void openssl_dynlock_destroy(openssl_lock_t *, const char *, int);
static void openssl_lock_function(int, int, const char *, int);
static void openssl_lock(int, openssl_lock_t *, const char *, int);
static unsigned long openssl_id_function();
#endif
char *des_key_file;
#ifndef EMBEDDED_LIBRARY
struct st_VioSSLFd *ssl_acceptor_fd;
#endif
#endif /* HAVE_OPENSSL */

/**
  Number of currently active user connections. The variable is protected by
  LOCK_connection_count.
*/
uint connection_count= 0;

/* Function declarations */

pthread_handler_t signal_hand(void *arg);
static int mysql_init_variables(void);
static int get_options(int *argc_ptr, char ***argv_ptr);
static void add_terminator(vector<my_option> *options);
extern "C" my_bool mysqld_get_one_option(int, const struct my_option *, char *);
static void set_server_version(void);
static int init_thread_environment();
static char *get_relative_path(const char *path);
static int fix_paths(void);
void handle_connections_sockets();
#ifdef _WIN32
pthread_handler_t handle_connections_sockets_thread(void *arg);
#endif
pthread_handler_t kill_server_thread(void *arg);
static void bootstrap(MYSQL_FILE *file);
static bool read_init_file(char *file_name);
#ifdef _WIN32
pthread_handler_t handle_connections_namedpipes(void *arg);
#endif
#ifdef HAVE_SMEM
pthread_handler_t handle_connections_shared_memory(void *arg);
#endif
pthread_handler_t handle_slave(void *arg);
static void clean_up(bool print_message);
static int test_if_case_insensitive(const char *dir_name);

#ifndef EMBEDDED_LIBRARY
static bool pid_file_created= false;
static void usage(void);
static void start_signal_handler(void);
static void close_server_sock();
static void clean_up_mutexes(void);
static void wait_for_signal_thread_to_end(void);
static void create_pid_file();
static void mysqld_exit(int exit_code) __attribute__((noreturn));
#endif
static void delete_pid_file(myf flags);
static void end_ssl();


#ifndef EMBEDDED_LIBRARY
/****************************************************************************
** Code to end mysqld
****************************************************************************/

static void close_connections(void)
{
#ifdef EXTRA_DEBUG
  int count=0;
#endif
  DBUG_ENTER("close_connections");

  /* Kill blocked pthreads */
  kill_blocked_pthreads_flag++;
  kill_blocked_pthreads();

  /* kill connection thread */
#if !defined(__WIN__)
  DBUG_PRINT("quit", ("waiting for select thread: 0x%lx",
                      (ulong) select_thread));
  mysql_mutex_lock(&LOCK_thread_count);

  while (select_thread_in_use)
  {
    struct timespec abstime;
    int error;
    LINT_INIT(error);
    DBUG_PRINT("info",("Waiting for select thread"));

#ifndef DONT_USE_THR_ALARM
    if (pthread_kill(select_thread, thr_client_alarm))
      break;          // allready dead
#endif
    set_timespec(abstime, 2);
    for (uint tmp=0 ; tmp < 10 && select_thread_in_use; tmp++)
    {
      error= mysql_cond_timedwait(&COND_thread_count, &LOCK_thread_count,
                                  &abstime);
      if (error != EINTR)
  break;
    }
#ifdef EXTRA_DEBUG
    if (error != 0 && !count++)
      sql_print_error("Got error %d from mysql_cond_timedwait", error);
#endif
    close_server_sock();
  }
  mysql_mutex_unlock(&LOCK_thread_count);
#endif /* __WIN__ */


  /* Abort listening to new connections */
  DBUG_PRINT("quit",("Closing sockets"));
  if (!opt_disable_networking )
  {
    if (mysql_socket_getfd(ip_sock) != INVALID_SOCKET)
    {
      (void) mysql_socket_shutdown(ip_sock, SHUT_RDWR);
      (void) mysql_socket_close(ip_sock);
      ip_sock= MYSQL_INVALID_SOCKET;
    }
  }
#ifdef _WIN32
  if (hPipe != INVALID_HANDLE_VALUE && opt_enable_named_pipe)
  {
    HANDLE temp;
    DBUG_PRINT("quit", ("Closing named pipes") );

    /* Create connection to the handle named pipe handler to break the loop */
    if ((temp = CreateFile(pipe_name,
         GENERIC_READ | GENERIC_WRITE,
         0,
         NULL,
         OPEN_EXISTING,
         0,
         NULL )) != INVALID_HANDLE_VALUE)
    {
      WaitNamedPipe(pipe_name, 1000);
      DWORD dwMode = PIPE_READMODE_BYTE | PIPE_WAIT;
      SetNamedPipeHandleState(temp, &dwMode, NULL, NULL);
      CancelIo(temp);
      DisconnectNamedPipe(temp);
      CloseHandle(temp);
    }
  }
#endif
#ifdef HAVE_SYS_UN_H
  if (mysql_socket_getfd(unix_sock) != INVALID_SOCKET)
  {
    (void) mysql_socket_shutdown(unix_sock, SHUT_RDWR);
    (void) mysql_socket_close(unix_sock);
    (void) unlink(mysqld_unix_port);
    unix_sock= MYSQL_INVALID_SOCKET;
  }
#endif
  end_thr_alarm(0);      // Abort old alarms.

  /*
    First signal all threads that it's time to die
    This will give the threads some time to gracefully abort their
    statements and inform their clients that the server is about to die.
  */

  sql_print_information("Giving %d client threads a chance to die gracefully",
                        static_cast<int>(get_thread_count()));

  mysql_mutex_lock(&LOCK_thread_count);

  Thread_iterator it= global_thread_list->begin();
  for (; it != global_thread_list->end(); ++it)
  {
    THD *tmp= *it;
    DBUG_PRINT("quit",("Informing thread %ld that it's time to die",
                       tmp->thread_id));
    /* We skip slave threads & scheduler on this first loop through. */
    if (tmp->slave_thread)
      continue;

    tmp->killed= THD::KILL_CONNECTION;
    MYSQL_CALLBACK(thread_scheduler, post_kill_notification, (tmp));
    mysql_mutex_lock(&tmp->LOCK_thd_data);
    if (tmp->mysys_var)
    {
      tmp->mysys_var->abort=1;
      mysql_mutex_lock(&tmp->mysys_var->mutex);
      if (tmp->mysys_var->current_cond)
      {
        mysql_mutex_lock(tmp->mysys_var->current_mutex);
        mysql_cond_broadcast(tmp->mysys_var->current_cond);
        mysql_mutex_unlock(tmp->mysys_var->current_mutex);
      }
      mysql_mutex_unlock(&tmp->mysys_var->mutex);
    }
    mysql_mutex_unlock(&tmp->LOCK_thd_data);
  }
  mysql_mutex_unlock(&LOCK_thread_count);

  Events::deinit();

  sql_print_information("Shutting down slave threads");
  end_slave();

  if (get_thread_count() > 0)
    sleep(2);         // Give threads time to die

  /*
    Force remaining threads to die by closing the connection to the client
    This will ensure that threads that are waiting for a command from the
    client on a blocking read call are aborted.
  */

  sql_print_information("Forcefully disconnecting %d remaining clients",
                        static_cast<int>(get_thread_count()));

#ifndef __bsdi__ // Bug in BSDI kernel
  DBUG_PRINT("quit", ("Locking LOCK_thread_count"));
  mysql_mutex_lock(&LOCK_thread_count);
  for (it= global_thread_list->begin(); it != global_thread_list->end(); ++it)
  {
    THD *tmp= *it;
    if (tmp->vio_ok())
    {
      if (log_warnings)
        sql_print_warning(ER_DEFAULT(ER_FORCING_CLOSE),my_progname,
                          tmp->thread_id,
                          (tmp->main_security_ctx.user ?
                           tmp->main_security_ctx.user : ""));
      close_connection(tmp);
    }
  }
  DBUG_PRINT("quit",("Unlocking LOCK_thread_count"));
  mysql_mutex_unlock(&LOCK_thread_count);
#endif // Bug in BSDI kernel

  /* All threads has now been aborted */
  DBUG_PRINT("quit",("Waiting for threads to die (count=%u)",
                     get_thread_count()));
  mysql_mutex_lock(&LOCK_thread_count);
  while (get_thread_count() > 0)
  {
    mysql_cond_wait(&COND_thread_count, &LOCK_thread_count);
    DBUG_PRINT("quit", ("One thread died (count=%u)", get_thread_count()));
  }
  mysql_mutex_unlock(&LOCK_thread_count);

  close_active_mi();
  DBUG_PRINT("quit",("close_connections thread"));
  DBUG_VOID_RETURN;
}


static void close_server_sock()
{
#ifdef HAVE_CLOSE_SERVER_SOCK
  DBUG_ENTER("close_server_sock");
  MYSQL_SOCKET tmp_sock;
  tmp_sock=ip_sock;
  if (mysql_socket_getfd(tmp_sock) != INVALID_SOCKET)
  {
    ip_sock= MYSQL_INVALID_SOCKET;
    DBUG_PRINT("info",("calling shutdown on TCP/IP socket"));
    (void) mysql_socket_shutdown(tmp_sock, SHUT_RDWR);
  }
  tmp_sock=unix_sock;
  if (mysql_socket_getfd(tmp_sock) != INVALID_SOCKET)
  {
    unix_sock= MYSQL_INVALID_SOCKET;
    DBUG_PRINT("info",("calling shutdown on unix socket"));
    (void) mysql_socket_shutdown(tmp_sock, SHUT_RDWR);
    (void) unlink(mysqld_unix_port);
  }
  DBUG_VOID_RETURN;
#endif
}

#endif /*EMBEDDED_LIBRARY*/


void kill_mysql(void)
{
  DBUG_ENTER("kill_mysql");

#if defined(SIGNALS_DONT_BREAK_READ) && !defined(EMBEDDED_LIBRARY)
  abort_loop=1;         // Break connection loops
  close_server_sock();        // Force accept to wake up
#endif

#if defined(__WIN__)
#if !defined(EMBEDDED_LIBRARY)
  {
    if (!SetEvent(hEventShutdown))
    {
      DBUG_PRINT("error",("Got error: %ld from SetEvent",GetLastError()));
    }
    /*
      or:
      HANDLE hEvent=OpenEvent(0, FALSE, "MySqlShutdown");
      SetEvent(hEventShutdown);
      CloseHandle(hEvent);
    */
  }
#endif
#elif defined(HAVE_PTHREAD_KILL)
  if (pthread_kill(signal_thread, MYSQL_KILL_SIGNAL))
  {
    DBUG_PRINT("error",("Got error %d from pthread_kill",errno)); /* purecov: inspected */
  }
#elif !defined(SIGNALS_DONT_BREAK_READ)
  kill(current_pid, MYSQL_KILL_SIGNAL);
#endif
  DBUG_PRINT("quit",("After pthread_kill"));
  shutdown_in_progress=1;     // Safety if kill didn't work
#ifdef SIGNALS_DONT_BREAK_READ
  if (!kill_in_progress)
  {
    pthread_t tmp;
    abort_loop=1;
    if (mysql_thread_create(0, /* Not instrumented */
                            &tmp, &connection_attrib, kill_server_thread,
                            (void*) 0))
      sql_print_error("Can't create thread to kill server");
  }
#endif
  DBUG_VOID_RETURN;
}

/**
  Force server down. Kill all connections and threads and exit.

  @param  sig_ptr       Signal number that caused kill_server to be called.

  @note
    A signal number of 0 mean that the function was not called
    from a signal handler and there is thus no signal to block
    or stop, we just want to kill the server.
*/

#if !defined(__WIN__)
static void *kill_server(void *sig_ptr)
#define RETURN_FROM_KILL_SERVER return 0
#else
static void __cdecl kill_server(int sig_ptr)
#define RETURN_FROM_KILL_SERVER return
#endif
{
  DBUG_ENTER("kill_server");
#ifndef EMBEDDED_LIBRARY
  int sig=(int) (long) sig_ptr;     // This is passed a int
  // if there is a signal during the kill in progress, ignore the other
  if (kill_in_progress)       // Safety
  {
    DBUG_LEAVE;
    RETURN_FROM_KILL_SERVER;
  }
  kill_in_progress=TRUE;
  abort_loop=1;         // This should be set
  if (sig != 0) // 0 is not a valid signal number
    my_sigset(sig, SIG_IGN);                    /* purify inspected */
  if (sig == MYSQL_KILL_SIGNAL || sig == 0)
    sql_print_information(ER_DEFAULT(ER_NORMAL_SHUTDOWN),my_progname);
  else
    sql_print_error(ER_DEFAULT(ER_GOT_SIGNAL),my_progname,sig); /* purecov: inspected */

#if defined(HAVE_SMEM) && defined(__WIN__)
  /*
   Send event to smem_event_connect_request for aborting
   */
  if (opt_enable_shared_memory)
  {
    if (!SetEvent(smem_event_connect_request))
    {
      DBUG_PRINT("error",
                 ("Got error: %ld from SetEvent of smem_event_connect_request",
                  GetLastError()));
    }
  }
#endif

  close_connections();
  if (sig != MYSQL_KILL_SIGNAL &&
      sig != 0)
    unireg_abort(1);        /* purecov: inspected */
  else
    unireg_end();

  /* purecov: begin deadcode */
  DBUG_LEAVE;                                   // Must match DBUG_ENTER()
  my_thread_end();
  pthread_exit(0);
  /* purecov: end */

  RETURN_FROM_KILL_SERVER;                      // Avoid compiler warnings

#else /* EMBEDDED_LIBRARY*/

  DBUG_LEAVE;
  RETURN_FROM_KILL_SERVER;

#endif /* EMBEDDED_LIBRARY */
}


#if defined(USE_ONE_SIGNAL_HAND)
pthread_handler_t kill_server_thread(void *arg __attribute__((unused)))
{
  my_thread_init();       // Initialize new thread
  kill_server(0);
  /* purecov: begin deadcode */
  my_thread_end();
  pthread_exit(0);
  return 0;
  /* purecov: end */
}
#endif


extern "C" sig_handler print_signal_warning(int sig)
{
  if (log_warnings)
    sql_print_warning("Got signal %d from thread %ld", sig,my_thread_id());
#ifdef SIGNAL_HANDLER_RESET_ON_DELIVERY
  my_sigset(sig,print_signal_warning);    /* int. thread system calls */
#endif
#if !defined(__WIN__)
  if (sig == SIGALRM)
    alarm(2);         /* reschedule alarm */
#endif
}

#ifndef EMBEDDED_LIBRARY

static void init_error_log_mutex()
{
  mysql_mutex_init(key_LOCK_error_log, &LOCK_error_log, MY_MUTEX_INIT_FAST);
}


static void clean_up_error_log_mutex()
{
  mysql_mutex_destroy(&LOCK_error_log);
}


/**
  cleanup all memory and end program nicely.

    If SIGNALS_DONT_BREAK_READ is defined, this function is called
    by the main thread. To get MySQL to shut down nicely in this case
    (Mac OS X) we have to call exit() instead if pthread_exit().

  @note
    This function never returns.
*/
void unireg_end(void)
{
  clean_up(1);
  my_thread_end();
#if defined(SIGNALS_DONT_BREAK_READ)
  exit(0);
#else
  pthread_exit(0);        // Exit is in main thread
#endif
}


extern "C" void unireg_abort(int exit_code)
{
  DBUG_ENTER("unireg_abort");

  if (opt_help)
    usage();
  if (exit_code)
    sql_print_error("Aborting\n");
  clean_up(!opt_help && (exit_code || !opt_bootstrap)); /* purecov: inspected */
  DBUG_PRINT("quit",("done with cleanup in unireg_abort"));
  mysqld_exit(exit_code);
}

static void mysqld_exit(int exit_code)
{
  /*
    Important note: we wait for the signal thread to end,
    but if a kill -15 signal was sent, the signal thread did
    spawn the kill_server_thread thread, which is running concurrently.
  */
  wait_for_signal_thread_to_end();
  mysql_audit_finalize();
  clean_up_mutexes();
  clean_up_error_log_mutex();
#ifdef WITH_PERFSCHEMA_STORAGE_ENGINE
  shutdown_performance_schema();
#endif
  my_end(opt_endinfo ? MY_CHECK_ERROR | MY_GIVE_INFO : 0);
  exit(exit_code); /* purecov: inspected */
}

#endif /* !EMBEDDED_LIBRARY */

/**
   GTID cleanup destroys objects and reset their pointer.
   Function is reentrant.
*/
void gtid_server_cleanup()
{
  delete gtid_state;
  delete global_sid_map;
  delete global_sid_lock;
  global_sid_lock= NULL;
  global_sid_map= NULL;
  gtid_state= NULL;
}

/**
   GTID initialization.

   @return true if allocation does not succeed
           false if OK
*/
bool gtid_server_init()
{
  bool res=
    (!(global_sid_lock= new Checkable_rwlock) ||
     !(global_sid_map= new Sid_map(global_sid_lock)) ||
     !(gtid_state= new Gtid_state(global_sid_lock, global_sid_map)));
  if (res)
  {
    gtid_server_cleanup();
  }
  return res;
}


void clean_up(bool print_message)
{
  DBUG_PRINT("exit",("clean_up"));
  if (cleanup_done++)
    return; /* purecov: inspected */

  stop_handle_manager();
  release_ddl_log();

  memcached_shutdown();

  /*
    make sure that handlers finish up
    what they have that is dependent on the binlog
  */
<<<<<<< HEAD
  sql_print_information("Binlog end");
=======
  if ((opt_help == 0) || (opt_verbose > 0))
    sql_print_information("Binlog end");
>>>>>>> 85f401c8
  ha_binlog_end(current_thd);

  logger.cleanup_base();

  injector::free_instance();
  mysql_bin_log.cleanup();
  gtid_server_cleanup();

#ifdef HAVE_REPLICATION
  if (use_slave_mask)
    bitmap_free(&slave_error_mask);
#endif
  my_tz_free();
  my_dboptions_cache_free();
  ignore_db_dirs_free();
#ifndef NO_EMBEDDED_ACCESS_CHECKS
  servers_free(1);
  acl_free(1);
  grant_free();
#endif
  query_cache_destroy();
  hostname_cache_free();
  item_user_lock_free();
  lex_free();       /* Free some memory */
  item_create_cleanup();
  if (!opt_noacl)
  {
#ifdef HAVE_DLOPEN
    udf_free();
#endif
  }
  table_def_start_shutdown();
  plugin_shutdown();
  ha_end();
  if (tc_log)
    tc_log->close();
  delegates_destroy();
  xid_cache_free();
  table_def_free();
  mdl_destroy();
  key_caches.delete_elements((void (*)(const char*, uchar*)) free_key_cache);
  multi_keycache_free();
  free_status_vars();
  end_thr_alarm(1);     /* Free allocated memory */
  my_free_open_file_info();
  if (defaults_argv)
    free_defaults(defaults_argv);
  free_tmpdir(&mysql_tmpdir_list);
  my_free(opt_bin_logname);
  bitmap_free(&temp_pool);
  free_max_user_conn();
#ifdef HAVE_REPLICATION
  end_slave_list();
#endif
  delete binlog_filter;
  delete rpl_filter;
  end_ssl();
  vio_end();
  my_regex_end();
#if defined(ENABLED_DEBUG_SYNC)
  /* End the debug sync facility. See debug_sync.cc. */
  debug_sync_end();
#endif /* defined(ENABLED_DEBUG_SYNC) */

  delete_pid_file(MYF(0));

  if (print_message && my_default_lc_messages && server_start_time)
    sql_print_information(ER_DEFAULT(ER_SHUTDOWN_COMPLETE),my_progname);
  cleanup_errmsgs();
  MYSQL_CALLBACK(thread_scheduler, end, ());
  mysql_client_plugin_deinit();
  finish_client_errs();
  (void) my_error_unregister(ER_ERROR_FIRST, ER_ERROR_LAST); // finish server errs
  DBUG_PRINT("quit", ("Error messages freed"));
  /* Tell main we are ready */
  logger.cleanup_end();
  my_atomic_rwlock_destroy(&opt_binlog_max_flush_queue_time_lock);
  my_atomic_rwlock_destroy(&global_query_id_lock);
  my_atomic_rwlock_destroy(&thread_running_lock);
  free_charsets();
  mysql_mutex_lock(&LOCK_thread_count);
  DBUG_PRINT("quit", ("got thread count lock"));
  ready_to_exit=1;
  /* do the broadcast inside the lock to ensure that my_end() is not called */
  mysql_cond_broadcast(&COND_thread_count);
  mysql_mutex_unlock(&LOCK_thread_count);
  sys_var_end();
  delete_global_thread_list();

  my_free(const_cast<char*>(log_bin_basename));
  my_free(const_cast<char*>(log_bin_index));
#ifndef EMBEDDED_LIBRARY
  my_free(const_cast<char*>(relay_log_basename));
  my_free(const_cast<char*>(relay_log_index));
#endif
  free_list(opt_plugin_load_list_ptr);

  if (THR_THD)
    (void) pthread_key_delete(THR_THD);

  if (THR_MALLOC)
    (void) pthread_key_delete(THR_MALLOC);

  /*
    The following lines may never be executed as the main thread may have
    killed us
  */
  DBUG_PRINT("quit", ("done with cleanup"));
} /* clean_up */


#ifndef EMBEDDED_LIBRARY

/**
  This is mainly needed when running with purify, but it's still nice to
  know that all child threads have died when mysqld exits.
*/
static void wait_for_signal_thread_to_end()
{
  uint i;
  /*
    Wait up to 10 seconds for signal thread to die. We use this mainly to
    avoid getting warnings that my_thread_end has not been called
  */
  for (i= 0 ; i < 100 && signal_thread_in_use; i++)
  {
    if (pthread_kill(signal_thread, MYSQL_KILL_SIGNAL) != ESRCH)
      break;
    my_sleep(100);        // Give it time to die
  }
}


static void clean_up_mutexes()
{
  mysql_rwlock_destroy(&LOCK_grant);
  mysql_mutex_destroy(&LOCK_thread_created);
  mysql_mutex_destroy(&LOCK_thread_count);
  mysql_mutex_destroy(&LOCK_log_throttle_qni);
  mysql_mutex_destroy(&LOCK_status);
  mysql_mutex_destroy(&LOCK_delayed_insert);
  mysql_mutex_destroy(&LOCK_delayed_status);
  mysql_mutex_destroy(&LOCK_delayed_create);
  mysql_mutex_destroy(&LOCK_manager);
  mysql_mutex_destroy(&LOCK_crypt);
  mysql_mutex_destroy(&LOCK_user_conn);
  mysql_mutex_destroy(&LOCK_connection_count);
#ifdef HAVE_OPENSSL
  mysql_mutex_destroy(&LOCK_des_key_file);
#ifndef HAVE_YASSL
  for (int i= 0; i < CRYPTO_num_locks(); ++i)
    mysql_rwlock_destroy(&openssl_stdlocks[i].lock);
  OPENSSL_free(openssl_stdlocks);
#endif
#endif
  mysql_mutex_destroy(&LOCK_active_mi);
  mysql_rwlock_destroy(&LOCK_sys_init_connect);
  mysql_rwlock_destroy(&LOCK_sys_init_slave);
  mysql_mutex_destroy(&LOCK_global_system_variables);
  mysql_rwlock_destroy(&LOCK_system_variables_hash);
  mysql_mutex_destroy(&LOCK_uuid_generator);
  mysql_mutex_destroy(&LOCK_sql_rand);
  mysql_mutex_destroy(&LOCK_prepared_stmt_count);
  mysql_mutex_destroy(&LOCK_sql_slave_skip_counter);
  mysql_mutex_destroy(&LOCK_slave_net_timeout);
  mysql_mutex_destroy(&LOCK_error_messages);
  mysql_cond_destroy(&COND_thread_count);
  mysql_cond_destroy(&COND_thread_cache);
  mysql_cond_destroy(&COND_flush_thread_cache);
  mysql_cond_destroy(&COND_manager);
}
#endif /*EMBEDDED_LIBRARY*/


/****************************************************************************
** Init IP and UNIX socket
****************************************************************************/


/**
  MY_BIND_ALL_ADDRESSES defines a special value for the bind-address option,
  which means that the server should listen to all available network addresses,
  both IPv6 (if available) and IPv4.

  Basically, this value instructs the server to make an attempt to bind the
  server socket to '::' address, and rollback to '0.0.0.0' if the attempt fails.
*/
const char *MY_BIND_ALL_ADDRESSES= "*";


#ifndef EMBEDDED_LIBRARY
static void set_ports()
{
  char  *env;
  if (!mysqld_port && !opt_disable_networking)
  {         // Get port if not from commandline
    mysqld_port= MYSQL_PORT;

    /*
      if builder specifically requested a default port, use that
      (even if it coincides with our factory default).
      only if they didn't do we check /etc/services (and, failing
      on that, fall back to the factory default of 3306).
      either default can be overridden by the environment variable
      MYSQL_TCP_PORT, which in turn can be overridden with command
      line options.
    */

#if MYSQL_PORT_DEFAULT == 0
    struct  servent *serv_ptr;
    if ((serv_ptr= getservbyname("mysql", "tcp")))
      mysqld_port= ntohs((u_short) serv_ptr->s_port); /* purecov: inspected */
#endif
    if ((env = getenv("MYSQL_TCP_PORT")))
      mysqld_port= (uint) atoi(env);    /* purecov: inspected */
  }
  if (!mysqld_unix_port)
  {
#ifdef __WIN__
    mysqld_unix_port= (char*) MYSQL_NAMEDPIPE;
#else
    mysqld_unix_port= (char*) MYSQL_UNIX_ADDR;
#endif
    if ((env = getenv("MYSQL_UNIX_PORT")))
      mysqld_unix_port= env;      /* purecov: inspected */
  }
}

/* Change to run as another user if started with --user */

static struct passwd *check_user(const char *user)
{
#if !defined(__WIN__)
  struct passwd *tmp_user_info;
  uid_t user_id= geteuid();

  // Don't bother if we aren't superuser
  if (user_id)
  {
    if (user)
    {
      /* Don't give a warning, if real user is same as given with --user */
      /* purecov: begin tested */
      tmp_user_info= getpwnam(user);
      if ((!tmp_user_info || user_id != tmp_user_info->pw_uid) &&
    log_warnings)
        sql_print_warning(
                    "One can only use the --user switch if running as root\n");
      /* purecov: end */
    }
    return NULL;
  }
  if (!user)
  {
    if (!opt_bootstrap)
    {
      sql_print_error("Fatal error: Please read \"Security\" section of the manual to find out how to run mysqld as root!\n");
      unireg_abort(1);
    }
    return NULL;
  }
  /* purecov: begin tested */
  if (!strcmp(user,"root"))
    return NULL;                        // Avoid problem with dynamic libraries

  if (!(tmp_user_info= getpwnam(user)))
  {
    // Allow a numeric uid to be used
    const char *pos;
    for (pos= user; my_isdigit(mysqld_charset,*pos); pos++) ;
    if (*pos)                                   // Not numeric id
      goto err;
    if (!(tmp_user_info= getpwuid(atoi(user))))
      goto err;
  }
  return tmp_user_info;
  /* purecov: end */

err:
  sql_print_error("Fatal error: Can't change to run as user '%s' ;  Please check that the user exists!\n",user);
  unireg_abort(1);

#ifdef PR_SET_DUMPABLE
  if (test_flags & TEST_CORE_ON_SIGNAL)
  {
    /* inform kernel that process is dumpable */
    (void) prctl(PR_SET_DUMPABLE, 1);
  }
#endif

#endif
  return NULL;
}

static void set_user(const char *user, struct passwd *user_info_arg)
{
  /* purecov: begin tested */
#if !defined(__WIN__)
  DBUG_ASSERT(user_info_arg != 0);
#ifdef HAVE_INITGROUPS
  /*
    We can get a SIGSEGV when calling initgroups() on some systems when NSS
    is configured to use LDAP and the server is statically linked.  We set
    calling_initgroups as a flag to the SIGSEGV handler that is then used to
    output a specific message to help the user resolve this problem.
  */
  calling_initgroups= 1;
  initgroups((char*) user, user_info_arg->pw_gid);
  calling_initgroups= 0;
#endif
  if (setgid(user_info_arg->pw_gid) == -1)
  {
    sql_perror("setgid");
    unireg_abort(1);
  }
  if (setuid(user_info_arg->pw_uid) == -1)
  {
    sql_perror("setuid");
    unireg_abort(1);
  }
#endif
  /* purecov: end */
}


static void set_effective_user(struct passwd *user_info_arg)
{
#if !defined(__WIN__)
  DBUG_ASSERT(user_info_arg != 0);
  if (setregid((gid_t)-1, user_info_arg->pw_gid) == -1)
  {
    sql_perror("setregid");
    unireg_abort(1);
  }
  if (setreuid((uid_t)-1, user_info_arg->pw_uid) == -1)
  {
    sql_perror("setreuid");
    unireg_abort(1);
  }
#endif
}


/** Change root user if started with @c --chroot . */
static void set_root(const char *path)
{
#if !defined(__WIN__)
  if (chroot(path) == -1)
  {
    sql_perror("chroot");
    unireg_abort(1);
  }
  my_setwd("/", MYF(0));
#endif
}


static MYSQL_SOCKET create_socket(const struct addrinfo *addrinfo_list,
                                  int addr_family,
                                  struct addrinfo **use_addrinfo)
{
  MYSQL_SOCKET sock= MYSQL_INVALID_SOCKET;

  for (const struct addrinfo *cur_ai= addrinfo_list; cur_ai != NULL;
       cur_ai= cur_ai->ai_next)
  {
    if (cur_ai->ai_family != addr_family)
      continue;

    sock= mysql_socket_socket(key_socket_tcpip, cur_ai->ai_family,
                              cur_ai->ai_socktype, cur_ai->ai_protocol);

    char ip_addr[INET6_ADDRSTRLEN];

    if (vio_getnameinfo(cur_ai->ai_addr, ip_addr, sizeof (ip_addr),
                        NULL, 0, NI_NUMERICHOST))
    {
      ip_addr[0]= 0;
    }

    if (mysql_socket_getfd(sock) == INVALID_SOCKET)
    {
      sql_print_error("Failed to create a socket for %s '%s': errno: %d.",
                      (addr_family == AF_INET) ? "IPv4" : "IPv6",
                      (const char *) ip_addr,
                      (int) socket_errno);

      continue;
    }

    sql_print_information("Server socket created on IP: '%s'.",
                          (const char *) ip_addr);

    *use_addrinfo= (struct addrinfo *)cur_ai;
    return sock;
  }

  return MYSQL_INVALID_SOCKET;
}


static void network_init(void)
{
#ifdef HAVE_SYS_UN_H
  struct sockaddr_un  UNIXaddr;
#endif
  int arg;
  int   ret;
  uint  waited;
  uint  this_wait;
  uint  retry;
  char port_buf[NI_MAXSERV];
  DBUG_ENTER("network_init");
  LINT_INIT(ret);

  if (MYSQL_CALLBACK_ELSE(thread_scheduler, init, (), 0))
    unireg_abort(1);      /* purecov: inspected */

  set_ports();

  if (report_port == 0)
  {
    report_port= mysqld_port;
  }

#ifndef DBUG_OFF
  if (!opt_disable_networking)
    DBUG_ASSERT(report_port != 0);
#endif

  if (mysqld_port != 0 && !opt_disable_networking && !opt_bootstrap)
  {
    struct addrinfo *ai;
    struct addrinfo hints;

    const char *bind_address_str= NULL;
    const char *ipv6_all_addresses= "::";
    const char *ipv4_all_addresses= "0.0.0.0";

    sql_print_information("Server hostname (bind-address): '%s'; port: %d",
                          my_bind_addr_str, mysqld_port);

    // Get list of IP-addresses associated with the bind-address.

    memset(&hints, 0, sizeof (hints));
    hints.ai_flags= AI_PASSIVE;
    hints.ai_socktype= SOCK_STREAM;
    hints.ai_family= AF_UNSPEC;

    my_snprintf(port_buf, NI_MAXSERV, "%d", mysqld_port);

    if (strcasecmp(my_bind_addr_str, MY_BIND_ALL_ADDRESSES) == 0)
    {
      /*
        That's the case when bind-address is set to a special value ('*'),
        meaning "bind to all available IP addresses". If the box supports
        the IPv6 stack, that means binding to '::'. If only IPv4 is available,
        bind to '0.0.0.0'.
      */

      bool ipv6_available= false;

      if (!getaddrinfo(ipv6_all_addresses, port_buf, &hints, &ai))
      {
        /*
          IPv6 might be available (the system might be able to resolve an IPv6
          address, but not be able to create an IPv6-socket). Try to create a
          dummy IPv6-socket. Do not instrument that socket by P_S.
        */

        MYSQL_SOCKET s= mysql_socket_socket(0, AF_INET6, SOCK_STREAM, 0);

        ipv6_available= mysql_socket_getfd(s) != INVALID_SOCKET;

        mysql_socket_close(s);
      }

      if (ipv6_available)
      {
        sql_print_information("IPv6 is available.");

        // Address info (ai) for IPv6 address is already set.

        bind_address_str= ipv6_all_addresses;
      }
      else
      {
        sql_print_information("IPv6 is not available.");

        // Retrieve address info (ai) for IPv4 address.

        if (getaddrinfo(ipv4_all_addresses, port_buf, &hints, &ai))
        {
          sql_perror(ER_DEFAULT(ER_IPSOCK_ERROR));
          sql_print_error("Can't start server: cannot resolve hostname!");
          unireg_abort(1);
        }

        bind_address_str= ipv4_all_addresses;
      }
    }
    else
    {
      if (getaddrinfo(my_bind_addr_str, port_buf, &hints, &ai))
      {
        sql_perror(ER_DEFAULT(ER_IPSOCK_ERROR));  /* purecov: tested */
        sql_print_error("Can't start server: cannot resolve hostname!");
        unireg_abort(1);                          /* purecov: tested */
      }

      bind_address_str= my_bind_addr_str;
    }

    // Log all the IP-addresses.
    for (struct addrinfo *cur_ai= ai; cur_ai != NULL; cur_ai= cur_ai->ai_next)
    {
      char ip_addr[INET6_ADDRSTRLEN];

      if (vio_getnameinfo(cur_ai->ai_addr, ip_addr, sizeof (ip_addr),
                          NULL, 0, NI_NUMERICHOST))
      {
        sql_print_error("Fails to print out IP-address.");
        continue;
      }

      sql_print_information("  - '%s' resolves to '%s';",
                            bind_address_str, ip_addr);
    }

    /*
      If the 'bind-address' option specifies the hostname, which resolves to
      multiple IP-address, use the following rule:
      - if there are IPv4-addresses, use the first IPv4-address
      returned by getaddrinfo();
      - if there are IPv6-addresses, use the first IPv6-address
      returned by getaddrinfo();
    */

    struct addrinfo *a;
    ip_sock= create_socket(ai, AF_INET, &a);

    if (mysql_socket_getfd(ip_sock) == INVALID_SOCKET)
      ip_sock= create_socket(ai, AF_INET6, &a);

    // Report user-error if we failed to create a socket.
    if (mysql_socket_getfd(ip_sock) == INVALID_SOCKET)
    {
      sql_perror(ER_DEFAULT(ER_IPSOCK_ERROR));  /* purecov: tested */
      unireg_abort(1);                          /* purecov: tested */
    }

    mysql_socket_set_thread_owner(ip_sock);

#ifndef __WIN__
    /*
      We should not use SO_REUSEADDR on windows as this would enable a
      user to open two mysqld servers with the same TCP/IP port.
    */
    arg= 1;
    (void) mysql_socket_setsockopt(ip_sock, SOL_SOCKET, SO_REUSEADDR, (char*)&arg,sizeof(arg));
#endif /* __WIN__ */

#ifdef IPV6_V6ONLY
     /*
       For interoperability with older clients, IPv6 socket should
       listen on both IPv6 and IPv4 wildcard addresses.
       Turn off IPV6_V6ONLY option.

       NOTE: this will work starting from Windows Vista only.
       On Windows XP dual stack is not available, so it will not
       listen on the corresponding IPv4-address.
     */
    if (a->ai_family == AF_INET6)
    {
      arg= 0;

      if (mysql_socket_setsockopt(ip_sock, IPPROTO_IPV6, IPV6_V6ONLY,
                                  (char *) &arg, sizeof (arg)))
      {
        sql_print_warning("Failed to reset IPV6_V6ONLY flag (error: %d). "
                          "The server will listen to IPv6 addresses only.",
                          (int) socket_errno);
      }
    }
#endif
    /*
      Sometimes the port is not released fast enough when stopping and
      restarting the server. This happens quite often with the test suite
      on busy Linux systems. Retry to bind the address at these intervals:
      Sleep intervals: 1, 2, 4,  6,  9, 13, 17, 22, ...
      Retry at second: 1, 3, 7, 13, 22, 35, 52, 74, ...
      Limit the sequence by mysqld_port_timeout (set --port-open-timeout=#).
    */
    for (waited= 0, retry= 1; ; retry++, waited+= this_wait)
    {
      if (((ret= mysql_socket_bind(ip_sock, a->ai_addr, a->ai_addrlen)) >= 0 ) ||
          (socket_errno != SOCKET_EADDRINUSE) ||
          (waited >= mysqld_port_timeout))
        break;
      sql_print_information("Retrying bind on TCP/IP port %u", mysqld_port);
      this_wait= retry * retry / 3 + 1;
      sleep(this_wait);
    }
    freeaddrinfo(ai);
    if (ret < 0)
    {
      DBUG_PRINT("error",("Got error: %d from bind",socket_errno));
      sql_perror("Can't start server: Bind on TCP/IP port");
      sql_print_error("Do you already have another mysqld server running on port: %d ?",mysqld_port);
      unireg_abort(1);
    }
    if (mysql_socket_listen(ip_sock, (int)back_log) < 0)
    {
      sql_perror("Can't start server: listen() on TCP/IP port");
      sql_print_error("listen() on TCP/IP failed with error %d",
          socket_errno);
      unireg_abort(1);
    }
  }

#ifdef _WIN32
  /* create named pipe */
  if (Service.IsNT() && mysqld_unix_port[0] && !opt_bootstrap &&
      opt_enable_named_pipe)
  {
    strxnmov(pipe_name, sizeof(pipe_name)-1, "\\\\.\\pipe\\",
       mysqld_unix_port, NullS);
    memset(&saPipeSecurity, 0, sizeof(saPipeSecurity));
    memset(&sdPipeDescriptor, 0, sizeof(sdPipeDescriptor));
    if (!InitializeSecurityDescriptor(&sdPipeDescriptor,
              SECURITY_DESCRIPTOR_REVISION))
    {
      sql_perror("Can't start server : Initialize security descriptor");
      unireg_abort(1);
    }
    if (!SetSecurityDescriptorDacl(&sdPipeDescriptor, TRUE, NULL, FALSE))
    {
      sql_perror("Can't start server : Set security descriptor");
      unireg_abort(1);
    }
    saPipeSecurity.nLength = sizeof(SECURITY_ATTRIBUTES);
    saPipeSecurity.lpSecurityDescriptor = &sdPipeDescriptor;
    saPipeSecurity.bInheritHandle = FALSE;
    if ((hPipe= CreateNamedPipe(pipe_name,
        PIPE_ACCESS_DUPLEX|FILE_FLAG_OVERLAPPED,
        PIPE_TYPE_BYTE |
        PIPE_READMODE_BYTE |
        PIPE_WAIT,
        PIPE_UNLIMITED_INSTANCES,
        (int) global_system_variables.net_buffer_length,
        (int) global_system_variables.net_buffer_length,
        NMPWAIT_USE_DEFAULT_WAIT,
        &saPipeSecurity)) == INVALID_HANDLE_VALUE)
      {
  LPVOID lpMsgBuf;
  int error=GetLastError();
  FormatMessage(FORMAT_MESSAGE_ALLOCATE_BUFFER |
          FORMAT_MESSAGE_FROM_SYSTEM,
          NULL, error, MAKELANGID(LANG_NEUTRAL, SUBLANG_DEFAULT),
          (LPTSTR) &lpMsgBuf, 0, NULL );
  sql_perror((char *)lpMsgBuf);
  LocalFree(lpMsgBuf);
  unireg_abort(1);
      }
  }
#endif

#if defined(HAVE_SYS_UN_H)
  /*
  ** Create the UNIX socket
  */
  if (mysqld_unix_port[0] && !opt_bootstrap)
  {
    DBUG_PRINT("general",("UNIX Socket is %s",mysqld_unix_port));

    if (strlen(mysqld_unix_port) > (sizeof(UNIXaddr.sun_path) - 1))
    {
      sql_print_error("The socket file path is too long (> %u): %s",
                      (uint) sizeof(UNIXaddr.sun_path) - 1, mysqld_unix_port);
      unireg_abort(1);
    }

    unix_sock= mysql_socket_socket(key_socket_unix, AF_UNIX, SOCK_STREAM, 0);

    if (mysql_socket_getfd(unix_sock) < 0)
    {
      sql_perror("Can't start server : UNIX Socket "); /* purecov: inspected */
      unireg_abort(1);        /* purecov: inspected */
    }

    mysql_socket_set_thread_owner(unix_sock);

    memset(&UNIXaddr, 0, sizeof(UNIXaddr));
    UNIXaddr.sun_family = AF_UNIX;
    strmov(UNIXaddr.sun_path, mysqld_unix_port);
    (void) unlink(mysqld_unix_port);
    arg= 1;
    (void) mysql_socket_setsockopt(unix_sock, SOL_SOCKET, SO_REUSEADDR, (char*)&arg,
          sizeof(arg));
    umask(0);
    if (mysql_socket_bind(unix_sock, reinterpret_cast<struct sockaddr *> (&UNIXaddr),
                          sizeof(UNIXaddr)) < 0)
    {
      sql_perror("Can't start server : Bind on unix socket"); /* purecov: tested */
      sql_print_error("Do you already have another mysqld server running on socket: %s ?",mysqld_unix_port);
      unireg_abort(1);          /* purecov: tested */
    }
    umask(((~my_umask) & 0666));
#if defined(S_IFSOCK) && defined(SECURE_SOCKETS)
    (void) chmod(mysqld_unix_port,S_IFSOCK);  /* Fix solaris 2.6 bug */
#endif
    if (mysql_socket_listen(unix_sock, (int)back_log) < 0)
      sql_print_warning("listen() on Unix socket failed with error %d",
          socket_errno);
  }
#endif
  DBUG_PRINT("info",("server started"));
  DBUG_VOID_RETURN;
}

#endif /*!EMBEDDED_LIBRARY*/


#ifndef EMBEDDED_LIBRARY
/**
  Close a connection.

  @param thd        Thread handle.
  @param sql_errno  The error code to send before disconnect.

  @note
    For the connection that is doing shutdown, this is called twice
*/
void close_connection(THD *thd, uint sql_errno)
{
  DBUG_ENTER("close_connection");

  if (sql_errno)
    net_send_error(thd, sql_errno, ER_DEFAULT(sql_errno), NULL);

  thd->disconnect();

  MYSQL_CONNECTION_DONE((int) sql_errno, thd->thread_id);

  if (MYSQL_CONNECTION_DONE_ENABLED())
  {
    sleep(0); /* Workaround to avoid tailcall optimisation */
  }
  MYSQL_AUDIT_NOTIFY_CONNECTION_DISCONNECT(thd, sql_errno);
  DBUG_VOID_RETURN;
}
#endif /* EMBEDDED_LIBRARY */


/** Called when a thread is aborted. */
/* ARGSUSED */
extern "C" sig_handler end_thread_signal(int sig __attribute__((unused)))
{
  THD *thd=current_thd;
  my_safe_printf_stderr("end_thread_signal %p", thd);
  if (thd && ! thd->bootstrap)
  {
    statistic_increment(killed_threads, &LOCK_status);
    MYSQL_CALLBACK(thread_scheduler, end_thread, (thd,0)); /* purecov: inspected */
  }
}


/*
  Rlease resources of the THD, prior to destruction.

  SYNOPSIS
    thd_release_resources()
    thd    Thread handler
*/

void thd_release_resources(THD *thd)
{
  thd->release_resources();
}

/*
  Decrease number of connections

  SYNOPSIS
    dec_connection_count()
*/

void dec_connection_count()
{
  mysql_mutex_lock(&LOCK_connection_count);
  --connection_count;
  mysql_mutex_unlock(&LOCK_connection_count);
}


/**
  Delete the THD object.
 */
void destroy_thd(THD *thd)
{
  mysql_mutex_assert_not_owner(&LOCK_thread_count);
  delete thd;
}


/**
  Block the current pthread for reuse by new connections.

  @retval false  Pthread was not blocked for reuse.
  @retval true   Pthread is to be reused by new connection.
                 (ie, caller should return, not abort with pthread_exit())
*/

static bool block_until_new_connection()
{
  mysql_mutex_lock(&LOCK_thread_count);
  if (blocked_pthread_count < max_blocked_pthreads &&
      !abort_loop && !kill_blocked_pthreads_flag)
  {
    /* Don't kill the pthread, just block it for reuse */
    DBUG_PRINT("info", ("Blocking pthread for reuse"));
    blocked_pthread_count++;

    DBUG_POP();
    /*
      mysys_var is bound to the physical thread,
      so make sure mysys_var->dbug is reset to a clean state
      before picking another session in the thread cache.
    */
    DBUG_ASSERT( ! _db_is_pushed_());

#ifdef HAVE_PSI_THREAD_INTERFACE
    /*
      Delete the instrumentation for the job that just completed,
      before blocking this pthread (blocked on COND_thread_cache).
    */
    PSI_THREAD_CALL(delete_current_thread)();
#endif

    // Block pthread
    while (!abort_loop && !wake_pthread && !kill_blocked_pthreads_flag)
      mysql_cond_wait(&COND_thread_cache, &LOCK_thread_count);

    blocked_pthread_count--;
    if (kill_blocked_pthreads_flag)
      mysql_cond_signal(&COND_flush_thread_cache);
    if (wake_pthread)
    {
      THD *thd;
      wake_pthread--;
      DBUG_ASSERT(!waiting_thd_list->empty());
      thd= waiting_thd_list->front();
      waiting_thd_list->pop_front();
      DBUG_PRINT("info", ("waiting_thd_list->pop %p", thd));

      thd->thread_stack= (char*) &thd;          // For store_globals
      (void) thd->store_globals();

#ifdef HAVE_PSI_THREAD_INTERFACE
      /*
        Create new instrumentation for the new THD job,
        and attach it to this running pthread.
      */
      PSI_thread *psi= PSI_THREAD_CALL(new_thread)
        (key_thread_one_connection, thd, thd->thread_id);
      PSI_THREAD_CALL(set_thread)(psi);
#endif

      /*
        THD::mysys_var::abort is associated with physical thread rather
        than with THD object. So we need to reset this flag before using
        this thread for handling of new THD object/connection.
      */
      thd->mysys_var->abort= 0;
      thd->thr_create_utime= thd->start_utime= my_micro_time();
      add_global_thread(thd);
      mysql_mutex_unlock(&LOCK_thread_count);
      return true;
    }
  }
  mysql_mutex_unlock(&LOCK_thread_count);
  return false;
}


/**
  End thread for the current connection

  @param thd            Thread handler
  @param block_pthread  Block the pthread so it can be reused later.
                        Normally this is true in all cases except when we got
                        out of resources initializing the current thread

  @retval false  Signal to handle_one_connection to reuse connection

  @note If the pthread is blocked, we will wait until the pthread is
        scheduled to be reused and then return.
        If the pthread is not to be blocked, it will be ended.
*/

bool one_thread_per_connection_end(THD *thd, bool block_pthread)
{
  DBUG_ENTER("one_thread_per_connection_end");
  DBUG_PRINT("info", ("thd %p block_pthread %d", thd, (int) block_pthread));

  thd->release_resources();
  dec_connection_count();

  mysql_mutex_lock(&LOCK_thread_count);
  /*
    Used by binlog_reset_master.  It would be cleaner to use
    DEBUG_SYNC here, but that's not possible because the THD's debug
    sync feature has been shut down at this point.
  */
  DBUG_EXECUTE_IF("sleep_after_lock_thread_count_before_delete_thd", sleep(5););
  remove_global_thread(thd);
  if (kill_blocked_pthreads_flag)
  {
    // Do not block if we are about to shut down
    block_pthread= false;
  }

  // Clean up errors now, before possibly waiting for a new connection.
#ifndef EMBEDDED_LIBRARY
  ERR_remove_state(0);
#endif

  /*
    Using global resources (like mutexes) is unsafe once we have released
    the mutex here: the server may be shutting down.
   */
  mysql_mutex_unlock(&LOCK_thread_count);
  delete thd;

  if (block_pthread)
    block_pthread= block_until_new_connection();

  if (block_pthread)
    DBUG_RETURN(false);                         // Pthread is reused

  /* It's safe to broadcast outside a lock (COND... is not deleted here) */
  DBUG_PRINT("signal", ("Broadcasting COND_thread_count"));
  DBUG_LEAVE;                                   // Must match DBUG_ENTER()
  my_thread_end();
  mysql_cond_broadcast(&COND_thread_count);

  pthread_exit(0);
  return false;                                 // Avoid compiler warnings
}


void kill_blocked_pthreads()
{
  mysql_mutex_lock(&LOCK_thread_count);
  kill_blocked_pthreads_flag++;
  while (blocked_pthread_count)
  {
    mysql_cond_broadcast(&COND_thread_cache);
    mysql_cond_wait(&COND_flush_thread_cache, &LOCK_thread_count);
  }
  kill_blocked_pthreads_flag--;
  mysql_mutex_unlock(&LOCK_thread_count);
}


#ifdef THREAD_SPECIFIC_SIGPIPE
/**
  Aborts a thread nicely. Comes here on SIGPIPE.

  @todo
    One should have to fix that thr_alarm know about this thread too.
*/
extern "C" sig_handler abort_thread(int sig __attribute__((unused)))
{
  THD *thd=current_thd;
  DBUG_ENTER("abort_thread");
  if (thd)
    thd->killed= THD::KILL_CONNECTION;
  DBUG_VOID_RETURN;
}
#endif


/******************************************************************************
  Setup a signal thread with handles all signals.
  Because Linux doesn't support schemas use a mutex to check that
  the signal thread is ready before continuing
******************************************************************************/

#if defined(__WIN__)


/*
  On Windows, we use native SetConsoleCtrlHandler for handle events like Ctrl-C
  with graceful shutdown.
  Also, we do not use signal(), but SetUnhandledExceptionFilter instead - as it
  provides possibility to pass the exception to just-in-time debugger, collect
  dumps and potentially also the exception and thread context used to output
  callstack.
*/

static BOOL WINAPI console_event_handler( DWORD type )
{
  DBUG_ENTER("console_event_handler");
#ifndef EMBEDDED_LIBRARY
  if(type == CTRL_C_EVENT)
  {
     /*
       Do not shutdown before startup is finished and shutdown
       thread is initialized. Otherwise there is a race condition
       between main thread doing initialization and CTRL-C thread doing
       cleanup, which can result into crash.
     */
#ifndef EMBEDDED_LIBRARY
     if(hEventShutdown)
       kill_mysql();
     else
#endif
       sql_print_warning("CTRL-C ignored during startup");
     DBUG_RETURN(TRUE);
  }
#endif
  DBUG_RETURN(FALSE);
}




#ifdef DEBUG_UNHANDLED_EXCEPTION_FILTER
#define DEBUGGER_ATTACH_TIMEOUT 120
/*
  Wait for debugger to attach and break into debugger. If debugger is not attached,
  resume after timeout.
*/
static void wait_for_debugger(int timeout_sec)
{
   if(!IsDebuggerPresent())
   {
     int i;
     printf("Waiting for debugger to attach, pid=%u\n",GetCurrentProcessId());
     fflush(stdout);
     for(i= 0; i < timeout_sec; i++)
     {
       Sleep(1000);
       if(IsDebuggerPresent())
       {
         /* Break into debugger */
         __debugbreak();
         return;
       }
     }
     printf("pid=%u, debugger not attached after %d seconds, resuming\n",GetCurrentProcessId(),
       timeout_sec);
     fflush(stdout);
   }
}
#endif /* DEBUG_UNHANDLED_EXCEPTION_FILTER */

LONG WINAPI my_unhandler_exception_filter(EXCEPTION_POINTERS *ex_pointers)
{
   static BOOL first_time= TRUE;
   if(!first_time)
   {
     /*
       This routine can be called twice, typically
       when detaching in JIT debugger.
       Return EXCEPTION_EXECUTE_HANDLER to terminate process.
     */
     return EXCEPTION_EXECUTE_HANDLER;
   }
   first_time= FALSE;
#ifdef DEBUG_UNHANDLED_EXCEPTION_FILTER
   /*
    Unfortunately there is no clean way to debug unhandled exception filters,
    as debugger does not stop there(also documented in MSDN)
    To overcome, one could put a MessageBox, but this will not work in service.
    Better solution is to print error message and sleep some minutes
    until debugger is attached
  */
  wait_for_debugger(DEBUGGER_ATTACH_TIMEOUT);
#endif /* DEBUG_UNHANDLED_EXCEPTION_FILTER */
  __try
  {
    my_set_exception_pointers(ex_pointers);
    handle_fatal_signal(ex_pointers->ExceptionRecord->ExceptionCode);
  }
  __except(EXCEPTION_EXECUTE_HANDLER)
  {
    DWORD written;
    const char msg[] = "Got exception in exception handler!\n";
    WriteFile(GetStdHandle(STD_OUTPUT_HANDLE),msg, sizeof(msg)-1,
      &written,NULL);
  }
  /*
    Return EXCEPTION_CONTINUE_SEARCH to give JIT debugger
    (drwtsn32 or vsjitdebugger) possibility to attach,
    if JIT debugger is configured.
    Windows Error reporting might generate a dump here.
  */
  return EXCEPTION_CONTINUE_SEARCH;
}


void my_init_signals(void)
{
  if(opt_console)
    SetConsoleCtrlHandler(console_event_handler,TRUE);

    /* Avoid MessageBox()es*/
  _CrtSetReportMode(_CRT_WARN, _CRTDBG_MODE_FILE);
  _CrtSetReportFile(_CRT_WARN, _CRTDBG_FILE_STDERR);
  _CrtSetReportMode(_CRT_ERROR, _CRTDBG_MODE_FILE);
  _CrtSetReportFile(_CRT_ERROR, _CRTDBG_FILE_STDERR);
  _CrtSetReportMode(_CRT_ASSERT, _CRTDBG_MODE_FILE);
  _CrtSetReportFile(_CRT_ASSERT, _CRTDBG_FILE_STDERR);

   /*
     Do not use SEM_NOGPFAULTERRORBOX in the following SetErrorMode (),
     because it would prevent JIT debugger and Windows error reporting
     from working. We need WER or JIT-debugging, since our own unhandled
     exception filter is not guaranteed to work in all situation
     (like heap corruption or stack overflow)
   */
  SetErrorMode(SetErrorMode(0) | SEM_FAILCRITICALERRORS
                               | SEM_NOOPENFILEERRORBOX);
  SetUnhandledExceptionFilter(my_unhandler_exception_filter);
}


static void start_signal_handler(void)
{
#ifndef EMBEDDED_LIBRARY
  // Save vm id of this process
  if (!opt_bootstrap)
    create_pid_file();
#endif /* EMBEDDED_LIBRARY */
}


static void check_data_home(const char *path)
{}

#endif /* __WIN__ */


#if BACKTRACE_DEMANGLE
#include <cxxabi.h>
extern "C" char *my_demangle(const char *mangled_name, int *status)
{
  return abi::__cxa_demangle(mangled_name, NULL, NULL, status);
}
#endif


#if !defined(__WIN__)
#ifndef SA_RESETHAND
#define SA_RESETHAND 0
#endif
#ifndef SA_NODEFER
#define SA_NODEFER 0
#endif

#ifndef EMBEDDED_LIBRARY

void my_init_signals(void)
{
  sigset_t set;
  struct sigaction sa;
  DBUG_ENTER("my_init_signals");

  my_sigset(THR_SERVER_ALARM,print_signal_warning); // Should never be called!

  if (!(test_flags & TEST_NO_STACKTRACE) || (test_flags & TEST_CORE_ON_SIGNAL))
  {
    sa.sa_flags = SA_RESETHAND | SA_NODEFER;
    sigemptyset(&sa.sa_mask);
    sigprocmask(SIG_SETMASK,&sa.sa_mask,NULL);

#ifdef HAVE_STACKTRACE
    my_init_stacktrace();
#endif
#if defined(__amiga__)
    sa.sa_handler=(void(*)())handle_fatal_signal;
#else
    sa.sa_handler=handle_fatal_signal;
#endif
    sigaction(SIGSEGV, &sa, NULL);
    sigaction(SIGABRT, &sa, NULL);
#ifdef SIGBUS
    sigaction(SIGBUS, &sa, NULL);
#endif
    sigaction(SIGILL, &sa, NULL);
    sigaction(SIGFPE, &sa, NULL);
  }

#ifdef HAVE_GETRLIMIT
  if (test_flags & TEST_CORE_ON_SIGNAL)
  {
    /* Change limits so that we will get a core file */
    STRUCT_RLIMIT rl;
    rl.rlim_cur = rl.rlim_max = RLIM_INFINITY;
    if (setrlimit(RLIMIT_CORE, &rl) && log_warnings)
      sql_print_warning("setrlimit could not change the size of core files to 'infinity';  We may not be able to generate a core file on signals");
  }
#endif
  (void) sigemptyset(&set);
  my_sigset(SIGPIPE,SIG_IGN);
  sigaddset(&set,SIGPIPE);
#ifndef IGNORE_SIGHUP_SIGQUIT
  sigaddset(&set,SIGQUIT);
  sigaddset(&set,SIGHUP);
#endif
  sigaddset(&set,SIGTERM);

  /* Fix signals if blocked by parents (can happen on Mac OS X) */
  sigemptyset(&sa.sa_mask);
  sa.sa_flags = 0;
  sa.sa_handler = print_signal_warning;
  sigaction(SIGTERM, &sa, (struct sigaction*) 0);
  sa.sa_flags = 0;
  sa.sa_handler = print_signal_warning;
  sigaction(SIGHUP, &sa, (struct sigaction*) 0);
#ifdef SIGTSTP
  sigaddset(&set,SIGTSTP);
#endif
  if (thd_lib_detected != THD_LIB_LT)
    sigaddset(&set,THR_SERVER_ALARM);
  if (test_flags & TEST_SIGINT)
  {
    my_sigset(thr_kill_signal, end_thread_signal);
    // May be SIGINT
    sigdelset(&set, thr_kill_signal);
  }
  else
    sigaddset(&set,SIGINT);
  sigprocmask(SIG_SETMASK,&set,NULL);
  pthread_sigmask(SIG_SETMASK,&set,NULL);
  DBUG_VOID_RETURN;
}


static void start_signal_handler(void)
{
  int error;
  pthread_attr_t thr_attr;
  DBUG_ENTER("start_signal_handler");

  (void) pthread_attr_init(&thr_attr);
#if !defined(HAVE_DEC_3_2_THREADS)
  pthread_attr_setscope(&thr_attr,PTHREAD_SCOPE_SYSTEM);
  (void) pthread_attr_setdetachstate(&thr_attr,PTHREAD_CREATE_DETACHED);
#if defined(__ia64__) || defined(__ia64)
  /*
    Peculiar things with ia64 platforms - it seems we only have half the
    stack size in reality, so we have to double it here
  */
  pthread_attr_setstacksize(&thr_attr,my_thread_stack_size*2);
#else
  pthread_attr_setstacksize(&thr_attr,my_thread_stack_size);
#endif
#endif

  mysql_mutex_lock(&LOCK_thread_count);
  if ((error= mysql_thread_create(key_thread_signal_hand,
                                  &signal_thread, &thr_attr, signal_hand, 0)))
  {
    sql_print_error("Can't create interrupt-thread (error %d, errno: %d)",
        error,errno);
    exit(1);
  }
  mysql_cond_wait(&COND_thread_count, &LOCK_thread_count);
  mysql_mutex_unlock(&LOCK_thread_count);

  (void) pthread_attr_destroy(&thr_attr);
  DBUG_VOID_RETURN;
}


/** This threads handles all signals and alarms. */
/* ARGSUSED */
pthread_handler_t signal_hand(void *arg __attribute__((unused)))
{
  sigset_t set;
  int sig;
  my_thread_init();       // Init new thread
  signal_thread_in_use= 1;

  /*
    Setup alarm handler
    This should actually be '+ max_number_of_slaves' instead of +10,
    but the +10 should be quite safe.
  */
  init_thr_alarm(thread_scheduler->max_threads +
     global_system_variables.max_insert_delayed_threads + 10);
  if (thd_lib_detected != THD_LIB_LT && (test_flags & TEST_SIGINT))
  {
    (void) sigemptyset(&set);     // Setup up SIGINT for debug
    (void) sigaddset(&set,SIGINT);    // For debugging
    (void) pthread_sigmask(SIG_UNBLOCK,&set,NULL);
  }
  (void) sigemptyset(&set);     // Setup up SIGINT for debug
#ifdef USE_ONE_SIGNAL_HAND
  (void) sigaddset(&set,THR_SERVER_ALARM);  // For alarms
#endif
#ifndef IGNORE_SIGHUP_SIGQUIT
  (void) sigaddset(&set,SIGQUIT);
  (void) sigaddset(&set,SIGHUP);
#endif
  (void) sigaddset(&set,SIGTERM);
  (void) sigaddset(&set,SIGTSTP);

  /* Save pid to this process (or thread on Linux) */
  if (!opt_bootstrap)
    create_pid_file();

  /*
    signal to start_signal_handler that we are ready
    This works by waiting for start_signal_handler to free mutex,
    after which we signal it that we are ready.
    At this pointer there is no other threads running, so there
    should not be any other mysql_cond_signal() calls.
  */
  mysql_mutex_lock(&LOCK_thread_count);
  mysql_cond_broadcast(&COND_thread_count);
  mysql_mutex_unlock(&LOCK_thread_count);

  /*
    Waiting for until mysqld_server_started != 0
    to ensure that all server components has been successfully
    initialized. This step is mandatory since signal processing
    could be done safely only when all server components
    has been initialized.
  */
  mysql_mutex_lock(&LOCK_server_started);
  while (!mysqld_server_started)
    mysql_cond_wait(&COND_server_started, &LOCK_server_started);
  mysql_mutex_unlock(&LOCK_server_started);

  for (;;)
  {
    int error;          // Used when debugging
    if (shutdown_in_progress && !abort_loop)
    {
      sig= SIGTERM;
      error=0;
    }
    else
      while ((error=my_sigwait(&set,&sig)) == EINTR) ;
    if (cleanup_done)
    {
      my_thread_end();
      signal_thread_in_use= 0;
      pthread_exit(0);        // Safety
      return 0;                                 // Avoid compiler warnings
    }
    switch (sig) {
    case SIGTERM:
    case SIGQUIT:
    case SIGKILL:
#ifdef EXTRA_DEBUG
      sql_print_information("Got signal %d to shutdown mysqld",sig);
#endif
      /* switch to the old log message processing */
      logger.set_handlers(LOG_FILE, opt_slow_log ? LOG_FILE:LOG_NONE,
                          opt_log ? LOG_FILE:LOG_NONE);
      DBUG_PRINT("info",("Got signal: %d  abort_loop: %d",sig,abort_loop));
      if (!abort_loop)
      {
        abort_loop=1;       // mark abort for threads
#ifdef HAVE_PSI_THREAD_INTERFACE
        /* Delete the instrumentation for the signal thread */
        PSI_THREAD_CALL(delete_current_thread)();
#endif
#ifdef USE_ONE_SIGNAL_HAND
        pthread_t tmp;
        if (mysql_thread_create(0, /* Not instrumented */
                                &tmp, &connection_attrib, kill_server_thread,
                                (void*) &sig))
          sql_print_error("Can't create thread to kill server");
#else
        kill_server((void*) sig); // MIT THREAD has a alarm thread
#endif
      }
      break;
    case SIGHUP:
      if (!abort_loop)
      {
        int not_used;
  mysql_print_status();   // Print some debug info
  reload_acl_and_cache((THD*) 0,
           (REFRESH_LOG | REFRESH_TABLES | REFRESH_FAST |
            REFRESH_GRANT |
            REFRESH_THREADS | REFRESH_HOSTS),
           (TABLE_LIST*) 0, &not_used); // Flush logs
      }
      /* reenable logs after the options were reloaded */
      if (log_output_options & LOG_NONE)
      {
        logger.set_handlers(LOG_FILE,
                            opt_slow_log ? LOG_TABLE : LOG_NONE,
                            opt_log ? LOG_TABLE : LOG_NONE);
      }
      else
      {
        logger.set_handlers(LOG_FILE,
                            opt_slow_log ? log_output_options : LOG_NONE,
                            opt_log ? log_output_options : LOG_NONE);
      }
      break;
#ifdef USE_ONE_SIGNAL_HAND
    case THR_SERVER_ALARM:
      process_alarm(sig);     // Trigger alarms.
      break;
#endif
    default:
#ifdef EXTRA_DEBUG
      sql_print_warning("Got signal: %d  error: %d",sig,error); /* purecov: tested */
#endif
      break;          /* purecov: tested */
    }
  }
  return(0);          /* purecov: deadcode */
}

static void check_data_home(const char *path)
{}

#endif /*!EMBEDDED_LIBRARY*/
#endif  /* __WIN__*/


/**
  All global error messages are sent here where the first one is stored
  for the client.
*/
/* ARGSUSED */
extern "C" void my_message_sql(uint error, const char *str, myf MyFlags);

void my_message_sql(uint error, const char *str, myf MyFlags)
{
  THD *thd= current_thd;
  DBUG_ENTER("my_message_sql");
  DBUG_PRINT("error", ("error: %u  message: '%s'", error, str));

  DBUG_ASSERT(str != NULL);
  /*
    An error should have a valid error number (!= 0), so it can be caught
    in stored procedures by SQL exception handlers.
    Calling my_error() with error == 0 is a bug.
    Remaining known places to fix:
    - storage/myisam/mi_create.c, my_printf_error()
    TODO:
    DBUG_ASSERT(error != 0);
  */

  if (error == 0)
  {
    /* At least, prevent new abuse ... */
    DBUG_ASSERT(strncmp(str, "MyISAM table", 12) == 0);
    error= ER_UNKNOWN_ERROR;
  }

  mysql_audit_general(thd, MYSQL_AUDIT_GENERAL_ERROR, error, str);

  if (thd)
  {
    if (MyFlags & ME_FATALERROR)
      thd->is_fatal_error= 1;
    (void) thd->raise_condition(error,
                                NULL,
                                Sql_condition::WARN_LEVEL_ERROR,
                                str);
  }

  /* When simulating OOM, skip writing to error log to avoid mtr errors */
  DBUG_EXECUTE_IF("simulate_out_of_memory", DBUG_VOID_RETURN;);

  if (!thd || MyFlags & ME_NOREFRESH)
    sql_print_error("%s: %s",my_progname,str); /* purecov: inspected */
  DBUG_VOID_RETURN;
}


#ifndef EMBEDDED_LIBRARY
extern "C" void *my_str_malloc_mysqld(size_t size);
extern "C" void my_str_free_mysqld(void *ptr);
extern "C" void *my_str_realloc_mysqld(void *ptr, size_t size);

void *my_str_malloc_mysqld(size_t size)
{
  return my_malloc(size, MYF(MY_FAE));
}


void my_str_free_mysqld(void *ptr)
{
  my_free(ptr);
}

void *my_str_realloc_mysqld(void *ptr, size_t size)
{
  return my_realloc(ptr, size, MYF(MY_FAE));
}
#endif /* EMBEDDED_LIBRARY */


#ifdef __WIN__

pthread_handler_t handle_shutdown(void *arg)
{
  MSG msg;
  my_thread_init();

  /* this call should create the message queue for this thread */
  PeekMessage(&msg, NULL, 1, 65534,PM_NOREMOVE);
#if !defined(EMBEDDED_LIBRARY)
  if (WaitForSingleObject(hEventShutdown,INFINITE)==WAIT_OBJECT_0)
#endif /* EMBEDDED_LIBRARY */
     kill_server(MYSQL_KILL_SIGNAL);
  return 0;
}
#endif

const char *load_default_groups[]= {
#ifdef WITH_NDBCLUSTER_STORAGE_ENGINE
"mysql_cluster",
#endif
"mysqld","server", MYSQL_BASE_VERSION, 0, 0};

#if defined(__WIN__) && !defined(EMBEDDED_LIBRARY)
static const int load_default_groups_sz=
sizeof(load_default_groups)/sizeof(load_default_groups[0]);
#endif

#ifndef EMBEDDED_LIBRARY
/**
  This function is used to check for stack overrun for pathological
  cases of regular expressions and 'like' expressions.
  The call to current_thd is quite expensive, so we try to avoid it
  for the normal cases.
  The size of each stack frame for the wildcmp() routines is ~128 bytes,
  so checking *every* recursive call is not necessary.
 */
extern "C" int
check_enough_stack_size(int recurse_level)
{
  uchar stack_top;
  if (recurse_level % 16 != 0)
    return 0;

  THD *my_thd= current_thd;
  if (my_thd != NULL)
    return check_stack_overrun(my_thd, STACK_MIN_SIZE * 2, &stack_top);
  return 0;
}
#endif


/**
  Initialize one of the global date/time format variables.

  @param format_type    What kind of format should be supported
  @param var_ptr    Pointer to variable that should be updated

  @retval
    0 ok
  @retval
    1 error
*/

static bool init_global_datetime_format(timestamp_type format_type,
                                        DATE_TIME_FORMAT *format)
{
  /*
    Get command line option
    format->format.str is already set by my_getopt
  */
  format->format.length= strlen(format->format.str);

  if (parse_date_time_format(format_type, format))
  {
    fprintf(stderr, "Wrong date/time format specifier: %s\n",
            format->format.str);
    return true;
  }
  return false;
}

SHOW_VAR com_status_vars[]= {
  {"admin_commands",       (char*) offsetof(STATUS_VAR, com_other), SHOW_LONG_STATUS},
  {"assign_to_keycache",   (char*) offsetof(STATUS_VAR, com_stat[(uint) SQLCOM_ASSIGN_TO_KEYCACHE]), SHOW_LONG_STATUS},
  {"alter_db",             (char*) offsetof(STATUS_VAR, com_stat[(uint) SQLCOM_ALTER_DB]), SHOW_LONG_STATUS},
  {"alter_db_upgrade",     (char*) offsetof(STATUS_VAR, com_stat[(uint) SQLCOM_ALTER_DB_UPGRADE]), SHOW_LONG_STATUS},
  {"alter_event",          (char*) offsetof(STATUS_VAR, com_stat[(uint) SQLCOM_ALTER_EVENT]), SHOW_LONG_STATUS},
  {"alter_function",       (char*) offsetof(STATUS_VAR, com_stat[(uint) SQLCOM_ALTER_FUNCTION]), SHOW_LONG_STATUS},
  {"alter_procedure",      (char*) offsetof(STATUS_VAR, com_stat[(uint) SQLCOM_ALTER_PROCEDURE]), SHOW_LONG_STATUS},
  {"alter_server",         (char*) offsetof(STATUS_VAR, com_stat[(uint) SQLCOM_ALTER_SERVER]), SHOW_LONG_STATUS},
  {"alter_table",          (char*) offsetof(STATUS_VAR, com_stat[(uint) SQLCOM_ALTER_TABLE]), SHOW_LONG_STATUS},
  {"alter_tablespace",     (char*) offsetof(STATUS_VAR, com_stat[(uint) SQLCOM_ALTER_TABLESPACE]), SHOW_LONG_STATUS},
  {"alter_user",           (char*) offsetof(STATUS_VAR, com_stat[(uint) SQLCOM_ALTER_USER]), SHOW_LONG_STATUS},
  {"analyze",              (char*) offsetof(STATUS_VAR, com_stat[(uint) SQLCOM_ANALYZE]), SHOW_LONG_STATUS},
  {"begin",                (char*) offsetof(STATUS_VAR, com_stat[(uint) SQLCOM_BEGIN]), SHOW_LONG_STATUS},
  {"binlog",               (char*) offsetof(STATUS_VAR, com_stat[(uint) SQLCOM_BINLOG_BASE64_EVENT]), SHOW_LONG_STATUS},
  {"call_procedure",       (char*) offsetof(STATUS_VAR, com_stat[(uint) SQLCOM_CALL]), SHOW_LONG_STATUS},
  {"change_db",            (char*) offsetof(STATUS_VAR, com_stat[(uint) SQLCOM_CHANGE_DB]), SHOW_LONG_STATUS},
  {"change_master",        (char*) offsetof(STATUS_VAR, com_stat[(uint) SQLCOM_CHANGE_MASTER]), SHOW_LONG_STATUS},
  {"check",                (char*) offsetof(STATUS_VAR, com_stat[(uint) SQLCOM_CHECK]), SHOW_LONG_STATUS},
  {"checksum",             (char*) offsetof(STATUS_VAR, com_stat[(uint) SQLCOM_CHECKSUM]), SHOW_LONG_STATUS},
  {"commit",               (char*) offsetof(STATUS_VAR, com_stat[(uint) SQLCOM_COMMIT]), SHOW_LONG_STATUS},
  {"create_db",            (char*) offsetof(STATUS_VAR, com_stat[(uint) SQLCOM_CREATE_DB]), SHOW_LONG_STATUS},
  {"create_event",         (char*) offsetof(STATUS_VAR, com_stat[(uint) SQLCOM_CREATE_EVENT]), SHOW_LONG_STATUS},
  {"create_function",      (char*) offsetof(STATUS_VAR, com_stat[(uint) SQLCOM_CREATE_SPFUNCTION]), SHOW_LONG_STATUS},
  {"create_index",         (char*) offsetof(STATUS_VAR, com_stat[(uint) SQLCOM_CREATE_INDEX]), SHOW_LONG_STATUS},
  {"create_procedure",     (char*) offsetof(STATUS_VAR, com_stat[(uint) SQLCOM_CREATE_PROCEDURE]), SHOW_LONG_STATUS},
  {"create_server",        (char*) offsetof(STATUS_VAR, com_stat[(uint) SQLCOM_CREATE_SERVER]), SHOW_LONG_STATUS},
  {"create_table",         (char*) offsetof(STATUS_VAR, com_stat[(uint) SQLCOM_CREATE_TABLE]), SHOW_LONG_STATUS},
  {"create_trigger",       (char*) offsetof(STATUS_VAR, com_stat[(uint) SQLCOM_CREATE_TRIGGER]), SHOW_LONG_STATUS},
  {"create_udf",           (char*) offsetof(STATUS_VAR, com_stat[(uint) SQLCOM_CREATE_FUNCTION]), SHOW_LONG_STATUS},
  {"create_user",          (char*) offsetof(STATUS_VAR, com_stat[(uint) SQLCOM_CREATE_USER]), SHOW_LONG_STATUS},
  {"create_view",          (char*) offsetof(STATUS_VAR, com_stat[(uint) SQLCOM_CREATE_VIEW]), SHOW_LONG_STATUS},
  {"dealloc_sql",          (char*) offsetof(STATUS_VAR, com_stat[(uint) SQLCOM_DEALLOCATE_PREPARE]), SHOW_LONG_STATUS},
  {"delete",               (char*) offsetof(STATUS_VAR, com_stat[(uint) SQLCOM_DELETE]), SHOW_LONG_STATUS},
  {"delete_multi",         (char*) offsetof(STATUS_VAR, com_stat[(uint) SQLCOM_DELETE_MULTI]), SHOW_LONG_STATUS},
  {"do",                   (char*) offsetof(STATUS_VAR, com_stat[(uint) SQLCOM_DO]), SHOW_LONG_STATUS},
  {"drop_db",              (char*) offsetof(STATUS_VAR, com_stat[(uint) SQLCOM_DROP_DB]), SHOW_LONG_STATUS},
  {"drop_event",           (char*) offsetof(STATUS_VAR, com_stat[(uint) SQLCOM_DROP_EVENT]), SHOW_LONG_STATUS},
  {"drop_function",        (char*) offsetof(STATUS_VAR, com_stat[(uint) SQLCOM_DROP_FUNCTION]), SHOW_LONG_STATUS},
  {"drop_index",           (char*) offsetof(STATUS_VAR, com_stat[(uint) SQLCOM_DROP_INDEX]), SHOW_LONG_STATUS},
  {"drop_procedure",       (char*) offsetof(STATUS_VAR, com_stat[(uint) SQLCOM_DROP_PROCEDURE]), SHOW_LONG_STATUS},
  {"drop_server",          (char*) offsetof(STATUS_VAR, com_stat[(uint) SQLCOM_DROP_SERVER]), SHOW_LONG_STATUS},
  {"drop_table",           (char*) offsetof(STATUS_VAR, com_stat[(uint) SQLCOM_DROP_TABLE]), SHOW_LONG_STATUS},
  {"drop_trigger",         (char*) offsetof(STATUS_VAR, com_stat[(uint) SQLCOM_DROP_TRIGGER]), SHOW_LONG_STATUS},
  {"drop_user",            (char*) offsetof(STATUS_VAR, com_stat[(uint) SQLCOM_DROP_USER]), SHOW_LONG_STATUS},
  {"drop_view",            (char*) offsetof(STATUS_VAR, com_stat[(uint) SQLCOM_DROP_VIEW]), SHOW_LONG_STATUS},
  {"empty_query",          (char*) offsetof(STATUS_VAR, com_stat[(uint) SQLCOM_EMPTY_QUERY]), SHOW_LONG_STATUS},
  {"execute_sql",          (char*) offsetof(STATUS_VAR, com_stat[(uint) SQLCOM_EXECUTE]), SHOW_LONG_STATUS},
  {"flush",                (char*) offsetof(STATUS_VAR, com_stat[(uint) SQLCOM_FLUSH]), SHOW_LONG_STATUS},
  {"get_diagnostics",      (char*) offsetof(STATUS_VAR, com_stat[(uint) SQLCOM_GET_DIAGNOSTICS]), SHOW_LONG_STATUS},
  {"grant",                (char*) offsetof(STATUS_VAR, com_stat[(uint) SQLCOM_GRANT]), SHOW_LONG_STATUS},
  {"ha_close",             (char*) offsetof(STATUS_VAR, com_stat[(uint) SQLCOM_HA_CLOSE]), SHOW_LONG_STATUS},
  {"ha_open",              (char*) offsetof(STATUS_VAR, com_stat[(uint) SQLCOM_HA_OPEN]), SHOW_LONG_STATUS},
  {"ha_read",              (char*) offsetof(STATUS_VAR, com_stat[(uint) SQLCOM_HA_READ]), SHOW_LONG_STATUS},
  {"help",                 (char*) offsetof(STATUS_VAR, com_stat[(uint) SQLCOM_HELP]), SHOW_LONG_STATUS},
  {"insert",               (char*) offsetof(STATUS_VAR, com_stat[(uint) SQLCOM_INSERT]), SHOW_LONG_STATUS},
  {"insert_select",        (char*) offsetof(STATUS_VAR, com_stat[(uint) SQLCOM_INSERT_SELECT]), SHOW_LONG_STATUS},
  {"install_plugin",       (char*) offsetof(STATUS_VAR, com_stat[(uint) SQLCOM_INSTALL_PLUGIN]), SHOW_LONG_STATUS},
  {"kill",                 (char*) offsetof(STATUS_VAR, com_stat[(uint) SQLCOM_KILL]), SHOW_LONG_STATUS},
  {"load",                 (char*) offsetof(STATUS_VAR, com_stat[(uint) SQLCOM_LOAD]), SHOW_LONG_STATUS},
  {"lock_tables",          (char*) offsetof(STATUS_VAR, com_stat[(uint) SQLCOM_LOCK_TABLES]), SHOW_LONG_STATUS},
  {"optimize",             (char*) offsetof(STATUS_VAR, com_stat[(uint) SQLCOM_OPTIMIZE]), SHOW_LONG_STATUS},
  {"preload_keys",         (char*) offsetof(STATUS_VAR, com_stat[(uint) SQLCOM_PRELOAD_KEYS]), SHOW_LONG_STATUS},
  {"prepare_sql",          (char*) offsetof(STATUS_VAR, com_stat[(uint) SQLCOM_PREPARE]), SHOW_LONG_STATUS},
  {"purge",                (char*) offsetof(STATUS_VAR, com_stat[(uint) SQLCOM_PURGE]), SHOW_LONG_STATUS},
  {"purge_before_date",    (char*) offsetof(STATUS_VAR, com_stat[(uint) SQLCOM_PURGE_BEFORE]), SHOW_LONG_STATUS},
  {"release_savepoint",    (char*) offsetof(STATUS_VAR, com_stat[(uint) SQLCOM_RELEASE_SAVEPOINT]), SHOW_LONG_STATUS},
  {"rename_table",         (char*) offsetof(STATUS_VAR, com_stat[(uint) SQLCOM_RENAME_TABLE]), SHOW_LONG_STATUS},
  {"rename_user",          (char*) offsetof(STATUS_VAR, com_stat[(uint) SQLCOM_RENAME_USER]), SHOW_LONG_STATUS},
  {"repair",               (char*) offsetof(STATUS_VAR, com_stat[(uint) SQLCOM_REPAIR]), SHOW_LONG_STATUS},
  {"replace",              (char*) offsetof(STATUS_VAR, com_stat[(uint) SQLCOM_REPLACE]), SHOW_LONG_STATUS},
  {"replace_select",       (char*) offsetof(STATUS_VAR, com_stat[(uint) SQLCOM_REPLACE_SELECT]), SHOW_LONG_STATUS},
  {"reset",                (char*) offsetof(STATUS_VAR, com_stat[(uint) SQLCOM_RESET]), SHOW_LONG_STATUS},
  {"resignal",             (char*) offsetof(STATUS_VAR, com_stat[(uint) SQLCOM_RESIGNAL]), SHOW_LONG_STATUS},
  {"revoke",               (char*) offsetof(STATUS_VAR, com_stat[(uint) SQLCOM_REVOKE]), SHOW_LONG_STATUS},
  {"revoke_all",           (char*) offsetof(STATUS_VAR, com_stat[(uint) SQLCOM_REVOKE_ALL]), SHOW_LONG_STATUS},
  {"rollback",             (char*) offsetof(STATUS_VAR, com_stat[(uint) SQLCOM_ROLLBACK]), SHOW_LONG_STATUS},
  {"rollback_to_savepoint",(char*) offsetof(STATUS_VAR, com_stat[(uint) SQLCOM_ROLLBACK_TO_SAVEPOINT]), SHOW_LONG_STATUS},
  {"savepoint",            (char*) offsetof(STATUS_VAR, com_stat[(uint) SQLCOM_SAVEPOINT]), SHOW_LONG_STATUS},
  {"select",               (char*) offsetof(STATUS_VAR, com_stat[(uint) SQLCOM_SELECT]), SHOW_LONG_STATUS},
  {"set_option",           (char*) offsetof(STATUS_VAR, com_stat[(uint) SQLCOM_SET_OPTION]), SHOW_LONG_STATUS},
  {"signal",               (char*) offsetof(STATUS_VAR, com_stat[(uint) SQLCOM_SIGNAL]), SHOW_LONG_STATUS},
  {"show_binlog_events",   (char*) offsetof(STATUS_VAR, com_stat[(uint) SQLCOM_SHOW_BINLOG_EVENTS]), SHOW_LONG_STATUS},
  {"show_binlogs",         (char*) offsetof(STATUS_VAR, com_stat[(uint) SQLCOM_SHOW_BINLOGS]), SHOW_LONG_STATUS},
  {"show_charsets",        (char*) offsetof(STATUS_VAR, com_stat[(uint) SQLCOM_SHOW_CHARSETS]), SHOW_LONG_STATUS},
  {"show_collations",      (char*) offsetof(STATUS_VAR, com_stat[(uint) SQLCOM_SHOW_COLLATIONS]), SHOW_LONG_STATUS},
  {"show_create_db",       (char*) offsetof(STATUS_VAR, com_stat[(uint) SQLCOM_SHOW_CREATE_DB]), SHOW_LONG_STATUS},
  {"show_create_event",    (char*) offsetof(STATUS_VAR, com_stat[(uint) SQLCOM_SHOW_CREATE_EVENT]), SHOW_LONG_STATUS},
  {"show_create_func",     (char*) offsetof(STATUS_VAR, com_stat[(uint) SQLCOM_SHOW_CREATE_FUNC]), SHOW_LONG_STATUS},
  {"show_create_proc",     (char*) offsetof(STATUS_VAR, com_stat[(uint) SQLCOM_SHOW_CREATE_PROC]), SHOW_LONG_STATUS},
  {"show_create_table",    (char*) offsetof(STATUS_VAR, com_stat[(uint) SQLCOM_SHOW_CREATE]), SHOW_LONG_STATUS},
  {"show_create_trigger",  (char*) offsetof(STATUS_VAR, com_stat[(uint) SQLCOM_SHOW_CREATE_TRIGGER]), SHOW_LONG_STATUS},
  {"show_databases",       (char*) offsetof(STATUS_VAR, com_stat[(uint) SQLCOM_SHOW_DATABASES]), SHOW_LONG_STATUS},
  {"show_engine_logs",     (char*) offsetof(STATUS_VAR, com_stat[(uint) SQLCOM_SHOW_ENGINE_LOGS]), SHOW_LONG_STATUS},
  {"show_engine_mutex",    (char*) offsetof(STATUS_VAR, com_stat[(uint) SQLCOM_SHOW_ENGINE_MUTEX]), SHOW_LONG_STATUS},
  {"show_engine_status",   (char*) offsetof(STATUS_VAR, com_stat[(uint) SQLCOM_SHOW_ENGINE_STATUS]), SHOW_LONG_STATUS},
  {"show_events",          (char*) offsetof(STATUS_VAR, com_stat[(uint) SQLCOM_SHOW_EVENTS]), SHOW_LONG_STATUS},
  {"show_errors",          (char*) offsetof(STATUS_VAR, com_stat[(uint) SQLCOM_SHOW_ERRORS]), SHOW_LONG_STATUS},
  {"show_fields",          (char*) offsetof(STATUS_VAR, com_stat[(uint) SQLCOM_SHOW_FIELDS]), SHOW_LONG_STATUS},
  {"show_function_code",   (char*) offsetof(STATUS_VAR, com_stat[(uint) SQLCOM_SHOW_FUNC_CODE]), SHOW_LONG_STATUS},
  {"show_function_status", (char*) offsetof(STATUS_VAR, com_stat[(uint) SQLCOM_SHOW_STATUS_FUNC]), SHOW_LONG_STATUS},
  {"show_grants",          (char*) offsetof(STATUS_VAR, com_stat[(uint) SQLCOM_SHOW_GRANTS]), SHOW_LONG_STATUS},
  {"show_keys",            (char*) offsetof(STATUS_VAR, com_stat[(uint) SQLCOM_SHOW_KEYS]), SHOW_LONG_STATUS},
  {"show_master_status",   (char*) offsetof(STATUS_VAR, com_stat[(uint) SQLCOM_SHOW_MASTER_STAT]), SHOW_LONG_STATUS},
  {"show_open_tables",     (char*) offsetof(STATUS_VAR, com_stat[(uint) SQLCOM_SHOW_OPEN_TABLES]), SHOW_LONG_STATUS},
  {"show_plugins",         (char*) offsetof(STATUS_VAR, com_stat[(uint) SQLCOM_SHOW_PLUGINS]), SHOW_LONG_STATUS},
  {"show_privileges",      (char*) offsetof(STATUS_VAR, com_stat[(uint) SQLCOM_SHOW_PRIVILEGES]), SHOW_LONG_STATUS},
  {"show_procedure_code",  (char*) offsetof(STATUS_VAR, com_stat[(uint) SQLCOM_SHOW_PROC_CODE]), SHOW_LONG_STATUS},
  {"show_procedure_status",(char*) offsetof(STATUS_VAR, com_stat[(uint) SQLCOM_SHOW_STATUS_PROC]), SHOW_LONG_STATUS},
  {"show_processlist",     (char*) offsetof(STATUS_VAR, com_stat[(uint) SQLCOM_SHOW_PROCESSLIST]), SHOW_LONG_STATUS},
  {"show_profile",         (char*) offsetof(STATUS_VAR, com_stat[(uint) SQLCOM_SHOW_PROFILE]), SHOW_LONG_STATUS},
  {"show_profiles",        (char*) offsetof(STATUS_VAR, com_stat[(uint) SQLCOM_SHOW_PROFILES]), SHOW_LONG_STATUS},
  {"show_relaylog_events", (char*) offsetof(STATUS_VAR, com_stat[(uint) SQLCOM_SHOW_RELAYLOG_EVENTS]), SHOW_LONG_STATUS},
  {"show_slave_hosts",     (char*) offsetof(STATUS_VAR, com_stat[(uint) SQLCOM_SHOW_SLAVE_HOSTS]), SHOW_LONG_STATUS},
  {"show_slave_status",    (char*) offsetof(STATUS_VAR, com_stat[(uint) SQLCOM_SHOW_SLAVE_STAT]), SHOW_LONG_STATUS},
  {"show_status",          (char*) offsetof(STATUS_VAR, com_stat[(uint) SQLCOM_SHOW_STATUS]), SHOW_LONG_STATUS},
  {"show_storage_engines", (char*) offsetof(STATUS_VAR, com_stat[(uint) SQLCOM_SHOW_STORAGE_ENGINES]), SHOW_LONG_STATUS},
  {"show_table_status",    (char*) offsetof(STATUS_VAR, com_stat[(uint) SQLCOM_SHOW_TABLE_STATUS]), SHOW_LONG_STATUS},
  {"show_tables",          (char*) offsetof(STATUS_VAR, com_stat[(uint) SQLCOM_SHOW_TABLES]), SHOW_LONG_STATUS},
  {"show_triggers",        (char*) offsetof(STATUS_VAR, com_stat[(uint) SQLCOM_SHOW_TRIGGERS]), SHOW_LONG_STATUS},
  {"show_variables",       (char*) offsetof(STATUS_VAR, com_stat[(uint) SQLCOM_SHOW_VARIABLES]), SHOW_LONG_STATUS},
  {"show_warnings",        (char*) offsetof(STATUS_VAR, com_stat[(uint) SQLCOM_SHOW_WARNS]), SHOW_LONG_STATUS},
  {"slave_start",          (char*) offsetof(STATUS_VAR, com_stat[(uint) SQLCOM_SLAVE_START]), SHOW_LONG_STATUS},
  {"slave_stop",           (char*) offsetof(STATUS_VAR, com_stat[(uint) SQLCOM_SLAVE_STOP]), SHOW_LONG_STATUS},
  {"stmt_close",           (char*) offsetof(STATUS_VAR, com_stmt_close), SHOW_LONG_STATUS},
  {"stmt_execute",         (char*) offsetof(STATUS_VAR, com_stmt_execute), SHOW_LONG_STATUS},
  {"stmt_fetch",           (char*) offsetof(STATUS_VAR, com_stmt_fetch), SHOW_LONG_STATUS},
  {"stmt_prepare",         (char*) offsetof(STATUS_VAR, com_stmt_prepare), SHOW_LONG_STATUS},
  {"stmt_reprepare",       (char*) offsetof(STATUS_VAR, com_stmt_reprepare), SHOW_LONG_STATUS},
  {"stmt_reset",           (char*) offsetof(STATUS_VAR, com_stmt_reset), SHOW_LONG_STATUS},
  {"stmt_send_long_data",  (char*) offsetof(STATUS_VAR, com_stmt_send_long_data), SHOW_LONG_STATUS},
  {"truncate",             (char*) offsetof(STATUS_VAR, com_stat[(uint) SQLCOM_TRUNCATE]), SHOW_LONG_STATUS},
  {"uninstall_plugin",     (char*) offsetof(STATUS_VAR, com_stat[(uint) SQLCOM_UNINSTALL_PLUGIN]), SHOW_LONG_STATUS},
  {"unlock_tables",        (char*) offsetof(STATUS_VAR, com_stat[(uint) SQLCOM_UNLOCK_TABLES]), SHOW_LONG_STATUS},
  {"update",               (char*) offsetof(STATUS_VAR, com_stat[(uint) SQLCOM_UPDATE]), SHOW_LONG_STATUS},
  {"update_multi",         (char*) offsetof(STATUS_VAR, com_stat[(uint) SQLCOM_UPDATE_MULTI]), SHOW_LONG_STATUS},
  {"xa_commit",            (char*) offsetof(STATUS_VAR, com_stat[(uint) SQLCOM_XA_COMMIT]),SHOW_LONG_STATUS},
  {"xa_end",               (char*) offsetof(STATUS_VAR, com_stat[(uint) SQLCOM_XA_END]),SHOW_LONG_STATUS},
  {"xa_prepare",           (char*) offsetof(STATUS_VAR, com_stat[(uint) SQLCOM_XA_PREPARE]),SHOW_LONG_STATUS},
  {"xa_recover",           (char*) offsetof(STATUS_VAR, com_stat[(uint) SQLCOM_XA_RECOVER]),SHOW_LONG_STATUS},
  {"xa_rollback",          (char*) offsetof(STATUS_VAR, com_stat[(uint) SQLCOM_XA_ROLLBACK]),SHOW_LONG_STATUS},
  {"xa_start",             (char*) offsetof(STATUS_VAR, com_stat[(uint) SQLCOM_XA_START]),SHOW_LONG_STATUS},
  {NullS, NullS, SHOW_LONG}
};

#ifdef HAVE_PSI_STATEMENT_INTERFACE
PSI_statement_info sql_statement_info[(uint) SQLCOM_END + 1];
PSI_statement_info com_statement_info[(uint) COM_END + 1];

/**
  Initialize the command names array.
  Since we do not want to maintain a separate array,
  this is populated from data mined in com_status_vars,
  which already has one name for each command.
*/
void init_sql_statement_info()
{
  char *first_com= (char*) offsetof(STATUS_VAR, com_stat[0]);
  char *last_com= (char*) offsetof(STATUS_VAR, com_stat[(uint) SQLCOM_END]);
  int record_size= (char*) offsetof(STATUS_VAR, com_stat[1])
                   - (char*) offsetof(STATUS_VAR, com_stat[0]);
  char *ptr;
  uint i;
  uint com_index;

  static const char* dummy= "";
  for (i= 0; i < ((uint) SQLCOM_END + 1); i++)
  {
    sql_statement_info[i].m_name= dummy;
    sql_statement_info[i].m_flags= 0;
  }

  SHOW_VAR *var= &com_status_vars[0];
  while (var->name != NULL)
  {
    ptr= var->value;
    if ((first_com <= ptr) && (ptr <= last_com))
    {
      com_index= ((int)(ptr - first_com))/record_size;
      DBUG_ASSERT(com_index < (uint) SQLCOM_END);
      sql_statement_info[com_index].m_name= var->name;
    }
    var++;
  }

  DBUG_ASSERT(strcmp(sql_statement_info[(uint) SQLCOM_SELECT].m_name, "select") == 0);
  DBUG_ASSERT(strcmp(sql_statement_info[(uint) SQLCOM_SIGNAL].m_name, "signal") == 0);

  sql_statement_info[(uint) SQLCOM_END].m_name= "error";
}

void init_com_statement_info()
{
  uint index;

  for (index= 0; index < (uint) COM_END + 1; index++)
  {
    com_statement_info[index].m_name= command_name[index].str;
    com_statement_info[index].m_flags= 0;
  }

  /* "statement/com/query" can mutate into "statement/sql/..." */
  com_statement_info[(uint) COM_QUERY].m_flags= PSI_FLAG_MUTABLE;
}
#endif

/**
  Create the name of the default general log file

  @param[IN] buff    Location for building new string.
  @param[IN] log_ext The extension for the file (e.g .log)
  @returns Pointer to a new string containing the name
*/
static inline char *make_default_log_name(char *buff,const char* log_ext)
{
  return make_log_name(buff, default_logfile_name, log_ext);
}

/**
  Create a replication file name or base for file names.

  @param[in] opt Value of option, or NULL
  @param[in] def Default value if option value is not set.
  @param[in] ext Extension to use for the path

  @returns Pointer to string containing the full file path, or NULL if
  it was not possible to create the path.
 */
static inline const char *
rpl_make_log_name(const char *opt,
                  const char *def,
                  const char *ext)
{
  DBUG_ENTER("rpl_make_log_name");
  DBUG_PRINT("enter", ("opt: %s, def: %s, ext: %s", opt, def, ext));
  char buff[FN_REFLEN];
  const char *base= opt ? opt : def;
  unsigned int options=
    MY_REPLACE_EXT | MY_UNPACK_FILENAME | MY_SAFE_PATH;

  /* mysql_real_data_home_ptr  may be null if no value of datadir has been
     specified through command-line or througha cnf file. If that is the 
     case we make mysql_real_data_home_ptr point to mysql_real_data_home
     which, in that case holds the default path for data-dir.
  */ 
  if(mysql_real_data_home_ptr == NULL)
    mysql_real_data_home_ptr= mysql_real_data_home;

  if (fn_format(buff, base, mysql_real_data_home_ptr, ext, options))
    DBUG_RETURN(strdup(buff));
  else
    DBUG_RETURN(NULL);
}


int init_common_variables()
{
  umask(((~my_umask) & 0666));
  connection_errors_select= 0;
  connection_errors_accept= 0;
  connection_errors_tcpwrap= 0;
  connection_errors_internal= 0;
  connection_errors_max_connection= 0;
  connection_errors_peer_addr= 0;
  my_decimal_set_zero(&decimal_zero); // set decimal_zero constant;
  tzset();      // Set tzname

  max_system_variables.pseudo_thread_id= (ulong)~0;
  server_start_time= flush_status_time= my_time(0);

  rpl_filter= new Rpl_filter;
  binlog_filter= new Rpl_filter;
  if (!rpl_filter || !binlog_filter)
  {
    sql_perror("Could not allocate replication and binlog filters");
    return 1;
  }

  if (init_thread_environment() ||
      mysql_init_variables())
    return 1;

  if (ignore_db_dirs_init())
    return 1;

#ifdef HAVE_TZNAME
  {
    struct tm tm_tmp;
    localtime_r(&server_start_time,&tm_tmp);
    strmake(system_time_zone, tzname[tm_tmp.tm_isdst != 0 ? 1 : 0],
            sizeof(system_time_zone)-1);

 }
#endif
  /*
    We set SYSTEM time zone as reasonable default and
    also for failure of my_tz_init() and bootstrap mode.
    If user explicitly set time zone with --default-time-zone
    option we will change this value in my_tz_init().
  */
  global_system_variables.time_zone= my_tz_SYSTEM;

#ifdef HAVE_PSI_INTERFACE
  /*
    Complete the mysql_bin_log initialization.
    Instrumentation keys are known only after the performance schema initialization,
    and can not be set in the MYSQL_BIN_LOG constructor (called before main()).
  */
  mysql_bin_log.set_psi_keys(key_BINLOG_LOCK_index,
                             key_BINLOG_LOCK_commit,
                             key_BINLOG_LOCK_commit_queue,
                             key_BINLOG_LOCK_done,
                             key_BINLOG_LOCK_flush_queue,
                             key_BINLOG_LOCK_log,
                             key_BINLOG_LOCK_sync,
                             key_BINLOG_LOCK_sync_queue,
<<<<<<< HEAD
=======
                             key_BINLOG_LOCK_xids,
>>>>>>> 85f401c8
                             key_BINLOG_COND_done,
                             key_BINLOG_update_cond,
                             key_BINLOG_prep_xids_cond,
                             key_file_binlog,
                             key_file_binlog_index);
#endif

  /*
    Init mutexes for the global MYSQL_BIN_LOG objects.
    As safe_mutex depends on what MY_INIT() does, we can't init the mutexes of
    global MYSQL_BIN_LOGs in their constructors, because then they would be
    inited before MY_INIT(). So we do it here.
  */
  mysql_bin_log.init_pthread_objects();

  /* TODO: remove this when my_time_t is 64 bit compatible */
  if (!IS_TIME_T_VALID_FOR_TIMESTAMP(server_start_time))
  {
    sql_print_error("This MySQL server doesn't support dates later then 2038");
    return 1;
  }

  if (gethostname(glob_hostname,sizeof(glob_hostname)) < 0)
  {
    strmake(glob_hostname, STRING_WITH_LEN("localhost"));
    sql_print_warning("gethostname failed, using '%s' as hostname",
                      glob_hostname);
    strmake(default_logfile_name, STRING_WITH_LEN("mysql"));
  }
  else
    strmake(default_logfile_name, glob_hostname,
      sizeof(default_logfile_name)-5);

  strmake(pidfile_name, default_logfile_name, sizeof(pidfile_name)-5);
  strmov(fn_ext(pidfile_name),".pid");    // Add proper extension


  /*
    The default-storage-engine entry in my_long_options should have a
    non-null default value. It was earlier intialized as
    (longlong)"MyISAM" in my_long_options but this triggered a
    compiler error in the Sun Studio 12 compiler. As a work-around we
    set the def_value member to 0 in my_long_options and initialize it
    to the correct value here.

    From MySQL 5.5 onwards, the default storage engine is InnoDB
    (except in the embedded server, where the default continues to
    be MyISAM)
  */
#ifdef EMBEDDED_LIBRARY
  default_storage_engine= const_cast<char *>("MyISAM");
#else
  default_storage_engine= const_cast<char *>("InnoDB");
#endif
  default_tmp_storage_engine= default_storage_engine;

  init_default_auth_plugin();

  /*
    Add server status variables to the dynamic list of
    status variables that is shown by SHOW STATUS.
    Later, in plugin_init, and mysql_install_plugin
    new entries could be added to that list.
  */
  if (add_status_vars(status_vars))
    return 1; // an error was already reported

#ifndef DBUG_OFF
  /*
    We have few debug-only commands in com_status_vars, only visible in debug
    builds. for simplicity we enable the assert only in debug builds

    There are 8 Com_ variables which don't have corresponding SQLCOM_ values:
    (TODO strictly speaking they shouldn't be here, should not have Com_ prefix
    that is. Perhaps Stmt_ ? Comstmt_ ? Prepstmt_ ?)

      Com_admin_commands       => com_other
      Com_stmt_close           => com_stmt_close
      Com_stmt_execute         => com_stmt_execute
      Com_stmt_fetch           => com_stmt_fetch
      Com_stmt_prepare         => com_stmt_prepare
      Com_stmt_reprepare       => com_stmt_reprepare
      Com_stmt_reset           => com_stmt_reset
      Com_stmt_send_long_data  => com_stmt_send_long_data

    With this correction the number of Com_ variables (number of elements in
    the array, excluding the last element - terminator) must match the number
    of SQLCOM_ constants.
  */
  compile_time_assert(sizeof(com_status_vars)/sizeof(com_status_vars[0]) - 1 ==
                     SQLCOM_END + 8);
#endif

  if (get_options(&remaining_argc, &remaining_argv))
    return 1;
  set_server_version();

#ifndef EMBEDDED_LIBRARY
  if (opt_help && !opt_verbose)
    unireg_abort(0);
#endif /*!EMBEDDED_LIBRARY*/

  DBUG_PRINT("info",("%s  Ver %s for %s on %s\n",my_progname,
         server_version, SYSTEM_TYPE,MACHINE_TYPE));

#ifdef HAVE_LARGE_PAGES
  /* Initialize large page size */
  if (opt_large_pages && (opt_large_page_size= my_get_large_page_size()))
  {
      DBUG_PRINT("info", ("Large page set, large_page_size = %d",
                 opt_large_page_size));
      my_use_large_pages= 1;
      my_large_page_size= opt_large_page_size;
  }
  else
<<<<<<< HEAD
  {
    opt_large_pages= 0;
    /*
       Either not configured to use large pages or Linux haven't
       been compiled with large page support
    */
  }
#endif /* HAVE_LARGE_PAGES */
#ifdef HAVE_SOLARIS_LARGE_PAGES
#define LARGE_PAGESIZE (4*1024*1024)  /* 4MB */
#define SUPER_LARGE_PAGESIZE (256*1024*1024)  /* 256MB */
  if (opt_large_pages)
  {
  /*
    tell the kernel that we want to use 4/256MB page for heap storage
    and also for the stack. We use 4 MByte as default and if the
    super-large-page is set we increase it to 256 MByte. 256 MByte
    is for server installations with GBytes of RAM memory where
    the MySQL Server will have page caches and other memory regions
    measured in a number of GBytes.
    We use as big pages as possible which isn't bigger than the above
    desired page sizes.
  */
   int nelem;
   size_t max_desired_page_size;
   if (opt_super_large_pages)
     max_desired_page_size= SUPER_LARGE_PAGESIZE;
   else
     max_desired_page_size= LARGE_PAGESIZE;
   nelem = getpagesizes(NULL, 0);
   if (nelem > 0)
   {
     size_t *pagesize = (size_t *) malloc(sizeof(size_t) * nelem);
     if (pagesize != NULL && getpagesizes(pagesize, nelem) > 0)
     {
       size_t max_page_size= 0;
       for (int i= 0; i < nelem; i++)
       {
         if (pagesize[i] > max_page_size &&
             pagesize[i] <= max_desired_page_size)
            max_page_size= pagesize[i];
       }
       free(pagesize);
       if (max_page_size > 0)
       {
         struct memcntl_mha mpss;

         mpss.mha_cmd= MHA_MAPSIZE_BSSBRK;
         mpss.mha_pagesize= max_page_size;
         mpss.mha_flags= 0;
         memcntl(NULL, 0, MC_HAT_ADVISE, (caddr_t)&mpss, 0, 0);
         mpss.mha_cmd= MHA_MAPSIZE_STACK;
         memcntl(NULL, 0, MC_HAT_ADVISE, (caddr_t)&mpss, 0, 0);
       }
     }
   }
  }
#endif /* HAVE_SOLARIS_LARGE_PAGES */

  longlong default_value;
  sys_var *var;
  /* Calculate and update default value for thread_cache_size. */
  if ((default_value= 8 + max_connections / 100) > 100)
    default_value= 100;
  var= intern_find_sys_var(STRING_WITH_LEN("thread_cache_size"));
  var->update_default(default_value);

  /* Calculate and update default value for host_cache_size. */
  if ((default_value= 128 + max_connections) > 628 &&
      (default_value= 628 + ((max_connections - 500) / 20)) > 2000)
    default_value= 2000;
  var= intern_find_sys_var(STRING_WITH_LEN("host_cache_size"));
  var->update_default(default_value);

  /* Calculate and update default value for table_def_size. */
  if ((default_value= 400 + table_cache_size / 2) > 2000)
    default_value= 2000;
  var= intern_find_sys_var(STRING_WITH_LEN("table_definition_cache"));
  var->update_default(default_value);

  /* connections and databases needs lots of files */
  {
    uint files, wanted_files, max_open_files;

    /* MyISAM requires two file handles per table. */
    wanted_files= 10 + max_connections + table_cache_size * 2;
    /*
      We are trying to allocate no less than max_connections*5 file
      handles (i.e. we are trying to set the limit so that they will
      be available).  In addition, we allocate no less than how much
      was already allocated.  However below we report a warning and
      recompute values only if we got less file handles than were
      explicitly requested.  No warning and re-computation occur if we
      can't get max_connections*5 but still got no less than was
      requested (value of wanted_files).
      Try to allocate no less than 5000 by default.
    */
    max_open_files= max(max<ulong>(wanted_files, max_connections * 5),
                        open_files_limit ? open_files_limit : 5000);

    files= my_set_max_open_files(max_open_files);

    if (files < wanted_files)
    {
      if (!open_files_limit)
      {
        /*
          If we have requested too much file handles than we bring
          max_connections in supported bounds.
        */
        max_connections= min<ulong>(files - 10 - TABLE_OPEN_CACHE_MIN * 2,
                                    max_connections);
        /*
          Decrease table_cache_size according to max_connections, but
          not below TABLE_OPEN_CACHE_MIN.  Outer min() ensures that we
          never increase table_cache_size automatically (that could
          happen if max_connections is decreased above).
        */
        table_cache_size= min<ulong>(max<ulong>((files-10-max_connections)/2,
                                                TABLE_OPEN_CACHE_MIN),
                                     table_cache_size);
        DBUG_PRINT("warning", ("Changed limits: max_open_files: %u  "
                               "max_connections: %ld  table_cache: %ld",
                               files, max_connections, table_cache_size));
        if (log_warnings)
          sql_print_warning("Changed limits: max_open_files: %u  "
                            "max_connections: %ld  table_cache: %ld",
                            files, max_connections, table_cache_size);
      }
      else if (log_warnings)
        sql_print_warning("Could not increase number of max_open_files to "
                          "more than %u (request: %u)", files, wanted_files);
    }
    open_files_limit= files;
  }
=======
  {
    opt_large_pages= 0;
    /*
       Either not configured to use large pages or Linux haven't
       been compiled with large page support
    */
  }
#endif /* HAVE_LARGE_PAGES */
#ifdef HAVE_SOLARIS_LARGE_PAGES
#define LARGE_PAGESIZE (4*1024*1024)  /* 4MB */
#define SUPER_LARGE_PAGESIZE (256*1024*1024)  /* 256MB */
  if (opt_large_pages)
  {
  /*
    tell the kernel that we want to use 4/256MB page for heap storage
    and also for the stack. We use 4 MByte as default and if the
    super-large-page is set we increase it to 256 MByte. 256 MByte
    is for server installations with GBytes of RAM memory where
    the MySQL Server will have page caches and other memory regions
    measured in a number of GBytes.
    We use as big pages as possible which isn't bigger than the above
    desired page sizes.
  */
   int nelem;
   size_t max_desired_page_size;
   if (opt_super_large_pages)
     max_desired_page_size= SUPER_LARGE_PAGESIZE;
   else
     max_desired_page_size= LARGE_PAGESIZE;
   nelem = getpagesizes(NULL, 0);
   if (nelem > 0)
   {
     size_t *pagesize = (size_t *) malloc(sizeof(size_t) * nelem);
     if (pagesize != NULL && getpagesizes(pagesize, nelem) > 0)
     {
       size_t max_page_size= 0;
       for (int i= 0; i < nelem; i++)
       {
         if (pagesize[i] > max_page_size &&
             pagesize[i] <= max_desired_page_size)
            max_page_size= pagesize[i];
       }
       free(pagesize);
       if (max_page_size > 0)
       {
         struct memcntl_mha mpss;

         mpss.mha_cmd= MHA_MAPSIZE_BSSBRK;
         mpss.mha_pagesize= max_page_size;
         mpss.mha_flags= 0;
         memcntl(NULL, 0, MC_HAT_ADVISE, (caddr_t)&mpss, 0, 0);
         mpss.mha_cmd= MHA_MAPSIZE_STACK;
         memcntl(NULL, 0, MC_HAT_ADVISE, (caddr_t)&mpss, 0, 0);
       }
     }
   }
  }
#endif /* HAVE_SOLARIS_LARGE_PAGES */

  longlong default_value;
  sys_var *var;
  /* Calculate and update default value for thread_cache_size. */
  if ((default_value= 8 + max_connections / 100) > 100)
    default_value= 100;
  var= intern_find_sys_var(STRING_WITH_LEN("thread_cache_size"));
  var->update_default(default_value);

  /* Calculate and update default value for host_cache_size. */
  if ((default_value= 128 + max_connections) > 628 &&
      (default_value= 628 + ((max_connections - 500) / 20)) > 2000)
    default_value= 2000;
  var= intern_find_sys_var(STRING_WITH_LEN("host_cache_size"));
  var->update_default(default_value);
>>>>>>> 85f401c8

  /* Fix thread_cache_size. */
  if (!thread_cache_size_specified &&
      (max_blocked_pthreads= 8 + max_connections / 100) > 100)
    max_blocked_pthreads= 100;

  /* Fix host_cache_size. */
  if (!host_cache_size_specified &&
      (host_cache_size= 128 + max_connections) > 628 &&
      (host_cache_size= 628 + ((max_connections - 500) / 20)) > 2000)
    host_cache_size= 2000;

<<<<<<< HEAD
  /* Fix table_definition_cache. */
  if (!table_definition_cache_specified &&
      (table_def_size= 400 + table_cache_size / 2) > 2000)
    table_def_size= 2000;

=======
>>>>>>> 85f401c8
  /* Fix back_log */
  if (back_log == 0 && (back_log= 50 + max_connections / 5) > 900)
    back_log= 900;

<<<<<<< HEAD
  table_cache_size_per_instance= table_cache_size / table_cache_instances;
=======
>>>>>>> 85f401c8
  unireg_init(opt_specialflag); /* Set up extern variabels */
  if (!(my_default_lc_messages=
        my_locale_by_name(lc_messages)))
  {
    sql_print_error("Unknown locale: '%s'", lc_messages);
    return 1;
  }
  global_system_variables.lc_messages= my_default_lc_messages;
  if (init_errmessage())  /* Read error messages from file */
    return 1;
  init_client_errs();
  mysql_client_plugin_init();
  lex_init();
  if (item_create_init())
    return 1;
  item_init();
#ifndef EMBEDDED_LIBRARY
  my_regex_init(&my_charset_latin1, check_enough_stack_size);
  my_string_stack_guard= check_enough_stack_size;
#else
  my_regex_init(&my_charset_latin1, NULL);
#endif
  /*
    Process a comma-separated character set list and choose
    the first available character set. This is mostly for
    test purposes, to be able to start "mysqld" even if
    the requested character set is not available (see bug#18743).
  */
  for (;;)
  {
    char *next_character_set_name= strchr(default_character_set_name, ',');
    if (next_character_set_name)
      *next_character_set_name++= '\0';
    if (!(default_charset_info=
          get_charset_by_csname(default_character_set_name,
                                MY_CS_PRIMARY, MYF(MY_WME))))
    {
      if (next_character_set_name)
      {
        default_character_set_name= next_character_set_name;
        default_collation_name= 0;          // Ignore collation
      }
      else
        return 1;                           // Eof of the list
    }
    else
      break;
  }

  if (default_collation_name)
  {
    CHARSET_INFO *default_collation;
    default_collation= get_charset_by_name(default_collation_name, MYF(0));
    if (!default_collation)
    {
#ifdef WITH_PERFSCHEMA_STORAGE_ENGINE
      buffered_logs.print();
      buffered_logs.cleanup();
#endif
      sql_print_error(ER_DEFAULT(ER_UNKNOWN_COLLATION), default_collation_name);
      return 1;
    }
    if (!my_charset_same(default_charset_info, default_collation))
    {
      sql_print_error(ER_DEFAULT(ER_COLLATION_CHARSET_MISMATCH),
          default_collation_name,
          default_charset_info->csname);
      return 1;
    }
    default_charset_info= default_collation;
  }
  /* Set collactions that depends on the default collation */
  global_system_variables.collation_server=  default_charset_info;
  global_system_variables.collation_database=  default_charset_info;

  if (is_supported_parser_charset(default_charset_info))
  {
    global_system_variables.collation_connection= default_charset_info;
    global_system_variables.character_set_results= default_charset_info;
    global_system_variables.character_set_client= default_charset_info;
  }
  else
  {
    sql_print_information("'%s' can not be used as client character set. "
                          "'%s' will be used as default client character set.",
                          default_charset_info->csname,
                          my_charset_latin1.csname);
    global_system_variables.collation_connection= &my_charset_latin1;
    global_system_variables.character_set_results= &my_charset_latin1;
    global_system_variables.character_set_client= &my_charset_latin1;
  }

  if (!(character_set_filesystem=
        get_charset_by_csname(character_set_filesystem_name,
                              MY_CS_PRIMARY, MYF(MY_WME))))
    return 1;
  global_system_variables.character_set_filesystem= character_set_filesystem;

  if (!(my_default_lc_time_names=
        my_locale_by_name(lc_time_names_name)))
  {
    sql_print_error("Unknown locale: '%s'", lc_time_names_name);
    return 1;
  }
  global_system_variables.lc_time_names= my_default_lc_time_names;

  /* check log options and issue warnings if needed */
  if (opt_log && opt_logname && !(log_output_options & LOG_FILE) &&
      !(log_output_options & LOG_NONE))
    sql_print_warning("Although a path was specified for the "
                      "--general-log-file option, log tables are used. "
                      "To enable logging to files use the --log-output=file option.");

  if (opt_slow_log && opt_slow_logname && !(log_output_options & LOG_FILE)
      && !(log_output_options & LOG_NONE))
    sql_print_warning("Although a path was specified for the "
                      "--slow-query-log-file option, log tables are used. "
                      "To enable logging to files use the --log-output=file option.");

#define FIX_LOG_VAR(VAR, ALT)                                   \
  if (!VAR || !*VAR)                                            \
  {                                                             \
    my_free(VAR); /* it could be an allocated empty string "" */ \
    VAR= ALT;                                                    \
  }

  FIX_LOG_VAR(opt_logname,
              make_default_log_name(logname_path, ".log"));
  FIX_LOG_VAR(opt_slow_logname,
              make_default_log_name(slow_logname_path, "-slow.log"));

#if defined(ENABLED_DEBUG_SYNC)
  /* Initialize the debug sync facility. See debug_sync.cc. */
  if (debug_sync_init())
    return 1; /* purecov: tested */
#endif /* defined(ENABLED_DEBUG_SYNC) */

#if (ENABLE_TEMP_POOL)
  if (use_temp_pool && bitmap_init(&temp_pool,0,1024,1))
    return 1;
#else
  use_temp_pool= 0;
#endif

  if (my_dboptions_cache_init())
    return 1;

  /*
    Ensure that lower_case_table_names is set on system where we have case
    insensitive names.  If this is not done the users MyISAM tables will
    get corrupted if accesses with names of different case.
  */
  DBUG_PRINT("info", ("lower_case_table_names: %d", lower_case_table_names));
  lower_case_file_system= test_if_case_insensitive(mysql_real_data_home);
  if (!lower_case_table_names && lower_case_file_system == 1)
  {
    if (lower_case_table_names_used)
    {
      if (log_warnings)
  sql_print_warning("\
You have forced lower_case_table_names to 0 through a command-line \
option, even though your file system '%s' is case insensitive.  This means \
that you can corrupt a MyISAM table by accessing it with different cases. \
You should consider changing lower_case_table_names to 1 or 2",
      mysql_real_data_home);
    }
    else
    {
      if (log_warnings)
  sql_print_warning("Setting lower_case_table_names=2 because file system for %s is case insensitive", mysql_real_data_home);
      lower_case_table_names= 2;
    }
  }
  else if (lower_case_table_names == 2 &&
           !(lower_case_file_system=
             (test_if_case_insensitive(mysql_real_data_home) == 1)))
  {
    if (log_warnings)
      sql_print_warning("lower_case_table_names was set to 2, even though your "
                        "the file system '%s' is case sensitive.  Now setting "
                        "lower_case_table_names to 0 to avoid future problems.",
      mysql_real_data_home);
    lower_case_table_names= 0;
  }
  else
  {
    lower_case_file_system=
      (test_if_case_insensitive(mysql_real_data_home) == 1);
  }

  /* Reset table_alias_charset, now that lower_case_table_names is set. */
  table_alias_charset= (lower_case_table_names ?
      &my_charset_utf8_tolower_ci :
      &my_charset_bin);
<<<<<<< HEAD
=======

  /*
    Build do_table and ignore_table rules to hush
    after the resetting of table_alias_charset
  */
  if (rpl_filter->build_do_table_hash() ||
      rpl_filter->build_ignore_table_hash())
  {
    sql_print_error("An error occurred while building do_table"
                    "and ignore_table rules to hush.");
    return 1;
  }

  if (ignore_db_dirs_process_additions())
  {
    sql_print_error("An error occurred while storing ignore_db_dirs to a hash.");
    return 1;
  }
>>>>>>> 85f401c8

  /*
    Build do_table and ignore_table rules to hush
    after the resetting of table_alias_charset
  */
  if (rpl_filter->build_do_table_hash() ||
      rpl_filter->build_ignore_table_hash())
  {
    sql_print_error("An error occurred while building do_table"
                    "and ignore_table rules to hush.");
    return 1;
  }

  if (ignore_db_dirs_process_additions())
  {
    sql_print_error("An error occurred while storing ignore_db_dirs to a hash.");
    return 1;
  }

  return 0;
}


static int init_thread_environment()
{
  mysql_mutex_init(key_LOCK_thread_created,
                   &LOCK_thread_created, MY_MUTEX_INIT_FAST);
  mysql_mutex_init(key_LOCK_thread_count, &LOCK_thread_count, MY_MUTEX_INIT_FAST);
  mysql_mutex_init(key_LOCK_status, &LOCK_status, MY_MUTEX_INIT_FAST);
  mysql_mutex_init(key_LOCK_delayed_insert,
                   &LOCK_delayed_insert, MY_MUTEX_INIT_FAST);
  mysql_mutex_init(key_LOCK_delayed_status,
                   &LOCK_delayed_status, MY_MUTEX_INIT_FAST);
  mysql_mutex_init(key_LOCK_delayed_create,
                   &LOCK_delayed_create, MY_MUTEX_INIT_SLOW);
  mysql_mutex_init(key_LOCK_manager,
                   &LOCK_manager, MY_MUTEX_INIT_FAST);
  mysql_mutex_init(key_LOCK_crypt, &LOCK_crypt, MY_MUTEX_INIT_FAST);
  mysql_mutex_init(key_LOCK_user_conn, &LOCK_user_conn, MY_MUTEX_INIT_FAST);
  mysql_mutex_init(key_LOCK_active_mi, &LOCK_active_mi, MY_MUTEX_INIT_FAST);
  mysql_mutex_init(key_LOCK_global_system_variables,
                   &LOCK_global_system_variables, MY_MUTEX_INIT_FAST);
  mysql_rwlock_init(key_rwlock_LOCK_system_variables_hash,
                    &LOCK_system_variables_hash);
  mysql_mutex_init(key_LOCK_prepared_stmt_count,
                   &LOCK_prepared_stmt_count, MY_MUTEX_INIT_FAST);
  mysql_mutex_init(key_LOCK_sql_slave_skip_counter,
                   &LOCK_sql_slave_skip_counter, MY_MUTEX_INIT_FAST);
  mysql_mutex_init(key_LOCK_slave_net_timeout,
                   &LOCK_slave_net_timeout, MY_MUTEX_INIT_FAST);
  mysql_mutex_init(key_LOCK_error_messages,
                   &LOCK_error_messages, MY_MUTEX_INIT_FAST);
  mysql_mutex_init(key_LOCK_uuid_generator,
                   &LOCK_uuid_generator, MY_MUTEX_INIT_FAST);
  mysql_mutex_init(key_LOCK_sql_rand,
                   &LOCK_sql_rand, MY_MUTEX_INIT_FAST);
  mysql_mutex_init(key_LOCK_connection_count,
                   &LOCK_connection_count, MY_MUTEX_INIT_FAST);
  mysql_mutex_init(key_LOCK_log_throttle_qni,
                   &LOCK_log_throttle_qni, MY_MUTEX_INIT_FAST);
#ifdef HAVE_OPENSSL
  mysql_mutex_init(key_LOCK_des_key_file,
                   &LOCK_des_key_file, MY_MUTEX_INIT_FAST);
#ifndef HAVE_YASSL
  openssl_stdlocks= (openssl_lock_t*) OPENSSL_malloc(CRYPTO_num_locks() *
                                                     sizeof(openssl_lock_t));
  for (int i= 0; i < CRYPTO_num_locks(); ++i)
    mysql_rwlock_init(key_rwlock_openssl, &openssl_stdlocks[i].lock);
  CRYPTO_set_dynlock_create_callback(openssl_dynlock_create);
  CRYPTO_set_dynlock_destroy_callback(openssl_dynlock_destroy);
  CRYPTO_set_dynlock_lock_callback(openssl_lock);
  CRYPTO_set_locking_callback(openssl_lock_function);
  CRYPTO_set_id_callback(openssl_id_function);
#endif
#endif
  mysql_rwlock_init(key_rwlock_LOCK_sys_init_connect, &LOCK_sys_init_connect);
  mysql_rwlock_init(key_rwlock_LOCK_sys_init_slave, &LOCK_sys_init_slave);
  mysql_rwlock_init(key_rwlock_LOCK_grant, &LOCK_grant);
  mysql_cond_init(key_COND_thread_count, &COND_thread_count, NULL);
  mysql_cond_init(key_COND_thread_cache, &COND_thread_cache, NULL);
  mysql_cond_init(key_COND_flush_thread_cache, &COND_flush_thread_cache, NULL);
  mysql_cond_init(key_COND_manager, &COND_manager, NULL);
  mysql_mutex_init(key_LOCK_server_started,
                   &LOCK_server_started, MY_MUTEX_INIT_FAST);
  mysql_cond_init(key_COND_server_started, &COND_server_started, NULL);
  sp_cache_init();
#ifdef HAVE_EVENT_SCHEDULER
  Events::init_mutexes();
#endif
  /* Parameter for threads created for connections */
  (void) pthread_attr_init(&connection_attrib);
  (void) pthread_attr_setdetachstate(&connection_attrib,
             PTHREAD_CREATE_DETACHED);
  pthread_attr_setscope(&connection_attrib, PTHREAD_SCOPE_SYSTEM);

  if (pthread_key_create(&THR_THD,NULL) ||
      pthread_key_create(&THR_MALLOC,NULL))
  {
    sql_print_error("Can't create thread-keys");
    return 1;
  }
  return 0;
}


#if defined(HAVE_OPENSSL) && !defined(HAVE_YASSL)
static unsigned long openssl_id_function()
{
  return (unsigned long) pthread_self();
}


static openssl_lock_t *openssl_dynlock_create(const char *file, int line)
{
  openssl_lock_t *lock= new openssl_lock_t;
  mysql_rwlock_init(key_rwlock_openssl, &lock->lock);
  return lock;
}


static void openssl_dynlock_destroy(openssl_lock_t *lock, const char *file,
            int line)
{
  mysql_rwlock_destroy(&lock->lock);
  delete lock;
}


static void openssl_lock_function(int mode, int n, const char *file, int line)
{
  if (n < 0 || n > CRYPTO_num_locks())
  {
    /* Lock number out of bounds. */
    sql_print_error("Fatal: OpenSSL interface problem (n = %d)", n);
    abort();
  }
  openssl_lock(mode, &openssl_stdlocks[n], file, line);
}


static void openssl_lock(int mode, openssl_lock_t *lock, const char *file,
       int line)
{
  int err;
  char const *what;

  switch (mode) {
  case CRYPTO_LOCK|CRYPTO_READ:
    what = "read lock";
    err= mysql_rwlock_rdlock(&lock->lock);
    break;
  case CRYPTO_LOCK|CRYPTO_WRITE:
    what = "write lock";
    err= mysql_rwlock_wrlock(&lock->lock);
    break;
  case CRYPTO_UNLOCK|CRYPTO_READ:
  case CRYPTO_UNLOCK|CRYPTO_WRITE:
    what = "unlock";
    err= mysql_rwlock_unlock(&lock->lock);
    break;
  default:
    /* Unknown locking mode. */
    sql_print_error("Fatal: OpenSSL interface problem (mode=0x%x)", mode);
    abort();
  }
  if (err)
  {
    sql_print_error("Fatal: can't %s OpenSSL lock", what);
    abort();
  }
}
#endif /* HAVE_OPENSSL */


static int init_ssl()
{
#ifdef HAVE_OPENSSL
#ifndef HAVE_YASSL
  CRYPTO_malloc_init();
#endif
  ssl_start();
#ifndef EMBEDDED_LIBRARY
  if (opt_use_ssl)
  {
    enum enum_ssl_init_error error= SSL_INITERR_NOERROR;

    /* having ssl_acceptor_fd != 0 signals the use of SSL */
    ssl_acceptor_fd= new_VioSSLAcceptorFd(opt_ssl_key, opt_ssl_cert,
					  opt_ssl_ca, opt_ssl_capath,
					  opt_ssl_cipher, &error,
                                          opt_ssl_crl, opt_ssl_crlpath);
    DBUG_PRINT("info",("ssl_acceptor_fd: 0x%lx", (long) ssl_acceptor_fd));
    ERR_remove_state(0);
    if (!ssl_acceptor_fd)
    {
      sql_print_warning("Failed to setup SSL");
      sql_print_warning("SSL error: %s", sslGetErrString(error));
      opt_use_ssl = 0;
      have_ssl= SHOW_OPTION_DISABLED;
    }
  }
  else
  {
    have_ssl= SHOW_OPTION_DISABLED;
  }
#else
  have_ssl= SHOW_OPTION_DISABLED;
#endif /* ! EMBEDDED_LIBRARY */
  if (des_key_file)
    load_des_key_file(des_key_file);
#ifndef HAVE_YASSL
  if (init_rsa_keys())
    return 1;
#endif
#endif /* HAVE_OPENSSL */
  return 0;
}


static void end_ssl()
{
#ifdef HAVE_OPENSSL
#ifndef EMBEDDED_LIBRARY
  if (ssl_acceptor_fd)
  {
    free_vio_ssl_acceptor_fd(ssl_acceptor_fd);
    ssl_acceptor_fd= 0;
  }
#endif /* ! EMBEDDED_LIBRARY */
#ifndef HAVE_YASSL
  deinit_rsa_keys();
#endif
#endif /* HAVE_OPENSSL */
}

/**
  Generate a UUID and save it into server_uuid variable.

  @return Retur 0 or 1 if an error occurred.
 */
static int generate_server_uuid()
{
  THD *thd;
  Item_func_uuid *func_uuid;
  String uuid;

  /*
    To be able to run this from boot, we allocate a temporary THD
   */
  if (!(thd=new THD))
  {
    sql_print_error("Failed to generate a server UUID because it is failed"
                    " to allocate the THD.");
    return 1;
  }
  thd->thread_stack= (char*) &thd;
  thd->store_globals();
  lex_start(thd);
  func_uuid= new (thd->mem_root) Item_func_uuid();
  func_uuid->fixed= 1;
  func_uuid->val_str(&uuid);
  delete thd;
  /* Remember that we don't have a THD */
  my_pthread_setspecific_ptr(THR_THD,  0);

  strncpy(server_uuid, uuid.c_ptr(), UUID_LENGTH);
  server_uuid[UUID_LENGTH]= '\0';
  return 0;
}

/**
  Save all options which was auto-generated by server-self into the given file.

  @param fname The name of the file in which the auto-generated options will b
  e saved.

  @return Return 0 or 1 if an error occurred.
 */
int flush_auto_options(const char* fname)
{
  File fd;
  IO_CACHE io_cache;
  int result= 0;

  if ((fd= my_open((const char *)fname, O_CREAT|O_RDWR, MYF(MY_WME))) < 0)
  {
    sql_print_error("Failed to create file(file: '%s', errno %d)", fname, my_errno);
    return 1;
  }

  if (init_io_cache(&io_cache, fd, IO_SIZE*2, WRITE_CACHE, 0L, 0, MYF(MY_WME)))
  {
    sql_print_error("Failed to create a cache on (file: %s', errno %d)", fname, my_errno);
    my_close(fd, MYF(MY_WME));
    return 1;
  }

  my_b_seek(&io_cache, 0L);
  my_b_printf(&io_cache, "%s\n", "[auto]");
  my_b_printf(&io_cache, "server-uuid=%s\n", server_uuid);

  if (flush_io_cache(&io_cache) || my_sync(fd, MYF(MY_WME)))
    result= 1;

  my_close(fd, MYF(MY_WME));
  end_io_cache(&io_cache);
  return result;
}

/**
  File 'auto.cnf' resides in the data directory to hold values of options that
  server evaluates itself and that needs to be durable to sustain the server
  restart. There is only a section ['auto'] in the file. All these options are
  in the section. Only one option exists now, it is server_uuid.
  Note, the user may not supply any literal value to these auto-options, and
  only allowed to trigger (re)evaluation.
  For instance, 'server_uuid' value will be evaluated and stored if there is
  no corresponding line in the file.
  Because of the specifics of the auto-options, they need a seperate storage.
  Meanwhile, it is the 'auto.cnf' that has the same structure as 'my.cnf'.

  @todo consider to implement sql-query-able persistent storage by WL#5279.
  @return Return 0 or 1 if an error occurred.
 */
static int init_server_auto_options()
{
  bool flush= false;
  char fname[FN_REFLEN];
  char *name= (char *)"auto";
  const char *groups[]= {"auto", NULL};
  char *uuid= 0;
  my_option auto_options[]= {
    {"server-uuid", 0, "", &uuid, &uuid,
      0, GET_STR, REQUIRED_ARG, 0, 0, 0, 0, 0, 0},
    {0, 0, 0, 0, 0, 0, GET_NO_ARG, NO_ARG, 0, 0, 0, 0, 0, 0}
  };

  DBUG_ENTER("init_server_auto_options");

  if (NULL == fn_format(fname, "auto.cnf", mysql_data_home, "",
                        MY_UNPACK_FILENAME | MY_SAFE_PATH))
    DBUG_RETURN(1);

  /* load_defaults require argv[0] is not null */
  char **argv= &name;
  int argc= 1;
  /* load all options in 'auto.cnf'. */
  if (my_load_defaults(fname, groups, &argc, &argv, NULL))
    DBUG_RETURN(1);

  /*
    Record the origial pointer allocated by my_load_defaults for free,
    because argv will be changed by handle_options
   */
  char **old_argv= argv;
  if (handle_options(&argc, &argv, auto_options, mysqld_get_one_option))
    DBUG_RETURN(1);

  DBUG_PRINT("info", ("uuid=%p=%s server_uuid=%s", uuid, uuid, server_uuid));
  if (uuid)
  {
    if (!Uuid::is_valid(uuid))
    {
      sql_print_error("The server_uuid stored in auto.cnf file is not a valid UUID.");
      goto err;
    }
    strcpy(server_uuid, uuid);
  }
  else
  {
    DBUG_PRINT("info", ("generating server_uuid"));
    flush= TRUE;
    /* server_uuid will be set in the function */
    if (generate_server_uuid())
      goto err;
    DBUG_PRINT("info", ("generated server_uuid=%s", server_uuid));
    sql_print_warning("No existing UUID has been found, so we assume that this"
                      " is the first time that this server has been started."
                      " Generating a new UUID: %s.",
                      server_uuid);
  }
  /*
    The uuid has been copied to server_uuid, so the memory allocated by
    my_load_defaults can be freed now.
   */
  free_defaults(old_argv);

  if (flush)
    DBUG_RETURN(flush_auto_options(fname));
  DBUG_RETURN(0);
err:
  free_defaults(argv);
  DBUG_RETURN(1);
}


static bool
initialize_storage_engine(char *se_name, const char *se_kind,
                          plugin_ref *dest_plugin)
{
  LEX_STRING name= { se_name, strlen(se_name) };
  plugin_ref plugin;
  handlerton *hton;
  if ((plugin= ha_resolve_by_name(0, &name, FALSE)))
    hton= plugin_data(plugin, handlerton*);
  else
  {
    sql_print_error("Unknown/unsupported storage engine: %s", se_name);
    return true;
  }
  if (!ha_storage_engine_is_enabled(hton))
  {
    if (!opt_bootstrap)
    {
      sql_print_error("Default%s storage engine (%s) is not available",
                      se_kind, se_name);
      return true;
    }
    DBUG_ASSERT(*dest_plugin);
  }
  else
  {
    /*
      Need to unlock as global_system_variables.table_plugin
      was acquired during plugin_init()
    */
    plugin_unlock(0, *dest_plugin);
    *dest_plugin= plugin;
  }
  return false;
}


static int init_server_components()
{
  DBUG_ENTER("init_server_components");
  /*
    We need to call each of these following functions to ensure that
    all things are initialized so that unireg_abort() doesn't fail
  */
  mdl_init();
  if (table_def_init() | hostname_cache_init())
    unireg_abort(1);

  query_cache_set_min_res_unit(query_cache_min_res_unit);
  query_cache_init();
  query_cache_resize(query_cache_size);
  randominit(&sql_rand,(ulong) server_start_time,(ulong) server_start_time/2);
  setup_fpu();
  init_thr_lock();
#ifdef HAVE_REPLICATION
  init_slave_list();
#endif

  /* Setup logs */

  /*
    Enable old-fashioned error log, except when the user has requested
    help information. Since the implementation of plugin server
    variables the help output is now written much later.
  */
  if (opt_error_log && !opt_help)
  {
    if (!log_error_file_ptr[0])
      fn_format(log_error_file, pidfile_name, mysql_data_home, ".err",
                MY_REPLACE_EXT); /* replace '.<domain>' by '.err', bug#4997 */
    else
      fn_format(log_error_file, log_error_file_ptr, mysql_data_home, ".err",
                MY_UNPACK_FILENAME | MY_SAFE_PATH);
    /*
      _ptr may have been set to my_disabled_option or "" if no argument was
      passed, but we need to show the real name in SHOW VARIABLES:
    */
    log_error_file_ptr= log_error_file;
    if (!log_error_file[0])
      opt_error_log= 0;                         // Too long file name
    else
    {
      my_bool res;
#ifndef EMBEDDED_LIBRARY
      res= reopen_fstreams(log_error_file, stdout, stderr);
#else
      res= reopen_fstreams(log_error_file, NULL, stderr);
#endif

      if (!res)
        setbuf(stderr, NULL);
    }
  }

  proc_info_hook= set_thd_stage_info;

#ifdef WITH_PERFSCHEMA_STORAGE_ENGINE
  /*
    Parsing the performance schema command line option may have reported
    warnings/information messages.
    Now that the logger is finally available, and redirected
    to the proper file when the --log--error option is used,
    print the buffered messages to the log.
  */
  buffered_logs.print();
  buffered_logs.cleanup();
#endif /* WITH_PERFSCHEMA_STORAGE_ENGINE */

  /*
    Now that the logger is available, redirect character set
    errors directly to the logger
    (instead of the buffered_logs used at the server startup time).
  */
  my_charset_error_reporter= charset_error_reporter;

  if (xid_cache_init())
  {
    sql_print_error("Out of memory");
    unireg_abort(1);
  }

  /*
    initialize delegates for extension observers, errors have already
    been reported in the function
  */
  if (delegates_init())
    unireg_abort(1);

  /* need to configure logging before initializing storage engines */
  if (opt_log_slave_updates && !opt_bin_log)
  {
    sql_print_warning("You need to use --log-bin to make "
                    "--log-slave-updates work.");
  }
  if (binlog_format_used && !opt_bin_log)
    sql_print_warning("You need to use --log-bin to make "
                      "--binlog-format work.");

  /* Check that we have not let the format to unspecified at this point */
  DBUG_ASSERT((uint)global_system_variables.binlog_format <=
              array_elements(binlog_format_names)-1);

#ifdef HAVE_REPLICATION
  if (opt_log_slave_updates && replicate_same_server_id)
  {
    if (opt_bin_log)
    {
      sql_print_error("using --replicate-same-server-id in conjunction with \
--log-slave-updates is impossible, it would lead to infinite loops in this \
server.");
      unireg_abort(1);
    }
    else
      sql_print_warning("using --replicate-same-server-id in conjunction with \
--log-slave-updates would lead to infinite loops in this server. However this \
will be ignored as the --log-bin option is not defined.");
  }
#endif

  opt_server_id_mask = ~ulong(0);
#ifdef HAVE_REPLICATION
  opt_server_id_mask = (opt_server_id_bits == 32)?
    ~ ulong(0) : (1 << opt_server_id_bits) -1;
  if (server_id != (server_id & opt_server_id_mask))
  {
    sql_print_error("server-id configured is too large to represent with"
                    "server-id-bits configured.");
    unireg_abort(1);
  }
#endif

  if (opt_bin_log)
  {
    /* Reports an error and aborts, if the --log-bin's path
       is a directory.*/
    if (opt_bin_logname &&
        opt_bin_logname[strlen(opt_bin_logname) - 1] == FN_LIBCHAR)
    {
      sql_print_error("Path '%s' is a directory name, please specify \
a file name for --log-bin option", opt_bin_logname);
      unireg_abort(1);
    }

    /* Reports an error and aborts, if the --log-bin-index's path
       is a directory.*/
    if (opt_binlog_index_name &&
        opt_binlog_index_name[strlen(opt_binlog_index_name) - 1]
        == FN_LIBCHAR)
    {
      sql_print_error("Path '%s' is a directory name, please specify \
a file name for --log-bin-index option", opt_binlog_index_name);
      unireg_abort(1);
    }

    char buf[FN_REFLEN];
    const char *ln;
    ln= mysql_bin_log.generate_name(opt_bin_logname, "-bin", 1, buf);
    if (!opt_bin_logname && !opt_binlog_index_name)
    {
      /*
        User didn't give us info to name the binlog index file.
        Picking `hostname`-bin.index like did in 4.x, causes replication to
        fail if the hostname is changed later. So, we would like to instead
        require a name. But as we don't want to break many existing setups, we
        only give warning, not error.
      */
      sql_print_warning("No argument was provided to --log-bin, and "
                        "--log-bin-index was not used; so replication "
                        "may break when this MySQL server acts as a "
                        "master and has his hostname changed!! Please "
                        "use '--log-bin=%s' to avoid this problem.", ln);
    }
    if (ln == buf)
    {
      my_free(opt_bin_logname);
      opt_bin_logname=my_strdup(buf, MYF(0));
    }
    if (mysql_bin_log.open_index_file(opt_binlog_index_name, ln, TRUE))
    {
      unireg_abort(1);
    }
  }

  if (opt_bin_log)
  {
    log_bin_basename=
      rpl_make_log_name(opt_bin_logname, pidfile_name,
                        opt_bin_logname ? "" : "-bin");
    log_bin_index=
      rpl_make_log_name(opt_binlog_index_name, log_bin_basename, ".index");
    if (log_bin_basename == NULL || log_bin_index == NULL)
    {
      sql_print_error("Unable to create replication path names:"
                      " out of memory or path names too long"
                      " (path name exceeds " STRINGIFY_ARG(FN_REFLEN)
                      " or file name exceeds " STRINGIFY_ARG(FN_LEN) ").");
      unireg_abort(1);
    }
  }

#ifndef EMBEDDED_LIBRARY
  DBUG_PRINT("debug",
             ("opt_bin_logname: %s, opt_relay_logname: %s, pidfile_name: %s",
              opt_bin_logname, opt_relay_logname, pidfile_name));
  if (opt_relay_logname)
  {
    relay_log_basename=
      rpl_make_log_name(opt_relay_logname, pidfile_name,
                        opt_relay_logname ? "" : "-relay-bin");
    relay_log_index=
      rpl_make_log_name(opt_relaylog_index_name, relay_log_basename, ".index");
    if (relay_log_basename == NULL || relay_log_index == NULL)
    {
      sql_print_error("Unable to create replication path names:"
                      " out of memory or path names too long"
                      " (path name exceeds " STRINGIFY_ARG(FN_REFLEN)
                      " or file name exceeds " STRINGIFY_ARG(FN_LEN) ").");
      unireg_abort(1);
    }
  }
#endif /* !EMBEDDED_LIBRARY */

  /* call ha_init_key_cache() on all key caches to init them */
  process_key_caches(&ha_init_key_cache);

  /* Allow storage engine to give real error messages */
  if (ha_init_errors())
    DBUG_RETURN(1);

  if (opt_ignore_builtin_innodb)
    sql_print_warning("ignore-builtin-innodb is ignored "
                      "and will be removed in future releases.");
  if (gtid_server_init())
  {
    sql_print_error("Failed to initialize GTID structures.");
    unireg_abort(1);
  }

  if (plugin_init(&remaining_argc, remaining_argv,
                  (opt_noacl ? PLUGIN_INIT_SKIP_PLUGIN_TABLE : 0) |
                  (opt_help ? PLUGIN_INIT_SKIP_INITIALIZATION : 0)))
  {
    sql_print_error("Failed to initialize plugins.");
    unireg_abort(1);
  }
  plugins_are_initialized= TRUE;  /* Don't separate from init function */

  /* we do want to exit if there are any other unknown options */
  if (remaining_argc > 1)
  {
    int ho_error;
    struct my_option no_opts[]=
    {
      {0, 0, 0, 0, 0, 0, GET_NO_ARG, NO_ARG, 0, 0, 0, 0, 0, 0}
    };
    /*
      We need to eat any 'loose' arguments first before we conclude
      that there are unprocessed options.
    */
    my_getopt_skip_unknown= 0;

    if ((ho_error= handle_options(&remaining_argc, &remaining_argv, no_opts,
                                  mysqld_get_one_option)))
      unireg_abort(ho_error);
    /* Add back the program name handle_options removes */
    remaining_argc++;
    remaining_argv--;
    my_getopt_skip_unknown= TRUE;

    if (remaining_argc > 1)
    {
      fprintf(stderr, "%s: Too many arguments (first extra is '%s').\n"
              "Use --verbose --help to get a list of available options\n",
              my_progname, remaining_argv[1]);
      unireg_abort(1);
    }
  }

  if (opt_help)
    unireg_abort(0);

  /* if the errmsg.sys is not loaded, terminate to maintain behaviour */
  if (!DEFAULT_ERRMSGS[0][0])
    unireg_abort(1);

  /* We have to initialize the storage engines before CSV logging */
  if (ha_init())
  {
    sql_print_error("Can't init databases");
    unireg_abort(1);
  }

#ifdef WITH_CSV_STORAGE_ENGINE
  if (opt_bootstrap)
    log_output_options= LOG_FILE;
  else
    logger.init_log_tables();

  if (log_output_options & LOG_NONE)
  {
    /*
      Issue a warining if there were specified additional options to the
      log-output along with NONE. Probably this wasn't what user wanted.
    */
    if ((log_output_options & LOG_NONE) && (log_output_options & ~LOG_NONE))
      sql_print_warning("There were other values specified to "
                        "log-output besides NONE. Disabling slow "
                        "and general logs anyway.");
    logger.set_handlers(LOG_FILE, LOG_NONE, LOG_NONE);
  }
  else
  {
    /* fall back to the log files if tables are not present */
    LEX_STRING csv_name={C_STRING_WITH_LEN("csv")};
    if (!plugin_is_ready(&csv_name, MYSQL_STORAGE_ENGINE_PLUGIN))
    {
      /* purecov: begin inspected */
      sql_print_error("CSV engine is not present, falling back to the "
                      "log files");
      log_output_options= (log_output_options & ~LOG_TABLE) | LOG_FILE;
      /* purecov: end */
    }

    logger.set_handlers(LOG_FILE, opt_slow_log ? log_output_options:LOG_NONE,
                        opt_log ? log_output_options:LOG_NONE);
  }
#else
  logger.set_handlers(LOG_FILE, opt_slow_log ? LOG_FILE:LOG_NONE,
                      opt_log ? LOG_FILE:LOG_NONE);
#endif

  /*
    Set the default storage engines
  */
  if (initialize_storage_engine(default_storage_engine, "",
                                &global_system_variables.table_plugin))
    unireg_abort(1);
  if (initialize_storage_engine(default_tmp_storage_engine, " temp",
                                &global_system_variables.temp_table_plugin))
    unireg_abort(1);

  if (total_ha_2pc > 1 || (1 == total_ha_2pc && opt_bin_log))
  {
    if (opt_bin_log)
      tc_log= &mysql_bin_log;
    else
      tc_log= &tc_log_mmap;
  }
  else
    tc_log= &tc_log_dummy;

  if (tc_log->open(opt_bin_log ? opt_bin_logname : opt_tc_log_file))
  {
    sql_print_error("Can't init tc log");
    unireg_abort(1);
  }

  if (ha_recover(0))
  {
    unireg_abort(1);
  }

  if (gtid_mode >= 1 && opt_bootstrap)
  {
    sql_print_warning("Bootstrap mode disables GTIDs. Bootstrap mode "
    "should only be used by mysql_install_db which initializes the MySQL "
    "data directory and creates system tables.");
    gtid_mode= 0;
  }
  if (gtid_mode >= 1 && !(opt_bin_log && opt_log_slave_updates))
  {
    sql_print_error("--gtid-mode=ON or UPGRADE_STEP_1 or UPGRADE_STEP_2 requires --log-bin and --log-slave-updates");
    unireg_abort(1);
  }
  if (gtid_mode >= 2 && !enforce_gtid_consistency)
  {
    sql_print_error("--gtid-mode=ON or UPGRADE_STEP_1 requires --enforce-gtid-consistency");
<<<<<<< HEAD
    unireg_abort(1);
  }
  if (gtid_mode == 1 || gtid_mode == 2)
  {
    sql_print_error("--gtid-mode=UPGRADE_STEP_1 or --gtid-mode=UPGRADE_STEP_2 are not yet supported");
    unireg_abort(1);
  }
=======
    unireg_abort(1);
  }
  if (gtid_mode == 1 || gtid_mode == 2)
  {
    sql_print_error("--gtid-mode=UPGRADE_STEP_1 or --gtid-mode=UPGRADE_STEP_2 are not yet supported");
    unireg_abort(1);
  }
>>>>>>> 85f401c8

  if (opt_bin_log)
  {
    /*
      Configures what object is used by the current log to store processed
      gtid(s). This is necessary in the MYSQL_BIN_LOG::MYSQL_BIN_LOG to
      corretly compute the set of previous gtids.
    */
    mysql_bin_log.set_previous_gtid_set(
      const_cast<Gtid_set*>(gtid_state->get_logged_gtids()));
    if (mysql_bin_log.open_binlog(opt_bin_logname, 0,
                                  WRITE_CACHE, max_binlog_size, false,
                                  true/*need_lock_index=true*/,
                                  true/*need_sid_lock=true*/,
                                  NULL))
      unireg_abort(1);
  }

#ifdef HAVE_REPLICATION
  if (opt_bin_log && expire_logs_days)
  {
    time_t purge_time= server_start_time - expire_logs_days*24*60*60;
    if (purge_time >= 0)
      mysql_bin_log.purge_logs_before_date(purge_time, true);
  }
#endif

  if (opt_myisam_log)
    (void) mi_log(1);

#if defined(HAVE_MLOCKALL) && defined(MCL_CURRENT) && !defined(EMBEDDED_LIBRARY)
  if (locked_in_memory && !getuid())
  {
    if (setreuid((uid_t)-1, 0) == -1)
    {                        // this should never happen
      sql_perror("setreuid");
      unireg_abort(1);
    }
    if (mlockall(MCL_CURRENT))
    {
      if (log_warnings)
  sql_print_warning("Failed to lock memory. Errno: %d\n",errno);
      locked_in_memory= 0;
    }
    if (user_info)
      set_user(mysqld_user, user_info);
  }
  else
#endif
    locked_in_memory=0;

  ft_init_stopwords();

  init_max_user_conn();
  init_update_queries();
  DBUG_RETURN(0);
}


#ifndef EMBEDDED_LIBRARY

static void create_shutdown_thread()
{
#ifdef __WIN__
  hEventShutdown=CreateEvent(0, FALSE, FALSE, shutdown_event_name);
  pthread_t hThread;
  if (mysql_thread_create(key_thread_handle_shutdown,
                          &hThread, &connection_attrib, handle_shutdown, 0))
    sql_print_warning("Can't create thread to handle shutdown requests");

  // On "Stop Service" we have to do regular shutdown
  Service.SetShutdownEvent(hEventShutdown);
#endif /* __WIN__ */
}

#endif /* EMBEDDED_LIBRARY */


#if (defined(_WIN32) || defined(HAVE_SMEM)) && !defined(EMBEDDED_LIBRARY)
static void handle_connections_methods()
{
  pthread_t hThread;
  DBUG_ENTER("handle_connections_methods");
  if (hPipe == INVALID_HANDLE_VALUE &&
      (!have_tcpip || opt_disable_networking) &&
      !opt_enable_shared_memory)
  {
    sql_print_error("TCP/IP, --shared-memory, or --named-pipe should be configured on NT OS");
    unireg_abort(1);        // Will not return
  }

  mysql_mutex_lock(&LOCK_thread_count);
  mysql_cond_init(key_COND_handler_count, &COND_handler_count, NULL);
  handler_count=0;
  if (hPipe != INVALID_HANDLE_VALUE)
  {
    handler_count++;
    if (mysql_thread_create(key_thread_handle_con_namedpipes,
                            &hThread, &connection_attrib,
                            handle_connections_namedpipes, 0))
    {
      sql_print_warning("Can't create thread to handle named pipes");
      handler_count--;
    }
  }
  if (have_tcpip && !opt_disable_networking)
  {
    handler_count++;
    if (mysql_thread_create(key_thread_handle_con_sockets,
                            &hThread, &connection_attrib,
                            handle_connections_sockets_thread, 0))
    {
      sql_print_warning("Can't create thread to handle TCP/IP");
      handler_count--;
    }
  }
#ifdef HAVE_SMEM
  if (opt_enable_shared_memory)
  {
    handler_count++;
    if (mysql_thread_create(key_thread_handle_con_sharedmem,
                            &hThread, &connection_attrib,
                            handle_connections_shared_memory, 0))
    {
      sql_print_warning("Can't create thread to handle shared memory");
      handler_count--;
    }
  }
#endif

  while (handler_count > 0)
    mysql_cond_wait(&COND_handler_count, &LOCK_thread_count);
  mysql_mutex_unlock(&LOCK_thread_count);
  DBUG_VOID_RETURN;
}

void decrement_handler_count()
{
  mysql_mutex_lock(&LOCK_thread_count);
  handler_count--;
  mysql_cond_signal(&COND_handler_count);
  mysql_mutex_unlock(&LOCK_thread_count);
  my_thread_end();
}
#else
#define decrement_handler_count()
#endif /* defined(_WIN32) || defined(HAVE_SMEM) */


#ifndef EMBEDDED_LIBRARY
#ifndef DBUG_OFF
/*
  Debugging helper function to keep the locale database
  (see sql_locale.cc) and max_month_name_length and
  max_day_name_length variable values in consistent state.
*/
static void test_lc_time_sz()
{
  DBUG_ENTER("test_lc_time_sz");
  for (MY_LOCALE **loc= my_locales; *loc; loc++)
  {
    uint max_month_len= 0;
    uint max_day_len = 0;
    for (const char **month= (*loc)->month_names->type_names; *month; month++)
    {
      set_if_bigger(max_month_len,
                    my_numchars_mb(&my_charset_utf8_general_ci,
                                   *month, *month + strlen(*month)));
    }
    for (const char **day= (*loc)->day_names->type_names; *day; day++)
    {
      set_if_bigger(max_day_len,
                    my_numchars_mb(&my_charset_utf8_general_ci,
                                   *day, *day + strlen(*day)));
    }
    if ((*loc)->max_month_name_length != max_month_len ||
        (*loc)->max_day_name_length != max_day_len)
    {
      DBUG_PRINT("Wrong max day name(or month name) length for locale:",
                 ("%s", (*loc)->name));
      DBUG_ASSERT(0);
    }
  }
  DBUG_VOID_RETURN;
}
#endif//DBUG_OFF

#ifdef __WIN__
int win_main(int argc, char **argv)
#else
int mysqld_main(int argc, char **argv)
#endif
{
  /*
    Perform basic thread library and malloc initialization,
    to be able to read defaults files and parse options.
  */
  my_progname= argv[0];
#ifdef HAVE_NPTL
  ld_assume_kernel_is_set= (getenv("LD_ASSUME_KERNEL") != 0);
#endif
#ifndef _WIN32
  // For windows, my_init() is called from the win specific mysqld_main
  if (my_init())                 // init my_sys library & pthreads
  {
    fprintf(stderr, "my_init() failed.");
    return 1;
  }
#endif

  orig_argc= argc;
  orig_argv= argv;
  my_getopt_use_args_separator= TRUE;
  if (load_defaults(MYSQL_CONFIG_NAME, load_default_groups, &argc, &argv))
    return 1;
  my_getopt_use_args_separator= FALSE;
  defaults_argc= argc;
  defaults_argv= argv;
  remaining_argc= argc;
  remaining_argv= argv;

  /* Must be initialized early for comparison of options name */
  system_charset_info= &my_charset_utf8_general_ci;

  sys_var_init();

  int ho_error;

#ifdef WITH_PERFSCHEMA_STORAGE_ENGINE
  /*
    Initialize the array of performance schema instrument configurations.
  */
  init_pfs_instrument_array();
#endif /* WITH_PERFSCHEMA_STORAGE_ENGINE */

  ho_error= handle_early_options();

  adjust_related_options();

#ifdef WITH_PERFSCHEMA_STORAGE_ENGINE
  if (ho_error == 0)
  {
    if (pfs_param.m_enabled && !opt_help && !opt_bootstrap)
    {
      /* Add sizing hints from the server sizing parameters. */
      pfs_param.m_hints.m_table_definition_cache= table_def_size;
      pfs_param.m_hints.m_table_open_cache= table_cache_size;
      pfs_param.m_hints.m_max_connections= max_connections;
      pfs_param.m_hints.m_open_files_limit= open_files_limit;
      PSI_hook= initialize_performance_schema(&pfs_param);
      if (PSI_hook == NULL)
      {
        pfs_param.m_enabled= false;
        buffered_logs.buffer(WARNING_LEVEL,
                             "Performance schema disabled (reason: init failed).");
      }
    }
  }
#else
  /*
    Other provider of the instrumentation interface should
    initialize PSI_hook here:
    - HAVE_PSI_INTERFACE is for the instrumentation interface
    - WITH_PERFSCHEMA_STORAGE_ENGINE is for one implementation
      of the interface,
    but there could be alternate implementations, which is why
    these two defines are kept separate.
  */
#endif /* WITH_PERFSCHEMA_STORAGE_ENGINE */

#ifdef HAVE_PSI_INTERFACE
  /*
    Obtain the current performance schema instrumentation interface,
    if available.
  */
  if (PSI_hook)
  {
    PSI *psi_server= (PSI*) PSI_hook->get_interface(PSI_CURRENT_VERSION);
    if (likely(psi_server != NULL))
    {
      set_psi_server(psi_server);

      /*
        Now that we have parsed the command line arguments, and have initialized
        the performance schema itself, the next step is to register all the
        server instruments.
      */
      init_server_psi_keys();
      /* Instrument the main thread */
      PSI_thread *psi= PSI_THREAD_CALL(new_thread)(key_thread_main, NULL, 0);
      PSI_THREAD_CALL(set_thread)(psi);

      /*
        Now that some instrumentation is in place,
        recreate objects which were initialised early,
        so that they are instrumented as well.
      */
      my_thread_global_reinit();
    }
  }
#endif /* HAVE_PSI_INTERFACE */

  init_error_log_mutex();

  /* Set signal used to kill MySQL */
#if defined(SIGUSR2)
  thr_kill_signal= thd_lib_detected == THD_LIB_LT ? SIGINT : SIGUSR2;
#else
  thr_kill_signal= SIGINT;
#endif

  /* Initialize audit interface globals. Audit plugins are inited later. */
  mysql_audit_initialize();

  /*
    Perform basic logger initialization logger. Should be called after
    MY_INIT, as it initializes mutexes. Log tables are inited later.
  */
  logger.init_base();

  if (ho_error)
  {
    /*
      Parsing command line option failed,
      Since we don't have a workable remaining_argc/remaining_argv
      to continue the server initialization, this is as far as this
      code can go.
      This is the best effort to log meaningful messages:
      - messages will be printed to stderr, which is not redirected yet,
      - messages will be printed in the NT event log, for windows.
    */
    buffered_logs.print();
    buffered_logs.cleanup();
    /*
      Not enough initializations for unireg_abort()
      Using exit() for windows.
    */
    exit (ho_error);
  }

#ifdef _CUSTOMSTARTUPCONFIG_
  if (_cust_check_startup())
  {
    / * _cust_check_startup will report startup failure error * /
    exit(1);
  }
#endif

  if (init_common_variables())
    unireg_abort(1);        // Will do exit

  my_init_signals();
#if defined(__ia64__) || defined(__ia64)
  /*
    Peculiar things with ia64 platforms - it seems we only have half the
    stack size in reality, so we have to double it here
  */
  pthread_attr_setstacksize(&connection_attrib,my_thread_stack_size*2);
#else
  pthread_attr_setstacksize(&connection_attrib,my_thread_stack_size);
#endif
#ifdef HAVE_PTHREAD_ATTR_GETSTACKSIZE
  {
    /* Retrieve used stack size;  Needed for checking stack overflows */
    size_t stack_size= 0;
    pthread_attr_getstacksize(&connection_attrib, &stack_size);
#if defined(__ia64__) || defined(__ia64)
    stack_size/= 2;
#endif
    /* We must check if stack_size = 0 as Solaris 2.9 can return 0 here */
    if (stack_size && stack_size < my_thread_stack_size)
    {
      if (log_warnings)
  sql_print_warning("Asked for %lu thread stack, but got %ld",
        my_thread_stack_size, (long) stack_size);
#if defined(__ia64__) || defined(__ia64)
      my_thread_stack_size= stack_size*2;
#else
      my_thread_stack_size= stack_size;
#endif
    }
  }
#endif

  (void) thr_setconcurrency(concurrency); // 10 by default

  select_thread=pthread_self();
  select_thread_in_use=1;

#ifdef HAVE_LIBWRAP
  libwrapName= my_progname+dirname_length(my_progname);
  openlog(libwrapName, LOG_PID, LOG_AUTH);
#endif /* HAVE_LIBWRAP */

#ifndef DBUG_OFF
  test_lc_time_sz();
  srand(time(NULL));
#endif

  /*
    We have enough space for fiddling with the argv, continue
  */
  check_data_home(mysql_real_data_home);
  if (my_setwd(mysql_real_data_home,MYF(MY_WME)) && !opt_help)
    unireg_abort(1);        /* purecov: inspected */

  if ((user_info= check_user(mysqld_user)))
  {
#if defined(HAVE_MLOCKALL) && defined(MCL_CURRENT)
    if (locked_in_memory) // getuid() == 0 here
      set_effective_user(user_info);
    else
#endif
      set_user(mysqld_user, user_info);
  }

  if (opt_bin_log && server_id == 0)
  {
    server_id= 1;
#ifdef EXTRA_DEBUG
    sql_print_warning("You have enabled the binary log, but you haven't set "
                      "server-id to a non-zero value: we force server id to 1; "
                      "updates will be logged to the binary log, but "
                      "connections from slaves will not be accepted.");
#endif
  }

  /* 
   The subsequent calls may take a long time : e.g. innodb log read.
   Thus set the long running service control manager timeout
  */
#if defined(_WIN32) && !defined(EMBEDDED_LIBRARY)
  Service.SetSlowStarting(slow_start_timeout);
#endif

  if (init_server_components())
    unireg_abort(1);

  /*
    Each server should have one UUID. We will create it automatically, if it
    does not exist.
   */
  if (!opt_bootstrap)
  {
    if (init_server_auto_options())
    {
      sql_print_error("Initialzation of the server's UUID failed because it could"
                      " not be read from the auto.cnf file. If this is a new"
                      " server, the initialization failed because it was not"
                      " possible to generate a new UUID.");
      unireg_abort(1);
    }

    if (opt_bin_log)
    {
      /*
        Add server_uuid to the sid_map.  This must be done after
        server_uuid has been initialized in init_server_auto_options and
        after the binary log (and sid_map file) has been initialized in
        init_server_components().

        No error message is needed: init_sid_map() prints a message.
      */
      global_sid_lock->rdlock();
      int ret= gtid_state->init();
      global_sid_lock->unlock();
      if (ret)
        unireg_abort(1);

      if (mysql_bin_log.init_gtid_sets(
            const_cast<Gtid_set *>(gtid_state->get_logged_gtids()),
            const_cast<Gtid_set *>(gtid_state->get_lost_gtids()),
            opt_master_verify_checksum,
            true/*true=need lock*/))
        unireg_abort(1);

      /*
        Write the previous set of gtids at this point because during
        the creation of the binary log this is not done as we cannot
        move the init_gtid_sets() to a place before openning the binary
        log. This requires some investigation.

        /Alfranio
      */
      if (gtid_mode > 0)
      {
        global_sid_lock->wrlock();
        const Gtid_set *logged_gtids= gtid_state->get_logged_gtids();
        if (gtid_mode > 1 || !logged_gtids->is_empty())
        {
          Previous_gtids_log_event prev_gtids_ev(logged_gtids);
          global_sid_lock->unlock();

          prev_gtids_ev.checksum_alg= binlog_checksum_options;

          if (prev_gtids_ev.write(mysql_bin_log.get_log_file()))
            unireg_abort(1);
          mysql_bin_log.add_bytes_written(prev_gtids_ev.data_written);

          if (flush_io_cache(mysql_bin_log.get_log_file()) ||
              mysql_file_sync(mysql_bin_log.get_log_file()->file, MYF(MY_WME)))
            unireg_abort(1);
        }
        else
          global_sid_lock->unlock();
      }
    }
  }

  if (init_ssl())
    unireg_abort(1);
  network_init();

#ifdef __WIN__
  if (!opt_console)
  {
    if (reopen_fstreams(log_error_file, stdout, stderr))
      unireg_abort(1);
    setbuf(stderr, NULL);
    FreeConsole();        // Remove window
  }
#endif

  /*
   Initialize my_str_malloc(), my_str_realloc() and my_str_free()
  */
  my_str_malloc= &my_str_malloc_mysqld;
  my_str_free= &my_str_free_mysqld;
  my_str_realloc= &my_str_realloc_mysqld;

  /*
    init signals & alarm
    After this we can't quit by a simple unireg_abort
  */
  error_handler_hook= my_message_sql;
  start_signal_handler();       // Creates pidfile
  sql_print_warning_hook = sql_print_warning;

  if (mysql_rm_tmp_tables() || acl_init(opt_noacl) ||
      my_tz_init((THD *)0, default_tz_name, opt_bootstrap))
  {
    abort_loop=1;
    select_thread_in_use=0;

    (void) pthread_kill(signal_thread, MYSQL_KILL_SIGNAL);

    delete_pid_file(MYF(MY_WME));

    if (mysql_socket_getfd(unix_sock) != INVALID_SOCKET)
      unlink(mysqld_unix_port);
    exit(1);
  }

  if (!opt_noacl)
    (void) grant_init();

  if (!opt_bootstrap)
    servers_init(0);

  if (!opt_noacl)
  {
#ifdef HAVE_DLOPEN
    udf_init();
#endif
  }

  init_status_vars();
  /* If running with bootstrap, do not start replication. */
  if (opt_bootstrap)
    opt_skip_slave_start= 1;

  check_binlog_cache_size(NULL);
  check_binlog_stmt_cache_size(NULL);

  binlog_unsafe_map_init();

  /* If running with bootstrap, do not start replication. */
  if (!opt_bootstrap)
  {
    // Make @@slave_skip_errors show the nice human-readable value.
    set_slave_skip_errors(&opt_slave_skip_errors);

    /*
      init_slave() must be called after the thread keys are created.
    */
    if (server_id != 0)
      init_slave(); /* Ignoring errors while configuring replication. */
  }

#ifdef WITH_PERFSCHEMA_STORAGE_ENGINE
  initialize_performance_schema_acl(opt_bootstrap);
  /*
    Do not check the structure of the performance schema tables
    during bootstrap:
    - the tables are not supposed to exist yet, bootstrap will create them
    - a check would print spurious error messages
  */
  if (! opt_bootstrap)
    check_performance_schema();
#endif

  initialize_information_schema_acl();

  execute_ddl_log_recovery();

  if (Events::init(opt_noacl || opt_bootstrap))
    unireg_abort(1);

  if (opt_bootstrap)
  {
    select_thread_in_use= 0;                    // Allow 'kill' to work
    /* Signal threads waiting for server to be started */
    mysql_mutex_lock(&LOCK_server_started);
    mysqld_server_started= 1;
    mysql_cond_broadcast(&COND_server_started);
    mysql_mutex_unlock(&LOCK_server_started);

    bootstrap(mysql_stdin);
    unireg_abort(bootstrap_error ? 1 : 0);
  }
  if (opt_init_file && *opt_init_file)
  {
    if (read_init_file(opt_init_file))
      unireg_abort(1);
  }

  create_shutdown_thread();
  start_handle_manager();

  sql_print_information(ER_DEFAULT(ER_STARTUP),my_progname,server_version,
                        ((mysql_socket_getfd(unix_sock) == INVALID_SOCKET) ? (char*) ""
                                                       : mysqld_unix_port),
                         mysqld_port,
                         MYSQL_COMPILATION_COMMENT);
#if defined(_WIN32) && !defined(EMBEDDED_LIBRARY)
  Service.SetRunning();
#endif


  /* Signal threads waiting for server to be started */
  mysql_mutex_lock(&LOCK_server_started);
  mysqld_server_started= 1;
  mysql_cond_broadcast(&COND_server_started);
  mysql_mutex_unlock(&LOCK_server_started);

#ifdef WITH_NDBCLUSTER_STORAGE_ENGINE
  /* engine specific hook, to be made generic */
  if (ndb_wait_setup_func && ndb_wait_setup_func(opt_ndb_wait_setup))
  {
    sql_print_warning("NDB : Tables not available after %lu seconds."
                      "  Consider increasing --ndb-wait-setup value",
                      opt_ndb_wait_setup);
  }
#endif

#if defined(_WIN32) || defined(HAVE_SMEM)
  handle_connections_methods();
#else
  handle_connections_sockets();
#endif /* _WIN32 || HAVE_SMEM */

  /* (void) pthread_attr_destroy(&connection_attrib); */

  DBUG_PRINT("quit",("Exiting main thread"));

#ifndef __WIN__
#ifdef EXTRA_DEBUG2
  sql_print_error("Before Lock_thread_count");
#endif
  mysql_mutex_lock(&LOCK_thread_count);
  DBUG_PRINT("quit", ("Got thread_count mutex"));
  select_thread_in_use=0;     // For close_connections
  mysql_mutex_unlock(&LOCK_thread_count);
  mysql_cond_broadcast(&COND_thread_count);
#ifdef EXTRA_DEBUG2
  sql_print_error("After lock_thread_count");
#endif
#endif /* __WIN__ */

#ifdef HAVE_PSI_THREAD_INTERFACE
  /*
    Disable the main thread instrumentation,
    to avoid recording events during the shutdown.
  */
  PSI_THREAD_CALL(delete_current_thread)();
#endif

  /* Wait until cleanup is done */
  mysql_mutex_lock(&LOCK_thread_count);
  while (!ready_to_exit)
    mysql_cond_wait(&COND_thread_count, &LOCK_thread_count);
  mysql_mutex_unlock(&LOCK_thread_count);

#if defined(__WIN__) && !defined(EMBEDDED_LIBRARY)
  if (Service.IsNT() && start_mode)
    Service.Stop();
  else
  {
    Service.SetShutdownEvent(0);
    if (hEventShutdown)
      CloseHandle(hEventShutdown);
  }
#endif
  clean_up(1);
  mysqld_exit(0);
}

#endif /* !EMBEDDED_LIBRARY */


/****************************************************************************
  Main and thread entry function for Win32
  (all this is needed only to run mysqld as a service on WinNT)
****************************************************************************/

#if defined(__WIN__) && !defined(EMBEDDED_LIBRARY)
int mysql_service(void *p)
{
  if (my_thread_init())
    return 1;

  if (use_opt_args)
    win_main(opt_argc, opt_argv);
  else
    win_main(Service.my_argc, Service.my_argv);

  my_thread_end();
  return 0;
}


/* Quote string if it contains space, else copy */

static char *add_quoted_string(char *to, const char *from, char *to_end)
{
  uint length= (uint) (to_end-to);

  if (!strchr(from, ' '))
    return strmake(to, from, length-1);
  return strxnmov(to, length-1, "\"", from, "\"", NullS);
}


/**
  Handle basic handling of services, like installation and removal.

  @param argv             Pointer to argument list
  @param servicename    Internal name of service
  @param displayname    Display name of service (in taskbar ?)
  @param file_path    Path to this program
  @param startup_option Startup option to mysqld

  @retval
    0   option handled
  @retval
    1   Could not handle option
*/

static bool
default_service_handling(char **argv,
       const char *servicename,
       const char *displayname,
       const char *file_path,
       const char *extra_opt,
       const char *account_name)
{
  char path_and_service[FN_REFLEN+FN_REFLEN+32], *pos, *end;
  const char *opt_delim;
  end= path_and_service + sizeof(path_and_service)-3;

  /* We have to quote filename if it contains spaces */
  pos= add_quoted_string(path_and_service, file_path, end);
  if (*extra_opt)
  {
    /*
     Add option after file_path. There will be zero or one extra option.  It's
     assumed to be --defaults-file=file but isn't checked.  The variable (not
     the option name) should be quoted if it contains a string.
    */
    *pos++= ' ';
    if (opt_delim= strchr(extra_opt, '='))
    {
      size_t length= ++opt_delim - extra_opt;
      pos= strnmov(pos, extra_opt, length);
    }
    else
      opt_delim= extra_opt;

    pos= add_quoted_string(pos, opt_delim, end);
  }
  /* We must have servicename last */
  *pos++= ' ';
  (void) add_quoted_string(pos, servicename, end);

  if (Service.got_service_option(argv, "install"))
  {
    Service.Install(1, servicename, displayname, path_and_service,
                    account_name);
    return 0;
  }
  if (Service.got_service_option(argv, "install-manual"))
  {
    Service.Install(0, servicename, displayname, path_and_service,
                    account_name);
    return 0;
  }
  if (Service.got_service_option(argv, "remove"))
  {
    Service.Remove(servicename);
    return 0;
  }
  return 1;
}


int mysqld_main(int argc, char **argv)
{
  /*
    When several instances are running on the same machine, we
    need to have an  unique  named  hEventShudown  through the
    application PID e.g.: MySQLShutdown1890; MySQLShutdown2342
  */
  int10_to_str((int) GetCurrentProcessId(),strmov(shutdown_event_name,
                                                  "MySQLShutdown"), 10);

  /* Must be initialized early for comparison of service name */
  system_charset_info= &my_charset_utf8_general_ci;

  if (my_init())
  {
    fprintf(stderr, "my_init() failed.");
    return 1;
  }

  if (Service.GetOS())  /* true NT family */
  {
    char file_path[FN_REFLEN];
    my_path(file_path, argv[0], "");          /* Find name in path */
    fn_format(file_path,argv[0],file_path,"",
        MY_REPLACE_DIR | MY_UNPACK_FILENAME | MY_RESOLVE_SYMLINKS);

    if (argc == 2)
    {
      if (!default_service_handling(argv, MYSQL_SERVICENAME, MYSQL_SERVICENAME,
           file_path, "", NULL))
  return 0;
      if (Service.IsService(argv[1]))        /* Start an optional service */
      {
  /*
    Only add the service name to the groups read from the config file
    if it's not "MySQL". (The default service name should be 'mysqld'
    but we started a bad tradition by calling it MySQL from the start
    and we are now stuck with it.
  */
  if (my_strcasecmp(system_charset_info, argv[1],"mysql"))
    load_default_groups[load_default_groups_sz-2]= argv[1];
        start_mode= 1;
        Service.Init(argv[1], mysql_service);
        return 0;
      }
    }
    else if (argc == 3) /* install or remove any optional service */
    {
      if (!default_service_handling(argv, argv[2], argv[2], file_path, "",
                                    NULL))
  return 0;
      if (Service.IsService(argv[2]))
      {
  /*
    mysqld was started as
    mysqld --defaults-file=my_path\my.ini service-name
  */
  use_opt_args=1;
  opt_argc= 2;        // Skip service-name
  opt_argv=argv;
  start_mode= 1;
  if (my_strcasecmp(system_charset_info, argv[2],"mysql"))
    load_default_groups[load_default_groups_sz-2]= argv[2];
  Service.Init(argv[2], mysql_service);
  return 0;
      }
    }
    else if (argc == 4 || argc == 5)
    {
      /*
        This may seem strange, because we handle --local-service while
        preserving 4.1's behavior of allowing any one other argument that is
        passed to the service on startup. (The assumption is that this is
        --defaults-file=file, but that was not enforced in 4.1, so we don't
        enforce it here.)
      */
      const char *extra_opt= NullS;
      const char *account_name = NullS;
      int index;
      for (index = 3; index < argc; index++)
      {
        if (!strcmp(argv[index], "--local-service"))
          account_name= "NT AUTHORITY\\LocalService";
        else
          extra_opt= argv[index];
      }

      if (argc == 4 || account_name)
        if (!default_service_handling(argv, argv[2], argv[2], file_path,
                                      extra_opt, account_name))
          return 0;
    }
    else if (argc == 1 && Service.IsService(MYSQL_SERVICENAME))
    {
      /* start the default service */
      start_mode= 1;
      Service.Init(MYSQL_SERVICENAME, mysql_service);
      return 0;
    }
  }
  /* Start as standalone server */
  Service.my_argc=argc;
  Service.my_argv=argv;
  mysql_service(NULL);
  return 0;
}
#endif


/**
  Execute all commands from a file. Used by the mysql_install_db script to
  create MySQL privilege tables without having to start a full MySQL server.
*/

static void bootstrap(MYSQL_FILE *file)
{
  DBUG_ENTER("bootstrap");

  THD *thd= new THD;
  thd->bootstrap=1;
  my_net_init(&thd->net,(st_vio*) 0);
  thd->max_client_packet_length= thd->net.max_packet;
  thd->security_ctx->master_access= ~(ulong)0;
  thd->thread_id= thd->variables.pseudo_thread_id= thread_id++;

  in_bootstrap= TRUE;

  bootstrap_file=file;
#ifndef EMBEDDED_LIBRARY      // TODO:  Enable this
  if (mysql_thread_create(key_thread_bootstrap,
                          &thd->real_id, &connection_attrib, handle_bootstrap,
                          (void*) thd))
  {
    sql_print_warning("Can't create thread to handle bootstrap");
    bootstrap_error=-1;
    DBUG_VOID_RETURN;
  }
  /* Wait for thread to die */
  mysql_mutex_lock(&LOCK_thread_count);
  while (in_bootstrap)
  {
    mysql_cond_wait(&COND_thread_count, &LOCK_thread_count);
    DBUG_PRINT("quit", ("One thread died (count=%u)", get_thread_count()));
  }
  mysql_mutex_unlock(&LOCK_thread_count);
#else
  thd->mysql= 0;
  do_handle_bootstrap(thd);
#endif

  DBUG_VOID_RETURN;
}


static bool read_init_file(char *file_name)
{
  MYSQL_FILE *file;
  DBUG_ENTER("read_init_file");
  DBUG_PRINT("enter",("name: %s",file_name));

  sql_print_information("Execution of init_file \'%s\' started.", file_name);

  if (!(file= mysql_file_fopen(key_file_init, file_name,
                               O_RDONLY, MYF(MY_WME))))
    DBUG_RETURN(TRUE);
  bootstrap(file);
  mysql_file_fclose(file, MYF(MY_WME));

  sql_print_information("Execution of init_file \'%s\' ended.", file_name);

  DBUG_RETURN(FALSE);
}


/**
  Increment number of created threads
*/
void inc_thread_created(void)
{
  mysql_mutex_lock(&LOCK_thread_created);
  thread_created++;
  mysql_mutex_unlock(&LOCK_thread_created);
}

#ifndef EMBEDDED_LIBRARY

/*
   Simple scheduler that use the main thread to handle the request

   NOTES
     This is only used for debugging, when starting mysqld with
     --thread-handling=no-threads or --one-thread

     When we enter this function, LOCK_thread_count is held!
*/

void handle_connection_in_main_thread(THD *thd)
{
  mysql_mutex_assert_owner(&LOCK_thread_count);
  max_blocked_pthreads= 0;      // Safety
  add_global_thread(thd);
  mysql_mutex_unlock(&LOCK_thread_count);
  thd->start_utime= my_micro_time();
  do_handle_one_connection(thd);
}


/*
  Scheduler that uses one thread per connection
*/

void create_thread_to_handle_connection(THD *thd)
{
  mysql_mutex_assert_owner(&LOCK_thread_count);
  if (blocked_pthread_count >  wake_pthread)
  {
    /* Wake up blocked pthread */
    DBUG_PRINT("info", ("waiting_thd_list->push %p", thd));
    waiting_thd_list->push_back(thd);
    wake_pthread++;
    mysql_cond_signal(&COND_thread_cache);
  }
  else
  {
    char error_message_buff[MYSQL_ERRMSG_SIZE];
    /* Create new thread to handle connection */
    int error;
    inc_thread_created();
    DBUG_PRINT("info",(("creating thread %lu"), thd->thread_id));
    thd->prior_thr_create_utime= thd->start_utime= my_micro_time();
    if ((error= mysql_thread_create(key_thread_one_connection,
                                    &thd->real_id, &connection_attrib,
                                    handle_one_connection,
                                    (void*) thd)))
    {
      /* purecov: begin inspected */
      DBUG_PRINT("error",
                 ("Can't create thread to handle request (error %d)",
                  error));
      thd->killed= THD::KILL_CONNECTION;      // Safety
      mysql_mutex_unlock(&LOCK_thread_count);

      mysql_mutex_lock(&LOCK_connection_count);
      --connection_count;
      mysql_mutex_unlock(&LOCK_connection_count);

      statistic_increment(aborted_connects,&LOCK_status);
      statistic_increment(connection_errors_internal, &LOCK_status);
      /* Can't use my_error() since store_globals has not been called. */
      my_snprintf(error_message_buff, sizeof(error_message_buff),
                  ER_THD(thd, ER_CANT_CREATE_THREAD), error);
      net_send_error(thd, ER_CANT_CREATE_THREAD, error_message_buff, NULL);
      close_connection(thd);
      delete thd;
      return;
      /* purecov: end */
    }
    add_global_thread(thd);
  }
  mysql_mutex_unlock(&LOCK_thread_count);
  DBUG_PRINT("info",("Thread created"));
}


/**
  Create new thread to handle incoming connection.

    This function will create new thread to handle the incoming
    connection.  If there are idle cached threads one will be used.

    In single-threaded mode (\#define ONE_THREAD) connection will be
    handled inside this function.

  @param[in,out] thd    Thread handle of future thread.
*/

static void create_new_thread(THD *thd)
{
  DBUG_ENTER("create_new_thread");

  /*
    Don't allow too many connections. We roughly check here that we allow
    only (max_connections + 1) connections.
  */

  mysql_mutex_lock(&LOCK_connection_count);

  if (connection_count >= max_connections + 1 || abort_loop)
  {
    mysql_mutex_unlock(&LOCK_connection_count);

    DBUG_PRINT("error",("Too many connections"));
    /*
      The server just accepted the socket connection from the network,
      and we already have too many connections.
      Note that the server knows nothing of the client yet,
      and in particular thd->client_capabilities has not been negotiated.
      ER_CON_COUNT_ERROR is normally associated with SQLSTATE '08004',
      but sending a SQLSTATE in the network assumes CLIENT_PROTOCOL_41.
      See net_send_error_packet().
      The error packet returned here will only contain the error code,
      with no sqlstate.
      A client expecting a SQLSTATE will not find any, and assume 'HY000'.
    */
    close_connection(thd, ER_CON_COUNT_ERROR);
    delete thd;
    statistic_increment(connection_errors_max_connection, &LOCK_status);
    DBUG_VOID_RETURN;
  }

  ++connection_count;

  if (connection_count > max_used_connections)
    max_used_connections= connection_count;

  mysql_mutex_unlock(&LOCK_connection_count);

  /* Start a new thread to handle connection. */

  mysql_mutex_lock(&LOCK_thread_count);

  /*
    The initialization of thread_id is done in create_embedded_thd() for
    the embedded library.
    TODO: refactor this to avoid code duplication there
  */
  thd->thread_id= thd->variables.pseudo_thread_id= thread_id++;

  MYSQL_CALLBACK(thread_scheduler, add_connection, (thd));

  DBUG_VOID_RETURN;
}
#endif /* EMBEDDED_LIBRARY */


#ifdef SIGNALS_DONT_BREAK_READ
inline void kill_broken_server()
{
  /* hack to get around signals ignored in syscalls for problem OS's */
  if (mysql_get_fd(unix_sock) == INVALID_SOCKET ||
      (!opt_disable_networking && mysql_socket_getfd(ip_sock) == INVALID_SOCKET))
  {
    select_thread_in_use = 0;
    /* The following call will never return */
    kill_server((void*) MYSQL_KILL_SIGNAL);
  }
}
#define MAYBE_BROKEN_SYSCALL kill_broken_server();
#else
#define MAYBE_BROKEN_SYSCALL
#endif

  /* Handle new connections and spawn new process to handle them */

#ifndef EMBEDDED_LIBRARY

void handle_connections_sockets()
{
  MYSQL_SOCKET sock= mysql_socket_invalid();
  MYSQL_SOCKET new_sock= mysql_socket_invalid();
  uint error_count=0;
  THD *thd;
  struct sockaddr_storage cAddr;
  int ip_flags=0,socket_flags=0,flags=0,retval;
  st_vio *vio_tmp;
#ifdef HAVE_POLL
  int socket_count= 0;
  struct pollfd fds[2]; // for ip_sock and unix_sock
  MYSQL_SOCKET pfs_fds[2]; // for performance schema
#else
  fd_set readFDs,clientFDs;
  uint max_used_connection= max<uint>(mysql_socket_getfd(ip_sock), mysql_socket_getfd(unix_sock)) + 1;
#endif

  DBUG_ENTER("handle_connections_sockets");

  (void) ip_flags;
  (void) socket_flags;

#ifndef HAVE_POLL
  FD_ZERO(&clientFDs);
#endif

  if (mysql_socket_getfd(ip_sock) != INVALID_SOCKET)
  {
    mysql_socket_set_thread_owner(ip_sock);
#ifdef HAVE_POLL
    fds[socket_count].fd= mysql_socket_getfd(ip_sock);
    fds[socket_count].events= POLLIN;
    pfs_fds[socket_count]= ip_sock;
    socket_count++;
#else
    FD_SET(mysql_socket_getfd(ip_sock), &clientFDs);
#endif
#ifdef HAVE_FCNTL
    ip_flags = fcntl(mysql_socket_getfd(ip_sock), F_GETFL, 0);
#endif
  }
#ifdef HAVE_SYS_UN_H
  mysql_socket_set_thread_owner(unix_sock);
#ifdef HAVE_POLL
  fds[socket_count].fd= mysql_socket_getfd(unix_sock);
  fds[socket_count].events= POLLIN;
  pfs_fds[socket_count]= unix_sock;
  socket_count++;
#else
  FD_SET(mysql_socket_getfd(unix_sock), &clientFDs);
#endif
#ifdef HAVE_FCNTL
  socket_flags=fcntl(mysql_socket_getfd(unix_sock), F_GETFL, 0);
#endif
#endif

  DBUG_PRINT("general",("Waiting for connections."));
  MAYBE_BROKEN_SYSCALL;
  while (!abort_loop)
  {
#ifdef HAVE_POLL
    retval= poll(fds, socket_count, -1);
#else
    readFDs=clientFDs;

    retval= select((int) max_used_connection,&readFDs,0,0,0);
#endif

    if (retval < 0)
    {
      if (socket_errno != SOCKET_EINTR)
      {
        /*
          select(2)/poll(2) failed on the listening port.
          There is not much details to report about the client,
          increment the server global status variable.
        */
        statistic_increment(connection_errors_select, &LOCK_status);
        if (!select_errors++ && !abort_loop)  /* purecov: inspected */
          sql_print_error("mysqld: Got error %d from select",socket_errno); /* purecov: inspected */
      }
      MAYBE_BROKEN_SYSCALL
      continue;
    }

    if (abort_loop)
    {
      MAYBE_BROKEN_SYSCALL;
      break;
    }

    /* Is this a new connection request ? */
#ifdef HAVE_POLL
    for (int i= 0; i < socket_count; ++i)
    {
      if (fds[i].revents & POLLIN)
      {
        sock= pfs_fds[i];
#ifdef HAVE_FCNTL
        flags= fcntl(mysql_socket_getfd(sock), F_GETFL, 0);
#else
        flags= 0;
#endif // HAVE_FCNTL
        break;
      }
    }
#else  // HAVE_POLL
#ifdef HAVE_SYS_UN_H
    if (FD_ISSET(mysql_socket_getfd(unix_sock), &readFDs))
    {
      sock = unix_sock;
      flags= socket_flags;
    }
    else
#endif // HAVE_SYS_UN_H
    {
      sock = ip_sock;
      flags= ip_flags;
    }
#endif // HAVE_POLL

#if !defined(NO_FCNTL_NONBLOCK)
    if (!(test_flags & TEST_BLOCKING))
    {
#if defined(O_NONBLOCK)
      fcntl(mysql_socket_getfd(sock), F_SETFL, flags | O_NONBLOCK);
#elif defined(O_NDELAY)
      fcntl(mysql_socket_getfd(sock), F_SETFL, flags | O_NDELAY);
#endif
    }
#endif /* NO_FCNTL_NONBLOCK */
    for (uint retry=0; retry < MAX_ACCEPT_RETRY; retry++)
    {
      size_socket length= sizeof(struct sockaddr_storage);
      new_sock= mysql_socket_accept(key_socket_client_connection, sock,
                                    (struct sockaddr *)(&cAddr), &length);
      if (mysql_socket_getfd(new_sock) != INVALID_SOCKET ||
          (socket_errno != SOCKET_EINTR && socket_errno != SOCKET_EAGAIN))
        break;
      MAYBE_BROKEN_SYSCALL;
#if !defined(NO_FCNTL_NONBLOCK)
      if (!(test_flags & TEST_BLOCKING))
      {
        if (retry == MAX_ACCEPT_RETRY - 1)
          fcntl(mysql_socket_getfd(sock), F_SETFL, flags);    // Try without O_NONBLOCK
      }
#endif
    }
#if !defined(NO_FCNTL_NONBLOCK)
    if (!(test_flags & TEST_BLOCKING))
      fcntl(mysql_socket_getfd(sock), F_SETFL, flags);
#endif
    if (mysql_socket_getfd(new_sock) == INVALID_SOCKET)
    {
      /*
        accept(2) failed on the listening port, after many retries.
        There is not much details to report about the client,
        increment the server global status variable.
      */
      statistic_increment(connection_errors_accept, &LOCK_status);
      if ((error_count++ & 255) == 0)   // This can happen often
        sql_perror("Error in accept");
      MAYBE_BROKEN_SYSCALL;
      if (socket_errno == SOCKET_ENFILE || socket_errno == SOCKET_EMFILE)
        sleep(1);       // Give other threads some time
      continue;
    }

#ifdef HAVE_LIBWRAP
    {
      if (mysql_socket_getfd(sock) == mysql_socket_getfd(ip_sock))
      {
        struct request_info req;
        signal(SIGCHLD, SIG_DFL);
        request_init(&req, RQ_DAEMON, libwrapName, RQ_FILE, mysql_socket_getfd(new_sock), NULL);
        my_fromhost(&req);

        if (!my_hosts_access(&req))
        {
          /*
            This may be stupid but refuse() includes an exit(0)
            which we surely don't want...
            clean_exit() - same stupid thing ...
          */
          syslog(deny_severity, "refused connect from %s",
          my_eval_client(&req));

          /*
            C++ sucks (the gibberish in front just translates the supplied
            sink function pointer in the req structure from a void (*sink)();
            to a void(*sink)(int) if you omit the cast, the C++ compiler
            will cry...
          */
          if (req.sink)
            ((void (*)(int))req.sink)(req.fd);

          mysql_socket_shutdown(new_sock, SHUT_RDWR);
          mysql_socket_close(new_sock);
          /*
            The connection was refused by TCP wrappers.
            There are no details (by client IP) available to update the host_cache.
          */
          statistic_increment(connection_errors_tcpwrap, &LOCK_status);
          continue;
        }
      }
    }
#endif /* HAVE_LIBWRAP */

    /*
    ** Don't allow too many connections
    */

    if (!(thd= new THD))
    {
      (void) mysql_socket_shutdown(new_sock, SHUT_RDWR);
      (void) mysql_socket_close(new_sock);
      statistic_increment(connection_errors_internal, &LOCK_status);
      continue;
    }

    bool is_unix_sock= (mysql_socket_getfd(sock) == mysql_socket_getfd(unix_sock));
    enum_vio_type vio_type= (is_unix_sock ? VIO_TYPE_SOCKET : VIO_TYPE_TCPIP);
    uint vio_flags= (is_unix_sock ? VIO_LOCALHOST : 0);

    vio_tmp= mysql_socket_vio_new(new_sock, vio_type, vio_flags);

    if (!vio_tmp || my_net_init(&thd->net, vio_tmp))
    {
      /*
        Only delete the temporary vio if we didn't already attach it to the
        NET object. The destructor in THD will delete any initialized net
        structure.
      */
      if (vio_tmp && thd->net.vio != vio_tmp)
        vio_delete(vio_tmp);
      else
      {
        (void) mysql_socket_shutdown(new_sock, SHUT_RDWR);
        (void) mysql_socket_close(new_sock);
      }
      delete thd;
      statistic_increment(connection_errors_internal, &LOCK_status);
      continue;
    }
    init_net_server_extension(thd);
    if (mysql_socket_getfd(sock) == mysql_socket_getfd(unix_sock))
      thd->security_ctx->host=(char*) my_localhost;

    create_new_thread(thd);
  }
  DBUG_VOID_RETURN;
}


#ifdef _WIN32
pthread_handler_t handle_connections_sockets_thread(void *arg)
{
  my_thread_init();
  handle_connections_sockets();
  decrement_handler_count();
  return 0;
}

pthread_handler_t handle_connections_namedpipes(void *arg)
{
  HANDLE hConnectedPipe;
  OVERLAPPED connectOverlapped= {0};
  THD *thd;
  my_thread_init();
  DBUG_ENTER("handle_connections_namedpipes");
  connectOverlapped.hEvent= CreateEvent(NULL, TRUE, FALSE, NULL);
  if (!connectOverlapped.hEvent)
  {
    sql_print_error("Can't create event, last error=%u", GetLastError());
    unireg_abort(1);
  }
  DBUG_PRINT("general",("Waiting for named pipe connections."));
  while (!abort_loop)
  {
    /* wait for named pipe connection */
    BOOL fConnected= ConnectNamedPipe(hPipe, &connectOverlapped);
    if (!fConnected && (GetLastError() == ERROR_IO_PENDING))
    {
        /*
          ERROR_IO_PENDING says async IO has started but not yet finished.
          GetOverlappedResult will wait for completion.
        */
        DWORD bytes;
        fConnected= GetOverlappedResult(hPipe, &connectOverlapped,&bytes, TRUE);
    }
    if (abort_loop)
      break;
    if (!fConnected)
      fConnected = GetLastError() == ERROR_PIPE_CONNECTED;
    if (!fConnected)
    {
      CloseHandle(hPipe);
      if ((hPipe= CreateNamedPipe(pipe_name,
                                  PIPE_ACCESS_DUPLEX |
                                  FILE_FLAG_OVERLAPPED,
                                  PIPE_TYPE_BYTE |
                                  PIPE_READMODE_BYTE |
                                  PIPE_WAIT,
                                  PIPE_UNLIMITED_INSTANCES,
                                  (int) global_system_variables.
                                  net_buffer_length,
                                  (int) global_system_variables.
                                  net_buffer_length,
                                  NMPWAIT_USE_DEFAULT_WAIT,
                                  &saPipeSecurity)) ==
    INVALID_HANDLE_VALUE)
      {
  sql_perror("Can't create new named pipe!");
  break;          // Abort
      }
    }
    hConnectedPipe = hPipe;
    /* create new pipe for new connection */
    if ((hPipe = CreateNamedPipe(pipe_name,
                 PIPE_ACCESS_DUPLEX |
                 FILE_FLAG_OVERLAPPED,
         PIPE_TYPE_BYTE |
         PIPE_READMODE_BYTE |
         PIPE_WAIT,
         PIPE_UNLIMITED_INSTANCES,
         (int) global_system_variables.net_buffer_length,
         (int) global_system_variables.net_buffer_length,
         NMPWAIT_USE_DEFAULT_WAIT,
         &saPipeSecurity)) ==
  INVALID_HANDLE_VALUE)
    {
      sql_perror("Can't create new named pipe!");
      hPipe=hConnectedPipe;
      continue;         // We have to try again
    }

    if (!(thd = new THD))
    {
      DisconnectNamedPipe(hConnectedPipe);
      CloseHandle(hConnectedPipe);
      continue;
    }
    if (!(thd->net.vio= vio_new_win32pipe(hConnectedPipe)) ||
  my_net_init(&thd->net, thd->net.vio))
    {
      close_connection(thd, ER_OUT_OF_RESOURCES);
      delete thd;
      continue;
    }
    /* Host is unknown */
    thd->security_ctx->host= my_strdup(my_localhost, MYF(0));
    create_new_thread(thd);
  }
  CloseHandle(connectOverlapped.hEvent);
  DBUG_LEAVE;
  decrement_handler_count();
  return 0;
}
#endif /* _WIN32 */


#ifdef HAVE_SMEM

/**
  Thread of shared memory's service.

  @param arg                              Arguments of thread
*/
pthread_handler_t handle_connections_shared_memory(void *arg)
{
  /* file-mapping object, use for create shared memory */
  HANDLE handle_connect_file_map= 0;
  char  *handle_connect_map= 0;                 // pointer on shared memory
  HANDLE event_connect_answer= 0;
  ulong smem_buffer_length= shared_memory_buffer_length + 4;
  ulong connect_number= 1;
  char *tmp= NULL;
  char *suffix_pos;
  char connect_number_char[22], *p;
  const char *errmsg= 0;
  SECURITY_ATTRIBUTES *sa_event= 0, *sa_mapping= 0;
  my_thread_init();
  DBUG_ENTER("handle_connections_shared_memorys");
  DBUG_PRINT("general",("Waiting for allocated shared memory."));

  /*
     get enough space base-name + '_' + longest suffix we might ever send
   */
  if (!(tmp= (char *)my_malloc(strlen(shared_memory_base_name) + 32L, MYF(MY_FAE))))
    goto error;

  if (my_security_attr_create(&sa_event, &errmsg,
                              GENERIC_ALL, SYNCHRONIZE | EVENT_MODIFY_STATE))
    goto error;

  if (my_security_attr_create(&sa_mapping, &errmsg,
                             GENERIC_ALL, FILE_MAP_READ | FILE_MAP_WRITE))
    goto error;

  /*
    The name of event and file-mapping events create agree next rule:
      shared_memory_base_name+unique_part
    Where:
      shared_memory_base_name is unique value for each server
      unique_part is unique value for each object (events and file-mapping)
  */
  suffix_pos= strxmov(tmp,shared_memory_base_name,"_",NullS);
  strmov(suffix_pos, "CONNECT_REQUEST");
  if ((smem_event_connect_request= CreateEvent(sa_event,
                                               FALSE, FALSE, tmp)) == 0)
  {
    errmsg= "Could not create request event";
    goto error;
  }
  strmov(suffix_pos, "CONNECT_ANSWER");
  if ((event_connect_answer= CreateEvent(sa_event, FALSE, FALSE, tmp)) == 0)
  {
    errmsg="Could not create answer event";
    goto error;
  }
  strmov(suffix_pos, "CONNECT_DATA");
  if ((handle_connect_file_map=
       CreateFileMapping(INVALID_HANDLE_VALUE, sa_mapping,
                         PAGE_READWRITE, 0, sizeof(connect_number), tmp)) == 0)
  {
    errmsg= "Could not create file mapping";
    goto error;
  }
  if ((handle_connect_map= (char *)MapViewOfFile(handle_connect_file_map,
              FILE_MAP_WRITE,0,0,
              sizeof(DWORD))) == 0)
  {
    errmsg= "Could not create shared memory service";
    goto error;
  }

  while (!abort_loop)
  {
    /* Wait a request from client */
    WaitForSingleObject(smem_event_connect_request,INFINITE);

    /*
       it can be after shutdown command
    */
    if (abort_loop)
      goto error;

    HANDLE handle_client_file_map= 0;
    char  *handle_client_map= 0;
    HANDLE event_client_wrote= 0;
    HANDLE event_client_read= 0;    // for transfer data server <-> client
    HANDLE event_server_wrote= 0;
    HANDLE event_server_read= 0;
    HANDLE event_conn_closed= 0;
    THD *thd= 0;

    p= int10_to_str(connect_number, connect_number_char, 10);
    /*
      The name of event and file-mapping events create agree next rule:
        shared_memory_base_name+unique_part+number_of_connection
        Where:
    shared_memory_base_name is uniquel value for each server
    unique_part is unique value for each object (events and file-mapping)
    number_of_connection is connection-number between server and client
    */
    suffix_pos= strxmov(tmp,shared_memory_base_name,"_",connect_number_char,
       "_",NullS);
    strmov(suffix_pos, "DATA");
    if ((handle_client_file_map=
         CreateFileMapping(INVALID_HANDLE_VALUE, sa_mapping,
                           PAGE_READWRITE, 0, smem_buffer_length, tmp)) == 0)
    {
      errmsg= "Could not create file mapping";
      goto errorconn;
    }
    if ((handle_client_map= (char*)MapViewOfFile(handle_client_file_map,
              FILE_MAP_WRITE,0,0,
              smem_buffer_length)) == 0)
    {
      errmsg= "Could not create memory map";
      goto errorconn;
    }
    strmov(suffix_pos, "CLIENT_WROTE");
    if ((event_client_wrote= CreateEvent(sa_event, FALSE, FALSE, tmp)) == 0)
    {
      errmsg= "Could not create client write event";
      goto errorconn;
    }
    strmov(suffix_pos, "CLIENT_READ");
    if ((event_client_read= CreateEvent(sa_event, FALSE, FALSE, tmp)) == 0)
    {
      errmsg= "Could not create client read event";
      goto errorconn;
    }
    strmov(suffix_pos, "SERVER_READ");
    if ((event_server_read= CreateEvent(sa_event, FALSE, FALSE, tmp)) == 0)
    {
      errmsg= "Could not create server read event";
      goto errorconn;
    }
    strmov(suffix_pos, "SERVER_WROTE");
    if ((event_server_wrote= CreateEvent(sa_event,
                                         FALSE, FALSE, tmp)) == 0)
    {
      errmsg= "Could not create server write event";
      goto errorconn;
    }
    strmov(suffix_pos, "CONNECTION_CLOSED");
    if ((event_conn_closed= CreateEvent(sa_event,
                                        TRUE, FALSE, tmp)) == 0)
    {
      errmsg= "Could not create closed connection event";
      goto errorconn;
    }
    if (abort_loop)
      goto errorconn;
    if (!(thd= new THD))
      goto errorconn;
    /* Send number of connection to client */
    int4store(handle_connect_map, connect_number);
    if (!SetEvent(event_connect_answer))
    {
      errmsg= "Could not send answer event";
      goto errorconn;
    }
    /* Set event that client should receive data */
    if (!SetEvent(event_client_read))
    {
      errmsg= "Could not set client to read mode";
      goto errorconn;
    }
    if (!(thd->net.vio= vio_new_win32shared_memory(handle_client_file_map,
                                                   handle_client_map,
                                                   event_client_wrote,
                                                   event_client_read,
                                                   event_server_wrote,
                                                   event_server_read,
                                                   event_conn_closed)) ||
                        my_net_init(&thd->net, thd->net.vio))
    {
      close_connection(thd, ER_OUT_OF_RESOURCES);
      errmsg= 0;
      goto errorconn;
    }
    thd->security_ctx->host= my_strdup(my_localhost, MYF(0)); /* Host is unknown */
    create_new_thread(thd);
    connect_number++;
    continue;

errorconn:
    /* Could not form connection;  Free used handlers/memort and retry */
    if (errmsg)
    {
      char buff[180];
      strxmov(buff, "Can't create shared memory connection: ", errmsg, ".",
        NullS);
      sql_perror(buff);
    }
    if (handle_client_file_map)
      CloseHandle(handle_client_file_map);
    if (handle_client_map)
      UnmapViewOfFile(handle_client_map);
    if (event_server_wrote)
      CloseHandle(event_server_wrote);
    if (event_server_read)
      CloseHandle(event_server_read);
    if (event_client_wrote)
      CloseHandle(event_client_wrote);
    if (event_client_read)
      CloseHandle(event_client_read);
    if (event_conn_closed)
      CloseHandle(event_conn_closed);
    delete thd;
  }

  /* End shared memory handling */
error:
  if (tmp)
    my_free(tmp);

  if (errmsg)
  {
    char buff[180];
    strxmov(buff, "Can't create shared memory service: ", errmsg, ".", NullS);
    sql_perror(buff);
  }
  my_security_attr_free(sa_event);
  my_security_attr_free(sa_mapping);
  if (handle_connect_map) UnmapViewOfFile(handle_connect_map);
  if (handle_connect_file_map)  CloseHandle(handle_connect_file_map);
  if (event_connect_answer) CloseHandle(event_connect_answer);
  if (smem_event_connect_request) CloseHandle(smem_event_connect_request);
  DBUG_LEAVE;
  decrement_handler_count();
  return 0;
}
#endif /* HAVE_SMEM */
#endif /* EMBEDDED_LIBRARY */


/****************************************************************************
  Handle start options
******************************************************************************/

/**
  Process command line options flagged as 'early'.
  Some components needs to be initialized as early as possible,
  because the rest of the server initialization depends on them.
  Options that needs to be parsed early includes:
  - the performance schema, when compiled in,
  - options related to the help,
  - options related to the bootstrap
  The performance schema needs to be initialized as early as possible,
  before to-be-instrumented objects of the server are initialized.
*/
int handle_early_options()
{
  int ho_error;
  vector<my_option> all_early_options;
  all_early_options.reserve(100);

  my_getopt_register_get_addr(NULL);
  /* Skip unknown options so that they may be processed later */
  my_getopt_skip_unknown= TRUE;

  /* Add the system variables parsed early */
  sys_var_add_options(&all_early_options, sys_var::PARSE_EARLY);

  /* Add the command line options parsed early */
  for (my_option *opt= my_long_early_options;
       opt->name != NULL;
       opt++)
    all_early_options.push_back(*opt);

  add_terminator(&all_early_options);

  /*
    Logs generated while parsing the command line
    options are buffered and printed later.
  */
  buffered_logs.init();
  my_getopt_error_reporter= buffered_option_error_reporter;
  my_charset_error_reporter= buffered_option_error_reporter;

  ho_error= handle_options(&remaining_argc, &remaining_argv,
                           &all_early_options[0], mysqld_get_one_option);
  if (ho_error == 0)
  {
    /* Add back the program name handle_options removes */
    remaining_argc++;
    remaining_argv--;
  }
<<<<<<< HEAD

  // Swap with an empty vector, i.e. delete elements and free allocated space.
  vector<my_option>().swap(all_early_options);

  return ho_error;
}

void adjust_related_options()
{
  /* In bootstrap, disable grant tables (we are about to create them) */
  if (opt_bootstrap)
    opt_noacl= 1;
}

vector<my_option> all_options;

struct my_option my_long_early_options[]=
{
=======

  // Swap with an empty vector, i.e. delete elements and free allocated space.
  vector<my_option>().swap(all_early_options);

  return ho_error;
}

/**
  Adjust @c open_files_limit.
  Computation is  based on:
  - @c max_connections,
  - @c table_cache_size,
  - the platform max open file limit.
*/
void adjust_open_files_limit()
{
  ulong limit_1;
  ulong limit_2;
  ulong limit_3;
  ulong request_open_files;
  ulong effective_open_files;

  /* MyISAM requires two file handles per table. */
  limit_1= 10 + max_connections + table_cache_size * 2;

  /*
    We are trying to allocate no less than max_connections*5 file
    handles (i.e. we are trying to set the limit so that they will
    be available).
  */
  limit_2= max_connections * 5;

  /* Try to allocate no less than 5000 by default. */
  limit_3= open_files_limit ? open_files_limit : 5000;

  request_open_files= max<ulong>(max<ulong>(limit_1, limit_2), limit_3);

  effective_open_files= my_set_max_open_files(request_open_files);

  /* Warning: my_set_max_open_files() may return more than requested. */
  if (effective_open_files > request_open_files)
    effective_open_files= request_open_files;

  if (effective_open_files < request_open_files)
  {
    char msg[1024];

    if (open_files_limit == 0)
    {
      snprintf(msg, sizeof(msg),
               "Changed limits: max_open_files: %lu (requested %lu)",
               effective_open_files, request_open_files);
      buffered_logs.buffer(WARNING_LEVEL, msg);
    }
    else
    {
      snprintf(msg, sizeof(msg),
               "Could not increase number of max_open_files to "
               "more than %lu (request: %lu)",
               effective_open_files, request_open_files);
      buffered_logs.buffer(WARNING_LEVEL, msg);
    }
  }

  open_files_limit= effective_open_files;
}

void adjust_max_connections()
{
  ulong limit;

  limit= open_files_limit - 10 - TABLE_OPEN_CACHE_MIN * 2;

  if (limit < max_connections)
  {
    char msg[1024];

    snprintf(msg, sizeof(msg),
             "Changed limits: max_connections: %lu (requested %lu)",
             limit, max_connections);
    buffered_logs.buffer(WARNING_LEVEL, msg);

    max_connections= limit;
  }
}

void adjust_table_cache_size()
{
  ulong limit;

  limit= max<ulong>((open_files_limit - 10 - max_connections) / 2,
                    TABLE_OPEN_CACHE_MIN);

  if (limit < table_cache_size)
  {
    char msg[1024];

    snprintf(msg, sizeof(msg),
             "Changed limits: table_cache: %lu (requested %lu)",
             limit, table_cache_size);
    buffered_logs.buffer(WARNING_LEVEL, msg);

    table_cache_size= limit;
  }

  table_cache_size_per_instance= table_cache_size / table_cache_instances;
}

void adjust_table_def_size()
{
  longlong default_value;
  sys_var *var;

  default_value= min<longlong> (400 + table_cache_size / 2, 2000);
  var= intern_find_sys_var(STRING_WITH_LEN("table_definition_cache"));
  DBUG_ASSERT(var != NULL);
  var->update_default(default_value);

  if (! table_definition_cache_specified)
    table_def_size= default_value;
}

void adjust_related_options()
{
  /* In bootstrap, disable grant tables (we are about to create them) */
  if (opt_bootstrap)
    opt_noacl= 1;

  /* The order is critical here, because of dependencies. */
  adjust_open_files_limit();
  adjust_max_connections();
  adjust_table_cache_size();
  adjust_table_def_size();
}

vector<my_option> all_options;

struct my_option my_long_early_options[]=
{
>>>>>>> 85f401c8
#ifndef DISABLE_GRANT_OPTIONS
  {"bootstrap", OPT_BOOTSTRAP, "Used by mysql installation scripts.", 0, 0, 0,
   GET_NO_ARG, NO_ARG, 0, 0, 0, 0, 0, 0},
#endif
#ifndef DISABLE_GRANT_OPTIONS
  {"skip-grant-tables", 0,
   "Start without grant tables. This gives all users FULL ACCESS to all tables.",
   &opt_noacl, &opt_noacl, 0, GET_BOOL, NO_ARG, 0, 0, 0, 0, 0,
   0},
#endif
  {"help", '?', "Display this help and exit.",
   &opt_help, &opt_help, 0, GET_BOOL, NO_ARG, 0, 0, 0, 0,
   0, 0},
  {"verbose", 'v', "Used with --help option for detailed help.",
   &opt_verbose, &opt_verbose, 0, GET_BOOL, NO_ARG, 0, 0, 0, 0, 0, 0},
  {"version", 'V', "Output version information and exit.", 0, 0, 0, GET_NO_ARG,
   NO_ARG, 0, 0, 0, 0, 0, 0},
  {0, 0, 0, 0, 0, 0, GET_NO_ARG, NO_ARG, 0, 0, 0, 0, 0, 0}
};

/**
  System variables are automatically command-line options (few
  exceptions are documented in sys_var.h), so don't need
  to be listed here.
*/

struct my_option my_long_options[]=
{
#ifdef HAVE_REPLICATION
  {"abort-slave-event-count", 0,
   "Option used by mysql-test for debugging and testing of replication.",
   &abort_slave_event_count,  &abort_slave_event_count,
   0, GET_INT, REQUIRED_ARG, 0, 0, 0, 0, 0, 0},
#endif /* HAVE_REPLICATION */
  {"allow-suspicious-udfs", 0,
   "Allows use of UDFs consisting of only one symbol xxx() "
   "without corresponding xxx_init() or xxx_deinit(). That also means "
   "that one can load any function from any library, for example exit() "
   "from libc.so",
   &opt_allow_suspicious_udfs, &opt_allow_suspicious_udfs,
   0, GET_BOOL, NO_ARG, 0, 0, 0, 0, 0, 0},
  {"ansi", 'a', "Use ANSI SQL syntax instead of MySQL syntax. This mode "
   "will also set transaction isolation level 'serializable'.", 0, 0, 0,
   GET_NO_ARG, NO_ARG, 0, 0, 0, 0, 0, 0},
  /*
    Because Sys_var_bit does not support command-line options, we need to
    explicitely add one for --autocommit
  */
  {"autocommit", 0, "Set default value for autocommit (0 or 1)",
   &opt_autocommit, &opt_autocommit, 0,
   GET_BOOL, OPT_ARG, 1, 0, 0, 0, 0, NULL},
  {"binlog-do-db", OPT_BINLOG_DO_DB,
   "Tells the master it should log updates for the specified database, "
   "and exclude all others not explicitly mentioned.",
   0, 0, 0, GET_STR, REQUIRED_ARG, 0, 0, 0, 0, 0, 0},
  {"binlog-ignore-db", OPT_BINLOG_IGNORE_DB,
   "Tells the master that updates to the given database should not be logged to the binary log.",
   0, 0, 0, GET_STR, REQUIRED_ARG, 0, 0, 0, 0, 0, 0},
  {"binlog-row-event-max-size", 0,
   "The maximum size of a row-based binary log event in bytes. Rows will be "
   "grouped into events smaller than this size if possible. "
   "The value has to be a multiple of 256.",
   &opt_binlog_rows_event_max_size, &opt_binlog_rows_event_max_size,
   0, GET_ULONG, REQUIRED_ARG,
   /* def_value */ 8192, /* min_value */  256, /* max_value */ ULONG_MAX,
   /* sub_size */     0, /* block_size */ 256,
   /* app_type */ 0
  },
  {"character-set-client-handshake", 0,
   "Don't ignore client side character set value sent during handshake.",
   &opt_character_set_client_handshake,
   &opt_character_set_client_handshake,
    0, GET_BOOL, NO_ARG, 1, 0, 0, 0, 0, 0},
  {"character-set-filesystem", 0,
   "Set the filesystem character set.",
   &character_set_filesystem_name,
   &character_set_filesystem_name,
   0, GET_STR, REQUIRED_ARG, 0, 0, 0, 0, 0, 0 },
  {"character-set-server", 'C', "Set the default character set.",
   &default_character_set_name, &default_character_set_name,
   0, GET_STR, REQUIRED_ARG, 0, 0, 0, 0, 0, 0 },
  {"chroot", 'r', "Chroot mysqld daemon during startup.",
   &mysqld_chroot, &mysqld_chroot, 0, GET_STR, REQUIRED_ARG,
   0, 0, 0, 0, 0, 0},
  {"collation-server", 0, "Set the default collation.",
   &default_collation_name, &default_collation_name,
   0, GET_STR, REQUIRED_ARG, 0, 0, 0, 0, 0, 0 },
  {"console", OPT_CONSOLE, "Write error output on screen; don't remove the console window on windows.",
   &opt_console, &opt_console, 0, GET_BOOL, NO_ARG, 0, 0, 0,
   0, 0, 0},
  {"core-file", OPT_WANT_CORE, "Write core on errors.", 0, 0, 0, GET_NO_ARG,
   NO_ARG, 0, 0, 0, 0, 0, 0},
  /* default-storage-engine should have "MyISAM" as def_value. Instead
     of initializing it here it is done in init_common_variables() due
     to a compiler bug in Sun Studio compiler. */
  {"default-storage-engine", 0, "The default storage engine for new tables",
   &default_storage_engine, 0, 0, GET_STR, REQUIRED_ARG,
   0, 0, 0, 0, 0, 0 },
  {"default-tmp-storage-engine", 0, 
    "The default storage engine for new explict temporary tables",
   &default_tmp_storage_engine, 0, 0, GET_STR, REQUIRED_ARG,
   0, 0, 0, 0, 0, 0 },
  {"default-time-zone", 0, "Set the default time zone.",
   &default_tz_name, &default_tz_name,
   0, GET_STR, REQUIRED_ARG, 0, 0, 0, 0, 0, 0 },
#ifdef HAVE_OPENSSL
  {"des-key-file", 0,
   "Load keys for des_encrypt() and des_encrypt from given file.",
   &des_key_file, &des_key_file, 0, GET_STR, REQUIRED_ARG,
   0, 0, 0, 0, 0, 0},
#endif /* HAVE_OPENSSL */
#ifdef HAVE_REPLICATION
  {"disconnect-slave-event-count", 0,
   "Option used by mysql-test for debugging and testing of replication.",
   &disconnect_slave_event_count, &disconnect_slave_event_count,
   0, GET_INT, REQUIRED_ARG, 0, 0, 0, 0, 0, 0},
#endif /* HAVE_REPLICATION */
  {"exit-info", 'T', "Used for debugging. Use at your own risk.", 0, 0, 0,
   GET_LONG, OPT_ARG, 0, 0, 0, 0, 0, 0},

  {"external-locking", 0, "Use system (external) locking (disabled by "
   "default).  With this option enabled you can run myisamchk to test "
   "(not repair) tables while the MySQL server is running. Disable with "
   "--skip-external-locking.", &opt_external_locking, &opt_external_locking,
   0, GET_BOOL, NO_ARG, 0, 0, 0, 0, 0, 0},
  /* We must always support the next option to make scripts like mysqltest
     easier to do */
  {"gdb", 0,
   "Set up signals usable for debugging.",
   &opt_debugging, &opt_debugging,
   0, GET_BOOL, NO_ARG, 0, 0, 0, 0, 0, 0},
#ifdef HAVE_LARGE_PAGE_OPTION
  {"super-large-pages", 0, "Enable support for super large pages.",
   &opt_super_large_pages, &opt_super_large_pages, 0,
   GET_BOOL, OPT_ARG, 0, 0, 1, 0, 1, 0},
#endif
  {"ignore-db-dir", OPT_IGNORE_DB_DIRECTORY,
   "Specifies a directory to add to the ignore list when collecting "
   "database names from the datadir. Put a blank argument to reset "
   "the list accumulated so far.", 0, 0, 0, GET_STR, REQUIRED_ARG, 
   0, 0, 0, 0, 0, 0},
  {"language", 'L',
   "Client error messages in given language. May be given as a full path. "
   "Deprecated. Use --lc-messages-dir instead.",
   &lc_messages_dir_ptr, &lc_messages_dir_ptr, 0,
   GET_STR, REQUIRED_ARG, 0, 0, 0, 0, 0, 0},
  {"lc-messages", 0,
   "Set the language used for the error messages.",
   &lc_messages, &lc_messages, 0, GET_STR, REQUIRED_ARG,
   0, 0, 0, 0, 0, 0 },
  {"lc-time-names", 0,
   "Set the language used for the month names and the days of the week.",
   &lc_time_names_name, &lc_time_names_name,
   0, GET_STR, REQUIRED_ARG, 0, 0, 0, 0, 0, 0 },
  {"log-bin", OPT_BIN_LOG,
   "Log update queries in binary format. Optional (but strongly recommended "
   "to avoid replication problems if server's hostname changes) argument "
   "should be the chosen location for the binary log files.",
   &opt_bin_logname, &opt_bin_logname, 0, GET_STR_ALLOC,
   OPT_ARG, 0, 0, 0, 0, 0, 0},
  {"log-bin-index", 0,
   "File that holds the names for binary log files.",
   &opt_binlog_index_name, &opt_binlog_index_name, 0, GET_STR,
   REQUIRED_ARG, 0, 0, 0, 0, 0, 0},
  {"relay-log-index", 0,
   "File that holds the names for relay log files.",
   &opt_relaylog_index_name, &opt_relaylog_index_name, 0, GET_STR,
   REQUIRED_ARG, 0, 0, 0, 0, 0, 0},
  {"log-isam", OPT_ISAM_LOG, "Log all MyISAM changes to file.",
   &myisam_log_filename, &myisam_log_filename, 0, GET_STR,
   OPT_ARG, 0, 0, 0, 0, 0, 0},
  {"log-raw", 0,
   "Log to general log before any rewriting of the query. For use in debugging, not production as "
   "sensitive information may be logged.",
   &opt_log_raw, &opt_log_raw,
   0, GET_BOOL, NO_ARG, 0, 0, 1, 0, 1, 0 },
  {"log-short-format", 0,
   "Don't log extra information to update and slow-query logs.",
   &opt_short_log_format, &opt_short_log_format,
   0, GET_BOOL, NO_ARG, 0, 0, 0, 0, 0, 0},
  {"log-tc", 0,
   "Path to transaction coordinator log (used for transactions that affect "
   "more than one storage engine, when binary log is disabled).",
   &opt_tc_log_file, &opt_tc_log_file, 0, GET_STR,
   REQUIRED_ARG, 0, 0, 0, 0, 0, 0},
#ifdef HAVE_MMAP
  {"log-tc-size", 0, "Size of transaction coordinator log.",
   &opt_tc_log_size, &opt_tc_log_size, 0, GET_ULONG,
   REQUIRED_ARG, TC_LOG_MIN_SIZE, TC_LOG_MIN_SIZE, ULONG_MAX, 0,
   TC_LOG_PAGE_SIZE, 0},
#endif
  {"master-info-file", 0,
   "The location and name of the file that remembers the master and where "
   "the I/O replication thread is in the master's binlogs.",
   &master_info_file, &master_info_file, 0, GET_STR,
   REQUIRED_ARG, 0, 0, 0, 0, 0, 0},
  {"master-retry-count", OPT_MASTER_RETRY_COUNT,
   "The number of tries the slave will make to connect to the master before giving up. "
   "Deprecated option, use 'CHANGE MASTER TO master_retry_count = <num>' instead.",
   &master_retry_count, &master_retry_count, 0, GET_ULONG,
   REQUIRED_ARG, 3600*24, 0, 0, 0, 0, 0},
#ifdef HAVE_REPLICATION
  {"max-binlog-dump-events", 0,
   "Option used by mysql-test for debugging and testing of replication.",
   &max_binlog_dump_events, &max_binlog_dump_events, 0,
   GET_INT, REQUIRED_ARG, 0, 0, 0, 0, 0, 0},
#endif /* HAVE_REPLICATION */
  {"memlock", 0, "Lock mysqld in memory.", &locked_in_memory,
   &locked_in_memory, 0, GET_BOOL, NO_ARG, 0, 0, 0, 0, 0, 0},
  {"old-style-user-limits", 0,
   "Enable old-style user limits (before 5.0.3, user resources were counted "
   "per each user+host vs. per account).",
   &opt_old_style_user_limits, &opt_old_style_user_limits,
   0, GET_BOOL, NO_ARG, 0, 0, 0, 0, 0, 0},
  {"port-open-timeout", 0,
   "Maximum time in seconds to wait for the port to become free. "
   "(Default: No wait).", &mysqld_port_timeout, &mysqld_port_timeout, 0,
   GET_UINT, REQUIRED_ARG, 0, 0, 0, 0, 0, 0},
  {"replicate-do-db", OPT_REPLICATE_DO_DB,
   "Tells the slave thread to restrict replication to the specified database. "
   "To specify more than one database, use the directive multiple times, "
   "once for each database. Note that this will only work if you do not use "
   "cross-database queries such as UPDATE some_db.some_table SET foo='bar' "
   "while having selected a different or no database. If you need cross "
   "database updates to work, make sure you have 3.23.28 or later, and use "
   "replicate-wild-do-table=db_name.%.",
   0, 0, 0, GET_STR, REQUIRED_ARG, 0, 0, 0, 0, 0, 0},
  {"replicate-do-table", OPT_REPLICATE_DO_TABLE,
   "Tells the slave thread to restrict replication to the specified table. "
   "To specify more than one table, use the directive multiple times, once "
   "for each table. This will work for cross-database updates, in contrast "
   "to replicate-do-db.", 0, 0, 0, GET_STR, REQUIRED_ARG, 0, 0, 0, 0, 0, 0},
  {"replicate-ignore-db", OPT_REPLICATE_IGNORE_DB,
   "Tells the slave thread to not replicate to the specified database. To "
   "specify more than one database to ignore, use the directive multiple "
   "times, once for each database. This option will not work if you use "
   "cross database updates. If you need cross database updates to work, "
   "make sure you have 3.23.28 or later, and use replicate-wild-ignore-"
   "table=db_name.%. ", 0, 0, 0, GET_STR, REQUIRED_ARG, 0, 0, 0, 0, 0, 0},
  {"replicate-ignore-table", OPT_REPLICATE_IGNORE_TABLE,
   "Tells the slave thread to not replicate to the specified table. To specify "
   "more than one table to ignore, use the directive multiple times, once for "
   "each table. This will work for cross-database updates, in contrast to "
   "replicate-ignore-db.", 0, 0, 0, GET_STR, REQUIRED_ARG, 0, 0, 0, 0, 0, 0},
  {"replicate-rewrite-db", OPT_REPLICATE_REWRITE_DB,
   "Updates to a database with a different name than the original. Example: "
   "replicate-rewrite-db=master_db_name->slave_db_name.",
   0, 0, 0, GET_STR, REQUIRED_ARG, 0, 0, 0, 0, 0, 0},
#ifdef HAVE_REPLICATION
  {"replicate-same-server-id", 0,
   "In replication, if set to 1, do not skip events having our server id. "
   "Default value is 0 (to break infinite loops in circular replication). "
   "Can't be set to 1 if --log-slave-updates is used.",
   &replicate_same_server_id, &replicate_same_server_id,
   0, GET_BOOL, NO_ARG, 0, 0, 0, 0, 0, 0},
#endif
  {"replicate-wild-do-table", OPT_REPLICATE_WILD_DO_TABLE,
   "Tells the slave thread to restrict replication to the tables that match "
   "the specified wildcard pattern. To specify more than one table, use the "
   "directive multiple times, once for each table. This will work for cross-"
   "database updates. Example: replicate-wild-do-table=foo%.bar% will "
   "replicate only updates to tables in all databases that start with foo "
   "and whose table names start with bar.",
   0, 0, 0, GET_STR, REQUIRED_ARG, 0, 0, 0, 0, 0, 0},
  {"replicate-wild-ignore-table", OPT_REPLICATE_WILD_IGNORE_TABLE,
   "Tells the slave thread to not replicate to the tables that match the "
   "given wildcard pattern. To specify more than one table to ignore, use "
   "the directive multiple times, once for each table. This will work for "
   "cross-database updates. Example: replicate-wild-ignore-table=foo%.bar% "
   "will not do updates to tables in databases that start with foo and whose "
   "table names start with bar.",
   0, 0, 0, GET_STR, REQUIRED_ARG, 0, 0, 0, 0, 0, 0},
  {"safe-user-create", 0,
   "Don't allow new user creation by the user who has no write privileges to the mysql.user table.",
   &opt_safe_user_create, &opt_safe_user_create, 0, GET_BOOL,
   NO_ARG, 0, 0, 0, 0, 0, 0},
  {"show-slave-auth-info", 0,
   "Show user and password in SHOW SLAVE HOSTS on this master.",
   &opt_show_slave_auth_info, &opt_show_slave_auth_info, 0,
   GET_BOOL, NO_ARG, 0, 0, 0, 0, 0, 0},
  {"skip-host-cache", OPT_SKIP_HOST_CACHE, "Don't cache host names.", 0, 0, 0,
   GET_NO_ARG, NO_ARG, 0, 0, 0, 0, 0, 0},
  {"skip-new", OPT_SKIP_NEW, "Don't use new, possibly wrong routines.",
   0, 0, 0, GET_NO_ARG, NO_ARG, 0, 0, 0, 0, 0, 0},
  {"skip-slave-start", 0,
   "If set, slave is not autostarted.", &opt_skip_slave_start,
   &opt_skip_slave_start, 0, GET_BOOL, NO_ARG, 0, 0, 0, 0, 0, 0},
  {"skip-stack-trace", OPT_SKIP_STACK_TRACE,
   "Don't print a stack trace on failure.", 0, 0, 0, GET_NO_ARG, NO_ARG, 0, 0,
   0, 0, 0, 0},
#if defined(_WIN32) && !defined(EMBEDDED_LIBRARY)
  {"slow-start-timeout", 0,
   "Maximum number of milliseconds that the service control manager should wait "
   "before trying to kill the windows service during startup"
   "(Default: 15000).", &slow_start_timeout, &slow_start_timeout, 0,
   GET_ULONG, REQUIRED_ARG, 15000, 0, 0, 0, 0, 0},
#endif
#ifdef HAVE_REPLICATION
  {"sporadic-binlog-dump-fail", 0,
   "Option used by mysql-test for debugging and testing of replication.",
   &opt_sporadic_binlog_dump_fail,
   &opt_sporadic_binlog_dump_fail, 0, GET_BOOL, NO_ARG, 0, 0, 0, 0, 0,
   0},
#endif /* HAVE_REPLICATION */
#ifdef HAVE_OPENSSL
  {"ssl", 0,
   "Enable SSL for connection (automatically enabled with other flags).",
   &opt_use_ssl, &opt_use_ssl, 0, GET_BOOL, OPT_ARG, 0, 0, 0,
   0, 0, 0},
#endif
#ifdef __WIN__
  {"standalone", 0,
  "Dummy option to start as a standalone program (NT).", 0, 0, 0, GET_NO_ARG,
   NO_ARG, 0, 0, 0, 0, 0, 0},
#endif
  {"symbolic-links", 's', "Enable symbolic link support.",
   &my_use_symdir, &my_use_symdir, 0, GET_BOOL, NO_ARG,
   /*
     The system call realpath() produces warnings under valgrind and
     purify. These are not suppressed: instead we disable symlinks
     option if compiled with valgrind support.
   */
   IF_PURIFY(0,1), 0, 0, 0, 0, 0},
  {"sysdate-is-now", 0,
   "Non-default option to alias SYSDATE() to NOW() to make it safe-replicable. "
   "Since 5.0, SYSDATE() returns a `dynamic' value different for different "
   "invocations, even within the same statement.",
   &global_system_variables.sysdate_is_now,
   0, 0, GET_BOOL, NO_ARG, 0, 0, 1, 0, 1, 0},
  {"tc-heuristic-recover", 0,
   "Decision to use in heuristic recover process. Possible values are COMMIT "
   "or ROLLBACK.", &tc_heuristic_recover, &tc_heuristic_recover,
   &tc_heuristic_recover_typelib, GET_ENUM, REQUIRED_ARG, 0, 0, 0, 0, 0, 0},
#if defined(ENABLED_DEBUG_SYNC)
  {"debug-sync-timeout", OPT_DEBUG_SYNC_TIMEOUT,
   "Enable the debug sync facility "
   "and optionally specify a default wait timeout in seconds. "
   "A zero value keeps the facility disabled.",
   &opt_debug_sync_timeout, 0,
   0, GET_UINT, OPT_ARG, 0, 0, UINT_MAX, 0, 0, 0},
#endif /* defined(ENABLED_DEBUG_SYNC) */
  {"temp-pool", 0,
#if (ENABLE_TEMP_POOL)
   "Using this option will cause most temporary files created to use a small "
   "set of names, rather than a unique name for each new file.",
#else
   "This option is ignored on this OS.",
#endif
   &use_temp_pool, &use_temp_pool, 0, GET_BOOL, NO_ARG, 1,
   0, 0, 0, 0, 0},
  {"transaction-isolation", 0,
   "Default transaction isolation level.",
   &global_system_variables.tx_isolation,
   &global_system_variables.tx_isolation, &tx_isolation_typelib,
   GET_ENUM, REQUIRED_ARG, ISO_REPEATABLE_READ, 0, 0, 0, 0, 0},
  {"transaction-read-only", 0,
   "Default transaction access mode. "
   "True if transactions are read-only.",
   &global_system_variables.tx_read_only,
   &global_system_variables.tx_read_only, 0,
   GET_BOOL, OPT_ARG, 0, 0, 0, 0, 0, 0},
  {"user", 'u', "Run mysqld daemon as user.", 0, 0, 0, GET_STR, REQUIRED_ARG,
   0, 0, 0, 0, 0, 0},
  {"plugin-load", OPT_PLUGIN_LOAD,
   "Optional semicolon-separated list of plugins to load, where each plugin is "
   "identified as name=library, where name is the plugin name and library "
   "is the plugin library in plugin_dir.",
   0, 0, 0,
   GET_STR, REQUIRED_ARG, 0, 0, 0, 0, 0, 0},
  {"plugin-load-add", OPT_PLUGIN_LOAD_ADD,
   "Optional semicolon-separated list of plugins to load, where each plugin is "
   "identified as name=library, where name is the plugin name and library "
   "is the plugin library in plugin_dir. This option adds to the list "
   "speficied by --plugin-load in an incremental way. "
   "Multiple --plugin-load-add are supported.",
   0, 0, 0,
   GET_STR, REQUIRED_ARG, 0, 0, 0, 0, 0, 0},
  {"default_authentication_plugin", OPT_DEFAULT_AUTH,
   "Defines what password- and authentication algorithm to use per default",
   0, 0, 0,
   GET_STR, REQUIRED_ARG, 0, 0, 0, 0, 0, 0},
  {0, 0, 0, 0, 0, 0, GET_NO_ARG, NO_ARG, 0, 0, 0, 0, 0, 0}
};


static int show_queries(THD *thd, SHOW_VAR *var, char *buff)
{
  var->type= SHOW_LONGLONG;
  var->value= (char *)&thd->query_id;
  return 0;
}


static int show_net_compression(THD *thd, SHOW_VAR *var, char *buff)
{
  var->type= SHOW_MY_BOOL;
  var->value= (char *)&thd->net.compress;
  return 0;
}

static int show_starttime(THD *thd, SHOW_VAR *var, char *buff)
{
  var->type= SHOW_LONGLONG;
  var->value= buff;
  *((longlong *)buff)= (longlong) (thd->query_start() - server_start_time);
  return 0;
}

#ifdef ENABLED_PROFILING
static int show_flushstatustime(THD *thd, SHOW_VAR *var, char *buff)
{
  var->type= SHOW_LONGLONG;
  var->value= buff;
  *((longlong *)buff)= (longlong) (thd->query_start() - flush_status_time);
  return 0;
}
#endif

#ifdef HAVE_REPLICATION
static int show_slave_running(THD *thd, SHOW_VAR *var, char *buff)
{
  var->type= SHOW_MY_BOOL;
  mysql_mutex_assert_owner(&LOCK_status);
  mysql_mutex_unlock(&LOCK_status);
  mysql_mutex_lock(&LOCK_active_mi);
  var->value= buff;
  *((my_bool *)buff)= (my_bool) (active_mi &&
                                 active_mi->slave_running == MYSQL_SLAVE_RUN_CONNECT &&
                                 active_mi->rli->slave_running);
  mysql_mutex_unlock(&LOCK_active_mi);
  mysql_mutex_lock(&LOCK_status);
  return 0;
}

static int show_slave_retried_trans(THD *thd, SHOW_VAR *var, char *buff)
{
  /*
    TODO: with multimaster, have one such counter per line in
    SHOW SLAVE STATUS, and have the sum over all lines here.
  */
  mysql_mutex_assert_owner(&LOCK_status);
  mysql_mutex_unlock(&LOCK_status);
  mysql_mutex_lock(&LOCK_active_mi);
  if (active_mi)
  {
    var->type= SHOW_LONG;
    var->value= buff;
    mysql_mutex_lock(&active_mi->rli->data_lock);
    *((long *)buff)= (long)active_mi->rli->retried_trans;
    mysql_mutex_unlock(&active_mi->rli->data_lock);
  }
  else
    var->type= SHOW_UNDEF;
  mysql_mutex_unlock(&LOCK_active_mi);
  mysql_mutex_lock(&LOCK_status);
  return 0;
}

static int show_slave_received_heartbeats(THD *thd, SHOW_VAR *var, char *buff)
{
  mysql_mutex_assert_owner(&LOCK_status);
  mysql_mutex_unlock(&LOCK_status);
  mysql_mutex_lock(&LOCK_active_mi);
  if (active_mi)
  {
    var->type= SHOW_LONGLONG;
    var->value= buff;
    mysql_mutex_lock(&active_mi->rli->data_lock);
    *((longlong *)buff)= active_mi->received_heartbeats;
    mysql_mutex_unlock(&active_mi->rli->data_lock);
  }
  else
    var->type= SHOW_UNDEF;
  mysql_mutex_unlock(&LOCK_active_mi);
  mysql_mutex_lock(&LOCK_status);
  return 0;
}

static int show_slave_last_heartbeat(THD *thd, SHOW_VAR *var, char *buff)
{
  MYSQL_TIME received_heartbeat_time;
  mysql_mutex_assert_owner(&LOCK_status);
  mysql_mutex_unlock(&LOCK_status);
  mysql_mutex_lock(&LOCK_active_mi);
  if (active_mi)
  {
    var->type= SHOW_CHAR;
    var->value= buff;
    if (active_mi->last_heartbeat == 0)
      buff[0]='\0';
    else
    {
      thd->variables.time_zone->gmt_sec_to_TIME(&received_heartbeat_time, 
        active_mi->last_heartbeat);
      my_datetime_to_str(&received_heartbeat_time, buff, 0);
    }
  }
  else
    var->type= SHOW_UNDEF;
  mysql_mutex_unlock(&LOCK_active_mi);
  mysql_mutex_lock(&LOCK_status);
  return 0;
}

static int show_heartbeat_period(THD *thd, SHOW_VAR *var, char *buff)
{
  DEBUG_SYNC(thd, "dsync_show_heartbeat_period");
  mysql_mutex_assert_owner(&LOCK_status);
  mysql_mutex_unlock(&LOCK_status);
  mysql_mutex_lock(&LOCK_active_mi);
  if (active_mi)
  {
    var->type= SHOW_CHAR;
    var->value= buff;
    sprintf(buff, "%.3f", active_mi->heartbeat_period);
  }
  else
    var->type= SHOW_UNDEF;
  mysql_mutex_unlock(&LOCK_active_mi);
  mysql_mutex_lock(&LOCK_status);
<<<<<<< HEAD
  return 0;
}

#ifndef DBUG_OFF
static int show_slave_rows_last_search_algorithm_used(THD *thd, SHOW_VAR *var, char *buff)
{
  uint res= slave_rows_last_search_algorithm_used;
  const char* s= ((res == Rows_log_event::ROW_LOOKUP_TABLE_SCAN) ? "TABLE_SCAN" :
                  ((res == Rows_log_event::ROW_LOOKUP_HASH_SCAN) ? "HASH_SCAN" : 
                   "INDEX_SCAN"));

  var->type= SHOW_CHAR;
  var->value= buff;
  sprintf(buff, "%s", s);

  return 0;
}
=======
  return 0;
}

#ifndef DBUG_OFF
static int show_slave_rows_last_search_algorithm_used(THD *thd, SHOW_VAR *var, char *buff)
{
  uint res= slave_rows_last_search_algorithm_used;
  const char* s= ((res == Rows_log_event::ROW_LOOKUP_TABLE_SCAN) ? "TABLE_SCAN" :
                  ((res == Rows_log_event::ROW_LOOKUP_HASH_SCAN) ? "HASH_SCAN" : 
                   "INDEX_SCAN"));

  var->type= SHOW_CHAR;
  var->value= buff;
  sprintf(buff, "%s", s);

  return 0;
}
>>>>>>> 85f401c8
#endif

#endif /* HAVE_REPLICATION */

static int show_open_tables(THD *thd, SHOW_VAR *var, char *buff)
{
  var->type= SHOW_LONG;
  var->value= buff;
  *((long *)buff)= (long)table_cache_manager.cached_tables();
  return 0;
}

static int show_prepared_stmt_count(THD *thd, SHOW_VAR *var, char *buff)
{
  var->type= SHOW_LONG;
  var->value= buff;
  mysql_mutex_lock(&LOCK_prepared_stmt_count);
  *((long *)buff)= (long)prepared_stmt_count;
  mysql_mutex_unlock(&LOCK_prepared_stmt_count);
  return 0;
}

static int show_table_definitions(THD *thd, SHOW_VAR *var, char *buff)
{
  var->type= SHOW_LONG;
  var->value= buff;
  *((long *)buff)= (long)cached_table_definitions();
  return 0;
}

#if defined(HAVE_OPENSSL) && !defined(EMBEDDED_LIBRARY)
/* Functions relying on CTX */
static int show_ssl_ctx_sess_accept(THD *thd, SHOW_VAR *var, char *buff)
{
  var->type= SHOW_LONG;
  var->value= buff;
  *((long *)buff)= (!ssl_acceptor_fd ? 0 :
                     SSL_CTX_sess_accept(ssl_acceptor_fd->ssl_context));
  return 0;
}

static int show_ssl_ctx_sess_accept_good(THD *thd, SHOW_VAR *var, char *buff)
{
  var->type= SHOW_LONG;
  var->value= buff;
  *((long *)buff)= (!ssl_acceptor_fd ? 0 :
                     SSL_CTX_sess_accept_good(ssl_acceptor_fd->ssl_context));
  return 0;
}

static int show_ssl_ctx_sess_connect_good(THD *thd, SHOW_VAR *var, char *buff)
{
  var->type= SHOW_LONG;
  var->value= buff;
  *((long *)buff)= (!ssl_acceptor_fd ? 0 :
                     SSL_CTX_sess_connect_good(ssl_acceptor_fd->ssl_context));
  return 0;
}

static int show_ssl_ctx_sess_accept_renegotiate(THD *thd, SHOW_VAR *var, char *buff)
{
  var->type= SHOW_LONG;
  var->value= buff;
  *((long *)buff)= (!ssl_acceptor_fd ? 0 :
                     SSL_CTX_sess_accept_renegotiate(ssl_acceptor_fd->ssl_context));
  return 0;
}

static int show_ssl_ctx_sess_connect_renegotiate(THD *thd, SHOW_VAR *var, char *buff)
{
  var->type= SHOW_LONG;
  var->value= buff;
  *((long *)buff)= (!ssl_acceptor_fd ? 0 :
                     SSL_CTX_sess_connect_renegotiate(ssl_acceptor_fd->ssl_context));
  return 0;
}

static int show_ssl_ctx_sess_cb_hits(THD *thd, SHOW_VAR *var, char *buff)
{
  var->type= SHOW_LONG;
  var->value= buff;
  *((long *)buff)= (!ssl_acceptor_fd ? 0 :
                     SSL_CTX_sess_cb_hits(ssl_acceptor_fd->ssl_context));
  return 0;
}

static int show_ssl_ctx_sess_hits(THD *thd, SHOW_VAR *var, char *buff)
{
  var->type= SHOW_LONG;
  var->value= buff;
  *((long *)buff)= (!ssl_acceptor_fd ? 0 :
                     SSL_CTX_sess_hits(ssl_acceptor_fd->ssl_context));
  return 0;
}

static int show_ssl_ctx_sess_cache_full(THD *thd, SHOW_VAR *var, char *buff)
{
  var->type= SHOW_LONG;
  var->value= buff;
  *((long *)buff)= (!ssl_acceptor_fd ? 0 :
                     SSL_CTX_sess_cache_full(ssl_acceptor_fd->ssl_context));
  return 0;
}

static int show_ssl_ctx_sess_misses(THD *thd, SHOW_VAR *var, char *buff)
{
  var->type= SHOW_LONG;
  var->value= buff;
  *((long *)buff)= (!ssl_acceptor_fd ? 0 :
                     SSL_CTX_sess_misses(ssl_acceptor_fd->ssl_context));
  return 0;
}

static int show_ssl_ctx_sess_timeouts(THD *thd, SHOW_VAR *var, char *buff)
{
  var->type= SHOW_LONG;
  var->value= buff;
  *((long *)buff)= (!ssl_acceptor_fd ? 0 :
                     SSL_CTX_sess_timeouts(ssl_acceptor_fd->ssl_context));
  return 0;
}

static int show_ssl_ctx_sess_number(THD *thd, SHOW_VAR *var, char *buff)
{
  var->type= SHOW_LONG;
  var->value= buff;
  *((long *)buff)= (!ssl_acceptor_fd ? 0 :
                     SSL_CTX_sess_number(ssl_acceptor_fd->ssl_context));
  return 0;
}

static int show_ssl_ctx_sess_connect(THD *thd, SHOW_VAR *var, char *buff)
{
  var->type= SHOW_LONG;
  var->value= buff;
  *((long *)buff)= (!ssl_acceptor_fd ? 0 :
                     SSL_CTX_sess_connect(ssl_acceptor_fd->ssl_context));
  return 0;
}

static int show_ssl_ctx_sess_get_cache_size(THD *thd, SHOW_VAR *var, char *buff)
{
  var->type= SHOW_LONG;
  var->value= buff;
  *((long *)buff)= (!ssl_acceptor_fd ? 0 :
                     SSL_CTX_sess_get_cache_size(ssl_acceptor_fd->ssl_context));
  return 0;
}

static int show_ssl_ctx_get_verify_mode(THD *thd, SHOW_VAR *var, char *buff)
{
  var->type= SHOW_LONG;
  var->value= buff;
  *((long *)buff)= (!ssl_acceptor_fd ? 0 :
                     SSL_CTX_get_verify_mode(ssl_acceptor_fd->ssl_context));
  return 0;
}

static int show_ssl_ctx_get_verify_depth(THD *thd, SHOW_VAR *var, char *buff)
{
  var->type= SHOW_LONG;
  var->value= buff;
  *((long *)buff)= (!ssl_acceptor_fd ? 0 :
                     SSL_CTX_get_verify_depth(ssl_acceptor_fd->ssl_context));
  return 0;
}

static int show_ssl_ctx_get_session_cache_mode(THD *thd, SHOW_VAR *var, char *buff)
{
  var->type= SHOW_CHAR;
  if (!ssl_acceptor_fd)
    var->value= const_cast<char*>("NONE");
  else
    switch (SSL_CTX_get_session_cache_mode(ssl_acceptor_fd->ssl_context))
    {
    case SSL_SESS_CACHE_OFF:
      var->value= const_cast<char*>("OFF"); break;
    case SSL_SESS_CACHE_CLIENT:
      var->value= const_cast<char*>("CLIENT"); break;
    case SSL_SESS_CACHE_SERVER:
      var->value= const_cast<char*>("SERVER"); break;
    case SSL_SESS_CACHE_BOTH:
      var->value= const_cast<char*>("BOTH"); break;
    case SSL_SESS_CACHE_NO_AUTO_CLEAR:
      var->value= const_cast<char*>("NO_AUTO_CLEAR"); break;
    case SSL_SESS_CACHE_NO_INTERNAL_LOOKUP:
      var->value= const_cast<char*>("NO_INTERNAL_LOOKUP"); break;
    default:
      var->value= const_cast<char*>("Unknown"); break;
    }
  return 0;
}

/*
   Functions relying on SSL
   Note: In the show_ssl_* functions, we need to check if we have a
         valid vio-object since this isn't always true, specifically
         when session_status or global_status is requested from
         inside an Event.
 */
static int show_ssl_get_version(THD *thd, SHOW_VAR *var, char *buff)
{
  var->type= SHOW_CHAR;
  if( thd->vio_ok() && thd->net.vio->ssl_arg )
    var->value= const_cast<char*>(SSL_get_version((SSL*) thd->net.vio->ssl_arg));
  else
    var->value= (char *)"";
  return 0;
}

static int show_ssl_session_reused(THD *thd, SHOW_VAR *var, char *buff)
{
  var->type= SHOW_LONG;
  var->value= buff;
  if( thd->vio_ok() && thd->net.vio->ssl_arg )
    *((long *)buff)= (long)SSL_session_reused((SSL*) thd->net.vio->ssl_arg);
  else
    *((long *)buff)= 0;
  return 0;
}

static int show_ssl_get_default_timeout(THD *thd, SHOW_VAR *var, char *buff)
{
  var->type= SHOW_LONG;
  var->value= buff;
  if( thd->vio_ok() && thd->net.vio->ssl_arg )
    *((long *)buff)= (long)SSL_get_default_timeout((SSL*)thd->net.vio->ssl_arg);
  else
    *((long *)buff)= 0;
  return 0;
}

static int show_ssl_get_verify_mode(THD *thd, SHOW_VAR *var, char *buff)
{
  var->type= SHOW_LONG;
  var->value= buff;
  if( thd->net.vio && thd->net.vio->ssl_arg )
    *((long *)buff)= (long)SSL_get_verify_mode((SSL*)thd->net.vio->ssl_arg);
  else
    *((long *)buff)= 0;
  return 0;
}

static int show_ssl_get_verify_depth(THD *thd, SHOW_VAR *var, char *buff)
{
  var->type= SHOW_LONG;
  var->value= buff;
  if( thd->vio_ok() && thd->net.vio->ssl_arg )
    *((long *)buff)= (long)SSL_get_verify_depth((SSL*)thd->net.vio->ssl_arg);
  else
    *((long *)buff)= 0;
  return 0;
}

static int show_ssl_get_cipher(THD *thd, SHOW_VAR *var, char *buff)
{
  var->type= SHOW_CHAR;
  if( thd->vio_ok() && thd->net.vio->ssl_arg )
    var->value= const_cast<char*>(SSL_get_cipher((SSL*) thd->net.vio->ssl_arg));
  else
    var->value= (char *)"";
  return 0;
}

static int show_ssl_get_cipher_list(THD *thd, SHOW_VAR *var, char *buff)
{
  var->type= SHOW_CHAR;
  var->value= buff;
  if (thd->vio_ok() && thd->net.vio->ssl_arg)
  {
    int i;
    const char *p;
    char *end= buff + SHOW_VAR_FUNC_BUFF_SIZE;
    for (i=0; (p= SSL_get_cipher_list((SSL*) thd->net.vio->ssl_arg,i)) &&
               buff < end; i++)
    {
      buff= strnmov(buff, p, end-buff-1);
      *buff++= ':';
    }
    if (i)
      buff--;
  }
  *buff=0;
  return 0;
}


#ifdef HAVE_YASSL

static char *
my_asn1_time_to_string(ASN1_TIME *time, char *buf, size_t len)
{
  return yaSSL_ASN1_TIME_to_string(time, buf, len);
}

#else /* openssl */

static char *
my_asn1_time_to_string(ASN1_TIME *time, char *buf, size_t len)
{
  int n_read;
  char *res= NULL;
  BIO *bio= BIO_new(BIO_s_mem());

  if (bio == NULL)
    return NULL;

  if (!ASN1_TIME_print(bio, time))
    goto end;

  n_read= BIO_read(bio, buf, (int) (len - 1));

  if (n_read > 0)
  {
    buf[n_read]= 0;
    res= buf;
  }

end:
  BIO_free(bio);
  return res;
}

#endif


/**
  Handler function for the 'ssl_get_server_not_before' variable

  @param      thd  the mysql thread structure
  @param      var  the data for the variable
  @param[out] buf  the string to put the value of the variable into

  @return          status
  @retval     0    success
*/

static int
show_ssl_get_server_not_before(THD *thd, SHOW_VAR *var, char *buff)
{
  var->type= SHOW_CHAR;
  if(thd->vio_ok() && thd->net.vio->ssl_arg)
  {
    SSL *ssl= (SSL*) thd->net.vio->ssl_arg;
    X509 *cert= SSL_get_certificate(ssl);
    ASN1_TIME *not_before= X509_get_notBefore(cert);

    var->value= my_asn1_time_to_string(not_before, buff,
                                       SHOW_VAR_FUNC_BUFF_SIZE);
    if (!var->value)
      return 1;
    var->value= buff;
  }
  else
    var->value= empty_c_string;
  return 0;
}


/**
  Handler function for the 'ssl_get_server_not_after' variable

  @param      thd  the mysql thread structure
  @param      var  the data for the variable
  @param[out] buf  the string to put the value of the variable into

  @return          status
  @retval     0    success
*/

static int
show_ssl_get_server_not_after(THD *thd, SHOW_VAR *var, char *buff)
{
  var->type= SHOW_CHAR;
  if(thd->vio_ok() && thd->net.vio->ssl_arg)
  {
    SSL *ssl= (SSL*) thd->net.vio->ssl_arg;
    X509 *cert= SSL_get_certificate(ssl);
    ASN1_TIME *not_after= X509_get_notAfter(cert);

    var->value= my_asn1_time_to_string(not_after, buff,
                                       SHOW_VAR_FUNC_BUFF_SIZE);
    if (!var->value)
      return 1;
  }
  else
    var->value= empty_c_string;
  return 0;
}

<<<<<<< HEAD

#ifdef HAVE_YASSL

static char *
my_asn1_time_to_string(ASN1_TIME *time, char *buf, size_t len)
{
  return yaSSL_ASN1_TIME_to_string(time, buf, len);
}

#else /* openssl */

static char *
my_asn1_time_to_string(ASN1_TIME *time, char *buf, size_t len)
{
  int n_read;
  char *res= NULL;
  BIO *bio= BIO_new(BIO_s_mem());

  if (bio == NULL)
    return NULL;

  if (!ASN1_TIME_print(bio, time))
    goto end;

  n_read= BIO_read(bio, buf, (int) (len - 1));

  if (n_read > 0)
  {
    buf[n_read]= 0;
    res= buf;
  }

end:
  BIO_free(bio);
  return res;
}

#endif


/**
  Handler function for the 'ssl_get_server_not_before' variable

  @param      thd  the mysql thread structure
  @param      var  the data for the variable
  @param[out] buf  the string to put the value of the variable into

  @return          status
  @retval     0    success
*/

static int
show_ssl_get_server_not_before(THD *thd, SHOW_VAR *var, char *buff)
{
  var->type= SHOW_CHAR;
  if(thd->vio_ok() && thd->net.vio->ssl_arg)
  {
    SSL *ssl= (SSL*) thd->net.vio->ssl_arg;
    X509 *cert= SSL_get_certificate(ssl);
    ASN1_TIME *not_before= X509_get_notBefore(cert);

    var->value= my_asn1_time_to_string(not_before, buff,
                                       SHOW_VAR_FUNC_BUFF_SIZE);
    if (!var->value)
      return 1;
    var->value= buff;
  }
  else
    var->value= empty_c_string;
  return 0;
}


/**
  Handler function for the 'ssl_get_server_not_after' variable

  @param      thd  the mysql thread structure
  @param      var  the data for the variable
  @param[out] buf  the string to put the value of the variable into

  @return          status
  @retval     0    success
*/

static int
show_ssl_get_server_not_after(THD *thd, SHOW_VAR *var, char *buff)
{
  var->type= SHOW_CHAR;
  if(thd->vio_ok() && thd->net.vio->ssl_arg)
  {
    SSL *ssl= (SSL*) thd->net.vio->ssl_arg;
    X509 *cert= SSL_get_certificate(ssl);
    ASN1_TIME *not_after= X509_get_notAfter(cert);

    var->value= my_asn1_time_to_string(not_after, buff,
                                       SHOW_VAR_FUNC_BUFF_SIZE);
    if (!var->value)
      return 1;
  }
  else
    var->value= empty_c_string;
  return 0;
}

=======
>>>>>>> 85f401c8
#endif /* HAVE_OPENSSL && !EMBEDDED_LIBRARY */


/*
  Variables shown by SHOW STATUS in alphabetical order
*/

SHOW_VAR status_vars[]= {
  {"Aborted_clients",          (char*) &aborted_threads,        SHOW_LONG},
  {"Aborted_connects",         (char*) &aborted_connects,       SHOW_LONG},
  {"Binlog_cache_disk_use",    (char*) &binlog_cache_disk_use,  SHOW_LONG},
  {"Binlog_cache_use",         (char*) &binlog_cache_use,       SHOW_LONG},
  {"Binlog_stmt_cache_disk_use",(char*) &binlog_stmt_cache_disk_use,  SHOW_LONG},
  {"Binlog_stmt_cache_use",    (char*) &binlog_stmt_cache_use,       SHOW_LONG},
  {"Bytes_received",           (char*) offsetof(STATUS_VAR, bytes_received), SHOW_LONGLONG_STATUS},
  {"Bytes_sent",               (char*) offsetof(STATUS_VAR, bytes_sent), SHOW_LONGLONG_STATUS},
  {"Com",                      (char*) com_status_vars, SHOW_ARRAY},
  {"Compression",              (char*) &show_net_compression, SHOW_FUNC},
  {"Connections",              (char*) &thread_id,              SHOW_LONG_NOFLUSH},
  {"Connection_errors_accept", (char*) &connection_errors_accept, SHOW_LONG},
  {"Connection_errors_internal", (char*) &connection_errors_internal, SHOW_LONG},
  {"Connection_errors_max_connections", (char*) &connection_errors_max_connection, SHOW_LONG},
  {"Connection_errors_peer_address", (char*) &connection_errors_peer_addr, SHOW_LONG},
  {"Connection_errors_select", (char*) &connection_errors_select, SHOW_LONG},
  {"Connection_errors_tcpwrap", (char*) &connection_errors_tcpwrap, SHOW_LONG},
  {"Created_tmp_disk_tables",  (char*) offsetof(STATUS_VAR, created_tmp_disk_tables), SHOW_LONGLONG_STATUS},
  {"Created_tmp_files",        (char*) &my_tmp_file_created, SHOW_LONG},
  {"Created_tmp_tables",       (char*) offsetof(STATUS_VAR, created_tmp_tables), SHOW_LONGLONG_STATUS},
  {"Delayed_errors",           (char*) &delayed_insert_errors,  SHOW_LONG},
  {"Delayed_insert_threads",   (char*) &delayed_insert_threads, SHOW_LONG_NOFLUSH},
  {"Delayed_writes",           (char*) &delayed_insert_writes,  SHOW_LONG},
  {"Flush_commands",           (char*) &refresh_version,        SHOW_LONG_NOFLUSH},
  {"Handler_commit",           (char*) offsetof(STATUS_VAR, ha_commit_count), SHOW_LONGLONG_STATUS},
  {"Handler_delete",           (char*) offsetof(STATUS_VAR, ha_delete_count), SHOW_LONGLONG_STATUS},
  {"Handler_discover",         (char*) offsetof(STATUS_VAR, ha_discover_count), SHOW_LONGLONG_STATUS},
  {"Handler_external_lock",    (char*) offsetof(STATUS_VAR, ha_external_lock_count), SHOW_LONGLONG_STATUS},
  {"Handler_mrr_init",         (char*) offsetof(STATUS_VAR, ha_multi_range_read_init_count),  SHOW_LONGLONG_STATUS},
  {"Handler_prepare",          (char*) offsetof(STATUS_VAR, ha_prepare_count),  SHOW_LONGLONG_STATUS},
  {"Handler_read_first",       (char*) offsetof(STATUS_VAR, ha_read_first_count), SHOW_LONGLONG_STATUS},
  {"Handler_read_key",         (char*) offsetof(STATUS_VAR, ha_read_key_count), SHOW_LONGLONG_STATUS},
  {"Handler_read_last",        (char*) offsetof(STATUS_VAR, ha_read_last_count), SHOW_LONGLONG_STATUS},
  {"Handler_read_next",        (char*) offsetof(STATUS_VAR, ha_read_next_count), SHOW_LONGLONG_STATUS},
  {"Handler_read_prev",        (char*) offsetof(STATUS_VAR, ha_read_prev_count), SHOW_LONGLONG_STATUS},
  {"Handler_read_rnd",         (char*) offsetof(STATUS_VAR, ha_read_rnd_count), SHOW_LONGLONG_STATUS},
  {"Handler_read_rnd_next",    (char*) offsetof(STATUS_VAR, ha_read_rnd_next_count), SHOW_LONGLONG_STATUS},
  {"Handler_rollback",         (char*) offsetof(STATUS_VAR, ha_rollback_count), SHOW_LONGLONG_STATUS},
  {"Handler_savepoint",        (char*) offsetof(STATUS_VAR, ha_savepoint_count), SHOW_LONGLONG_STATUS},
  {"Handler_savepoint_rollback",(char*) offsetof(STATUS_VAR, ha_savepoint_rollback_count), SHOW_LONGLONG_STATUS},
  {"Handler_update",           (char*) offsetof(STATUS_VAR, ha_update_count), SHOW_LONGLONG_STATUS},
  {"Handler_write",            (char*) offsetof(STATUS_VAR, ha_write_count), SHOW_LONGLONG_STATUS},
  {"Key_blocks_not_flushed",   (char*) offsetof(KEY_CACHE, global_blocks_changed), SHOW_KEY_CACHE_LONG},
  {"Key_blocks_unused",        (char*) offsetof(KEY_CACHE, blocks_unused), SHOW_KEY_CACHE_LONG},
  {"Key_blocks_used",          (char*) offsetof(KEY_CACHE, blocks_used), SHOW_KEY_CACHE_LONG},
  {"Key_read_requests",        (char*) offsetof(KEY_CACHE, global_cache_r_requests), SHOW_KEY_CACHE_LONGLONG},
  {"Key_reads",                (char*) offsetof(KEY_CACHE, global_cache_read), SHOW_KEY_CACHE_LONGLONG},
  {"Key_write_requests",       (char*) offsetof(KEY_CACHE, global_cache_w_requests), SHOW_KEY_CACHE_LONGLONG},
  {"Key_writes",               (char*) offsetof(KEY_CACHE, global_cache_write), SHOW_KEY_CACHE_LONGLONG},
  {"Last_query_cost",          (char*) offsetof(STATUS_VAR, last_query_cost), SHOW_DOUBLE_STATUS},
  {"Last_query_partial_plans", (char*) offsetof(STATUS_VAR, last_query_partial_plans), SHOW_LONGLONG_STATUS},
  {"Max_used_connections",     (char*) &max_used_connections,  SHOW_LONG},
  {"Not_flushed_delayed_rows", (char*) &delayed_rows_in_use,    SHOW_LONG_NOFLUSH},
  {"Open_files",               (char*) &my_file_opened,         SHOW_LONG_NOFLUSH},
  {"Open_streams",             (char*) &my_stream_opened,       SHOW_LONG_NOFLUSH},
  {"Open_table_definitions",   (char*) &show_table_definitions, SHOW_FUNC},
  {"Open_tables",              (char*) &show_open_tables,       SHOW_FUNC},
  {"Opened_files",             (char*) &my_file_total_opened, SHOW_LONG_NOFLUSH},
  {"Opened_tables",            (char*) offsetof(STATUS_VAR, opened_tables), SHOW_LONGLONG_STATUS},
  {"Opened_table_definitions", (char*) offsetof(STATUS_VAR, opened_shares), SHOW_LONGLONG_STATUS},
  {"Prepared_stmt_count",      (char*) &show_prepared_stmt_count, SHOW_FUNC},
#ifdef HAVE_QUERY_CACHE
  {"Qcache_free_blocks",       (char*) &query_cache.free_memory_blocks, SHOW_LONG_NOFLUSH},
  {"Qcache_free_memory",       (char*) &query_cache.free_memory, SHOW_LONG_NOFLUSH},
  {"Qcache_hits",              (char*) &query_cache.hits,       SHOW_LONG},
  {"Qcache_inserts",           (char*) &query_cache.inserts,    SHOW_LONG},
  {"Qcache_lowmem_prunes",     (char*) &query_cache.lowmem_prunes, SHOW_LONG},
  {"Qcache_not_cached",        (char*) &query_cache.refused,    SHOW_LONG},
  {"Qcache_queries_in_cache",  (char*) &query_cache.queries_in_cache, SHOW_LONG_NOFLUSH},
  {"Qcache_total_blocks",      (char*) &query_cache.total_blocks, SHOW_LONG_NOFLUSH},
#endif /*HAVE_QUERY_CACHE*/
  {"Queries",                  (char*) &show_queries,            SHOW_FUNC},
  {"Questions",                (char*) offsetof(STATUS_VAR, questions), SHOW_LONGLONG_STATUS},
  {"Select_full_join",         (char*) offsetof(STATUS_VAR, select_full_join_count), SHOW_LONGLONG_STATUS},
  {"Select_full_range_join",   (char*) offsetof(STATUS_VAR, select_full_range_join_count), SHOW_LONGLONG_STATUS},
  {"Select_range",             (char*) offsetof(STATUS_VAR, select_range_count), SHOW_LONGLONG_STATUS},
  {"Select_range_check",       (char*) offsetof(STATUS_VAR, select_range_check_count), SHOW_LONGLONG_STATUS},
  {"Select_scan",	       (char*) offsetof(STATUS_VAR, select_scan_count), SHOW_LONGLONG_STATUS},
  {"Slave_open_temp_tables",   (char*) &slave_open_temp_tables, SHOW_INT},
#ifdef HAVE_REPLICATION
  {"Slave_retried_transactions",(char*) &show_slave_retried_trans, SHOW_FUNC},
  {"Slave_heartbeat_period",   (char*) &show_heartbeat_period, SHOW_FUNC},
  {"Slave_received_heartbeats",(char*) &show_slave_received_heartbeats, SHOW_FUNC},
  {"Slave_last_heartbeat",     (char*) &show_slave_last_heartbeat, SHOW_FUNC},
#ifndef DBUG_OFF
  {"Slave_rows_last_search_algorithm_used",(char*) &show_slave_rows_last_search_algorithm_used, SHOW_FUNC},
#endif
  {"Slave_running",            (char*) &show_slave_running,     SHOW_FUNC},
#endif
  {"Slow_launch_threads",      (char*) &slow_launch_threads,    SHOW_LONG},
  {"Slow_queries",             (char*) offsetof(STATUS_VAR, long_query_count), SHOW_LONGLONG_STATUS},
  {"Sort_merge_passes",        (char*) offsetof(STATUS_VAR, filesort_merge_passes), SHOW_LONGLONG_STATUS},
  {"Sort_range",               (char*) offsetof(STATUS_VAR, filesort_range_count), SHOW_LONGLONG_STATUS},
  {"Sort_rows",                (char*) offsetof(STATUS_VAR, filesort_rows), SHOW_LONGLONG_STATUS},
  {"Sort_scan",                (char*) offsetof(STATUS_VAR, filesort_scan_count), SHOW_LONGLONG_STATUS},
#ifdef HAVE_OPENSSL
#ifndef EMBEDDED_LIBRARY
  {"Ssl_accept_renegotiates",  (char*) &show_ssl_ctx_sess_accept_renegotiate, SHOW_FUNC},
  {"Ssl_accepts",              (char*) &show_ssl_ctx_sess_accept, SHOW_FUNC},
  {"Ssl_callback_cache_hits",  (char*) &show_ssl_ctx_sess_cb_hits, SHOW_FUNC},
  {"Ssl_cipher",               (char*) &show_ssl_get_cipher, SHOW_FUNC},
  {"Ssl_cipher_list",          (char*) &show_ssl_get_cipher_list, SHOW_FUNC},
  {"Ssl_client_connects",      (char*) &show_ssl_ctx_sess_connect, SHOW_FUNC},
  {"Ssl_connect_renegotiates", (char*) &show_ssl_ctx_sess_connect_renegotiate, SHOW_FUNC},
  {"Ssl_ctx_verify_depth",     (char*) &show_ssl_ctx_get_verify_depth, SHOW_FUNC},
  {"Ssl_ctx_verify_mode",      (char*) &show_ssl_ctx_get_verify_mode, SHOW_FUNC},
  {"Ssl_default_timeout",      (char*) &show_ssl_get_default_timeout, SHOW_FUNC},
  {"Ssl_finished_accepts",     (char*) &show_ssl_ctx_sess_accept_good, SHOW_FUNC},
  {"Ssl_finished_connects",    (char*) &show_ssl_ctx_sess_connect_good, SHOW_FUNC},
  {"Ssl_session_cache_hits",   (char*) &show_ssl_ctx_sess_hits, SHOW_FUNC},
  {"Ssl_session_cache_misses", (char*) &show_ssl_ctx_sess_misses, SHOW_FUNC},
  {"Ssl_session_cache_mode",   (char*) &show_ssl_ctx_get_session_cache_mode, SHOW_FUNC},
  {"Ssl_session_cache_overflows", (char*) &show_ssl_ctx_sess_cache_full, SHOW_FUNC},
  {"Ssl_session_cache_size",   (char*) &show_ssl_ctx_sess_get_cache_size, SHOW_FUNC},
  {"Ssl_session_cache_timeouts", (char*) &show_ssl_ctx_sess_timeouts, SHOW_FUNC},
  {"Ssl_sessions_reused",      (char*) &show_ssl_session_reused, SHOW_FUNC},
  {"Ssl_used_session_cache_entries",(char*) &show_ssl_ctx_sess_number, SHOW_FUNC},
  {"Ssl_verify_depth",         (char*) &show_ssl_get_verify_depth, SHOW_FUNC},
  {"Ssl_verify_mode",          (char*) &show_ssl_get_verify_mode, SHOW_FUNC},
  {"Ssl_version",              (char*) &show_ssl_get_version, SHOW_FUNC},
  {"Ssl_server_not_before",    (char*) &show_ssl_get_server_not_before,
    SHOW_FUNC},
  {"Ssl_server_not_after",     (char*) &show_ssl_get_server_not_after,
    SHOW_FUNC},
#ifndef HAVE_YASSL
  {"Rsa_public_key",           (char*) &show_rsa_public_key, SHOW_FUNC},
#endif
#endif
#endif /* HAVE_OPENSSL */
  {"Table_locks_immediate",    (char*) &locks_immediate,        SHOW_LONG},
  {"Table_locks_waited",       (char*) &locks_waited,           SHOW_LONG},
  {"Table_open_cache_hits",    (char*) offsetof(STATUS_VAR, table_open_cache_hits), SHOW_LONGLONG_STATUS},
  {"Table_open_cache_misses",  (char*) offsetof(STATUS_VAR, table_open_cache_misses), SHOW_LONGLONG_STATUS},
  {"Table_open_cache_overflows",(char*) offsetof(STATUS_VAR, table_open_cache_overflows), SHOW_LONGLONG_STATUS},
#ifdef HAVE_MMAP
  {"Tc_log_max_pages_used",    (char*) &tc_log_max_pages_used,  SHOW_LONG},
  {"Tc_log_page_size",         (char*) &tc_log_page_size,       SHOW_LONG},
  {"Tc_log_page_waits",        (char*) &tc_log_page_waits,      SHOW_LONG},
#endif
  {"Threads_cached",           (char*) &blocked_pthread_count,    SHOW_LONG_NOFLUSH},
  {"Threads_connected",        (char*) &connection_count,       SHOW_INT},
  {"Threads_created",        (char*) &thread_created,   SHOW_LONG_NOFLUSH},
  {"Threads_running",          (char*) &num_thread_running,     SHOW_INT},
  {"Uptime",                   (char*) &show_starttime,         SHOW_FUNC},
#ifdef ENABLED_PROFILING
  {"Uptime_since_flush_status",(char*) &show_flushstatustime,   SHOW_FUNC},
#endif
  {NullS, NullS, SHOW_LONG}
};

void add_terminator(vector<my_option> *options)
{
  my_option empty_element=
    {0, 0, 0, 0, 0, 0, GET_NO_ARG, NO_ARG, 0, 0, 0, 0, 0, 0};
  options->push_back(empty_element);
}

#ifndef EMBEDDED_LIBRARY
static void print_version(void)
{
  set_server_version();

  printf("%s  Ver %s for %s on %s (%s)\n",my_progname,
   server_version,SYSTEM_TYPE,MACHINE_TYPE, MYSQL_COMPILATION_COMMENT);
}

/** Compares two options' names, treats - and _ the same */
static bool operator<(const my_option &a, const my_option &b)
{
  const char *sa= a.name;
  const char *sb= b.name;
  for (; *sa || *sb; sa++, sb++)
  {
    if (*sa < *sb)
    {
      if (*sa == '-' && *sb == '_')
        continue;
      else
        return true;
    }
    if (*sa > *sb)
    {
      if (*sa == '_' && *sb == '-')
        continue;
      else
        return false;
    }
  }
  DBUG_ASSERT(a.name == b.name);
  return false;
}

static void print_help()
{
  MEM_ROOT mem_root;
  init_alloc_root(&mem_root, 4096, 4096);

  all_options.pop_back();
  sys_var_add_options(&all_options, sys_var::PARSE_EARLY);
  for (my_option *opt= my_long_early_options;
       opt->name != NULL;
       opt++)
  {
    all_options.push_back(*opt);
  }
  add_plugin_options(&all_options, &mem_root);
  std::sort(all_options.begin(), all_options.end(), std::less<my_option>());
  add_terminator(&all_options);

  my_print_help(&all_options[0]);
  my_print_variables(&all_options[0]);

  free_root(&mem_root, MYF(0));
  vector<my_option>().swap(all_options);  // Deletes the vector contents.
}

static void usage(void)
{
  DBUG_ENTER("usage");
  if (!(default_charset_info= get_charset_by_csname(default_character_set_name,
                     MY_CS_PRIMARY,
               MYF(MY_WME))))
    exit(1);
  if (!default_collation_name)
    default_collation_name= (char*) default_charset_info->name;
  print_version();
  puts(ORACLE_WELCOME_COPYRIGHT_NOTICE("2000"));
  puts("Starts the MySQL database server.\n");
  printf("Usage: %s [OPTIONS]\n", my_progname);
  if (!opt_verbose)
    puts("\nFor more help options (several pages), use mysqld --verbose --help.");
  else
  {
#ifdef __WIN__
  puts("NT and Win32 specific options:\n\
  --install                     Install the default service (NT).\n\
  --install-manual              Install the default service started manually (NT).\n\
  --install service_name        Install an optional service (NT).\n\
  --install-manual service_name Install an optional service started manually (NT).\n\
  --remove                      Remove the default service from the service list (NT).\n\
  --remove service_name         Remove the service_name from the service list (NT).\n\
  --enable-named-pipe           Only to be used for the default server (NT).\n\
  --standalone                  Dummy option to start as a standalone server (NT).\
");
  puts("");
#endif
  print_defaults(MYSQL_CONFIG_NAME,load_default_groups);
  puts("");
  set_ports();

  /* Print out all the options including plugin supplied options */
  print_help();

  if (! plugins_are_initialized)
  {
    puts("\n\
Plugins have parameters that are not reflected in this list\n\
because execution stopped before plugins were initialized.");
  }

  puts("\n\
To see what values a running MySQL server is using, type\n\
'mysqladmin variables' instead of 'mysqld --verbose --help'.");
  }
  DBUG_VOID_RETURN;
}
#endif /*!EMBEDDED_LIBRARY*/

/**
  Initialize MySQL global variables to default values.

  @note
    The reason to set a lot of global variables to zero is to allow one to
    restart the embedded server with a clean environment
    It's also needed on some exotic platforms where global variables are
    not set to 0 when a program starts.

    We don't need to set variables refered to in my_long_options
    as these are initialized by my_getopt.
*/

static int mysql_init_variables(void)
{
  /* Things reset to zero */
  opt_skip_slave_start= opt_reckless_slave = 0;
  mysql_home[0]= pidfile_name[0]= log_error_file[0]= 0;
  myisam_test_invalid_symlink= test_if_data_home_dir;
  opt_log= opt_slow_log= 0;
  opt_bin_log= 0;
  opt_disable_networking= opt_skip_show_db=0;
  opt_skip_name_resolve= 0;
  opt_ignore_builtin_innodb= 0;
  opt_logname= opt_update_logname= opt_binlog_index_name= opt_slow_logname= 0;
  opt_tc_log_file= (char *)"tc.log";      // no hostname in tc_log file name !
  opt_secure_auth= 0;
  opt_secure_file_priv= NULL;
  opt_myisam_log= 0;
  mqh_used= 0;
  kill_in_progress= 0;
  cleanup_done= 0;
  server_id_supplied= 0;
  test_flags= select_errors= dropping_tables= ha_open_options=0;
  global_thread_count= num_thread_running= kill_blocked_pthreads_flag= wake_pthread=0;
  slave_open_temp_tables= 0;
  blocked_pthread_count= 0;
  opt_endinfo= using_udf_functions= 0;
  opt_using_transactions= 0;
  abort_loop= select_thread_in_use= signal_thread_in_use= 0;
  ready_to_exit= shutdown_in_progress= grant_option= 0;
  aborted_threads= aborted_connects= 0;
  delayed_insert_threads= delayed_insert_writes= delayed_rows_in_use= 0;
  delayed_insert_errors= thread_created= 0;
  specialflag= 0;
  binlog_cache_use=  binlog_cache_disk_use= 0;
  max_used_connections= slow_launch_threads = 0;
  mysqld_user= mysqld_chroot= opt_init_file= opt_bin_logname = 0;
  prepared_stmt_count= 0;
  mysqld_unix_port= opt_mysql_tmpdir= my_bind_addr_str= NullS;
  memset(&mysql_tmpdir_list, 0, sizeof(mysql_tmpdir_list));
  memset(&global_status_var, 0, sizeof(global_status_var));
  opt_large_pages= 0;
  opt_super_large_pages= 0;
#if defined(ENABLED_DEBUG_SYNC)
  opt_debug_sync_timeout= 0;
#endif /* defined(ENABLED_DEBUG_SYNC) */
  key_map_full.set_all();
  server_uuid[0]= 0;

  /* Character sets */
  system_charset_info= &my_charset_utf8_general_ci;
  files_charset_info= &my_charset_utf8_general_ci;
  national_charset_info= &my_charset_utf8_general_ci;
  table_alias_charset= &my_charset_bin;
  character_set_filesystem= &my_charset_bin;

  opt_specialflag= SPECIAL_ENGLISH;
  unix_sock= MYSQL_INVALID_SOCKET;
  ip_sock= MYSQL_INVALID_SOCKET;
  mysql_home_ptr= mysql_home;
  pidfile_name_ptr= pidfile_name;
  log_error_file_ptr= log_error_file;
  lc_messages_dir_ptr= lc_messages_dir;
  protocol_version= PROTOCOL_VERSION;
  what_to_log= ~ (1L << (uint) COM_TIME);
  refresh_version= 1L;  /* Increments on each reload */
  global_query_id= thread_id= 1L;
  my_atomic_rwlock_init(&opt_binlog_max_flush_queue_time_lock);
  my_atomic_rwlock_init(&global_query_id_lock);
  my_atomic_rwlock_init(&thread_running_lock);
  strmov(server_version, MYSQL_SERVER_VERSION);
  global_thread_list= new std::set<THD*>;
  waiting_thd_list= new std::list<THD*>;
  key_caches.empty();
  if (!(dflt_key_cache= get_or_create_key_cache(default_key_cache_base.str,
                                                default_key_cache_base.length)))
  {
    sql_print_error("Cannot allocate the keycache");
    return 1;
  }
  /* set key_cache_hash.default_value = dflt_key_cache */
  multi_keycache_init();

  /* Set directory paths */
  mysql_real_data_home_len=
    strmake(mysql_real_data_home, get_relative_path(MYSQL_DATADIR),
            sizeof(mysql_real_data_home)-1) - mysql_real_data_home;
  /* Replication parameters */
  master_info_file= (char*) "master.info",
    relay_log_info_file= (char*) "relay-log.info";
  report_user= report_password = report_host= 0;  /* TO BE DELETED */
  opt_relay_logname= opt_relaylog_index_name= 0;
  log_bin_basename= NULL;
  log_bin_index= NULL;

  /* Handler variables */
  total_ha= 0;
  total_ha_2pc= 0;
  /* Variables in libraries */
  charsets_dir= 0;
  default_character_set_name= (char*) MYSQL_DEFAULT_CHARSET_NAME;
  default_collation_name= compiled_default_collation_name;
  character_set_filesystem_name= (char*) "binary";
  lc_messages= (char*) "en_US";
  lc_time_names_name= (char*) "en_US";

  /* Variables that depends on compile options */
#ifndef DBUG_OFF
  default_dbug_option=IF_WIN("d:t:i:O,\\mysqld.trace",
           "d:t:i:o,/tmp/mysqld.trace");
#endif
  opt_error_log= IF_WIN(1,0);
#ifdef ENABLED_PROFILING
    have_profiling = SHOW_OPTION_YES;
#else
    have_profiling = SHOW_OPTION_NO;
#endif

#ifdef HAVE_OPENSSL
  have_ssl=SHOW_OPTION_YES;
#else
  have_ssl=SHOW_OPTION_NO;
#endif
#ifdef HAVE_BROKEN_REALPATH
  have_symlink=SHOW_OPTION_NO;
#else
  have_symlink=SHOW_OPTION_YES;
#endif
#ifdef HAVE_DLOPEN
  have_dlopen=SHOW_OPTION_YES;
#else
  have_dlopen=SHOW_OPTION_NO;
#endif
#ifdef HAVE_QUERY_CACHE
  have_query_cache=SHOW_OPTION_YES;
#else
  have_query_cache=SHOW_OPTION_NO;
#endif
#ifdef HAVE_SPATIAL
  have_geometry=SHOW_OPTION_YES;
#else
  have_geometry=SHOW_OPTION_NO;
#endif
#ifdef HAVE_RTREE_KEYS
  have_rtree_keys=SHOW_OPTION_YES;
#else
  have_rtree_keys=SHOW_OPTION_NO;
#endif
#ifdef HAVE_CRYPT
  have_crypt=SHOW_OPTION_YES;
#else
  have_crypt=SHOW_OPTION_NO;
#endif
#ifdef HAVE_COMPRESS
  have_compress= SHOW_OPTION_YES;
#else
  have_compress= SHOW_OPTION_NO;
#endif
#ifdef HAVE_LIBWRAP
  libwrapName= NullS;
#endif
#ifdef HAVE_OPENSSL
  des_key_file = 0;
#ifndef EMBEDDED_LIBRARY
  ssl_acceptor_fd= 0;
#endif /* ! EMBEDDED_LIBRARY */
#endif /* HAVE_OPENSSL */
#ifdef HAVE_SMEM
  shared_memory_base_name= default_shared_memory_base_name;
#endif

#if defined(__WIN__)
  /* Allow Win32 users to move MySQL anywhere */
  {
    char prg_dev[LIBLEN];
    char executing_path_name[LIBLEN];
    if (!test_if_hard_path(my_progname))
    {
      // we don't want to use GetModuleFileName inside of my_path since
      // my_path is a generic path dereferencing function and here we care
      // only about the executing binary.
      GetModuleFileName(NULL, executing_path_name, sizeof(executing_path_name));
      my_path(prg_dev, executing_path_name, NULL);
    }
    else
      my_path(prg_dev, my_progname, "mysql/bin");
    strcat(prg_dev,"/../");     // Remove 'bin' to get base dir
    cleanup_dirname(mysql_home,prg_dev);
  }
#else
  const char *tmpenv;
  if (!(tmpenv = getenv("MY_BASEDIR_VERSION")))
    tmpenv = DEFAULT_MYSQL_HOME;
  (void) strmake(mysql_home, tmpenv, sizeof(mysql_home)-1);
#endif
  return 0;
}

my_bool
mysqld_get_one_option(int optid,
                      const struct my_option *opt __attribute__((unused)),
                      char *argument)
{
  switch(optid) {
  case '#':
#ifndef DBUG_OFF
    DBUG_SET_INITIAL(argument ? argument : default_dbug_option);
#endif
    opt_endinfo=1;        /* unireg: memory allocation */
    break;
  case 'a':
    global_system_variables.sql_mode= MODE_ANSI;
    global_system_variables.tx_isolation= ISO_SERIALIZABLE;
    break;
  case 'b':
    strmake(mysql_home,argument,sizeof(mysql_home)-1);
    break;
  case 'C':
    if (default_collation_name == compiled_default_collation_name)
      default_collation_name= 0;
    break;
  case 'h':
    strmake(mysql_real_data_home,argument, sizeof(mysql_real_data_home)-1);
    /* Correct pointer set by my_getopt (for embedded library) */
    mysql_real_data_home_ptr= mysql_real_data_home;
    break;
  case 'u':
    if (!mysqld_user || !strcmp(mysqld_user, argument))
      mysqld_user= argument;
    else
      sql_print_warning("Ignoring user change to '%s' because the user was set to '%s' earlier on the command line\n", argument, mysqld_user);
    break;
  case 'L':
    WARN_DEPRECATED(NULL, "--language/-l", "'--lc-messages-dir'");
    /* Note:  fall-through */
  case OPT_LC_MESSAGES_DIRECTORY:
    strmake(lc_messages_dir, argument, sizeof(lc_messages_dir)-1);
    lc_messages_dir_ptr= lc_messages_dir;
    break;
  case OPT_BINLOG_FORMAT:
    binlog_format_used= true;
    break;
#include <sslopt-case.h>
#ifndef EMBEDDED_LIBRARY
  case 'V':
    print_version();
    exit(0);
#endif /*EMBEDDED_LIBRARY*/
  case 'W':
    if (!argument)
      log_warnings++;
    else if (argument == disabled_my_option)
      log_warnings= 0L;
    else
      log_warnings= atoi(argument);
    break;
  case 'T':
    test_flags= argument ? (uint) atoi(argument) : 0;
    opt_endinfo=1;
    break;
  case (int) OPT_ISAM_LOG:
    opt_myisam_log=1;
    break;
  case (int) OPT_BIN_LOG:
    opt_bin_log= test(argument != disabled_my_option);
    break;
#ifdef HAVE_REPLICATION
  case (int)OPT_REPLICATE_IGNORE_DB:
  {
    rpl_filter->add_ignore_db(argument);
    break;
  }
  case (int)OPT_REPLICATE_DO_DB:
  {
    rpl_filter->add_do_db(argument);
    break;
  }
  case (int)OPT_REPLICATE_REWRITE_DB:
  {
    char* key = argument,*p, *val;

    if (!(p= strstr(argument, "->")))
    {
      sql_print_error("Bad syntax in replicate-rewrite-db - missing '->'!\n");
      return 1;
    }
    val= p + 2;
    while(p > argument && my_isspace(mysqld_charset, p[-1]))
      p--;
    *p= 0;
    if (!*key)
    {
      sql_print_error("Bad syntax in replicate-rewrite-db - empty FROM db!\n");
      return 1;
    }
    while (*val && my_isspace(mysqld_charset, *val))
      val++;
    if (!*val)
    {
      sql_print_error("Bad syntax in replicate-rewrite-db - empty TO db!\n");
      return 1;
    }

    rpl_filter->add_db_rewrite(key, val);
    break;
  }

  case (int)OPT_BINLOG_IGNORE_DB:
  {
    binlog_filter->add_ignore_db(argument);
    break;
  }
  case (int)OPT_BINLOG_DO_DB:
  {
    binlog_filter->add_do_db(argument);
    break;
  }
  case (int)OPT_REPLICATE_DO_TABLE:
  {
    if (rpl_filter->add_do_table_array(argument))
<<<<<<< HEAD
    {
      sql_print_error("Could not add do table rule '%s'!\n", argument);
      return 1;
    }
    break;
  }
  case (int)OPT_REPLICATE_WILD_DO_TABLE:
  {
    if (rpl_filter->add_wild_do_table(argument))
=======
>>>>>>> 85f401c8
    {
      sql_print_error("Could not add do table rule '%s'!\n", argument);
      return 1;
    }
    break;
  }
<<<<<<< HEAD
  case (int)OPT_REPLICATE_WILD_IGNORE_TABLE:
  {
    if (rpl_filter->add_wild_ignore_table(argument))
    {
      sql_print_error("Could not add ignore table rule '%s'!\n", argument);
=======
  case (int)OPT_REPLICATE_WILD_DO_TABLE:
  {
    if (rpl_filter->add_wild_do_table(argument))
    {
      sql_print_error("Could not add do table rule '%s'!\n", argument);
>>>>>>> 85f401c8
      return 1;
    }
    break;
  }
<<<<<<< HEAD
  case (int)OPT_REPLICATE_IGNORE_TABLE:
  {
    if (rpl_filter->add_ignore_table_array(argument))
=======
  case (int)OPT_REPLICATE_WILD_IGNORE_TABLE:
  {
    if (rpl_filter->add_wild_ignore_table(argument))
>>>>>>> 85f401c8
    {
      sql_print_error("Could not add ignore table rule '%s'!\n", argument);
      return 1;
    }
<<<<<<< HEAD
    break;
  }
#endif /* HAVE_REPLICATION */
  case (int) OPT_MASTER_RETRY_COUNT:
    WARN_DEPRECATED(NULL, "--master-retry-count", "'CHANGE MASTER TO master_retry_count = <num>'");
    break;
  case (int) OPT_SKIP_NEW:
    opt_specialflag|= SPECIAL_NO_NEW_FUNC;
    delay_key_write_options= DELAY_KEY_WRITE_NONE;
    myisam_concurrent_insert=0;
    myisam_recover_options= HA_RECOVER_OFF;
    sp_automatic_privileges=0;
    my_use_symdir=0;
    ha_open_options&= ~(HA_OPEN_ABORT_IF_CRASHED | HA_OPEN_DELAY_KEY_WRITE);
#ifdef HAVE_QUERY_CACHE
    query_cache_size=0;
#endif
    break;
  case (int) OPT_SKIP_HOST_CACHE:
    opt_specialflag|= SPECIAL_NO_HOST_CACHE;
    break;
  case (int) OPT_SKIP_RESOLVE:
    opt_skip_name_resolve= 1;
    opt_specialflag|=SPECIAL_NO_RESOLVE;
    break;
  case (int) OPT_WANT_CORE:
    test_flags |= TEST_CORE_ON_SIGNAL;
    break;
  case (int) OPT_SKIP_STACK_TRACE:
    test_flags|=TEST_NO_STACKTRACE;
    break;
  case OPT_CONSOLE:
    if (opt_console)
      opt_error_log= 0;     // Force logs to stdout
    break;
  case OPT_BOOTSTRAP:
    opt_bootstrap=1;
    break;
  case OPT_SERVER_ID:
    server_id_supplied = 1;
    break;
  case OPT_LOWER_CASE_TABLE_NAMES:
    lower_case_table_names_used= 1;
    break;
#if defined(ENABLED_DEBUG_SYNC)
  case OPT_DEBUG_SYNC_TIMEOUT:
    /*
      Debug Sync Facility. See debug_sync.cc.
      Default timeout for WAIT_FOR action.
      Default value is zero (facility disabled).
      If option is given without an argument, supply a non-zero value.
    */
    if (!argument)
    {
      /* purecov: begin tested */
      opt_debug_sync_timeout= DEBUG_SYNC_DEFAULT_WAIT_TIMEOUT;
      /* purecov: end */
    }
    break;
#endif /* defined(ENABLED_DEBUG_SYNC) */
  case OPT_ENGINE_CONDITION_PUSHDOWN:
    /*
      The last of --engine-condition-pushdown and --optimizer_switch on
      command line wins (see get_options().
    */
    if (global_system_variables.engine_condition_pushdown)
      global_system_variables.optimizer_switch|=
        OPTIMIZER_SWITCH_ENGINE_CONDITION_PUSHDOWN;
    else
      global_system_variables.optimizer_switch&=
        ~OPTIMIZER_SWITCH_ENGINE_CONDITION_PUSHDOWN;
    break;
  case OPT_LOG_ERROR:
    /*
      "No --log-error" == "write errors to stderr",
      "--log-error without argument" == "write errors to a file".
    */
    if (argument == NULL) /* no argument */
      log_error_file_ptr= const_cast<char*>("");
    break;

  case OPT_IGNORE_DB_DIRECTORY:
    if (*argument == 0)
      ignore_db_dirs_reset();
    else
    {
      if (push_ignored_db_dir(argument))
      {
        sql_print_error("Can't start server: "
                        "cannot process --ignore-db-dir=%.*s", 
                        FN_REFLEN, argument);
        return 1;
      }
    }
    break;


  case OPT_PLUGIN_LOAD:
    free_list(opt_plugin_load_list_ptr);
    /* fall through */
  case OPT_PLUGIN_LOAD_ADD:
    opt_plugin_load_list_ptr->push_back(new i_string(argument));
    break;
  case OPT_DEFAULT_AUTH:
    if (set_default_auth_plugin(argument, strlen(argument)))
    {
      sql_print_error("Can't start server: "
                      "Invalid value for --default-authentication-plugin");
      return 1;
    }
    break;
  case OPT_SECURE_AUTH:
    if (opt_secure_auth == 0)
      WARN_DEPRECATED(NULL, "pre-4.1 password hash", "post-4.1 password hash");
    break;
  case OPT_PFS_INSTRUMENT:
=======
    break;
  }
  case (int)OPT_REPLICATE_IGNORE_TABLE:
  {
    if (rpl_filter->add_ignore_table_array(argument))
    {
      sql_print_error("Could not add ignore table rule '%s'!\n", argument);
      return 1;
    }
    break;
  }
#endif /* HAVE_REPLICATION */
  case (int) OPT_MASTER_RETRY_COUNT:
    WARN_DEPRECATED(NULL, "--master-retry-count", "'CHANGE MASTER TO master_retry_count = <num>'");
    break;
  case (int) OPT_SKIP_NEW:
    opt_specialflag|= SPECIAL_NO_NEW_FUNC;
    delay_key_write_options= DELAY_KEY_WRITE_NONE;
    myisam_concurrent_insert=0;
    myisam_recover_options= HA_RECOVER_OFF;
    sp_automatic_privileges=0;
    my_use_symdir=0;
    ha_open_options&= ~(HA_OPEN_ABORT_IF_CRASHED | HA_OPEN_DELAY_KEY_WRITE);
#ifdef HAVE_QUERY_CACHE
    query_cache_size=0;
#endif
    break;
  case (int) OPT_SKIP_HOST_CACHE:
    opt_specialflag|= SPECIAL_NO_HOST_CACHE;
    break;
  case (int) OPT_SKIP_RESOLVE:
    opt_skip_name_resolve= 1;
    opt_specialflag|=SPECIAL_NO_RESOLVE;
    break;
  case (int) OPT_WANT_CORE:
    test_flags |= TEST_CORE_ON_SIGNAL;
    break;
  case (int) OPT_SKIP_STACK_TRACE:
    test_flags|=TEST_NO_STACKTRACE;
    break;
  case OPT_CONSOLE:
    if (opt_console)
      opt_error_log= 0;     // Force logs to stdout
    break;
  case OPT_BOOTSTRAP:
    opt_bootstrap=1;
    break;
  case OPT_SERVER_ID:
    server_id_supplied = 1;
    break;
  case OPT_LOWER_CASE_TABLE_NAMES:
    lower_case_table_names_used= 1;
    break;
#if defined(ENABLED_DEBUG_SYNC)
  case OPT_DEBUG_SYNC_TIMEOUT:
    /*
      Debug Sync Facility. See debug_sync.cc.
      Default timeout for WAIT_FOR action.
      Default value is zero (facility disabled).
      If option is given without an argument, supply a non-zero value.
    */
    if (!argument)
>>>>>>> 85f401c8
    {
#ifdef WITH_PERFSCHEMA_STORAGE_ENGINE
#ifndef EMBEDDED_LIBRARY
      /* Parse instrument name and value from argument string */
      char* name = argument,*p, *val;

      /* Assignment required */
      if (!(p= strchr(argument, '=')))
      {
         my_getopt_error_reporter(WARNING_LEVEL,
                               "Missing value for performance_schema_instrument "
                               "'%s'", argument);
        return 0;
      }

      /* Option value */
      val= p + 1;
      if (!*val)
      {
         my_getopt_error_reporter(WARNING_LEVEL,
                               "Missing value for performance_schema_instrument "
                               "'%s'", argument);
        return 0;
      }

      /* Trim leading spaces from instrument name */
      while (*name && my_isspace(mysqld_charset, *name))
        name++;

      /* Trim trailing spaces and slashes from instrument name */
      while (p > argument && (my_isspace(mysqld_charset, p[-1]) || p[-1] == '/'))
        p--;
      *p= 0;

      if (!*name)
      {
         my_getopt_error_reporter(WARNING_LEVEL,
                               "Invalid instrument name for "
                               "performance_schema_instrument '%s'", argument);
        return 0;
      }

      /* Trim leading spaces from option value */
      while (*val && my_isspace(mysqld_charset, *val))
        val++;

      /* Trim trailing spaces from option value */
      if ((p= my_strchr(mysqld_charset, val, val+strlen(val), ' ')) != NULL)
        *p= 0;

      if (!*val)
      {
         my_getopt_error_reporter(WARNING_LEVEL,
                               "Invalid value for performance_schema_instrument "
                               "'%s'", argument);
        return 0;
      }

      /* Add instrument name and value to array of configuration options */
      if (add_pfs_instr_to_array(name, val))
      {
         my_getopt_error_reporter(WARNING_LEVEL,
                               "Invalid value for performance_schema_instrument "
                               "'%s'", argument);
        return 0;
      }
#endif /* EMBEDDED_LIBRARY */
#endif /* WITH_PERFSCHEMA_STORAGE_ENGINE */
      break;
    }
  case OPT_THREAD_CACHE_SIZE:
    thread_cache_size_specified= true;
    break;
<<<<<<< HEAD
=======
#endif /* defined(ENABLED_DEBUG_SYNC) */
  case OPT_ENGINE_CONDITION_PUSHDOWN:
    /*
      The last of --engine-condition-pushdown and --optimizer_switch on
      command line wins (see get_options().
    */
    if (global_system_variables.engine_condition_pushdown)
      global_system_variables.optimizer_switch|=
        OPTIMIZER_SWITCH_ENGINE_CONDITION_PUSHDOWN;
    else
      global_system_variables.optimizer_switch&=
        ~OPTIMIZER_SWITCH_ENGINE_CONDITION_PUSHDOWN;
    break;
  case OPT_LOG_ERROR:
    /*
      "No --log-error" == "write errors to stderr",
      "--log-error without argument" == "write errors to a file".
    */
    if (argument == NULL) /* no argument */
      log_error_file_ptr= const_cast<char*>("");
    break;

  case OPT_IGNORE_DB_DIRECTORY:
    if (*argument == 0)
      ignore_db_dirs_reset();
    else
    {
      if (push_ignored_db_dir(argument))
      {
        sql_print_error("Can't start server: "
                        "cannot process --ignore-db-dir=%.*s", 
                        FN_REFLEN, argument);
        return 1;
      }
    }
    break;


  case OPT_PLUGIN_LOAD:
    free_list(opt_plugin_load_list_ptr);
    /* fall through */
  case OPT_PLUGIN_LOAD_ADD:
    opt_plugin_load_list_ptr->push_back(new i_string(argument));
    break;
  case OPT_DEFAULT_AUTH:
    if (set_default_auth_plugin(argument, strlen(argument)))
    {
      sql_print_error("Can't start server: "
                      "Invalid value for --default-authentication-plugin");
      return 1;
    }
    break;
  case OPT_SECURE_AUTH:
    if (opt_secure_auth == 0)
      WARN_DEPRECATED(NULL, "pre-4.1 password hash", "post-4.1 password hash");
    break;
  case OPT_PFS_INSTRUMENT:
    {
#ifdef WITH_PERFSCHEMA_STORAGE_ENGINE
#ifndef EMBEDDED_LIBRARY
      /* Parse instrument name and value from argument string */
      char* name = argument,*p, *val;

      /* Assignment required */
      if (!(p= strchr(argument, '=')))
      {
         my_getopt_error_reporter(WARNING_LEVEL,
                               "Missing value for performance_schema_instrument "
                               "'%s'", argument);
        return 0;
      }

      /* Option value */
      val= p + 1;
      if (!*val)
      {
         my_getopt_error_reporter(WARNING_LEVEL,
                               "Missing value for performance_schema_instrument "
                               "'%s'", argument);
        return 0;
      }

      /* Trim leading spaces from instrument name */
      while (*name && my_isspace(mysqld_charset, *name))
        name++;

      /* Trim trailing spaces and slashes from instrument name */
      while (p > argument && (my_isspace(mysqld_charset, p[-1]) || p[-1] == '/'))
        p--;
      *p= 0;

      if (!*name)
      {
         my_getopt_error_reporter(WARNING_LEVEL,
                               "Invalid instrument name for "
                               "performance_schema_instrument '%s'", argument);
        return 0;
      }

      /* Trim leading spaces from option value */
      while (*val && my_isspace(mysqld_charset, *val))
        val++;

      /* Trim trailing spaces from option value */
      if ((p= my_strchr(mysqld_charset, val, val+strlen(val), ' ')) != NULL)
        *p= 0;

      if (!*val)
      {
         my_getopt_error_reporter(WARNING_LEVEL,
                               "Invalid value for performance_schema_instrument "
                               "'%s'", argument);
        return 0;
      }

      /* Add instrument name and value to array of configuration options */
      if (add_pfs_instr_to_array(name, val))
      {
         my_getopt_error_reporter(WARNING_LEVEL,
                               "Invalid value for performance_schema_instrument "
                               "'%s'", argument);
        return 0;
      }
#endif /* EMBEDDED_LIBRARY */
#endif /* WITH_PERFSCHEMA_STORAGE_ENGINE */
      break;
    }
  case OPT_THREAD_CACHE_SIZE:
    thread_cache_size_specified= true;
    break;
>>>>>>> 85f401c8
  case OPT_HOST_CACHE_SIZE:
    host_cache_size_specified= true;
    break;
  case OPT_TABLE_DEFINITION_CACHE:
    table_definition_cache_specified= true;
    break;
  }
  return 0;
}


/** Handle arguments for multiple key caches. */

C_MODE_START

static void*
mysql_getopt_value(const char *keyname, uint key_length,
       const struct my_option *option, int *error)
{
  if (error)
    *error= 0;
  switch (option->id) {
  case OPT_KEY_BUFFER_SIZE:
  case OPT_KEY_CACHE_BLOCK_SIZE:
  case OPT_KEY_CACHE_DIVISION_LIMIT:
  case OPT_KEY_CACHE_AGE_THRESHOLD:
  {
    KEY_CACHE *key_cache;
    if (!(key_cache= get_or_create_key_cache(keyname, key_length)))
    {
      if (error)
        *error= EXIT_OUT_OF_MEMORY;
      return 0;
    }
    switch (option->id) {
    case OPT_KEY_BUFFER_SIZE:
      return &key_cache->param_buff_size;
    case OPT_KEY_CACHE_BLOCK_SIZE:
      return &key_cache->param_block_size;
    case OPT_KEY_CACHE_DIVISION_LIMIT:
      return &key_cache->param_division_limit;
    case OPT_KEY_CACHE_AGE_THRESHOLD:
      return &key_cache->param_age_threshold;
    }
  }
  }
  return option->value;
}

static void option_error_reporter(enum loglevel level, const char *format, ...)
{
  va_list args;
  va_start(args, format);

  /* Don't print warnings for --loose options during bootstrap */
  if (level == ERROR_LEVEL || !opt_bootstrap ||
      log_warnings)
  {
    vprint_msg_to_log(level, format, args);
  }
  va_end(args);
}

C_MODE_END

/**
  Get server options from the command line,
  and perform related server initializations.
  @param [in, out] argc_ptr       command line options (count)
  @param [in, out] argv_ptr       command line options (values)
  @return 0 on success

  @todo
  - FIXME add EXIT_TOO_MANY_ARGUMENTS to "mysys_err.h" and return that code?
*/
static int get_options(int *argc_ptr, char ***argv_ptr)
{
  int ho_error;

  my_getopt_register_get_addr(mysql_getopt_value);
  my_getopt_error_reporter= option_error_reporter;

  /* prepare all_options array */
  all_options.reserve(array_elements(my_long_options));
  for (my_option *opt= my_long_options;
       opt < my_long_options + array_elements(my_long_options) - 1;
       opt++)
  {
    all_options.push_back(*opt);
  }
  sys_var_add_options(&all_options, sys_var::PARSE_NORMAL);
  add_terminator(&all_options);

  /* Skip unknown options so that they may be processed later by plugins */
  my_getopt_skip_unknown= TRUE;

  if ((ho_error= handle_options(argc_ptr, argv_ptr, &all_options[0],
                                mysqld_get_one_option)))
    return ho_error;

  if (!opt_help)
    vector<my_option>().swap(all_options);  // Deletes the vector contents.

  /* Add back the program name handle_options removes */
  (*argc_ptr)++;
  (*argv_ptr)--;

  /*
    Options have been parsed. Now some of them need additional special
    handling, like custom value checking, checking of incompatibilites
    between options, setting of multiple variables, etc.
    Do them here.
  */

  if ((opt_log_slow_admin_statements || opt_log_queries_not_using_indexes ||
       opt_log_slow_slave_statements) &&
      !opt_slow_log)
    sql_print_warning("options --log-slow-admin-statements, "
                      "--log-queries-not-using-indexes and "
                      "--log-slow-slave-statements have no effect if "
                      "--slow-query-log is not set");
  if (global_system_variables.net_buffer_length >
      global_system_variables.max_allowed_packet)
  {
    sql_print_warning("net_buffer_length (%lu) is set to be larger "
                      "than max_allowed_packet (%lu). Please rectify.",
                      global_system_variables.net_buffer_length,
                      global_system_variables.max_allowed_packet);
  }

  /*
    TIMESTAMP columns get implicit DEFAULT values when
    --explicit_defaults_for_timestamp is not set. 
    This behavior is deprecated now.
  */
  if (!opt_help && !global_system_variables.explicit_defaults_for_timestamp)
    sql_print_warning("TIMESTAMP with implicit DEFAULT value is deprecated. "
                      "Please use --explicit_defaults_for_timestamp server "
                      "option (see documentation for more details).");


  if (log_error_file_ptr != disabled_my_option)
    opt_error_log= 1;
  else
    log_error_file_ptr= const_cast<char*>("");

  opt_init_connect.length=strlen(opt_init_connect.str);
  opt_init_slave.length=strlen(opt_init_slave.str);

  if (global_system_variables.low_priority_updates)
    thr_upgraded_concurrent_insert_lock= TL_WRITE_LOW_PRIORITY;

  if (ft_boolean_check_syntax_string((uchar*) ft_boolean_syntax))
  {
    sql_print_error("Invalid ft-boolean-syntax string: %s\n",
                    ft_boolean_syntax);
    return 1;
  }

  if (opt_disable_networking)
    mysqld_port= 0;

  if (opt_skip_show_db)
    opt_specialflag|= SPECIAL_SKIP_SHOW_DB;

  if (myisam_flush)
    flush_time= 0;

#ifdef HAVE_REPLICATION
  if (opt_slave_skip_errors)
    add_slave_skip_errors(opt_slave_skip_errors);
#endif

  if (global_system_variables.max_join_size == HA_POS_ERROR)
    global_system_variables.option_bits|= OPTION_BIG_SELECTS;
  else
    global_system_variables.option_bits&= ~OPTION_BIG_SELECTS;

  // Synchronize @@global.autocommit on --autocommit
  const ulonglong turn_bit_on= opt_autocommit ?
    OPTION_AUTOCOMMIT : OPTION_NOT_AUTOCOMMIT;
  global_system_variables.option_bits=
    (global_system_variables.option_bits &
     ~(OPTION_NOT_AUTOCOMMIT | OPTION_AUTOCOMMIT)) | turn_bit_on;

  global_system_variables.sql_mode=
    expand_sql_mode(global_system_variables.sql_mode);
#if defined(HAVE_BROKEN_REALPATH)
  my_use_symdir=0;
  my_disable_symlinks=1;
  have_symlink=SHOW_OPTION_NO;
#else
  if (!my_use_symdir)
  {
    my_disable_symlinks=1;
    have_symlink=SHOW_OPTION_DISABLED;
  }
#endif
  if (opt_debugging)
  {
    /* Allow break with SIGINT, no core or stack trace */
    test_flags|= TEST_SIGINT | TEST_NO_STACKTRACE;
    test_flags&= ~TEST_CORE_ON_SIGNAL;
  }
  /* Set global MyISAM variables from delay_key_write_options */
  fix_delay_key_write(0, 0, OPT_GLOBAL);

#ifndef EMBEDDED_LIBRARY
  if (mysqld_chroot)
    set_root(mysqld_chroot);
#else
  thread_handling = SCHEDULER_NO_THREADS;
  max_allowed_packet= global_system_variables.max_allowed_packet;
  net_buffer_length= global_system_variables.net_buffer_length;
#endif
  if (fix_paths())
    return 1;

  /*
    Set some global variables from the global_system_variables
    In most cases the global variables will not be used
  */
  my_disable_locking= myisam_single_user= test(opt_external_locking == 0);
  my_default_record_cache_size=global_system_variables.read_buff_size;

  global_system_variables.long_query_time= (ulonglong)
    (global_system_variables.long_query_time_double * 1e6);

  if (opt_short_log_format)
    opt_specialflag|= SPECIAL_SHORT_LOG_FORMAT;

  if (init_global_datetime_format(MYSQL_TIMESTAMP_DATE,
                                  &global_date_format) ||
      init_global_datetime_format(MYSQL_TIMESTAMP_TIME,
                                  &global_time_format) ||
      init_global_datetime_format(MYSQL_TIMESTAMP_DATETIME,
                                  &global_datetime_format))
    return 1;

#ifdef EMBEDDED_LIBRARY
  one_thread_scheduler();
#else
  if (thread_handling <= SCHEDULER_ONE_THREAD_PER_CONNECTION)
    one_thread_per_connection_scheduler();
  else                  /* thread_handling == SCHEDULER_NO_THREADS) */
    one_thread_scheduler();
#endif

  global_system_variables.engine_condition_pushdown=
    test(global_system_variables.optimizer_switch &
         OPTIMIZER_SWITCH_ENGINE_CONDITION_PUSHDOWN);

  opt_readonly= read_only;

  return 0;
}


/*
  Create version name for running mysqld version
  We automaticly add suffixes -debug, -embedded and -log to the version
  name to make the version more descriptive.
  (MYSQL_SERVER_SUFFIX is set by the compilation environment)
*/

static void set_server_version(void)
{
  char *end= strxmov(server_version, MYSQL_SERVER_VERSION,
                     MYSQL_SERVER_SUFFIX_STR, NullS);
#ifdef EMBEDDED_LIBRARY
  end= strmov(end, "-embedded");
#endif
#ifndef DBUG_OFF
  if (!strstr(MYSQL_SERVER_SUFFIX_STR, "-debug"))
    end= strmov(end, "-debug");
#endif
  if (opt_log || opt_slow_log || opt_bin_log)
    strmov(end, "-log");                        // This may slow down system
}


static char *get_relative_path(const char *path)
{
  if (test_if_hard_path(path) &&
      is_prefix(path,DEFAULT_MYSQL_HOME) &&
      strcmp(DEFAULT_MYSQL_HOME,FN_ROOTDIR))
  {
    path+=(uint) strlen(DEFAULT_MYSQL_HOME);
    while (*path == FN_LIBCHAR || *path == FN_LIBCHAR2)
      path++;
  }
  return (char*) path;
}


/**
  Fix filename and replace extension where 'dir' is relative to
  mysql_real_data_home.
  @return
    1 if len(path) > FN_REFLEN
*/

bool
fn_format_relative_to_data_home(char * to, const char *name,
        const char *dir, const char *extension)
{
  char tmp_path[FN_REFLEN];
  if (!test_if_hard_path(dir))
  {
    strxnmov(tmp_path,sizeof(tmp_path)-1, mysql_real_data_home,
       dir, NullS);
    dir=tmp_path;
  }
  return !fn_format(to, name, dir, extension,
        MY_APPEND_EXT | MY_UNPACK_FILENAME | MY_SAFE_PATH);
}


/**
  Test a file path to determine if the path is compatible with the secure file
  path restriction.

  @param path null terminated character string

  @return
    @retval TRUE The path is secure
    @retval FALSE The path isn't secure
*/

bool is_secure_file_path(char *path)
{
  char buff1[FN_REFLEN], buff2[FN_REFLEN];
  size_t opt_secure_file_priv_len;
  /*
    All paths are secure if opt_secure_file_path is 0
  */
  if (!opt_secure_file_priv)
    return TRUE;

  opt_secure_file_priv_len= strlen(opt_secure_file_priv);

  if (strlen(path) >= FN_REFLEN)
    return FALSE;

  if (my_realpath(buff1, path, 0))
  {
    /*
      The supplied file path might have been a file and not a directory.
    */
    int length= (int)dirname_length(path);
    if (length >= FN_REFLEN)
      return FALSE;
    memcpy(buff2, path, length);
    buff2[length]= '\0';
    if (length == 0 || my_realpath(buff1, buff2, 0))
      return FALSE;
  }
  convert_dirname(buff2, buff1, NullS);
  if (!lower_case_file_system)
  {
    if (strncmp(opt_secure_file_priv, buff2, opt_secure_file_priv_len))
      return FALSE;
  }
  else
  {
    if (files_charset_info->coll->strnncoll(files_charset_info,
                                            (uchar *) buff2, strlen(buff2),
                                            (uchar *) opt_secure_file_priv,
                                            opt_secure_file_priv_len,
                                            TRUE))
      return FALSE;
  }
  return TRUE;
}


static int fix_paths(void)
{
  char buff[FN_REFLEN],*pos;
  convert_dirname(mysql_home,mysql_home,NullS);
  /* Resolve symlinks to allow 'mysql_home' to be a relative symlink */
  my_realpath(mysql_home,mysql_home,MYF(0));
  /* Ensure that mysql_home ends in FN_LIBCHAR */
  pos=strend(mysql_home);
  if (pos[-1] != FN_LIBCHAR)
  {
    pos[0]= FN_LIBCHAR;
    pos[1]= 0;
  }
  convert_dirname(lc_messages_dir, lc_messages_dir, NullS);
  convert_dirname(mysql_real_data_home,mysql_real_data_home,NullS);
  (void) my_load_path(mysql_home,mysql_home,""); // Resolve current dir
  (void) my_load_path(mysql_real_data_home,mysql_real_data_home,mysql_home);
  (void) my_load_path(pidfile_name, pidfile_name_ptr, mysql_real_data_home);

  convert_dirname(opt_plugin_dir, opt_plugin_dir_ptr ? opt_plugin_dir_ptr : 
                                  get_relative_path(PLUGINDIR), NullS);
  (void) my_load_path(opt_plugin_dir, opt_plugin_dir, mysql_home);
  opt_plugin_dir_ptr= opt_plugin_dir;

  my_realpath(mysql_unpacked_real_data_home, mysql_real_data_home, MYF(0));
  mysql_unpacked_real_data_home_len=
    (int) strlen(mysql_unpacked_real_data_home);
  if (mysql_unpacked_real_data_home[mysql_unpacked_real_data_home_len-1] == FN_LIBCHAR)
    --mysql_unpacked_real_data_home_len;

  char *sharedir=get_relative_path(SHAREDIR);
  if (test_if_hard_path(sharedir))
    strmake(buff,sharedir,sizeof(buff)-1);    /* purecov: tested */
  else
    strxnmov(buff,sizeof(buff)-1,mysql_home,sharedir,NullS);
  convert_dirname(buff,buff,NullS);
  (void) my_load_path(lc_messages_dir, lc_messages_dir, buff);

  /* If --character-sets-dir isn't given, use shared library dir */
  if (charsets_dir)
    strmake(mysql_charsets_dir, charsets_dir, sizeof(mysql_charsets_dir)-1);
  else
    strxnmov(mysql_charsets_dir, sizeof(mysql_charsets_dir)-1, buff,
       CHARSET_DIR, NullS);
  (void) my_load_path(mysql_charsets_dir, mysql_charsets_dir, buff);
  convert_dirname(mysql_charsets_dir, mysql_charsets_dir, NullS);
  charsets_dir=mysql_charsets_dir;

  if (init_tmpdir(&mysql_tmpdir_list, opt_mysql_tmpdir))
    return 1;
  if (!opt_mysql_tmpdir)
    opt_mysql_tmpdir= mysql_tmpdir;
#ifdef HAVE_REPLICATION
  if (!slave_load_tmpdir)
    slave_load_tmpdir= mysql_tmpdir;
#endif /* HAVE_REPLICATION */
  /*
    Convert the secure-file-priv option to system format, allowing
    a quick strcmp to check if read or write is in an allowed dir
   */
  if (opt_secure_file_priv)
  {
    if (*opt_secure_file_priv == 0)
      opt_secure_file_priv= NULL;
    else
    {
      if (strlen(opt_secure_file_priv) >= FN_REFLEN)
        opt_secure_file_priv[FN_REFLEN-1]= '\0';
      if (my_realpath(buff, opt_secure_file_priv, 0))
      {
        sql_print_warning("Failed to normalize the argument for --secure-file-priv.");
        return 1;
      }
      convert_dirname(secure_file_real_path, buff, NullS);
      opt_secure_file_priv= secure_file_real_path;
    }
  }

  return 0;
}

/**
  Check if file system used for databases is case insensitive.

  @param dir_name     Directory to test

  @retval
    -1  Don't know (Test failed)
  @retval
    0   File system is case sensitive
  @retval
    1   File system is case insensitive
*/

static int test_if_case_insensitive(const char *dir_name)
{
  int result= 0;
  File file;
  char buff[FN_REFLEN], buff2[FN_REFLEN];
  MY_STAT stat_info;
  DBUG_ENTER("test_if_case_insensitive");

  fn_format(buff, glob_hostname, dir_name, ".lower-test",
      MY_UNPACK_FILENAME | MY_REPLACE_EXT | MY_REPLACE_DIR);
  fn_format(buff2, glob_hostname, dir_name, ".LOWER-TEST",
      MY_UNPACK_FILENAME | MY_REPLACE_EXT | MY_REPLACE_DIR);
  mysql_file_delete(key_file_casetest, buff2, MYF(0));
  if ((file= mysql_file_create(key_file_casetest,
                               buff, 0666, O_RDWR, MYF(0))) < 0)
  {
    sql_print_warning("Can't create test file %s", buff);
    DBUG_RETURN(-1);
  }
  mysql_file_close(file, MYF(0));
  if (mysql_file_stat(key_file_casetest, buff2, &stat_info, MYF(0)))
    result= 1;          // Can access file
  mysql_file_delete(key_file_casetest, buff, MYF(MY_WME));
  DBUG_PRINT("exit", ("result: %d", result));
  DBUG_RETURN(result);
}


#ifndef EMBEDDED_LIBRARY

/**
  Create file to store pid number.
*/
static void create_pid_file()
{
  File file;
  if ((file= mysql_file_create(key_file_pid, pidfile_name, 0664,
                               O_WRONLY | O_TRUNC, MYF(MY_WME))) >= 0)
  {
    char buff[MAX_BIGINT_WIDTH + 1], *end;
    end= int10_to_str((long) getpid(), buff, 10);
    *end++= '\n';
    if (!mysql_file_write(file, (uchar*) buff, (uint) (end-buff),
                          MYF(MY_WME | MY_NABP)))
    {
      mysql_file_close(file, MYF(0));
      pid_file_created= true;
      return;
    }
    mysql_file_close(file, MYF(0));
  }
  sql_perror("Can't start server: can't create PID file");
  exit(1);
}
#endif /* EMBEDDED_LIBRARY */


/**
  Remove the process' pid file.
  
  @param  flags  file operation flags
*/

static void delete_pid_file(myf flags)
{
#ifndef EMBEDDED_LIBRARY
  File file;
  if (opt_bootstrap ||
      !pid_file_created ||
      !(file= mysql_file_open(key_file_pid, pidfile_name,
                              O_RDONLY, flags)))
    return;

  /* Make sure that the pid file was created by the same process. */    
  uchar buff[MAX_BIGINT_WIDTH + 1];
  size_t error= mysql_file_read(file, buff, sizeof(buff), flags);
  mysql_file_close(file, flags);
  buff[sizeof(buff) - 1]= '\0'; 
  if (error != MY_FILE_ERROR &&
      atol((char *) buff) == (long) getpid())
  {
    mysql_file_delete(key_file_pid, pidfile_name, flags);
    pid_file_created= false;
  }
#endif /* EMBEDDED_LIBRARY */
  return;
}


/** Clear most status variables. */
void refresh_status(THD *thd)
{
  mysql_mutex_lock(&LOCK_status);

  /* Add thread's status variabes to global status */
  add_to_status(&global_status_var, &thd->status_var);

  /* Reset thread's status variables */
  memset(&thd->status_var, 0, sizeof(thd->status_var));

  /* Reset some global variables */
  reset_status_vars();

  /* Reset the counters of all key caches (default and named). */
  process_key_caches(reset_key_cache_counters);
  flush_status_time= time((time_t*) 0);
  mysql_mutex_unlock(&LOCK_status);

  /*
    Set max_used_connections to the number of currently open
    connections.  Lock LOCK_thread_count out of LOCK_status to avoid
    deadlocks.  Status reset becomes not atomic, but status data is
    not exact anyway.
  */
  mysql_mutex_lock(&LOCK_thread_count);
  max_used_connections= get_thread_count() - delayed_insert_threads;
  mysql_mutex_unlock(&LOCK_thread_count);
}


/*****************************************************************************
  Instantiate variables for missing storage engines
  This section should go away soon
*****************************************************************************/

#ifdef HAVE_PSI_INTERFACE
#ifdef HAVE_MMAP
PSI_mutex_key key_PAGE_lock, key_LOCK_sync, key_LOCK_active, key_LOCK_pool;
#endif /* HAVE_MMAP */

#ifdef HAVE_OPENSSL
PSI_mutex_key key_LOCK_des_key_file;
#endif /* HAVE_OPENSSL */

PSI_mutex_key key_BINLOG_LOCK_commit;
PSI_mutex_key key_BINLOG_LOCK_commit_queue;
PSI_mutex_key key_BINLOG_LOCK_done;
PSI_mutex_key key_BINLOG_LOCK_flush_queue;
PSI_mutex_key key_BINLOG_LOCK_index;
PSI_mutex_key key_BINLOG_LOCK_log;
PSI_mutex_key key_BINLOG_LOCK_sync;
PSI_mutex_key key_BINLOG_LOCK_sync_queue;
<<<<<<< HEAD
=======
PSI_mutex_key key_BINLOG_LOCK_xids;
>>>>>>> 85f401c8
PSI_mutex_key
  key_delayed_insert_mutex, key_hash_filo_lock, key_LOCK_active_mi,
  key_LOCK_connection_count, key_LOCK_crypt, key_LOCK_delayed_create,
  key_LOCK_delayed_insert, key_LOCK_delayed_status, key_LOCK_error_log,
  key_LOCK_gdl, key_LOCK_global_system_variables,
  key_LOCK_manager,
  key_LOCK_prepared_stmt_count,
  key_LOCK_sql_slave_skip_counter,
  key_LOCK_slave_net_timeout,
  key_LOCK_server_started, key_LOCK_status,
  key_LOCK_system_variables_hash, key_LOCK_table_share, key_LOCK_thd_data,
  key_LOCK_user_conn, key_LOCK_uuid_generator, key_LOG_LOCK_log,
  key_master_info_data_lock, key_master_info_run_lock,
  key_master_info_sleep_lock,
  key_mutex_slave_reporting_capability_err_lock, key_relay_log_info_data_lock,
  key_relay_log_info_sleep_lock,
  key_relay_log_info_log_space_lock, key_relay_log_info_run_lock,
  key_mutex_slave_parallel_pend_jobs, key_mutex_mts_temp_tables_lock,
  key_mutex_slave_parallel_worker,
  key_structure_guard_mutex, key_TABLE_SHARE_LOCK_ha_data,
  key_LOCK_error_messages, key_LOG_INFO_lock, key_LOCK_thread_count,
  key_LOCK_log_throttle_qni;
PSI_mutex_key key_RELAYLOG_LOCK_commit;
PSI_mutex_key key_RELAYLOG_LOCK_commit_queue;
PSI_mutex_key key_RELAYLOG_LOCK_done;
PSI_mutex_key key_RELAYLOG_LOCK_flush_queue;
PSI_mutex_key key_RELAYLOG_LOCK_index;
PSI_mutex_key key_RELAYLOG_LOCK_log;
PSI_mutex_key key_RELAYLOG_LOCK_sync;
PSI_mutex_key key_RELAYLOG_LOCK_sync_queue;
<<<<<<< HEAD
=======
PSI_mutex_key key_RELAYLOG_LOCK_xids;
>>>>>>> 85f401c8
PSI_mutex_key key_LOCK_sql_rand;
PSI_mutex_key key_gtid_ensure_index_mutex;
PSI_mutex_key key_LOCK_thread_created;

static PSI_mutex_info all_server_mutexes[]=
{
#ifdef HAVE_MMAP
  { &key_PAGE_lock, "PAGE::lock", 0},
  { &key_LOCK_sync, "TC_LOG_MMAP::LOCK_sync", 0},
  { &key_LOCK_active, "TC_LOG_MMAP::LOCK_active", 0},
  { &key_LOCK_pool, "TC_LOG_MMAP::LOCK_pool", 0},
#endif /* HAVE_MMAP */

#ifdef HAVE_OPENSSL
  { &key_LOCK_des_key_file, "LOCK_des_key_file", PSI_FLAG_GLOBAL},
#endif /* HAVE_OPENSSL */

  { &key_BINLOG_LOCK_commit, "MYSQL_BIN_LOG::LOCK_commit", 0 },
  { &key_BINLOG_LOCK_commit_queue, "MYSQL_BIN_LOG::LOCK_commit_queue", 0 },
  { &key_BINLOG_LOCK_done, "MYSQL_BIN_LOG::LOCK_done", 0 },
  { &key_BINLOG_LOCK_flush_queue, "MYSQL_BIN_LOG::LOCK_flush_queue", 0 },
  { &key_BINLOG_LOCK_index, "MYSQL_BIN_LOG::LOCK_index", 0},
  { &key_BINLOG_LOCK_log, "MYSQL_BIN_LOG::LOCK_log", 0},
  { &key_BINLOG_LOCK_sync, "MYSQL_BIN_LOG::LOCK_sync", 0},
  { &key_BINLOG_LOCK_sync_queue, "MYSQL_BIN_LOG::LOCK_sync_queue", 0 },
<<<<<<< HEAD
=======
  { &key_BINLOG_LOCK_xids, "MYSQL_BIN_LOG::LOCK_xids", 0 },
>>>>>>> 85f401c8
  { &key_RELAYLOG_LOCK_commit, "MYSQL_RELAY_LOG::LOCK_commit", 0},
  { &key_RELAYLOG_LOCK_commit_queue, "MYSQL_RELAY_LOG::LOCK_commit_queue", 0 },
  { &key_RELAYLOG_LOCK_done, "MYSQL_RELAY_LOG::LOCK_done", 0 },
  { &key_RELAYLOG_LOCK_flush_queue, "MYSQL_RELAY_LOG::LOCK_flush_queue", 0 },
  { &key_RELAYLOG_LOCK_index, "MYSQL_RELAY_LOG::LOCK_index", 0},
  { &key_RELAYLOG_LOCK_log, "MYSQL_RELAY_LOG::LOCK_log", 0},
  { &key_RELAYLOG_LOCK_sync, "MYSQL_RELAY_LOG::LOCK_sync", 0},
  { &key_RELAYLOG_LOCK_sync_queue, "MYSQL_RELAY_LOG::LOCK_sync_queue", 0 },
<<<<<<< HEAD
=======
  { &key_RELAYLOG_LOCK_xids, "MYSQL_RELAY_LOG::LOCK_xids", 0},
>>>>>>> 85f401c8
  { &key_delayed_insert_mutex, "Delayed_insert::mutex", 0},
  { &key_hash_filo_lock, "hash_filo::lock", 0},
  { &key_LOCK_active_mi, "LOCK_active_mi", PSI_FLAG_GLOBAL},
  { &key_LOCK_connection_count, "LOCK_connection_count", PSI_FLAG_GLOBAL},
  { &key_LOCK_crypt, "LOCK_crypt", PSI_FLAG_GLOBAL},
  { &key_LOCK_delayed_create, "LOCK_delayed_create", PSI_FLAG_GLOBAL},
  { &key_LOCK_delayed_insert, "LOCK_delayed_insert", PSI_FLAG_GLOBAL},
  { &key_LOCK_delayed_status, "LOCK_delayed_status", PSI_FLAG_GLOBAL},
  { &key_LOCK_error_log, "LOCK_error_log", PSI_FLAG_GLOBAL},
  { &key_LOCK_gdl, "LOCK_gdl", PSI_FLAG_GLOBAL},
  { &key_LOCK_global_system_variables, "LOCK_global_system_variables", PSI_FLAG_GLOBAL},
  { &key_LOCK_manager, "LOCK_manager", PSI_FLAG_GLOBAL},
  { &key_LOCK_prepared_stmt_count, "LOCK_prepared_stmt_count", PSI_FLAG_GLOBAL},
  { &key_LOCK_sql_slave_skip_counter, "LOCK_sql_slave_skip_counter", PSI_FLAG_GLOBAL},
  { &key_LOCK_slave_net_timeout, "LOCK_slave_net_timeout", PSI_FLAG_GLOBAL},
  { &key_LOCK_server_started, "LOCK_server_started", PSI_FLAG_GLOBAL},
  { &key_LOCK_status, "LOCK_status", PSI_FLAG_GLOBAL},
  { &key_LOCK_system_variables_hash, "LOCK_system_variables_hash", PSI_FLAG_GLOBAL},
  { &key_LOCK_table_share, "LOCK_table_share", PSI_FLAG_GLOBAL},
  { &key_LOCK_thd_data, "THD::LOCK_thd_data", 0},
  { &key_LOCK_user_conn, "LOCK_user_conn", PSI_FLAG_GLOBAL},
  { &key_LOCK_uuid_generator, "LOCK_uuid_generator", PSI_FLAG_GLOBAL},
  { &key_LOCK_sql_rand, "LOCK_sql_rand", PSI_FLAG_GLOBAL},
  { &key_LOG_LOCK_log, "LOG::LOCK_log", 0},
  { &key_master_info_data_lock, "Master_info::data_lock", 0},
  { &key_master_info_run_lock, "Master_info::run_lock", 0},
  { &key_master_info_sleep_lock, "Master_info::sleep_lock", 0},
  { &key_mutex_slave_reporting_capability_err_lock, "Slave_reporting_capability::err_lock", 0},
  { &key_relay_log_info_data_lock, "Relay_log_info::data_lock", 0},
  { &key_relay_log_info_sleep_lock, "Relay_log_info::sleep_lock", 0},
  { &key_relay_log_info_log_space_lock, "Relay_log_info::log_space_lock", 0},
  { &key_relay_log_info_run_lock, "Relay_log_info::run_lock", 0},
  { &key_mutex_slave_parallel_pend_jobs, "Relay_log_info::pending_jobs_lock", 0},
  { &key_mutex_mts_temp_tables_lock, "Relay_log_info::temp_tables_lock", 0},
  { &key_mutex_slave_parallel_worker, "Worker_info::jobs_lock", 0},
  { &key_structure_guard_mutex, "Query_cache::structure_guard_mutex", 0},
  { &key_TABLE_SHARE_LOCK_ha_data, "TABLE_SHARE::LOCK_ha_data", 0},
  { &key_LOCK_error_messages, "LOCK_error_messages", PSI_FLAG_GLOBAL},
  { &key_LOG_INFO_lock, "LOG_INFO::lock", 0},
  { &key_LOCK_thread_count, "LOCK_thread_count", PSI_FLAG_GLOBAL},
  { &key_LOCK_log_throttle_qni, "LOCK_log_throttle_qni", PSI_FLAG_GLOBAL},
  { &key_gtid_ensure_index_mutex, "Gtid_state", PSI_FLAG_GLOBAL},
  { &key_LOCK_thread_created, "LOCK_thread_created", PSI_FLAG_GLOBAL }
};

PSI_rwlock_key key_rwlock_LOCK_grant, key_rwlock_LOCK_logger,
  key_rwlock_LOCK_sys_init_connect, key_rwlock_LOCK_sys_init_slave,
  key_rwlock_LOCK_system_variables_hash, key_rwlock_query_cache_query_lock,
  key_rwlock_global_sid_lock;

static PSI_rwlock_info all_server_rwlocks[]=
{
#if defined (HAVE_OPENSSL) && !defined(HAVE_YASSL)
  { &key_rwlock_openssl, "CRYPTO_dynlock_value::lock", 0},
#endif
  { &key_rwlock_LOCK_grant, "LOCK_grant", PSI_FLAG_GLOBAL},
  { &key_rwlock_LOCK_logger, "LOGGER::LOCK_logger", 0},
  { &key_rwlock_LOCK_sys_init_connect, "LOCK_sys_init_connect", PSI_FLAG_GLOBAL},
  { &key_rwlock_LOCK_sys_init_slave, "LOCK_sys_init_slave", PSI_FLAG_GLOBAL},
  { &key_rwlock_LOCK_system_variables_hash, "LOCK_system_variables_hash", PSI_FLAG_GLOBAL},
  { &key_rwlock_query_cache_query_lock, "Query_cache_query::lock", 0},
  { &key_rwlock_global_sid_lock, "gtid_commit_rollback", PSI_FLAG_GLOBAL}
};

#ifdef HAVE_MMAP
PSI_cond_key key_PAGE_cond, key_COND_active, key_COND_pool;
#endif /* HAVE_MMAP */

PSI_cond_key key_BINLOG_update_cond,
  key_COND_cache_status_changed, key_COND_manager,
  key_COND_server_started,
  key_delayed_insert_cond, key_delayed_insert_cond_client,
  key_item_func_sleep_cond, key_master_info_data_cond,
  key_master_info_start_cond, key_master_info_stop_cond,
  key_master_info_sleep_cond,
  key_relay_log_info_data_cond, key_relay_log_info_log_space_cond,
  key_relay_log_info_start_cond, key_relay_log_info_stop_cond,
  key_relay_log_info_sleep_cond, key_cond_slave_parallel_pend_jobs,
  key_cond_slave_parallel_worker,
  key_TABLE_SHARE_cond, key_user_level_lock_cond,
  key_COND_thread_count, key_COND_thread_cache, key_COND_flush_thread_cache;
PSI_cond_key key_RELAYLOG_update_cond;
PSI_cond_key key_BINLOG_COND_done;
PSI_cond_key key_RELAYLOG_COND_done;
PSI_cond_key key_BINLOG_prep_xids_cond;
PSI_cond_key key_RELAYLOG_prep_xids_cond;
PSI_cond_key key_gtid_ensure_index_cond;

static PSI_cond_info all_server_conds[]=
{
#if (defined(_WIN32) || defined(HAVE_SMEM)) && !defined(EMBEDDED_LIBRARY)
  { &key_COND_handler_count, "COND_handler_count", PSI_FLAG_GLOBAL},
#endif /* _WIN32 || HAVE_SMEM && !EMBEDDED_LIBRARY */
#ifdef HAVE_MMAP
  { &key_PAGE_cond, "PAGE::cond", 0},
  { &key_COND_active, "TC_LOG_MMAP::COND_active", 0},
  { &key_COND_pool, "TC_LOG_MMAP::COND_pool", 0},
#endif /* HAVE_MMAP */
  { &key_BINLOG_COND_done, "MYSQL_BIN_LOG::COND_done", 0},
  { &key_BINLOG_update_cond, "MYSQL_BIN_LOG::update_cond", 0},
  { &key_BINLOG_prep_xids_cond, "MYSQL_BIN_LOG::prep_xids_cond", 0},
  { &key_RELAYLOG_COND_done, "MYSQL_RELAY_LOG::COND_done", 0},
  { &key_RELAYLOG_update_cond, "MYSQL_RELAY_LOG::update_cond", 0},
  { &key_RELAYLOG_prep_xids_cond, "MYSQL_RELAY_LOG::prep_xids_cond", 0},
  { &key_COND_cache_status_changed, "Query_cache::COND_cache_status_changed", 0},
  { &key_COND_manager, "COND_manager", PSI_FLAG_GLOBAL},
  { &key_COND_server_started, "COND_server_started", PSI_FLAG_GLOBAL},
  { &key_delayed_insert_cond, "Delayed_insert::cond", 0},
  { &key_delayed_insert_cond_client, "Delayed_insert::cond_client", 0},
  { &key_item_func_sleep_cond, "Item_func_sleep::cond", 0},
  { &key_master_info_data_cond, "Master_info::data_cond", 0},
  { &key_master_info_start_cond, "Master_info::start_cond", 0},
  { &key_master_info_stop_cond, "Master_info::stop_cond", 0},
  { &key_master_info_sleep_cond, "Master_info::sleep_cond", 0},
  { &key_relay_log_info_data_cond, "Relay_log_info::data_cond", 0},
  { &key_relay_log_info_log_space_cond, "Relay_log_info::log_space_cond", 0},
  { &key_relay_log_info_start_cond, "Relay_log_info::start_cond", 0},
  { &key_relay_log_info_stop_cond, "Relay_log_info::stop_cond", 0},
  { &key_relay_log_info_sleep_cond, "Relay_log_info::sleep_cond", 0},
  { &key_cond_slave_parallel_pend_jobs, "Relay_log_info::pending_jobs_cond", 0},
  { &key_cond_slave_parallel_worker, "Worker_info::jobs_cond", 0},
  { &key_TABLE_SHARE_cond, "TABLE_SHARE::cond", 0},
  { &key_user_level_lock_cond, "User_level_lock::cond", 0},
  { &key_COND_thread_count, "COND_thread_count", PSI_FLAG_GLOBAL},
  { &key_COND_thread_cache, "COND_thread_cache", PSI_FLAG_GLOBAL},
  { &key_COND_flush_thread_cache, "COND_flush_thread_cache", PSI_FLAG_GLOBAL},
  { &key_gtid_ensure_index_cond, "Gtid_state", PSI_FLAG_GLOBAL}
};

PSI_thread_key key_thread_bootstrap, key_thread_delayed_insert,
  key_thread_handle_manager, key_thread_main,
  key_thread_one_connection, key_thread_signal_hand;

static PSI_thread_info all_server_threads[]=
{
#if (defined(_WIN32) || defined(HAVE_SMEM)) && !defined(EMBEDDED_LIBRARY)
  { &key_thread_handle_con_namedpipes, "con_named_pipes", PSI_FLAG_GLOBAL},
#endif /* _WIN32 || HAVE_SMEM && !EMBEDDED_LIBRARY */

#if defined(HAVE_SMEM) && !defined(EMBEDDED_LIBRARY)
  { &key_thread_handle_con_sharedmem, "con_shared_mem", PSI_FLAG_GLOBAL},
#endif /* HAVE_SMEM && !EMBEDDED_LIBRARY */

#if (defined(_WIN32) || defined(HAVE_SMEM)) && !defined(EMBEDDED_LIBRARY)
  { &key_thread_handle_con_sockets, "con_sockets", PSI_FLAG_GLOBAL},
#endif /* _WIN32 || HAVE_SMEM && !EMBEDDED_LIBRARY */

#ifdef __WIN__
  { &key_thread_handle_shutdown, "shutdown", PSI_FLAG_GLOBAL},
#endif /* __WIN__ */

  { &key_thread_bootstrap, "bootstrap", PSI_FLAG_GLOBAL},
  { &key_thread_delayed_insert, "delayed_insert", 0},
  { &key_thread_handle_manager, "manager", PSI_FLAG_GLOBAL},
  { &key_thread_main, "main", PSI_FLAG_GLOBAL},
  { &key_thread_one_connection, "one_connection", 0},
  { &key_thread_signal_hand, "signal_handler", PSI_FLAG_GLOBAL}
};

#ifdef HAVE_MMAP
PSI_file_key key_file_map;
#endif /* HAVE_MMAP */

PSI_file_key key_file_binlog, key_file_binlog_index, key_file_casetest,
  key_file_dbopt, key_file_des_key_file, key_file_ERRMSG, key_select_to_file,
  key_file_fileparser, key_file_frm, key_file_global_ddl_log, key_file_load,
  key_file_loadfile, key_file_log_event_data, key_file_log_event_info,
  key_file_master_info, key_file_misc, key_file_partition,
  key_file_pid, key_file_relay_log_info, key_file_send_file, key_file_tclog,
  key_file_trg, key_file_trn, key_file_init;
PSI_file_key key_file_query_log, key_file_slow_log;
PSI_file_key key_file_relaylog, key_file_relaylog_index;

static PSI_file_info all_server_files[]=
{
#ifdef HAVE_MMAP
  { &key_file_map, "map", 0},
#endif /* HAVE_MMAP */
  { &key_file_binlog, "binlog", 0},
  { &key_file_binlog_index, "binlog_index", 0},
  { &key_file_relaylog, "relaylog", 0},
  { &key_file_relaylog_index, "relaylog_index", 0},
  { &key_file_casetest, "casetest", 0},
  { &key_file_dbopt, "dbopt", 0},
  { &key_file_des_key_file, "des_key_file", 0},
  { &key_file_ERRMSG, "ERRMSG", 0},
  { &key_select_to_file, "select_to_file", 0},
  { &key_file_fileparser, "file_parser", 0},
  { &key_file_frm, "FRM", 0},
  { &key_file_global_ddl_log, "global_ddl_log", 0},
  { &key_file_load, "load", 0},
  { &key_file_loadfile, "LOAD_FILE", 0},
  { &key_file_log_event_data, "log_event_data", 0},
  { &key_file_log_event_info, "log_event_info", 0},
  { &key_file_master_info, "master_info", 0},
  { &key_file_misc, "misc", 0},
  { &key_file_partition, "partition", 0},
  { &key_file_pid, "pid", 0},
  { &key_file_query_log, "query_log", 0},
  { &key_file_relay_log_info, "relay_log_info", 0},
  { &key_file_send_file, "send_file", 0},
  { &key_file_slow_log, "slow_log", 0},
  { &key_file_tclog, "tclog", 0},
  { &key_file_trg, "trigger_name", 0},
  { &key_file_trn, "trigger", 0},
  { &key_file_init, "init", 0}
};
#endif /* HAVE_PSI_INTERFACE */

PSI_stage_info stage_after_create= { 0, "After create", 0};
PSI_stage_info stage_allocating_local_table= { 0, "allocating local table", 0};
PSI_stage_info stage_alter_inplace_prepare= { 0, "preparing for alter table", 0};
PSI_stage_info stage_alter_inplace= { 0, "altering table", 0};
PSI_stage_info stage_alter_inplace_commit= { 0, "committing alter table to storage engine", 0};
PSI_stage_info stage_changing_master= { 0, "Changing master", 0};
PSI_stage_info stage_checking_master_version= { 0, "Checking master version", 0};
PSI_stage_info stage_checking_permissions= { 0, "checking permissions", 0};
PSI_stage_info stage_checking_privileges_on_cached_query= { 0, "checking privileges on cached query", 0};
PSI_stage_info stage_checking_query_cache_for_query= { 0, "checking query cache for query", 0};
PSI_stage_info stage_cleaning_up= { 0, "cleaning up", 0};
PSI_stage_info stage_closing_tables= { 0, "closing tables", 0};
PSI_stage_info stage_connecting_to_master= { 0, "Connecting to master", 0};
PSI_stage_info stage_converting_heap_to_myisam= { 0, "converting HEAP to MyISAM", 0};
PSI_stage_info stage_copying_to_group_table= { 0, "Copying to group table", 0};
PSI_stage_info stage_copying_to_tmp_table= { 0, "Copying to tmp table", 0};
PSI_stage_info stage_copy_to_tmp_table= { 0, "copy to tmp table", 0};
PSI_stage_info stage_creating_delayed_handler= { 0, "Creating delayed handler", 0};
PSI_stage_info stage_creating_sort_index= { 0, "Creating sort index", 0};
PSI_stage_info stage_creating_table= { 0, "creating table", 0};
PSI_stage_info stage_creating_tmp_table= { 0, "Creating tmp table", 0};
PSI_stage_info stage_deleting_from_main_table= { 0, "deleting from main table", 0};
PSI_stage_info stage_deleting_from_reference_tables= { 0, "deleting from reference tables", 0};
PSI_stage_info stage_discard_or_import_tablespace= { 0, "discard_or_import_tablespace", 0};
PSI_stage_info stage_end= { 0, "end", 0};
PSI_stage_info stage_executing= { 0, "executing", 0};
PSI_stage_info stage_execution_of_init_command= { 0, "Execution of init_command", 0};
PSI_stage_info stage_explaining= { 0, "explaining", 0};
PSI_stage_info stage_finished_reading_one_binlog_switching_to_next_binlog= { 0, "Finished reading one binlog; switching to next binlog", 0};
PSI_stage_info stage_flushing_relay_log_and_master_info_repository= { 0, "Flushing relay log and master info repository.", 0};
PSI_stage_info stage_flushing_relay_log_info_file= { 0, "Flushing relay-log info file.", 0};
PSI_stage_info stage_freeing_items= { 0, "freeing items", 0};
PSI_stage_info stage_fulltext_initialization= { 0, "FULLTEXT initialization", 0};
PSI_stage_info stage_got_handler_lock= { 0, "got handler lock", 0};
PSI_stage_info stage_got_old_table= { 0, "got old table", 0};
PSI_stage_info stage_init= { 0, "init", 0};
PSI_stage_info stage_insert= { 0, "insert", 0};
PSI_stage_info stage_invalidating_query_cache_entries_table= { 0, "invalidating query cache entries (table)", 0};
PSI_stage_info stage_invalidating_query_cache_entries_table_list= { 0, "invalidating query cache entries (table list)", 0};
PSI_stage_info stage_killing_slave= { 0, "Killing slave", 0};
PSI_stage_info stage_logging_slow_query= { 0, "logging slow query", 0};
PSI_stage_info stage_making_temp_file_append_before_load_data= { 0, "Making temporary file (append) before replaying LOAD DATA INFILE.", 0};
PSI_stage_info stage_making_temp_file_create_before_load_data= { 0, "Making temporary file (create) before replaying LOAD DATA INFILE.", 0};
PSI_stage_info stage_manage_keys= { 0, "manage keys", 0};
PSI_stage_info stage_master_has_sent_all_binlog_to_slave= { 0, "Master has sent all binlog to slave; waiting for binlog to be updated", 0};
PSI_stage_info stage_opening_tables= { 0, "Opening tables", 0};
PSI_stage_info stage_optimizing= { 0, "optimizing", 0};
PSI_stage_info stage_preparing= { 0, "preparing", 0};
PSI_stage_info stage_purging_old_relay_logs= { 0, "Purging old relay logs", 0};
PSI_stage_info stage_query_end= { 0, "query end", 0};
PSI_stage_info stage_queueing_master_event_to_the_relay_log= { 0, "Queueing master event to the relay log", 0};
PSI_stage_info stage_reading_event_from_the_relay_log= { 0, "Reading event from the relay log", 0};
PSI_stage_info stage_registering_slave_on_master= { 0, "Registering slave on master", 0};
PSI_stage_info stage_removing_duplicates= { 0, "Removing duplicates", 0};
PSI_stage_info stage_removing_tmp_table= { 0, "removing tmp table", 0};
PSI_stage_info stage_rename= { 0, "rename", 0};
PSI_stage_info stage_rename_result_table= { 0, "rename result table", 0};
PSI_stage_info stage_requesting_binlog_dump= { 0, "Requesting binlog dump", 0};
PSI_stage_info stage_reschedule= { 0, "reschedule", 0};
PSI_stage_info stage_searching_rows_for_update= { 0, "Searching rows for update", 0};
PSI_stage_info stage_sending_binlog_event_to_slave= { 0, "Sending binlog event to slave", 0};
PSI_stage_info stage_sending_cached_result_to_client= { 0, "sending cached result to client", 0};
PSI_stage_info stage_sending_data= { 0, "Sending data", 0};
PSI_stage_info stage_setup= { 0, "setup", 0};
PSI_stage_info stage_slave_has_read_all_relay_log= { 0, "Slave has read all relay log; waiting for the slave I/O thread to update it", 0};
PSI_stage_info stage_sorting_for_group= { 0, "Sorting for group", 0};
PSI_stage_info stage_sorting_for_order= { 0, "Sorting for order", 0};
PSI_stage_info stage_sorting_result= { 0, "Sorting result", 0};
PSI_stage_info stage_statistics= { 0, "statistics", 0};
PSI_stage_info stage_sql_thd_waiting_until_delay= { 0, "Waiting until MASTER_DELAY seconds after master executed event", 0 };
PSI_stage_info stage_storing_result_in_query_cache= { 0, "storing result in query cache", 0};
PSI_stage_info stage_storing_row_into_queue= { 0, "storing row into queue", 0};
PSI_stage_info stage_system_lock= { 0, "System lock", 0};
PSI_stage_info stage_update= { 0, "update", 0};
PSI_stage_info stage_updating= { 0, "updating", 0};
PSI_stage_info stage_updating_main_table= { 0, "updating main table", 0};
PSI_stage_info stage_updating_reference_tables= { 0, "updating reference tables", 0};
PSI_stage_info stage_upgrading_lock= { 0, "upgrading lock", 0};
PSI_stage_info stage_user_lock= { 0, "User lock", 0};
PSI_stage_info stage_user_sleep= { 0, "User sleep", 0};
PSI_stage_info stage_verifying_table= { 0, "verifying table", 0};
PSI_stage_info stage_waiting_for_delay_list= { 0, "waiting for delay_list", 0};
PSI_stage_info stage_waiting_for_gtid_to_be_written_to_binary_log= { 0, "waiting for GTID to be written to binary log", 0};
PSI_stage_info stage_waiting_for_handler_insert= { 0, "waiting for handler insert", 0};
PSI_stage_info stage_waiting_for_handler_lock= { 0, "waiting for handler lock", 0};
PSI_stage_info stage_waiting_for_handler_open= { 0, "waiting for handler open", 0};
PSI_stage_info stage_waiting_for_insert= { 0, "Waiting for INSERT", 0};
PSI_stage_info stage_waiting_for_master_to_send_event= { 0, "Waiting for master to send event", 0};
PSI_stage_info stage_waiting_for_master_update= { 0, "Waiting for master update", 0};
PSI_stage_info stage_waiting_for_relay_log_space= { 0, "Waiting for the slave SQL thread to free enough relay log space", 0};
PSI_stage_info stage_waiting_for_slave_mutex_on_exit= { 0, "Waiting for slave mutex on exit", 0};
PSI_stage_info stage_waiting_for_slave_thread_to_start= { 0, "Waiting for slave thread to start", 0};
PSI_stage_info stage_waiting_for_table_flush= { 0, "Waiting for table flush", 0};
PSI_stage_info stage_waiting_for_query_cache_lock= { 0, "Waiting for query cache lock", 0};
PSI_stage_info stage_waiting_for_the_next_event_in_relay_log= { 0, "Waiting for the next event in relay log", 0};
PSI_stage_info stage_waiting_for_the_slave_thread_to_advance_position= { 0, "Waiting for the slave SQL thread to advance position", 0};
PSI_stage_info stage_waiting_to_finalize_termination= { 0, "Waiting to finalize termination", 0};
PSI_stage_info stage_waiting_to_get_readlock= { 0, "Waiting to get readlock", 0};
PSI_stage_info stage_slave_waiting_workers_to_exit= { 0, "Waiting for workers to exit", 0};
PSI_stage_info stage_slave_waiting_worker_to_release_partition= { 0, "Waiting for Slave Worker to release partition", 0};
PSI_stage_info stage_slave_waiting_worker_to_free_events= { 0, "Waiting for Slave Workers to free pending events", 0};
PSI_stage_info stage_slave_waiting_worker_queue= { 0, "Waiting for Slave Worker queue", 0};
PSI_stage_info stage_slave_waiting_event_from_coordinator= { 0, "Waiting for an event from Coordinator", 0};

#ifdef HAVE_PSI_INTERFACE

PSI_stage_info *all_server_stages[]=
{
  & stage_after_create,
  & stage_allocating_local_table,
  & stage_alter_inplace_prepare,
  & stage_alter_inplace,
  & stage_alter_inplace_commit,
  & stage_changing_master,
  & stage_checking_master_version,
  & stage_checking_permissions,
  & stage_checking_privileges_on_cached_query,
  & stage_checking_query_cache_for_query,
  & stage_cleaning_up,
  & stage_closing_tables,
  & stage_connecting_to_master,
  & stage_converting_heap_to_myisam,
  & stage_copying_to_group_table,
  & stage_copying_to_tmp_table,
  & stage_copy_to_tmp_table,
  & stage_creating_delayed_handler,
  & stage_creating_sort_index,
  & stage_creating_table,
  & stage_creating_tmp_table,
  & stage_deleting_from_main_table,
  & stage_deleting_from_reference_tables,
  & stage_discard_or_import_tablespace,
  & stage_end,
  & stage_executing,
  & stage_execution_of_init_command,
  & stage_explaining,
  & stage_finished_reading_one_binlog_switching_to_next_binlog,
  & stage_flushing_relay_log_and_master_info_repository,
  & stage_flushing_relay_log_info_file,
  & stage_freeing_items,
  & stage_fulltext_initialization,
  & stage_got_handler_lock,
  & stage_got_old_table,
  & stage_init,
  & stage_insert,
  & stage_invalidating_query_cache_entries_table,
  & stage_invalidating_query_cache_entries_table_list,
  & stage_killing_slave,
  & stage_logging_slow_query,
  & stage_making_temp_file_append_before_load_data,
  & stage_making_temp_file_create_before_load_data,
  & stage_manage_keys,
  & stage_master_has_sent_all_binlog_to_slave,
  & stage_opening_tables,
  & stage_optimizing,
  & stage_preparing,
  & stage_purging_old_relay_logs,
  & stage_query_end,
  & stage_queueing_master_event_to_the_relay_log,
  & stage_reading_event_from_the_relay_log,
  & stage_registering_slave_on_master,
  & stage_removing_duplicates,
  & stage_removing_tmp_table,
  & stage_rename,
  & stage_rename_result_table,
  & stage_requesting_binlog_dump,
  & stage_reschedule,
  & stage_searching_rows_for_update,
  & stage_sending_binlog_event_to_slave,
  & stage_sending_cached_result_to_client,
  & stage_sending_data,
  & stage_setup,
  & stage_slave_has_read_all_relay_log,
  & stage_sorting_for_group,
  & stage_sorting_for_order,
  & stage_sorting_result,
  & stage_sql_thd_waiting_until_delay,
  & stage_statistics,
  & stage_storing_result_in_query_cache,
  & stage_storing_row_into_queue,
  & stage_system_lock,
  & stage_update,
  & stage_updating,
  & stage_updating_main_table,
  & stage_updating_reference_tables,
  & stage_upgrading_lock,
  & stage_user_lock,
  & stage_user_sleep,
  & stage_verifying_table,
  & stage_waiting_for_delay_list,
  & stage_waiting_for_handler_insert,
  & stage_waiting_for_handler_lock,
  & stage_waiting_for_handler_open,
  & stage_waiting_for_insert,
  & stage_waiting_for_master_to_send_event,
  & stage_waiting_for_master_update,
  & stage_waiting_for_slave_mutex_on_exit,
  & stage_waiting_for_slave_thread_to_start,
  & stage_waiting_for_table_flush,
  & stage_waiting_for_query_cache_lock,
  & stage_waiting_for_the_next_event_in_relay_log,
  & stage_waiting_for_the_slave_thread_to_advance_position,
  & stage_waiting_to_finalize_termination,
  & stage_waiting_to_get_readlock
};

PSI_socket_key key_socket_tcpip, key_socket_unix, key_socket_client_connection;

static PSI_socket_info all_server_sockets[]=
{
  { &key_socket_tcpip, "server_tcpip_socket", PSI_FLAG_GLOBAL},
  { &key_socket_unix, "server_unix_socket", PSI_FLAG_GLOBAL},
  { &key_socket_client_connection, "client_connection", 0}
};

/**
  Initialise all the performance schema instrumentation points
  used by the server.
*/
void init_server_psi_keys(void)
{
  const char* category= "sql";
  int count;

  count= array_elements(all_server_mutexes);
  mysql_mutex_register(category, all_server_mutexes, count);

  count= array_elements(all_server_rwlocks);
  mysql_rwlock_register(category, all_server_rwlocks, count);

  count= array_elements(all_server_conds);
  mysql_cond_register(category, all_server_conds, count);

  count= array_elements(all_server_threads);
  mysql_thread_register(category, all_server_threads, count);

  count= array_elements(all_server_files);
  mysql_file_register(category, all_server_files, count);

  count= array_elements(all_server_stages);
  mysql_stage_register(category, all_server_stages, count);

  count= array_elements(all_server_sockets);
  mysql_socket_register(category, all_server_sockets, count);

#ifdef HAVE_PSI_STATEMENT_INTERFACE
  init_sql_statement_info();
  count= array_elements(sql_statement_info);
  mysql_statement_register(category, sql_statement_info, count);

  category= "com";
  init_com_statement_info();
  count= array_elements(com_statement_info);
  mysql_statement_register(category, com_statement_info, count);

  /*
    When a new packet is received,
    it is instrumented as "statement/com/".
    Based on the packet type found, it later mutates to the
    proper narrow type, for example
    "statement/com/query" or "statement/com/ping".
    In cases of "statement/com/query", SQL queries are given to
    the parser, which mutates the statement type to an even more
    narrow classification, for example "statement/sql/select".
  */
  stmt_info_new_packet.m_key= 0;
  stmt_info_new_packet.m_name= "";
  stmt_info_new_packet.m_flags= PSI_FLAG_MUTABLE;
  mysql_statement_register(category, & stmt_info_new_packet, 1);
#endif
}

#endif /* HAVE_PSI_INTERFACE */
<|MERGE_RESOLUTION|>--- conflicted
+++ resolved
@@ -1755,12 +1755,8 @@
     make sure that handlers finish up
     what they have that is dependent on the binlog
   */
-<<<<<<< HEAD
-  sql_print_information("Binlog end");
-=======
   if ((opt_help == 0) || (opt_verbose > 0))
     sql_print_information("Binlog end");
->>>>>>> 85f401c8
   ha_binlog_end(current_thd);
 
   logger.cleanup_base();
@@ -3666,10 +3662,7 @@
                              key_BINLOG_LOCK_log,
                              key_BINLOG_LOCK_sync,
                              key_BINLOG_LOCK_sync_queue,
-<<<<<<< HEAD
-=======
                              key_BINLOG_LOCK_xids,
->>>>>>> 85f401c8
                              key_BINLOG_COND_done,
                              key_BINLOG_update_cond,
                              key_BINLOG_prep_xids_cond,
@@ -3785,7 +3778,6 @@
       my_large_page_size= opt_large_page_size;
   }
   else
-<<<<<<< HEAD
   {
     opt_large_pages= 0;
     /*
@@ -3860,143 +3852,6 @@
   var= intern_find_sys_var(STRING_WITH_LEN("host_cache_size"));
   var->update_default(default_value);
 
-  /* Calculate and update default value for table_def_size. */
-  if ((default_value= 400 + table_cache_size / 2) > 2000)
-    default_value= 2000;
-  var= intern_find_sys_var(STRING_WITH_LEN("table_definition_cache"));
-  var->update_default(default_value);
-
-  /* connections and databases needs lots of files */
-  {
-    uint files, wanted_files, max_open_files;
-
-    /* MyISAM requires two file handles per table. */
-    wanted_files= 10 + max_connections + table_cache_size * 2;
-    /*
-      We are trying to allocate no less than max_connections*5 file
-      handles (i.e. we are trying to set the limit so that they will
-      be available).  In addition, we allocate no less than how much
-      was already allocated.  However below we report a warning and
-      recompute values only if we got less file handles than were
-      explicitly requested.  No warning and re-computation occur if we
-      can't get max_connections*5 but still got no less than was
-      requested (value of wanted_files).
-      Try to allocate no less than 5000 by default.
-    */
-    max_open_files= max(max<ulong>(wanted_files, max_connections * 5),
-                        open_files_limit ? open_files_limit : 5000);
-
-    files= my_set_max_open_files(max_open_files);
-
-    if (files < wanted_files)
-    {
-      if (!open_files_limit)
-      {
-        /*
-          If we have requested too much file handles than we bring
-          max_connections in supported bounds.
-        */
-        max_connections= min<ulong>(files - 10 - TABLE_OPEN_CACHE_MIN * 2,
-                                    max_connections);
-        /*
-          Decrease table_cache_size according to max_connections, but
-          not below TABLE_OPEN_CACHE_MIN.  Outer min() ensures that we
-          never increase table_cache_size automatically (that could
-          happen if max_connections is decreased above).
-        */
-        table_cache_size= min<ulong>(max<ulong>((files-10-max_connections)/2,
-                                                TABLE_OPEN_CACHE_MIN),
-                                     table_cache_size);
-        DBUG_PRINT("warning", ("Changed limits: max_open_files: %u  "
-                               "max_connections: %ld  table_cache: %ld",
-                               files, max_connections, table_cache_size));
-        if (log_warnings)
-          sql_print_warning("Changed limits: max_open_files: %u  "
-                            "max_connections: %ld  table_cache: %ld",
-                            files, max_connections, table_cache_size);
-      }
-      else if (log_warnings)
-        sql_print_warning("Could not increase number of max_open_files to "
-                          "more than %u (request: %u)", files, wanted_files);
-    }
-    open_files_limit= files;
-  }
-=======
-  {
-    opt_large_pages= 0;
-    /*
-       Either not configured to use large pages or Linux haven't
-       been compiled with large page support
-    */
-  }
-#endif /* HAVE_LARGE_PAGES */
-#ifdef HAVE_SOLARIS_LARGE_PAGES
-#define LARGE_PAGESIZE (4*1024*1024)  /* 4MB */
-#define SUPER_LARGE_PAGESIZE (256*1024*1024)  /* 256MB */
-  if (opt_large_pages)
-  {
-  /*
-    tell the kernel that we want to use 4/256MB page for heap storage
-    and also for the stack. We use 4 MByte as default and if the
-    super-large-page is set we increase it to 256 MByte. 256 MByte
-    is for server installations with GBytes of RAM memory where
-    the MySQL Server will have page caches and other memory regions
-    measured in a number of GBytes.
-    We use as big pages as possible which isn't bigger than the above
-    desired page sizes.
-  */
-   int nelem;
-   size_t max_desired_page_size;
-   if (opt_super_large_pages)
-     max_desired_page_size= SUPER_LARGE_PAGESIZE;
-   else
-     max_desired_page_size= LARGE_PAGESIZE;
-   nelem = getpagesizes(NULL, 0);
-   if (nelem > 0)
-   {
-     size_t *pagesize = (size_t *) malloc(sizeof(size_t) * nelem);
-     if (pagesize != NULL && getpagesizes(pagesize, nelem) > 0)
-     {
-       size_t max_page_size= 0;
-       for (int i= 0; i < nelem; i++)
-       {
-         if (pagesize[i] > max_page_size &&
-             pagesize[i] <= max_desired_page_size)
-            max_page_size= pagesize[i];
-       }
-       free(pagesize);
-       if (max_page_size > 0)
-       {
-         struct memcntl_mha mpss;
-
-         mpss.mha_cmd= MHA_MAPSIZE_BSSBRK;
-         mpss.mha_pagesize= max_page_size;
-         mpss.mha_flags= 0;
-         memcntl(NULL, 0, MC_HAT_ADVISE, (caddr_t)&mpss, 0, 0);
-         mpss.mha_cmd= MHA_MAPSIZE_STACK;
-         memcntl(NULL, 0, MC_HAT_ADVISE, (caddr_t)&mpss, 0, 0);
-       }
-     }
-   }
-  }
-#endif /* HAVE_SOLARIS_LARGE_PAGES */
-
-  longlong default_value;
-  sys_var *var;
-  /* Calculate and update default value for thread_cache_size. */
-  if ((default_value= 8 + max_connections / 100) > 100)
-    default_value= 100;
-  var= intern_find_sys_var(STRING_WITH_LEN("thread_cache_size"));
-  var->update_default(default_value);
-
-  /* Calculate and update default value for host_cache_size. */
-  if ((default_value= 128 + max_connections) > 628 &&
-      (default_value= 628 + ((max_connections - 500) / 20)) > 2000)
-    default_value= 2000;
-  var= intern_find_sys_var(STRING_WITH_LEN("host_cache_size"));
-  var->update_default(default_value);
->>>>>>> 85f401c8
-
   /* Fix thread_cache_size. */
   if (!thread_cache_size_specified &&
       (max_blocked_pthreads= 8 + max_connections / 100) > 100)
@@ -4008,22 +3863,10 @@
       (host_cache_size= 628 + ((max_connections - 500) / 20)) > 2000)
     host_cache_size= 2000;
 
-<<<<<<< HEAD
-  /* Fix table_definition_cache. */
-  if (!table_definition_cache_specified &&
-      (table_def_size= 400 + table_cache_size / 2) > 2000)
-    table_def_size= 2000;
-
-=======
->>>>>>> 85f401c8
   /* Fix back_log */
   if (back_log == 0 && (back_log= 50 + max_connections / 5) > 900)
     back_log= 900;
 
-<<<<<<< HEAD
-  table_cache_size_per_instance= table_cache_size / table_cache_instances;
-=======
->>>>>>> 85f401c8
   unireg_init(opt_specialflag); /* Set up extern variabels */
   if (!(my_default_lc_messages=
         my_locale_by_name(lc_messages)))
@@ -4218,27 +4061,6 @@
   table_alias_charset= (lower_case_table_names ?
       &my_charset_utf8_tolower_ci :
       &my_charset_bin);
-<<<<<<< HEAD
-=======
-
-  /*
-    Build do_table and ignore_table rules to hush
-    after the resetting of table_alias_charset
-  */
-  if (rpl_filter->build_do_table_hash() ||
-      rpl_filter->build_ignore_table_hash())
-  {
-    sql_print_error("An error occurred while building do_table"
-                    "and ignore_table rules to hush.");
-    return 1;
-  }
-
-  if (ignore_db_dirs_process_additions())
-  {
-    sql_print_error("An error occurred while storing ignore_db_dirs to a hash.");
-    return 1;
-  }
->>>>>>> 85f401c8
 
   /*
     Build do_table and ignore_table rules to hush
@@ -5052,7 +4874,6 @@
   if (gtid_mode >= 2 && !enforce_gtid_consistency)
   {
     sql_print_error("--gtid-mode=ON or UPGRADE_STEP_1 requires --enforce-gtid-consistency");
-<<<<<<< HEAD
     unireg_abort(1);
   }
   if (gtid_mode == 1 || gtid_mode == 2)
@@ -5060,15 +4881,6 @@
     sql_print_error("--gtid-mode=UPGRADE_STEP_1 or --gtid-mode=UPGRADE_STEP_2 are not yet supported");
     unireg_abort(1);
   }
-=======
-    unireg_abort(1);
-  }
-  if (gtid_mode == 1 || gtid_mode == 2)
-  {
-    sql_print_error("--gtid-mode=UPGRADE_STEP_1 or --gtid-mode=UPGRADE_STEP_2 are not yet supported");
-    unireg_abort(1);
-  }
->>>>>>> 85f401c8
 
   if (opt_bin_log)
   {
@@ -6894,26 +6706,6 @@
     remaining_argc++;
     remaining_argv--;
   }
-<<<<<<< HEAD
-
-  // Swap with an empty vector, i.e. delete elements and free allocated space.
-  vector<my_option>().swap(all_early_options);
-
-  return ho_error;
-}
-
-void adjust_related_options()
-{
-  /* In bootstrap, disable grant tables (we are about to create them) */
-  if (opt_bootstrap)
-    opt_noacl= 1;
-}
-
-vector<my_option> all_options;
-
-struct my_option my_long_early_options[]=
-{
-=======
 
   // Swap with an empty vector, i.e. delete elements and free allocated space.
   vector<my_option>().swap(all_early_options);
@@ -7053,7 +6845,6 @@
 
 struct my_option my_long_early_options[]=
 {
->>>>>>> 85f401c8
 #ifndef DISABLE_GRANT_OPTIONS
   {"bootstrap", OPT_BOOTSTRAP, "Used by mysql installation scripts.", 0, 0, 0,
    GET_NO_ARG, NO_ARG, 0, 0, 0, 0, 0, 0},
@@ -7574,7 +7365,6 @@
     var->type= SHOW_UNDEF;
   mysql_mutex_unlock(&LOCK_active_mi);
   mysql_mutex_lock(&LOCK_status);
-<<<<<<< HEAD
   return 0;
 }
 
@@ -7592,25 +7382,6 @@
 
   return 0;
 }
-=======
-  return 0;
-}
-
-#ifndef DBUG_OFF
-static int show_slave_rows_last_search_algorithm_used(THD *thd, SHOW_VAR *var, char *buff)
-{
-  uint res= slave_rows_last_search_algorithm_used;
-  const char* s= ((res == Rows_log_event::ROW_LOOKUP_TABLE_SCAN) ? "TABLE_SCAN" :
-                  ((res == Rows_log_event::ROW_LOOKUP_HASH_SCAN) ? "HASH_SCAN" : 
-                   "INDEX_SCAN"));
-
-  var->type= SHOW_CHAR;
-  var->value= buff;
-  sprintf(buff, "%s", s);
-
-  return 0;
-}
->>>>>>> 85f401c8
 #endif
 
 #endif /* HAVE_REPLICATION */
@@ -8001,113 +7772,6 @@
   return 0;
 }
 
-<<<<<<< HEAD
-
-#ifdef HAVE_YASSL
-
-static char *
-my_asn1_time_to_string(ASN1_TIME *time, char *buf, size_t len)
-{
-  return yaSSL_ASN1_TIME_to_string(time, buf, len);
-}
-
-#else /* openssl */
-
-static char *
-my_asn1_time_to_string(ASN1_TIME *time, char *buf, size_t len)
-{
-  int n_read;
-  char *res= NULL;
-  BIO *bio= BIO_new(BIO_s_mem());
-
-  if (bio == NULL)
-    return NULL;
-
-  if (!ASN1_TIME_print(bio, time))
-    goto end;
-
-  n_read= BIO_read(bio, buf, (int) (len - 1));
-
-  if (n_read > 0)
-  {
-    buf[n_read]= 0;
-    res= buf;
-  }
-
-end:
-  BIO_free(bio);
-  return res;
-}
-
-#endif
-
-
-/**
-  Handler function for the 'ssl_get_server_not_before' variable
-
-  @param      thd  the mysql thread structure
-  @param      var  the data for the variable
-  @param[out] buf  the string to put the value of the variable into
-
-  @return          status
-  @retval     0    success
-*/
-
-static int
-show_ssl_get_server_not_before(THD *thd, SHOW_VAR *var, char *buff)
-{
-  var->type= SHOW_CHAR;
-  if(thd->vio_ok() && thd->net.vio->ssl_arg)
-  {
-    SSL *ssl= (SSL*) thd->net.vio->ssl_arg;
-    X509 *cert= SSL_get_certificate(ssl);
-    ASN1_TIME *not_before= X509_get_notBefore(cert);
-
-    var->value= my_asn1_time_to_string(not_before, buff,
-                                       SHOW_VAR_FUNC_BUFF_SIZE);
-    if (!var->value)
-      return 1;
-    var->value= buff;
-  }
-  else
-    var->value= empty_c_string;
-  return 0;
-}
-
-
-/**
-  Handler function for the 'ssl_get_server_not_after' variable
-
-  @param      thd  the mysql thread structure
-  @param      var  the data for the variable
-  @param[out] buf  the string to put the value of the variable into
-
-  @return          status
-  @retval     0    success
-*/
-
-static int
-show_ssl_get_server_not_after(THD *thd, SHOW_VAR *var, char *buff)
-{
-  var->type= SHOW_CHAR;
-  if(thd->vio_ok() && thd->net.vio->ssl_arg)
-  {
-    SSL *ssl= (SSL*) thd->net.vio->ssl_arg;
-    X509 *cert= SSL_get_certificate(ssl);
-    ASN1_TIME *not_after= X509_get_notAfter(cert);
-
-    var->value= my_asn1_time_to_string(not_after, buff,
-                                       SHOW_VAR_FUNC_BUFF_SIZE);
-    if (!var->value)
-      return 1;
-  }
-  else
-    var->value= empty_c_string;
-  return 0;
-}
-
-=======
->>>>>>> 85f401c8
 #endif /* HAVE_OPENSSL && !EMBEDDED_LIBRARY */
 
 
@@ -8715,7 +8379,6 @@
   case (int)OPT_REPLICATE_DO_TABLE:
   {
     if (rpl_filter->add_do_table_array(argument))
-<<<<<<< HEAD
     {
       sql_print_error("Could not add do table rule '%s'!\n", argument);
       return 1;
@@ -8725,45 +8388,28 @@
   case (int)OPT_REPLICATE_WILD_DO_TABLE:
   {
     if (rpl_filter->add_wild_do_table(argument))
-=======
->>>>>>> 85f401c8
     {
       sql_print_error("Could not add do table rule '%s'!\n", argument);
       return 1;
     }
     break;
   }
-<<<<<<< HEAD
   case (int)OPT_REPLICATE_WILD_IGNORE_TABLE:
   {
     if (rpl_filter->add_wild_ignore_table(argument))
-    {
-      sql_print_error("Could not add ignore table rule '%s'!\n", argument);
-=======
-  case (int)OPT_REPLICATE_WILD_DO_TABLE:
-  {
-    if (rpl_filter->add_wild_do_table(argument))
-    {
-      sql_print_error("Could not add do table rule '%s'!\n", argument);
->>>>>>> 85f401c8
-      return 1;
-    }
-    break;
-  }
-<<<<<<< HEAD
-  case (int)OPT_REPLICATE_IGNORE_TABLE:
-  {
-    if (rpl_filter->add_ignore_table_array(argument))
-=======
-  case (int)OPT_REPLICATE_WILD_IGNORE_TABLE:
-  {
-    if (rpl_filter->add_wild_ignore_table(argument))
->>>>>>> 85f401c8
     {
       sql_print_error("Could not add ignore table rule '%s'!\n", argument);
       return 1;
     }
-<<<<<<< HEAD
+    break;
+  }
+  case (int)OPT_REPLICATE_IGNORE_TABLE:
+  {
+    if (rpl_filter->add_ignore_table_array(argument))
+    {
+      sql_print_error("Could not add ignore table rule '%s'!\n", argument);
+      return 1;
+    }
     break;
   }
 #endif /* HAVE_REPLICATION */
@@ -8880,70 +8526,6 @@
       WARN_DEPRECATED(NULL, "pre-4.1 password hash", "post-4.1 password hash");
     break;
   case OPT_PFS_INSTRUMENT:
-=======
-    break;
-  }
-  case (int)OPT_REPLICATE_IGNORE_TABLE:
-  {
-    if (rpl_filter->add_ignore_table_array(argument))
-    {
-      sql_print_error("Could not add ignore table rule '%s'!\n", argument);
-      return 1;
-    }
-    break;
-  }
-#endif /* HAVE_REPLICATION */
-  case (int) OPT_MASTER_RETRY_COUNT:
-    WARN_DEPRECATED(NULL, "--master-retry-count", "'CHANGE MASTER TO master_retry_count = <num>'");
-    break;
-  case (int) OPT_SKIP_NEW:
-    opt_specialflag|= SPECIAL_NO_NEW_FUNC;
-    delay_key_write_options= DELAY_KEY_WRITE_NONE;
-    myisam_concurrent_insert=0;
-    myisam_recover_options= HA_RECOVER_OFF;
-    sp_automatic_privileges=0;
-    my_use_symdir=0;
-    ha_open_options&= ~(HA_OPEN_ABORT_IF_CRASHED | HA_OPEN_DELAY_KEY_WRITE);
-#ifdef HAVE_QUERY_CACHE
-    query_cache_size=0;
-#endif
-    break;
-  case (int) OPT_SKIP_HOST_CACHE:
-    opt_specialflag|= SPECIAL_NO_HOST_CACHE;
-    break;
-  case (int) OPT_SKIP_RESOLVE:
-    opt_skip_name_resolve= 1;
-    opt_specialflag|=SPECIAL_NO_RESOLVE;
-    break;
-  case (int) OPT_WANT_CORE:
-    test_flags |= TEST_CORE_ON_SIGNAL;
-    break;
-  case (int) OPT_SKIP_STACK_TRACE:
-    test_flags|=TEST_NO_STACKTRACE;
-    break;
-  case OPT_CONSOLE:
-    if (opt_console)
-      opt_error_log= 0;     // Force logs to stdout
-    break;
-  case OPT_BOOTSTRAP:
-    opt_bootstrap=1;
-    break;
-  case OPT_SERVER_ID:
-    server_id_supplied = 1;
-    break;
-  case OPT_LOWER_CASE_TABLE_NAMES:
-    lower_case_table_names_used= 1;
-    break;
-#if defined(ENABLED_DEBUG_SYNC)
-  case OPT_DEBUG_SYNC_TIMEOUT:
-    /*
-      Debug Sync Facility. See debug_sync.cc.
-      Default timeout for WAIT_FOR action.
-      Default value is zero (facility disabled).
-      If option is given without an argument, supply a non-zero value.
-    */
-    if (!argument)
->>>>>>> 85f401c8
     {
 #ifdef WITH_PERFSCHEMA_STORAGE_ENGINE
 #ifndef EMBEDDED_LIBRARY
@@ -9017,139 +8599,6 @@
   case OPT_THREAD_CACHE_SIZE:
     thread_cache_size_specified= true;
     break;
-<<<<<<< HEAD
-=======
-#endif /* defined(ENABLED_DEBUG_SYNC) */
-  case OPT_ENGINE_CONDITION_PUSHDOWN:
-    /*
-      The last of --engine-condition-pushdown and --optimizer_switch on
-      command line wins (see get_options().
-    */
-    if (global_system_variables.engine_condition_pushdown)
-      global_system_variables.optimizer_switch|=
-        OPTIMIZER_SWITCH_ENGINE_CONDITION_PUSHDOWN;
-    else
-      global_system_variables.optimizer_switch&=
-        ~OPTIMIZER_SWITCH_ENGINE_CONDITION_PUSHDOWN;
-    break;
-  case OPT_LOG_ERROR:
-    /*
-      "No --log-error" == "write errors to stderr",
-      "--log-error without argument" == "write errors to a file".
-    */
-    if (argument == NULL) /* no argument */
-      log_error_file_ptr= const_cast<char*>("");
-    break;
-
-  case OPT_IGNORE_DB_DIRECTORY:
-    if (*argument == 0)
-      ignore_db_dirs_reset();
-    else
-    {
-      if (push_ignored_db_dir(argument))
-      {
-        sql_print_error("Can't start server: "
-                        "cannot process --ignore-db-dir=%.*s", 
-                        FN_REFLEN, argument);
-        return 1;
-      }
-    }
-    break;
-
-
-  case OPT_PLUGIN_LOAD:
-    free_list(opt_plugin_load_list_ptr);
-    /* fall through */
-  case OPT_PLUGIN_LOAD_ADD:
-    opt_plugin_load_list_ptr->push_back(new i_string(argument));
-    break;
-  case OPT_DEFAULT_AUTH:
-    if (set_default_auth_plugin(argument, strlen(argument)))
-    {
-      sql_print_error("Can't start server: "
-                      "Invalid value for --default-authentication-plugin");
-      return 1;
-    }
-    break;
-  case OPT_SECURE_AUTH:
-    if (opt_secure_auth == 0)
-      WARN_DEPRECATED(NULL, "pre-4.1 password hash", "post-4.1 password hash");
-    break;
-  case OPT_PFS_INSTRUMENT:
-    {
-#ifdef WITH_PERFSCHEMA_STORAGE_ENGINE
-#ifndef EMBEDDED_LIBRARY
-      /* Parse instrument name and value from argument string */
-      char* name = argument,*p, *val;
-
-      /* Assignment required */
-      if (!(p= strchr(argument, '=')))
-      {
-         my_getopt_error_reporter(WARNING_LEVEL,
-                               "Missing value for performance_schema_instrument "
-                               "'%s'", argument);
-        return 0;
-      }
-
-      /* Option value */
-      val= p + 1;
-      if (!*val)
-      {
-         my_getopt_error_reporter(WARNING_LEVEL,
-                               "Missing value for performance_schema_instrument "
-                               "'%s'", argument);
-        return 0;
-      }
-
-      /* Trim leading spaces from instrument name */
-      while (*name && my_isspace(mysqld_charset, *name))
-        name++;
-
-      /* Trim trailing spaces and slashes from instrument name */
-      while (p > argument && (my_isspace(mysqld_charset, p[-1]) || p[-1] == '/'))
-        p--;
-      *p= 0;
-
-      if (!*name)
-      {
-         my_getopt_error_reporter(WARNING_LEVEL,
-                               "Invalid instrument name for "
-                               "performance_schema_instrument '%s'", argument);
-        return 0;
-      }
-
-      /* Trim leading spaces from option value */
-      while (*val && my_isspace(mysqld_charset, *val))
-        val++;
-
-      /* Trim trailing spaces from option value */
-      if ((p= my_strchr(mysqld_charset, val, val+strlen(val), ' ')) != NULL)
-        *p= 0;
-
-      if (!*val)
-      {
-         my_getopt_error_reporter(WARNING_LEVEL,
-                               "Invalid value for performance_schema_instrument "
-                               "'%s'", argument);
-        return 0;
-      }
-
-      /* Add instrument name and value to array of configuration options */
-      if (add_pfs_instr_to_array(name, val))
-      {
-         my_getopt_error_reporter(WARNING_LEVEL,
-                               "Invalid value for performance_schema_instrument "
-                               "'%s'", argument);
-        return 0;
-      }
-#endif /* EMBEDDED_LIBRARY */
-#endif /* WITH_PERFSCHEMA_STORAGE_ENGINE */
-      break;
-    }
-  case OPT_THREAD_CACHE_SIZE:
-    thread_cache_size_specified= true;
-    break;
->>>>>>> 85f401c8
   case OPT_HOST_CACHE_SIZE:
     host_cache_size_specified= true;
     break;
@@ -9762,10 +9211,7 @@
 PSI_mutex_key key_BINLOG_LOCK_log;
 PSI_mutex_key key_BINLOG_LOCK_sync;
 PSI_mutex_key key_BINLOG_LOCK_sync_queue;
-<<<<<<< HEAD
-=======
 PSI_mutex_key key_BINLOG_LOCK_xids;
->>>>>>> 85f401c8
 PSI_mutex_key
   key_delayed_insert_mutex, key_hash_filo_lock, key_LOCK_active_mi,
   key_LOCK_connection_count, key_LOCK_crypt, key_LOCK_delayed_create,
@@ -9796,10 +9242,7 @@
 PSI_mutex_key key_RELAYLOG_LOCK_log;
 PSI_mutex_key key_RELAYLOG_LOCK_sync;
 PSI_mutex_key key_RELAYLOG_LOCK_sync_queue;
-<<<<<<< HEAD
-=======
 PSI_mutex_key key_RELAYLOG_LOCK_xids;
->>>>>>> 85f401c8
 PSI_mutex_key key_LOCK_sql_rand;
 PSI_mutex_key key_gtid_ensure_index_mutex;
 PSI_mutex_key key_LOCK_thread_created;
@@ -9825,10 +9268,7 @@
   { &key_BINLOG_LOCK_log, "MYSQL_BIN_LOG::LOCK_log", 0},
   { &key_BINLOG_LOCK_sync, "MYSQL_BIN_LOG::LOCK_sync", 0},
   { &key_BINLOG_LOCK_sync_queue, "MYSQL_BIN_LOG::LOCK_sync_queue", 0 },
-<<<<<<< HEAD
-=======
   { &key_BINLOG_LOCK_xids, "MYSQL_BIN_LOG::LOCK_xids", 0 },
->>>>>>> 85f401c8
   { &key_RELAYLOG_LOCK_commit, "MYSQL_RELAY_LOG::LOCK_commit", 0},
   { &key_RELAYLOG_LOCK_commit_queue, "MYSQL_RELAY_LOG::LOCK_commit_queue", 0 },
   { &key_RELAYLOG_LOCK_done, "MYSQL_RELAY_LOG::LOCK_done", 0 },
@@ -9837,10 +9277,7 @@
   { &key_RELAYLOG_LOCK_log, "MYSQL_RELAY_LOG::LOCK_log", 0},
   { &key_RELAYLOG_LOCK_sync, "MYSQL_RELAY_LOG::LOCK_sync", 0},
   { &key_RELAYLOG_LOCK_sync_queue, "MYSQL_RELAY_LOG::LOCK_sync_queue", 0 },
-<<<<<<< HEAD
-=======
   { &key_RELAYLOG_LOCK_xids, "MYSQL_RELAY_LOG::LOCK_xids", 0},
->>>>>>> 85f401c8
   { &key_delayed_insert_mutex, "Delayed_insert::mutex", 0},
   { &key_hash_filo_lock, "hash_filo::lock", 0},
   { &key_LOCK_active_mi, "LOCK_active_mi", PSI_FLAG_GLOBAL},
