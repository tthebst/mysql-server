/*
   Copyright (c) 2017, Oracle and/or its affiliates. All rights reserved.

   This program is free software; you can redistribute it and/or modify
   it under the terms of the GNU General Public License as published by
   the Free Software Foundation; version 2 of the License.

   This program is distributed in the hope that it will be useful,
   but WITHOUT ANY WARRANTY; without even the implied warranty of
   MERCHANTABILITY or FITNESS FOR A PARTICULAR PURPOSE.  See the
   GNU General Public License for more details.

   You should have received a copy of the GNU General Public License
   along with this program; if not, write to the Free Software
   Foundation, Inc., 51 Franklin St, Fifth Floor, Boston, MA 02110-1301  USA
*/

<<<<<<< HEAD
#include "ndb_dd_client.h"

#include "sql_class.h"      // Using THD
#include "mdl.h"            // MDL_*
#include "transaction.h"    // trans_*

#include "dd/dd.h"
#include "ndb_dd_table.h"
#include "dd/types/table.h"
#include "dd/dd_table.h"
#include "ndb_dd_sdi.h"
#include "sql/dd/cache/dictionary_client.h"
#include "sql/dd/properties.h"
=======
#include "sql/ndb_dd_client.h"

#include <assert.h>
#include "my_dbug.h"
#include "sql/dd/cache/dictionary_client.h"
#include "sql/dd/dd.h"
#include "sql/dd/dd_table.h"
#include "sql/dd/types/table.h"
#include "sql/dd/types/schema.h"
#include "sql/mdl.h"            // MDL_*
#include "sql/ndb_dd_sdi.h"
#include "sql/ndb_dd_table.h"
#include "sql/query_options.h"  // OPTION_AUTOCOMMIT
#include "sql/sql_class.h"      // THD
#include "sql/system_variables.h"
#include "sql/transaction.h"    // trans_*
>>>>>>> 967aec41


Ndb_dd_client::Ndb_dd_client(THD* thd) :
  m_thd(thd),
  m_client(thd->dd_client()),
  m_mdl_locks_acquired(false),
  m_save_option_bits(0),
  m_comitted(false)
{
  disable_autocommit();

  // Create dictionary client auto releaser, stored as
  // opaque pointer in order to avoid including all of
  // Dictionary_client in the ndb_dd_client header file
  m_auto_releaser =
      (void*)new dd::cache::Dictionary_client::Auto_releaser(m_client);
}


Ndb_dd_client::~Ndb_dd_client()
{

  // Automatically release any acquired MDL locks
  if (m_mdl_locks_acquired)
    mdl_locks_release();
  assert(!m_mdl_locks_acquired);

  // Automatically restore the option_bits in THD if they have
  // been modified
  if (m_save_option_bits)
    m_thd->variables.option_bits = m_save_option_bits;

  // Automatically rollback unless commit has been called
  if (!m_comitted)
    rollback();

  // Free the dictionary client auto releaser
  dd::cache::Dictionary_client::Auto_releaser* ar =
      (dd::cache::Dictionary_client::Auto_releaser*)m_auto_releaser;
  delete ar;
}


bool
Ndb_dd_client::mdl_lock_table(const char* schema_name,
                                 const char* table_name)
{
  MDL_request_list mdl_requests;
  MDL_request schema_request;
  MDL_request mdl_request;
  MDL_REQUEST_INIT(&schema_request,
                   MDL_key::SCHEMA, schema_name, "", MDL_INTENTION_EXCLUSIVE,
                   MDL_TRANSACTION);
  MDL_REQUEST_INIT(&mdl_request,
                   MDL_key::TABLE, schema_name, table_name, MDL_SHARED,
                   MDL_TRANSACTION);

  mdl_requests.push_front(&schema_request);
  mdl_requests.push_front(&mdl_request);

  if (m_thd->mdl_context.acquire_locks(&mdl_requests,
                                       m_thd->variables.lock_wait_timeout))
  {
    return false;
  }

  // Remember that MDL locks where acquired
  m_mdl_locks_acquired = true;

  return true;
}


bool
Ndb_dd_client::mdl_lock_schema(const char* schema_name)
{
  MDL_request_list mdl_requests;
  MDL_request schema_request;
  MDL_REQUEST_INIT(&schema_request,
                   MDL_key::SCHEMA, schema_name, "", MDL_INTENTION_EXCLUSIVE,
                   MDL_TRANSACTION);
  mdl_requests.push_front(&schema_request);

  if (m_thd->mdl_context.acquire_locks(&mdl_requests,
                                       m_thd->variables.lock_wait_timeout))
  {
    return false;
  }

  // Remember that MDL locks where acquired
  m_mdl_locks_acquired = true;

  return true;
}

bool
Ndb_dd_client::mdl_locks_acquire_exclusive(const char* schema_name,
                                     const char* table_name)
{
  MDL_request_list mdl_requests;
  MDL_request schema_request;
  MDL_request mdl_request;

  MDL_REQUEST_INIT(&schema_request,
                   MDL_key::SCHEMA, schema_name, "", MDL_INTENTION_EXCLUSIVE,
                   MDL_TRANSACTION);
  MDL_REQUEST_INIT(&mdl_request,
                   MDL_key::TABLE, schema_name, table_name, MDL_EXCLUSIVE,
                   MDL_TRANSACTION);

  mdl_requests.push_front(&schema_request);
  mdl_requests.push_front(&mdl_request);

  if (m_thd->mdl_context.acquire_locks(&mdl_requests,
                                       m_thd->variables.lock_wait_timeout))
  {
    return false;
  }

  // Remember that MDL locks where acquired
  m_mdl_locks_acquired = true;

  return true;
}


void Ndb_dd_client::mdl_locks_release()
{
  m_thd->mdl_context.release_transactional_locks();
  m_mdl_locks_acquired = false;
}


void Ndb_dd_client::disable_autocommit()
{
  /*
    Implementation details from which storage the DD uses leaks out
    and the user of these functions magically need to turn auto commit
    off.

    I.e as in sql_table.cc, execute_ddl_log_recovery()
     'Prevent InnoDB from automatically committing InnoDB transaction
      each time data-dictionary tables are closed after being updated.'
  */

  // Don't allow empty bits as zero is used as indicator
  // to restore the saved bits
  assert(m_thd->variables.option_bits);
  m_save_option_bits = m_thd->variables.option_bits;

  m_thd->variables.option_bits&= ~OPTION_AUTOCOMMIT;
  m_thd->variables.option_bits|= OPTION_NOT_AUTOCOMMIT;

}


void Ndb_dd_client::commit()
{
  trans_commit_stmt(m_thd);
  trans_commit(m_thd);
  m_comitted = true;
}


void Ndb_dd_client::rollback()
{
  trans_rollback_stmt(m_thd);
  trans_rollback(m_thd);
}


bool
Ndb_dd_client::check_table_exists(const char* schema_name,
                                  const char* table_name,
                                  int& table_id, int& table_version,
                                  dd::String_type* engine)
{


  const dd::Table *existing= nullptr;
  if (m_client->acquire(schema_name, table_name, &existing))
  {
    return false;
  }

  if (existing == nullptr)
  {
    // Table does not exist in DD
    return false;
  }

  ndb_dd_table_get_object_id_and_version(existing, table_id, table_version);
  *engine = existing->engine();

  return true;

}


bool
Ndb_dd_client::get_engine(const char* schema_name,
                          const char* table_name,
                          dd::String_type* engine)
{
  dd::cache::Dictionary_client::Auto_releaser ar{m_client};

  const dd::Table *existing= nullptr;
  if (m_client->acquire(schema_name, table_name, &existing))
  {
    return false;
  }

  if (existing == nullptr)
  {
    // Table does not exist in DD
    return false;
  }

  *engine = existing->engine();

  return true;
}


bool
Ndb_dd_client::rename_table(const char* old_schema_name,
                            const char* old_table_name,
                            const char* new_schema_name,
                            const char* new_table_name,
                            int new_table_id, int new_table_version)
{
  dd::cache::Dictionary_client::Auto_releaser releaser(m_client);

  // Read new schema from DD
  const dd::Schema *new_schema= nullptr;
  if (m_client->acquire(new_schema_name, &new_schema))
  {
    return false;
  }
  if (new_schema == nullptr)
  {
    // Database does not exist, unexpected
    DBUG_ASSERT(false);
    return false;
  }

  // Read table from DD
  dd::Table *to_table_def= nullptr;
  if (m_client->acquire_for_modification(old_schema_name, old_table_name,
                                         &to_table_def))
    return false;

  // Set schema id and table name
  to_table_def->set_schema_id(new_schema->id());
  to_table_def->set_name(new_table_name);

  ndb_dd_table_set_object_id_and_version(to_table_def,
                                         new_table_id, new_table_version);

  // Rename foreign keys
  if (dd::rename_foreign_keys(old_table_name, to_table_def))
  {
    // Failed to rename foreign keys or commit/rollback, unexpected
    DBUG_ASSERT(false);
    return false;
  }

  // Save table in DD
  if (m_client->update(to_table_def))
  {
    // Failed to save, unexpected
    DBUG_ASSERT(false);
    return false;
  }

  return true;
}


bool
Ndb_dd_client::drop_table(const char* schema_name,
                          const char* table_name)

{
  dd::cache::Dictionary_client::Auto_releaser releaser{m_client};

  const dd::Table *existing= nullptr;
  if (m_client->acquire(schema_name, table_name, &existing))
  {
    return false;
  }

  if (existing == nullptr)
  {
    // Table does not exist
    return false;
  }

  DBUG_PRINT("info", ("dropping existing table"));
  if (m_client->drop(existing))
  {
    // Failed to drop existing
    DBUG_ASSERT(false); // Catch in debug, unexpected error
    return false;
  }
  return true;
}


bool
Ndb_dd_client::install_table(const char* schema_name, const char* table_name,
                             const dd::sdi_t& sdi,
                             int ndb_table_id, int ndb_table_version,
                             bool force_overwrite)
{
  dd::cache::Dictionary_client::Auto_releaser ar{m_client};

  const dd::Schema *schema= nullptr;

  if (m_client->acquire(schema_name, &schema))
  {
    return false;
  }
  if (schema == nullptr)
  {
    DBUG_ASSERT(false); // Database does not exist
    return false;
  }

  std::unique_ptr<dd::Table> install_table{dd::create_object<dd::Table>()};
  if (ndb_dd_sdi_deserialize(m_thd, sdi, install_table.get()))
  {
    return false;
  }

  // Verify that table_name in the unpacked table definition
  // matches the table name to install
  DBUG_ASSERT(install_table->name() == table_name);

  // Verify that table defintion unpacked from NDB
  // does not have any se_private fields set, those will be set
  // from the NDB table metadata
  DBUG_ASSERT(install_table->se_private_id() == dd::INVALID_OBJECT_ID);
  DBUG_ASSERT(install_table->se_private_data().raw_string() == "");

  // Assign the id of the schema to the table_object
  install_table->set_schema_id(schema->id());

  // Asign NDB id and version of the table
  ndb_dd_table_set_object_id_and_version(install_table.get(),
                                         ndb_table_id, ndb_table_version);

  const dd::Table *existing= nullptr;
  if (m_client->acquire(schema_name, table_name, &existing))
  {
    return false;
  }

  if (existing != nullptr)
  {
    // Get id and version of existing table
    int object_id, object_version;
    if (!ndb_dd_table_get_object_id_and_version(existing,
                                                object_id, object_version))
    {
      DBUG_PRINT("error", ("Could not extract object_id and object_version "
                           "from table definition"));
      DBUG_ASSERT(false);
      return false;
    }

    // Check that id and version of the existing table in DD
    // matches NDB, otherwise it's a programming error
    // not to request "force_overwrite"
    if (ndb_table_id == object_id &&
        ndb_table_version == object_version)
    {

      // Table is already installed, with same id and version
      // return sucess
      return true;
    }

    // Table already exists
    if (!force_overwrite)
    {
      // Don't overwrite existing table
      DBUG_ASSERT(false);
      return false;
    }

    // Continue and remove the old table before
    // installing the new
    DBUG_PRINT("info", ("dropping existing table"));
    if (m_client->drop(existing))
    {
      // Failed to drop existing
      DBUG_ASSERT(false); // Catch in debug, unexpected error
      return false;
    }
  }

  if (m_client->store(install_table.get()))
  {
    DBUG_ASSERT(false); // Failed to store
    return false;
  }

  return true;
}


bool
Ndb_dd_client::fetch_schema_names(std::vector<std::string>* names)
{
  DBUG_ENTER("Ndb_dd_client::fetch_schema_names");

  std::vector<const dd::Schema*> schemas;
  if (m_client->fetch_global_components(&schemas))
  {
    DBUG_RETURN(false);
  }

  for (const dd::Schema* schema : schemas)
  {
    names->push_back(schema->name().c_str());
  }
  DBUG_RETURN(true);
}


bool
Ndb_dd_client::get_ndb_table_names_in_schema(const char* schema_name,
                                           std::unordered_set<std::string>* names)
{
  DBUG_ENTER("Ndb_dd_client::get_ndb_table_names_in_schema");

  const dd::Schema* schema;
  if (m_client->acquire(schema_name, &schema))
  {
    // Failed to open the requested Schema object
    DBUG_RETURN(false);
  }

  std::vector<const dd::Table*> tables;
  if (m_client->fetch_schema_components(schema, &tables))
  {
    DBUG_RETURN(false);
  }

  for (const dd::Table* table: tables)
  {
    if (table->engine() != "ndbcluster")
    {
      // Skip non NDB tables
      continue;
    }

    // Lock the table in DD
    if (!mdl_lock_table(schema_name, table->name().c_str()))
    {
      // Failed to MDL lock table
      DBUG_RETURN(false);
    }

    names->insert(table->name().c_str());
  }
  DBUG_RETURN(true);
}


/*
  Check given schema for local tables(i.e not in NDB)

  @param        schema_name          Name of the schema to check for tables
  @param [out]  found_local_tables   Return parameter indicating if the schema
                                     contained local tables or not.

  @return       false  Failure
  @return       true   Success.
*/

bool
Ndb_dd_client::have_local_tables_in_schema(const char* schema_name,
                                           bool* found_local_tables)
{
  DBUG_ENTER("Ndb_dd_client::have_local_tables_in_schema");

  const dd::Schema* schema;
  if (m_client->acquire(schema_name, &schema))
  {
    // Failed to open the requested schema
    DBUG_RETURN(false);
  }

  if (schema == nullptr)
  {
    // The schema didn't exist, thus it can't have any local tables
    *found_local_tables = false;
    DBUG_RETURN(true);
  }

  std::vector<const dd::Table*> tables;
  if (m_client->fetch_schema_components(schema, &tables))
  {
    DBUG_RETURN(false);
  }

  // Assume no local table will be found, the loop below will
  // return on first table not in NDB
  *found_local_tables = false;

  for (const dd::Table* table: tables)
  {
    if (table->engine() != "ndbcluster")
    {
      // Found local table
      *found_local_tables = true;
      break;
    }
  }

  DBUG_RETURN(true);
}


bool
Ndb_dd_client::schema_exists(const char* schema_name,
                                  bool* schema_exists)
{
  DBUG_ENTER("Ndb_dd_client::schema_exists");

  const dd::Schema* schema;
  if (m_client->acquire(schema_name, &schema))
  {
    // Failed to open the requested schema
    DBUG_RETURN(false);
  }

  if (schema == nullptr)
  {
    // The schema didn't exist
    *schema_exists = false;
    DBUG_RETURN(true);
  }

  // The schema exists
  *schema_exists = true;
  DBUG_RETURN(true);
}
<|MERGE_RESOLUTION|>--- conflicted
+++ resolved
@@ -15,21 +15,6 @@
    Foundation, Inc., 51 Franklin St, Fifth Floor, Boston, MA 02110-1301  USA
 */
 
-<<<<<<< HEAD
-#include "ndb_dd_client.h"
-
-#include "sql_class.h"      // Using THD
-#include "mdl.h"            // MDL_*
-#include "transaction.h"    // trans_*
-
-#include "dd/dd.h"
-#include "ndb_dd_table.h"
-#include "dd/types/table.h"
-#include "dd/dd_table.h"
-#include "ndb_dd_sdi.h"
-#include "sql/dd/cache/dictionary_client.h"
-#include "sql/dd/properties.h"
-=======
 #include "sql/ndb_dd_client.h"
 
 #include <assert.h>
@@ -37,6 +22,7 @@
 #include "sql/dd/cache/dictionary_client.h"
 #include "sql/dd/dd.h"
 #include "sql/dd/dd_table.h"
+#include "sql/dd/properties.h"
 #include "sql/dd/types/table.h"
 #include "sql/dd/types/schema.h"
 #include "sql/mdl.h"            // MDL_*
@@ -46,7 +32,6 @@
 #include "sql/sql_class.h"      // THD
 #include "sql/system_variables.h"
 #include "sql/transaction.h"    // trans_*
->>>>>>> 967aec41
 
 
 Ndb_dd_client::Ndb_dd_client(THD* thd) :
