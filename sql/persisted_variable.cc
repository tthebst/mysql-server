/* Copyright (c) 2016, 2019, Oracle and/or its affiliates. All rights reserved.

   This program is free software; you can redistribute it and/or modify
   it under the terms of the GNU General Public License, version 2.0,
   as published by the Free Software Foundation.

   This program is also distributed with certain software (including
   but not limited to OpenSSL) that is licensed under separate terms,
   as designated in a particular file or component or in included license
   documentation.  The authors of MySQL hereby grant you an additional
   permission to link the program and your derivative works with the
   separately licensed software that they have included with MySQL.

   This program is distributed in the hope that it will be useful,
   but WITHOUT ANY WARRANTY; without even the implied warranty of
   MERCHANTABILITY or FITNESS FOR A PARTICULAR PURPOSE.  See the
   GNU General Public License, version 2.0, for more details.

   You should have received a copy of the GNU General Public License
   along with this program; if not, write to the Free Software
   Foundation, Inc., 51 Franklin St, Fifth Floor, Boston, MA 02110-1301  USA */

#include "sql/persisted_variable.h"

#include "my_config.h"

#include <fcntl.h>
#include <stdlib.h>
#include <string.h>
#include <sys/types.h>
#include <algorithm>
#include <memory>
#include <new>
#include <utility>

#include "lex_string.h"
#include "m_ctype.h"
#include "m_string.h"
#include "my_compiler.h"
#include "my_dbug.h"
#include "my_default.h"  // check_file_permissions
#include "my_getopt.h"
#include "my_io.h"
#include "my_loglevel.h"
#include "my_macros.h"
#include "my_sys.h"
#include "my_thread.h"
#include "mysql/components/services/log_builtins.h"
#include "mysql/components/services/log_shared.h"
#include "mysql/components/services/psi_file_bits.h"
#include "mysql/components/services/psi_memory_bits.h"
#include "mysql/components/services/psi_mutex_bits.h"
#include "mysql/components/services/system_variable_source_type.h"
#include "mysql/psi/mysql_file.h"
#include "mysql/psi/mysql_memory.h"
#include "mysql/psi/mysql_mutex.h"
#include "mysql/psi/psi_base.h"
#include "mysql/status_var.h"
#include "mysql_version.h"
#include "mysqld_error.h"
#include "prealloced_array.h"
#include "sql/auth/auth_acls.h"
#include "sql/auth/auth_internal.h"
#include "sql/auth/sql_security_ctx.h"
#include "sql/current_thd.h"
#include "sql/debug_sync.h"  // DEBUG_SYNC
#include "sql/derror.h"      // ER_THD
#include "sql/item.h"
#include "sql/json_dom.h"
#include "sql/log.h"
#include "sql/mysqld.h"
#include "sql/set_var.h"
#include "sql/sql_class.h"
#include "sql/sql_error.h"
#include "sql/sql_lex.h"
#include "sql/sql_list.h"
#include "sql/sql_show.h"
#include "sql/sys_vars_shared.h"
#include "sql/thr_malloc.h"
#include "sql_string.h"
#include "template_utils.h"
#include "thr_mutex.h"
#include "typelib.h"

using std::map;
using std::string;
using std::vector;

const string version("\"Version\"");
const string name("\"Name\"");
const string value("\"Value\"");
const string metadata("\"Metadata\"");
const string timestamp("\"Timestamp\"");
const string user("\"User\"");
const string host("\"Host\"");
const string mysqld_section("\"mysql_server\"");
const string static_section("\"mysql_server_static_options\"");
const string colon(" : ");
const string comma(" , ");
const string open_brace("{ ");
const string close_brace(" }");

const int file_version = 1;

PSI_file_key key_persist_file_cnf;

#ifdef HAVE_PSI_FILE_INTERFACE
static PSI_file_info all_persist_files[] = {
    {&key_persist_file_cnf, "cnf", 0, 0, PSI_DOCUMENT_ME}};
#endif /* HAVE_PSI_FILE_INTERFACE */

PSI_mutex_key key_persist_file, key_persist_variables;

#ifdef HAVE_PSI_MUTEX_INTERFACE
static PSI_mutex_info all_persist_mutexes[] = {
    {&key_persist_file, "m_LOCK_persist_file", 0, 0, PSI_DOCUMENT_ME},
    {&key_persist_variables, "m_LOCK_persist_variables", 0, 0,
     PSI_DOCUMENT_ME}};
#endif /* HAVE_PSI_MUTEX_INTERFACE */

PSI_memory_key key_memory_persisted_variables;

#ifdef HAVE_PSI_MEMORY_INTERFACE
static PSI_memory_info all_options[] = {
    {&key_memory_persisted_variables, "persisted_options_root", 0,
     PSI_FLAG_ONLY_GLOBAL_STAT, PSI_DOCUMENT_ME}};
#endif /* HAVE_PSI_MEMORY_INTERFACE */

#ifdef HAVE_PSI_INTERFACE
void my_init_persist_psi_keys(void) {
  const char *category MY_ATTRIBUTE((unused)) = "persist";
  int count MY_ATTRIBUTE((unused));

#ifdef HAVE_PSI_FILE_INTERFACE
  count = sizeof(all_persist_files) / sizeof(all_persist_files[0]);
  mysql_file_register(category, all_persist_files, count);
#endif

#ifdef HAVE_PSI_MUTEX_INTERFACE
  count = static_cast<int>(array_elements(all_persist_mutexes));
  mysql_mutex_register(category, all_persist_mutexes, count);
#endif

#ifdef HAVE_PSI_MEMORY_INTERFACE
  count = static_cast<int>(array_elements(all_options));
  mysql_memory_register(category, all_options, count);
#endif
}
#endif

/** A comparison operator to sort persistent variables entries by timestamp */
struct sort_tv_by_timestamp {
  bool operator()(const st_persist_var x, const st_persist_var y) const {
    return x.timestamp < y.timestamp;
  }
};

Persisted_variables_cache *Persisted_variables_cache::m_instance = nullptr;

/* Standard Constructors for st_persist_var */

st_persist_var::st_persist_var() {
  if (current_thd) {
    timeval tv = current_thd->query_start_timeval_trunc(DATETIME_MAX_DECIMALS);
    timestamp = tv.tv_sec * 1000000ULL + tv.tv_usec;
  } else
    timestamp = my_micro_time();
  is_null = false;
}

st_persist_var::st_persist_var(THD *thd) {
  timeval tv = thd->query_start_timeval_trunc(DATETIME_MAX_DECIMALS);
  timestamp = tv.tv_sec * 1000000ULL + tv.tv_usec;
  user = thd->security_context()->user().str;
  host = thd->security_context()->host().str;
  is_null = false;
}

st_persist_var::st_persist_var(const std::string key, const std::string value,
                               const ulonglong timestamp,
                               const std::string user, const std::string host,
                               const bool is_null) {
  this->key = key;
  this->value = value;
  this->timestamp = timestamp;
  this->user = user;
  this->host = host;
  this->is_null = is_null;
}

/**
  Initialize class members. This function reads datadir if present in
  config file or set at command line, in order to know from where to
  load this config file. If datadir is not set then read from MYSQL_DATADIR.

   @param [in] argc                      Pointer to argc of original program
   @param [in] argv                      Pointer to argv of original program

   @return 0 Success
   @return 1 Failure

*/
int Persisted_variables_cache::init(int *argc, char ***argv) {
#ifdef HAVE_PSI_INTERFACE
  my_init_persist_psi_keys();
#endif

  int temp_argc = *argc;
  MEM_ROOT alloc{PSI_NOT_INSTRUMENTED, 512};
<<<<<<< HEAD
  char *ptr, **res, *datadir = nullptr;
  char dir[FN_REFLEN] = {0};
  const char *dirs = nullptr;
=======
  char *ptr, **res, *datadir = NULL;
  char dir[FN_REFLEN] = {0}, local_datadir_buffer[FN_REFLEN] = {0};
  const char *dirs = NULL;
>>>>>>> 9bc1dcf5
  bool persist_load = true;

  my_option persist_options[] = {
      {"persisted_globals_load", 0, "", &persist_load, &persist_load, nullptr,
       GET_BOOL, OPT_ARG, 1, 0, 0, nullptr, 0, nullptr},
      {"datadir", 0, "", &datadir, nullptr, nullptr, GET_STR, OPT_ARG, 0, 0, 0,
       nullptr, 0, nullptr},
      {nullptr, 0, nullptr, nullptr, nullptr, nullptr, GET_NO_ARG, NO_ARG, 0, 0,
       0, nullptr, 0, nullptr}};

  /* create temporary args list and pass it to handle_options */
  init_alloc_root(key_memory_persisted_variables, &alloc, 512, 0);
  if (!(ptr =
            (char *)alloc.Alloc(sizeof(alloc) + (*argc + 1) * sizeof(char *))))
    return 1;
  memset(ptr, 0, (sizeof(char *) * (*argc + 1)));
  res = (char **)(ptr);
  memcpy((uchar *)res, (char *)(*argv), (*argc) * sizeof(char *));

  my_getopt_skip_unknown = true;
  if (my_handle_options(&temp_argc, &res, persist_options, nullptr, nullptr,
                        true)) {
    free_root(&alloc, MYF(0));
    return 1;
  }
  my_getopt_skip_unknown = false;
  free_root(&alloc, MYF(0));

  persisted_globals_load = persist_load;

  if (!datadir) {
    // mysql_real_data_home must be initialized at this point
    DBUG_ASSERT(mysql_real_data_home[0]);
    /*
      mysql_home_ptr should also be initialized at this point.
      See calculate_mysql_home_from_my_progname() for details
    */
    DBUG_ASSERT(mysql_home_ptr && mysql_home_ptr[0]);
    convert_dirname(local_datadir_buffer, mysql_real_data_home, NullS);
    (void)my_load_path(local_datadir_buffer, local_datadir_buffer,
                       mysql_home_ptr);
    datadir = local_datadir_buffer;
  }

  dirs = datadir;
  unpack_dirname(dir, dirs);
  my_realpath(datadir_buffer, dir, MYF(0));
  unpack_dirname(datadir_buffer, datadir_buffer);
  if (fn_format(dir, MYSQL_PERSIST_CONFIG_NAME, datadir_buffer, ".cnf",
                MY_UNPACK_FILENAME | MY_SAFE_PATH) == nullptr)
    return 1;
  m_persist_filename = string(dir);

  mysql_mutex_init(key_persist_variables, &m_LOCK_persist_variables,
                   MY_MUTEX_INIT_FAST);

  mysql_mutex_init(key_persist_file, &m_LOCK_persist_file, MY_MUTEX_INIT_FAST);

  m_instance = this;
  return 0;
}

/**
  Return a singleton object
*/
Persisted_variables_cache *Persisted_variables_cache::get_instance() {
  DBUG_ASSERT(m_instance != nullptr);
  return m_instance;
}

/**
  For boolean variable types do validation on what value is set for the
  variable and then report error in case an invalid value is set.

   @param [in]  value        Value which needs to be checked for.
   @param [out] bool_str     Target String into which correct value needs to be
                             stored after validation.

   @return true  Failure if value is set to anything other than "true", "on",
                 "1", "false" , "off", "0"
   @return false Success
*/
static bool check_boolean_value(const char *value, String &bool_str) {
  bool ret = false;
  bool result = get_bool_argument(value, &ret);
  if (ret) return true;
  if (result) {
    bool_str = String("ON", system_charset_info);
  } else {
    bool_str = String("OFF", system_charset_info);
  }
  return false;
}

/**
  Retrieve variables name/value and update the in-memory copy with
  this new values. If value is default then remove this entry from
  in-memory copy, else update existing key with new value

   @param [in] thd           Pointer to connection handler
   @param [in] setvar        Pointer to set_var which is being SET

   @return true  Failure
   @return false Success
*/
bool Persisted_variables_cache::set_variable(THD *thd, set_var *setvar) {
  char val_buf[1024] = {0};
  String utf8_str;
  bool is_null = false;

  struct st_persist_var tmp_var(thd);
  sys_var *system_var = setvar->var;

  const char *var_name =
      Persisted_variables_cache::get_variable_name(system_var);
  const char *var_value = val_buf;
  if (setvar->type == OPT_PERSIST_ONLY) {
    String str(val_buf, sizeof(val_buf), system_charset_info), *res;
    const CHARSET_INFO *tocs = &my_charset_utf8mb4_bin;
    uint dummy_err;
    String bool_str;
    if (setvar->value) {
      res = setvar->value->val_str(&str);
      if (system_var->get_var_type() == GET_BOOL) {
        if (res == nullptr ||
            check_boolean_value(res->c_ptr_quick(), bool_str)) {
          my_error(ER_WRONG_VALUE_FOR_VAR, MYF(0), var_name,
                   (res ? res->c_ptr_quick() : "null"));
          return true;
        } else {
          res = &bool_str;
        }
      }
      if (res && res->length()) {
        /*
          value held by Item class can be of different charset,
          so convert to utf8mb4
        */
        utf8_str.copy(res->ptr(), res->length(), res->charset(), tocs,
                      &dummy_err);
        var_value = utf8_str.c_ptr_quick();
      }
    } else {
      /* persist default value */
      setvar->var->save_default(thd, setvar);
      setvar->var->saved_value_to_string(thd, setvar, str.ptr());
      res = &str;
      if (system_var->get_var_type() == GET_BOOL) {
        check_boolean_value(res->c_ptr_quick(), bool_str);
        res = &bool_str;
      }
      utf8_str.copy(res->ptr(), res->length(), res->charset(), tocs,
                    &dummy_err);
      var_value = utf8_str.c_ptr_quick();
    }
  } else {
    Persisted_variables_cache::get_variable_value(thd, system_var, &utf8_str,
                                                  &is_null);
    var_value = utf8_str.c_ptr_quick();
  }

  /* structured variables may have basename if specified */
  tmp_var.key =
      (setvar->base.str ? string(setvar->base.str).append(".").append(var_name)
                        : string(var_name));
  tmp_var.value = var_value;
  tmp_var.is_null = is_null;

  /* modification to in-memory must be thread safe */
  lock();
  DEBUG_SYNC(thd, "in_set_persist_variables");
  /* if present update variable with new value else insert into hash */
  if ((setvar->type == OPT_PERSIST_ONLY && setvar->var->is_readonly()) ||
      setvar->var->is_persist_readonly())
    m_persist_ro_variables[tmp_var.key] = tmp_var;
  else {
    /*
     if element is present remove from current position and insert
     at end of vector to restore insertion order.
    */
    string str = tmp_var.key;
    auto itt =
        std::find_if(m_persist_variables.begin(), m_persist_variables.end(),
                     [str](st_persist_var const &s) { return s.key == str; });
    if (itt != m_persist_variables.end()) m_persist_variables.erase(itt);
    m_persist_variables.push_back(tmp_var);
    /* for plugin variables update m_persist_plugin_variables */
    if (setvar->var->cast_pluginvar()) {
      auto it = std::find_if(
          m_persist_plugin_variables.begin(), m_persist_plugin_variables.end(),
          [str](st_persist_var const &s) { return s.key == str; });
      if (it != m_persist_plugin_variables.end())
        m_persist_plugin_variables.erase(it);
      m_persist_plugin_variables.push_back(tmp_var);
    }
  }
  unlock();
  return false;
}

/**
  Retrieve variables value from sys_var

   @param [in] thd           Pointer to connection handler
   @param [in] system_var    Pointer to sys_var which is being SET
   @param [in] str           Pointer to String instance into which value
                             is copied
   @param [out] is_null      Is value NULL or not.

   @return
     Pointer to String instance holding the value
*/
String *Persisted_variables_cache::get_variable_value(THD *thd,
                                                      sys_var *system_var,
                                                      String *str,
                                                      bool *is_null) {
  const char *value;
  char val_buf[1024];
  size_t val_length;
  char show_var_buffer[sizeof(SHOW_VAR)];
  SHOW_VAR *show = (SHOW_VAR *)show_var_buffer;
  const CHARSET_INFO *fromcs;
  const CHARSET_INFO *tocs = &my_charset_utf8mb4_bin;
  uint dummy_err;

  show->type = SHOW_SYS;
  show->name = system_var->name.str;
  show->value = (char *)system_var;

  mysql_mutex_lock(&LOCK_global_system_variables);
  value = get_one_variable(thd, show, OPT_GLOBAL, show->type, nullptr, &fromcs,
                           val_buf, &val_length, is_null);
  mysql_mutex_unlock(&LOCK_global_system_variables);

  /* convert the retrieved value to utf8mb4 */
  str->copy(value, val_length, fromcs, tocs, &dummy_err);
  return str;
}

/**
  Retrieve variables name from sys_var

   @param [in] system_var    Pointer to sys_var which is being SET
   @return
     Pointer to buffer holding the name
*/
const char *Persisted_variables_cache::get_variable_name(sys_var *system_var) {
  return system_var->name.str;
}

/**
  Given information of variable which needs to be persisted, this function
  will construct a json foematted string out of it.

  Format will be as below for variable named "X":
  "X" : {
    "Value" : "value",
    "Metadata" : {
      "Timestamp" : timestamp_value,
      "User" : "user_name",
      "Host" : "host_name"
      }
    }

   @param [in]  name               Variable name
   @param [in]  value              Variable value
   @param [in]  timestamp          Timestamp value when this variable was set
   @param [in]  user               User who set this variable
   @param [in]  host               Host on which this variable was set
   @param [in]  is_null            Is variable value NULL or not.
   @param [out] dest               String object where json formatted string
                                   is stored

   @return
     Pointer to String instance holding the json formatted string

*/
String *Persisted_variables_cache::construct_json_string(
    std::string name, std::string value, ulonglong timestamp, std::string user,
    std::string host, bool is_null, String *dest) {
  String str;
  Json_wrapper vv;
  std::unique_ptr<Json_string> var_name(new (std::nothrow) Json_string(name));
  Json_wrapper vn(var_name.release());
  vn.to_string(&str, true, String().ptr());
  dest->append(str);
  dest->append(string(colon + open_brace + ::value + colon).c_str());

  /* reset str */
  str = String();
  if (is_null) {
    std::unique_ptr<Json_null> var_null_val(new (std::nothrow) Json_null());
    vv = Json_wrapper(std::move(var_null_val));
  } else {
    std::unique_ptr<Json_string> var_val(new (std::nothrow) Json_string(value));
    vv = Json_wrapper(std::move(var_val));
  }
  vv.to_string(&str, true, String().ptr());
  dest->append(str);
  dest->append(comma.c_str());

  /* reset str */
  str = String();
  dest->append(
      string(metadata + colon + open_brace + ::timestamp + colon).c_str());
  std::unique_ptr<Json_uint> var_ts(new (std::nothrow) Json_uint(timestamp));
  Json_wrapper vt(var_ts.release());
  vt.to_string(&str, true, String().ptr());
  dest->append(str);
  dest->append(comma.c_str());

  /* reset str */
  str = String();
  dest->append(string(::user + colon).c_str());
  std::unique_ptr<Json_string> var_user(new (std::nothrow) Json_string(user));
  Json_wrapper vu(var_user.release());
  vu.to_string(&str, true, String().ptr());
  dest->append(str);
  dest->append(comma.c_str());

  /* reset str */
  str = String();
  dest->append(string(::host + colon).c_str());
  std::unique_ptr<Json_string> var_host(new (std::nothrow) Json_string(host));
  Json_wrapper vh(var_host.release());
  vh.to_string(&str, true, String().ptr());
  dest->append(str);
  dest->append(string(close_brace + close_brace + comma).c_str());

  return dest;
}

/**
  Convert in-memory copy into a stream of characters and write this
  stream to persisted config file

  @return Error state
    @retval true An error occurred
    @retval false Success
*/
bool Persisted_variables_cache::flush_to_file() {
  lock();
  mysql_mutex_lock(&m_LOCK_persist_file);

  string tmp_str(open_brace + version + colon + std::to_string(file_version) +
                 comma + mysqld_section + colon + open_brace);
  String dest(tmp_str.c_str(), &my_charset_utf8mb4_bin);

  for (auto iter = m_persist_variables.begin();
       iter != m_persist_variables.end(); iter++) {
    String json_formatted_string;
    Persisted_variables_cache::construct_json_string(
        iter->key, iter->value, iter->timestamp, iter->user, iter->host,
        iter->is_null, &json_formatted_string);
    dest.append(json_formatted_string.c_ptr_quick());
  }

  if (m_persist_ro_variables.size()) {
    dest.append(string(static_section + colon + open_brace).c_str());
  }

  for (auto iter = m_persist_ro_variables.begin();
       iter != m_persist_ro_variables.end(); iter++) {
    String json_formatted_string;
    Persisted_variables_cache::construct_json_string(
        iter->second.key, iter->second.value, iter->second.timestamp,
        iter->second.user, iter->second.host, iter->second.is_null,
        &json_formatted_string);
    dest.append(json_formatted_string.c_ptr_quick());
  }

  if (m_persist_ro_variables.size()) {
    /* remove last " , " characters */
    dest.chop();
    dest.chop();
    dest.chop();
    dest.append(close_brace.c_str());
  }
  if (m_persist_variables.size() && !m_persist_ro_variables.size()) {
    dest.chop();
    dest.chop();
    dest.chop();
  }
  dest.append(string(close_brace + close_brace).c_str());
  /*
    If file does not exists create one. When persisted_globals_load is 0
    we dont read contents of mysqld-auto.cnf file, thus append any new
    variables which are persisted to this file.
  */
  bool ret = false;

  if (open_persist_file(O_CREAT | O_WRONLY)) {
    ret = true;
  } else {
    /* write to file */
    if (mysql_file_fputs(dest.c_ptr(), m_fd) < 0) {
      ret = true;
    }
  }

  close_persist_file();
  mysql_mutex_unlock(&m_LOCK_persist_file);
  unlock();
  return ret;
}

/**
  Open persisted config file

  @param [in] flag    File open mode
  @return Error state
    @retval true An error occurred
    @retval false Success
*/
bool Persisted_variables_cache::open_persist_file(int flag) {
  m_fd = mysql_file_fopen(key_persist_file_cnf, m_persist_filename.c_str(),
                          flag, MYF(0));
  return (m_fd ? 0 : 1);
}

/**
  Close persisted config file
   @return void
*/
void Persisted_variables_cache::close_persist_file() {
  mysql_file_fclose(m_fd, MYF(0));
  m_fd = nullptr;
}

/**
  load_persist_file() read persisted config file

  @return Error state
    @retval true An error occurred
    @retval false Success
*/
bool Persisted_variables_cache::load_persist_file() {
  if (read_persist_file() > 0) return true;
  return false;
}

/**
  set_persist_options() will set the options read from persisted config file

  This function does nothing when --no-defaults is set or if
  persisted_globals_load is set to false

   @param [in] plugin_options      Flag which tells what options are being set.
                                   If set to false non plugin variables are set
                                   else plugin variables are set

  @return Error state
    @retval true An error occurred
    @retval false Success
*/
bool Persisted_variables_cache::set_persist_options(bool plugin_options) {
  THD *thd;
  LEX lex_tmp, *sav_lex = nullptr;
  List<set_var_base> tmp_var_list;
  vector<st_persist_var> *persist_variables = nullptr;
  bool result = false, new_thd = false;
  const std::vector<std::string> priv_list = {
      "ENCRYPTION_KEY_ADMIN", "ROLE_ADMIN", "SYSTEM_VARIABLES_ADMIN",
      "AUDIT_ADMIN"};
  const ulong static_priv_list = (SUPER_ACL | FILE_ACL);
  Sctx_ptr<Security_context> ctx;
  /*
    if persisted_globals_load is set to false or --no-defaults is set
    then do not set persistent options
  */
  if (no_defaults || !persisted_globals_load) return false;
  /*
    This function is called in only 2 places
      1. During server startup.
      2. During install plugin after server has started.
    During server startup before server components are initialized
    current_thd is NULL thus instantiate new temporary THD.
    After server has started we have current_thd so make use of current_thd.
  */
  if (current_thd) {
    thd = current_thd;
    sav_lex = thd->lex;
    thd->lex = &lex_tmp;
    lex_start(thd);
  } else {
    if (!(thd = new THD)) {
      LogErr(ERROR_LEVEL, ER_FAILED_TO_SET_PERSISTED_OPTIONS);
      return true;
    }
    thd->thread_stack = (char *)&thd;
    thd->set_new_thread_id();
    thd->store_globals();
    lex_start(thd);
    /* create security context for bootstrap auth id */
    Security_context_factory default_factory(
        thd, "bootstrap", "localhost", Default_local_authid(thd),
        Grant_temporary_dynamic_privileges(thd, priv_list),
        Grant_temporary_static_privileges(thd, static_priv_list),
        Drop_temporary_dynamic_privileges(priv_list));
    ctx = default_factory.create(thd->mem_root);
    /* attach this auth id to current security_context */
    thd->set_security_context(ctx.get());
    thd->real_id = my_thread_self();
    new_thd = true;
    alloc_and_copy_thd_dynamic_variables(thd, !plugin_options);
  }
  /*
   locking is not needed as this function is executed only during server
   bootstrap, but we take the lock to be on safer side.
  */
  lock();
  assert_lock_owner();
  /*
    Based on plugin_options, we decide on what options to be set. If
    plugin_options is false we set all non plugin variables and then
    keep all plugin variables in a map. When the plugin is installed
    plugin variables are read from the map and set.
  */
  persist_variables =
      (plugin_options ? &m_persist_plugin_variables : &m_persist_variables);

  /* create a sorted set of values sorted by timestamp */
  std::multiset<st_persist_var, sort_tv_by_timestamp> sorted_vars(
      persist_variables->begin(), persist_variables->end());

  for (auto iter = sorted_vars.begin(); iter != sorted_vars.end(); iter++) {
    Item *res = nullptr;
    set_var *var = nullptr;
    sys_var *sysvar = nullptr;
    string var_name = iter->key;

    LEX_CSTRING base_name = {var_name.c_str(), var_name.length()};

    sysvar = intern_find_sys_var(var_name.c_str(), var_name.length());
    if (sysvar == nullptr) {
      /*
        for plugin variables we report a warning in error log,
        keep track of this variable so that it is set when plugin
        is loaded and continue with remaining persisted variables
      */
      m_persist_plugin_variables.push_back(*iter);
      LogErr(WARNING_LEVEL, ER_UNKNOWN_VARIABLE_IN_PERSISTED_CONFIG_FILE,
             var_name.c_str());
      continue;
    }
    switch (sysvar->show_type()) {
      case SHOW_INT:
      case SHOW_LONG:
      case SHOW_LONGLONG:
      case SHOW_HA_ROWS:
        res = new (thd->mem_root)
            Item_uint(iter->value.c_str(), (uint)iter->value.length());
        break;
      case SHOW_SIGNED_INT:
      case SHOW_SIGNED_LONG:
      case SHOW_SIGNED_LONGLONG:
        res = new (thd->mem_root)
            Item_int(iter->value.c_str(), (uint)iter->value.length());
        break;
      case SHOW_CHAR:
      case SHOW_LEX_STRING:
      case SHOW_BOOL:
      case SHOW_MY_BOOL:
        res = new (thd->mem_root) Item_string(
            iter->value.c_str(), iter->value.length(), &my_charset_utf8mb4_bin);
        break;
      case SHOW_CHAR_PTR:
        if (iter->is_null)
          res = new (thd->mem_root) Item_null();
        else
          res = new (thd->mem_root)
              Item_string(iter->value.c_str(), iter->value.length(),
                          &my_charset_utf8mb4_bin);
        break;
      case SHOW_DOUBLE:
        res = new (thd->mem_root)
            Item_float(iter->value.c_str(), (uint)iter->value.length());
        break;
      default:
        my_error(ER_UNKNOWN_SYSTEM_VARIABLE, MYF(0), sysvar->name.str);
        result = true;
        goto err;
    }

    var = new (thd->mem_root) set_var(OPT_GLOBAL, sysvar, base_name, res);
    tmp_var_list.push_back(var);

    if (sql_set_variables(thd, &tmp_var_list, false)) {
      /*
       If there is a connection and an error occurred during install plugin
       then report error at sql layer, else log the error in server log.
      */
      if (current_thd && plugin_options) {
        if (thd->is_error())
          LogErr(ERROR_LEVEL, ER_PERSIST_OPTION_STATUS,
                 thd->get_stmt_da()->message_text());
        else
          my_error(ER_CANT_SET_PERSISTED, MYF(0));
      } else {
        if (thd->is_error())
          LogErr(ERROR_LEVEL, ER_PERSIST_OPTION_STATUS,
                 thd->get_stmt_da()->message_text());
        else
          LogErr(ERROR_LEVEL, ER_FAILED_TO_SET_PERSISTED_OPTIONS);
      }
      result = true;
      goto err;
    }
    tmp_var_list.empty();
    /*
      Once persisted variables are SET in the server,
      update variables source/user/timestamp/host from m_persist_variables.
    */
    auto it = std::find_if(
        m_persist_variables.begin(), m_persist_variables.end(),
        [var_name](st_persist_var const &s) { return s.key == var_name; });
    if (it != m_persist_variables.end()) {
      /* persisted variable is found */
      sysvar->set_source(enum_variable_source::PERSISTED);
#ifndef DBUG_OFF
      bool source_truncated =
#endif
          sysvar->set_source_name(m_persist_filename.c_str());
      DBUG_ASSERT(!source_truncated);
      sysvar->set_timestamp(it->timestamp);
      if (sysvar->set_user(it->user.c_str()))
        LogErr(WARNING_LEVEL, ER_PERSIST_OPTION_USER_TRUNCATED,
               var_name.c_str());
      if (sysvar->set_host(it->host.c_str()))
        LogErr(WARNING_LEVEL, ER_PERSIST_OPTION_HOST_TRUNCATED,
               var_name.c_str());
    }
  }

err:
  if (new_thd) {
    /* check for warnings in DA */
    Diagnostics_area::Sql_condition_iterator it =
        thd->get_stmt_da()->sql_conditions();
    const Sql_condition *err = nullptr;
    while ((err = it++)) {
      if (err->severity() == Sql_condition::SL_WARNING) {
        // Rewrite error number for "deprecated" to error log equivalent.
        if (err->mysql_errno() == ER_WARN_DEPRECATED_SYNTAX)
          LogEvent()
              .type(LOG_TYPE_ERROR)
              .prio(WARNING_LEVEL)
              .errcode(ER_SERVER_WARN_DEPRECATED)
              .verbatim(err->message_text());
        /*
          Any other (unexpected) message is wrapped to preserve its
          original error number, and to explain the issue.
          This is a failsafe; "expected", that is to say, common
          messages should be handled explicitly like the deprecation
          warning above.
        */
        else
          LogErr(WARNING_LEVEL, ER_ERROR_INFO_FROM_DA, err->mysql_errno(),
                 err->message_text());
      }
    }
    thd->free_items();
    lex_end(thd->lex);
    thd->release_resources();
    ctx.reset(nullptr);
    delete thd;
  } else {
    thd->lex = sav_lex;
  }
  unlock();
  return result;
}

/**
  extract_variables_from_json() is used to extract all the variable information
  which is in the form of Json_object.

  New format for mysqld-auto.cnf is as below:
  { "Version" : 1,
    "mysql_server" :
    { "variable_name" : {
      "Value" : "variable_value",
      "Metadata" : {
        "Timestamp" : timestamp_value,
        "User" : "user_name",
        "Host" : "host_name"
        }
      }
    }
    { "variable_name" : {
      ...

    { "mysql_server_static_options" :
      { "variable_name" : {
        "Value" : "variable_value",
        ...
      }
      ...
  }

  @param [in] dom             Pointer to the Json_dom object which is an
  internal representation of parsed json string
  @param [in] is_read_only    Bool value when set to TRUE extracts read only
                              variables and dynamic variables when set to FALSE.

  @return 0 Success
  @return 1 Failure
*/
bool Persisted_variables_cache::extract_variables_from_json(const Json_dom *dom,
                                                            bool is_read_only) {
  if (dom->json_type() != enum_json_type::J_OBJECT) goto err;
  for (auto &var_iter : *down_cast<const Json_object *>(dom)) {
    string var_value, var_user, var_host;
    ulonglong timestamp = 0;
    bool is_null = false;

    const string &var_name = var_iter.first;
    if (var_iter.second->json_type() != enum_json_type::J_OBJECT) goto err;
    const Json_object *dom_obj =
        down_cast<const Json_object *>(var_iter.second.get());

    /**
      Static variables by themselves is represented as a json object with key
      "mysql_server_static_options" as parent element.
    */
    if (var_name == "mysql_server_static_options") {
      if (extract_variables_from_json(dom_obj, true)) return true;
      continue;
    }

    /**
      Every Json object which represents Variable information must have only
      2 elements which is
      {
      "Value" : "variable_value",   -- 1st element
      "Metadata" : {                -- 2nd element
        "Timestamp" : timestamp_value,
        "User" : "user_name",
        "Host" : "host_name"
        }
      }
    */
    if (dom_obj->depth() != 3 && dom_obj->cardinality() != 2) goto err;

    Json_object::const_iterator var_properties_iter = dom_obj->begin();
    /* extract variable value */
    if (var_properties_iter->first != "Value") goto err;

    const Json_dom *value = var_properties_iter->second.get();
    /* if value is not in string form or null throw error. */
    if (value->json_type() == enum_json_type::J_STRING) {
      var_value = down_cast<const Json_string *>(value)->value();
    } else if (value->json_type() == enum_json_type::J_NULL) {
      var_value = "";
      is_null = true;
    } else {
      goto err;
    }

    ++var_properties_iter;
    /* extract metadata */
    if (var_properties_iter->first != "Metadata") goto err;

    if (var_properties_iter->second->json_type() != enum_json_type::J_OBJECT)
      goto err;
    dom_obj = down_cast<const Json_object *>(var_properties_iter->second.get());
    if (dom_obj->depth() != 1 && dom_obj->cardinality() != 3) goto err;

    for (auto &metadata_iter : *dom_obj) {
      const string &metadata_type = metadata_iter.first;
      const Json_dom *metadata_value = metadata_iter.second.get();
      if (metadata_type == "Timestamp") {
        if (metadata_value->json_type() != enum_json_type::J_UINT) goto err;
        const Json_uint *i = down_cast<const Json_uint *>(metadata_value);
        timestamp = i->value();
      } else if (metadata_type == "User" || metadata_type == "Host") {
        if (metadata_value->json_type() != enum_json_type::J_STRING) goto err;
        const Json_string *i = down_cast<const Json_string *>(metadata_value);
        if (metadata_type == "User")
          var_user = i->value();
        else
          var_host = i->value();
      } else {
        goto err;
      }
    }
    st_persist_var persist_var(var_name, var_value, timestamp, var_user,
                               var_host, is_null);
    lock();
    assert_lock_owner();
    if (is_read_only)
      m_persist_ro_variables[var_name] = persist_var;
    else
      m_persist_variables.push_back(persist_var);
    unlock();
  }
  return false;

err:
  LogErr(ERROR_LEVEL, ER_JSON_PARSE_ERROR);
  return true;
}

/**
  read_persist_file() reads the persisted config file

  This function does following:
    1. Read the persisted config file into a string buffer
    2. This string buffer is parsed with JSON parser to check
       if the format is correct or not.
    3. Check for correct group name.
    4. Extract key/value pair and populate in m_persist_variables,
       m_persist_ro_variables.
  mysqld-auto.cnf file will have variable properties like when a
  variable is set, by wholm and on what host this variable was set.

  @return Error state
    @retval -1 or 1 Failure
    @retval 0 Success
*/
int Persisted_variables_cache::read_persist_file() {
  char buff[4096] = {0};
  string parsed_value;
  const char *error = nullptr;
  size_t offset = 0;

  if ((check_file_permissions(m_persist_filename.c_str(), false)) < 2)
    return -1;

  if (open_persist_file(O_RDONLY)) return -1;
  do {
    /* Read the persisted config file into a string buffer */
    parsed_value.append(buff);
    buff[0] = '\0';
  } while (mysql_file_fgets(buff, sizeof(buff) - 1, m_fd));
  close_persist_file();

  /* parse the file contents to check if it is in json format or not */
  std::unique_ptr<Json_dom> json(Json_dom::parse(
      parsed_value.c_str(), parsed_value.length(), &error, &offset));
  if (!json.get()) {
    LogErr(ERROR_LEVEL, ER_JSON_PARSE_ERROR);
    return 1;
  }
  Json_object *json_obj = down_cast<Json_object *>(json.get());
  Json_object::const_iterator iter = json_obj->begin();
  if (iter->first != "Version") {
    LogErr(ERROR_LEVEL, ER_PERSIST_OPTION_STATUS,
           "Persisted config file corrupted.");
    return 1;
  }
  /* Check file version */
  Json_dom *dom_obj = iter->second.get();
  if (dom_obj->json_type() != enum_json_type::J_INT) {
    LogErr(ERROR_LEVEL, ER_PERSIST_OPTION_STATUS,
           "Persisted config file version invalid.");
    return 1;
  }
  Json_int *i = down_cast<Json_int *>(dom_obj);
  if (file_version != i->value()) {
    LogErr(ERROR_LEVEL, ER_PERSIST_OPTION_STATUS,
           "Persisted config file version invalid.");
    return 1;
  }
  ++iter;
  if (iter->first != "mysql_server") {
    LogErr(ERROR_LEVEL, ER_CONFIG_OPTION_WITHOUT_GROUP);
    return 1;
  }
  /* Extract key/value pair and populate in a global hash map */
  if (extract_variables_from_json(iter->second.get())) return 1;
  return 0;
}

/**
  append_read_only_variables() does a lookup into persist_variables for read
  only variables and place them after the command line options with a separator
  "----persist-args-separator----"

  This function does nothing when --no-defaults is set or if
  persisted_globals_load is disabled.

  @param [in] argc                      Pointer to argc of original program
  @param [in] argv                      Pointer to argv of original program
  @param [in] plugin_options            This flag tells wether options are
  handled during plugin install. If set to true options are handled as part of
  install plugin.

  @return 0 Success
  @return 1 Failure
*/
bool Persisted_variables_cache::append_read_only_variables(
    int *argc, char ***argv, bool plugin_options) {
  Prealloced_array<char *, 100> my_args(key_memory_persisted_variables);
  MEM_ROOT alloc;

  if (*argc < 2 || no_defaults || !persisted_globals_load) return false;

  init_alloc_root(key_memory_persisted_variables, &alloc, 512, 0);

  /* create a set of values sorted by timestamp */
  std::multiset<st_persist_var, sort_tv_by_timestamp> sorted_vars;
  for (auto iter : m_persist_ro_variables) sorted_vars.insert(iter.second);

  for (auto iter : sorted_vars) {
    string persist_option = "--loose_" + iter.key + "=" + iter.value;
    char *tmp;

    if (nullptr == (tmp = strdup_root(&alloc, persist_option.c_str())) ||
        my_args.push_back(tmp))
      return true;
  }
  /*
   Update existing command line options if there are any persisted
   reasd only options to be appendded
  */
  if (my_args.size()) {
    char **res = new (&alloc) char *[my_args.size() + *argc + 2];
    if (res == nullptr) goto err;
    memset(res, 0, (sizeof(char *) * (my_args.size() + *argc + 2)));
    /* copy all arguments to new array */
    memcpy((uchar *)(res), (char *)(*argv), (*argc) * sizeof(char *));

    if (!my_args.empty()) {
      /*
       Set args separator to know options set as part of command line and
       options set from persisted config file
      */
      set_persist_args_separator(&res[*argc]);
      /* copy arguments from persistent config file */
      memcpy((res + *argc + 1), &my_args[0], my_args.size() * sizeof(char *));
    }
    res[my_args.size() + *argc + 1] = nullptr; /* last null */
    (*argc) += (int)my_args.size() + 1;
    *argv = res;
    if (plugin_options)
      ro_persisted_plugin_argv_alloc =
          std::move(alloc);  // Possibly overwrite previous.
    else
      ro_persisted_argv_alloc = std::move(alloc);
    return false;
  }
  return false;

err:
  LogErr(ERROR_LEVEL, ER_FAILED_TO_HANDLE_DEFAULTS_FILE);
  exit(1);
}

/**
  reset_persisted_variables() does a lookup into persist_variables and remove
  the variable from the hash if present and flush the hash to file.

  @param [in] thd                     Pointer to connection handle.
  @param [in] name                    Name of variable to remove, if NULL all
                                      variables are removed from config file.
  @param [in] if_exists               Bool value when set to true reports
                                      warning else error if variable is not
                                      present in the config file.

  @return 0 Success
  @return 1 Failure
*/
bool Persisted_variables_cache::reset_persisted_variables(THD *thd,
                                                          const char *name,
                                                          bool if_exists) {
  bool result = false, flush = false, not_present = true;
  string var_name;
  bool reset_all = (name ? 0 : 1);
  var_name = (name ? name : string());
  /* update on m_persist_variables/m_persist_ro_variables must be thread safe */
  lock();
  auto it_ro = m_persist_ro_variables.find(var_name);

  if (reset_all) {
    /* check for necessary privileges */
    if (!m_persist_variables.empty() && check_priv(thd, false)) goto end;
    if (!m_persist_ro_variables.empty() && check_priv(thd, true)) goto end;

    if (!m_persist_variables.empty()) {
      m_persist_variables.clear();
      flush = true;
    }
    if (!m_persist_ro_variables.empty()) {
      m_persist_ro_variables.clear();
      flush = true;
    }
    /* remove plugin variables if any */
    if (!m_persist_plugin_variables.empty()) {
      m_persist_plugin_variables.clear();
      flush = true;
    }
  } else {
    auto checkvariable = [&var_name](st_persist_var const &s) -> bool {
      return s.key == var_name;
    };
    if (m_persist_variables.size()) {
      auto it = std::find_if(m_persist_variables.begin(),
                             m_persist_variables.end(), checkvariable);
      if (it != m_persist_variables.end()) {
        /* if variable is present in config file remove it */
        if (check_priv(thd, false)) goto end;
        m_persist_variables.erase(it);
        flush = true;
        not_present = false;
      }
    }
    if (m_persist_plugin_variables.size()) {
      auto it = std::find_if(m_persist_plugin_variables.begin(),
                             m_persist_plugin_variables.end(), checkvariable);
      if (it != m_persist_plugin_variables.end()) {
        if (check_priv(thd, false)) goto end;
        m_persist_plugin_variables.erase(it);
        flush = true;
        not_present = false;
      }
    }
    if (it_ro != m_persist_ro_variables.end()) {
      if (check_priv(thd, true)) goto end;
      /* if static variable is present in config file remove it */
      m_persist_ro_variables.erase(it_ro);
      flush = true;
      not_present = false;
    }
    if (not_present) {
      /* if not present and if exists is specified, report warning */
      if (if_exists) {
        push_warning_printf(
            thd, Sql_condition::SL_WARNING, ER_VAR_DOES_NOT_EXIST,
            ER_THD(thd, ER_VAR_DOES_NOT_EXIST), var_name.c_str());
      } else /* report error */
      {
        my_error(ER_VAR_DOES_NOT_EXIST, MYF(0), var_name.c_str());
        result = true;
      }
    }
  }
  unlock();
  if (flush) flush_to_file();

  return result;

end:
  unlock();
  return true;
}

/**
  Return in-memory copy persist_variables_
*/
vector<st_persist_var> *Persisted_variables_cache::get_persisted_variables() {
  return &m_persist_variables;
}

/**
  Return in-memory copy for static persisted variables
*/
map<string, st_persist_var>
    *Persisted_variables_cache::get_persist_ro_variables() {
  return &m_persist_ro_variables;
}

void Persisted_variables_cache::cleanup() {
  mysql_mutex_destroy(&m_LOCK_persist_variables);
  mysql_mutex_destroy(&m_LOCK_persist_file);
  free_root(&ro_persisted_argv_alloc, MYF(0));
  free_root(&ro_persisted_plugin_argv_alloc, MYF(0));
}<|MERGE_RESOLUTION|>--- conflicted
+++ resolved
@@ -207,15 +207,9 @@
 
   int temp_argc = *argc;
   MEM_ROOT alloc{PSI_NOT_INSTRUMENTED, 512};
-<<<<<<< HEAD
   char *ptr, **res, *datadir = nullptr;
-  char dir[FN_REFLEN] = {0};
-  const char *dirs = nullptr;
-=======
-  char *ptr, **res, *datadir = NULL;
   char dir[FN_REFLEN] = {0}, local_datadir_buffer[FN_REFLEN] = {0};
   const char *dirs = NULL;
->>>>>>> 9bc1dcf5
   bool persist_load = true;
 
   my_option persist_options[] = {
