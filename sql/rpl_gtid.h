/* Copyright (c) 2011, 2015, Oracle and/or its affiliates. All rights reserved.

   This program is free software; you can redistribute it and/or
   modify it under the terms of the GNU General Public License as
   published by the Free Software Foundation; version 2 of the
   License.

   This program is distributed in the hope that it will be useful, but
   WITHOUT ANY WARRANTY; without even the implied warranty of
   MERCHANTABILITY or FITNESS FOR A PARTICULAR PURPOSE. See the GNU
   General Public License for more details.

   You should have received a copy of the GNU General Public License
   along with this program; if not, write to the Free Software
   Foundation, Inc., 51 Franklin St, Fifth Floor, Boston, MA
   02110-1301 USA */


#ifndef RPL_GTID_H_INCLUDED
#define RPL_GTID_H_INCLUDED

#include <m_string.h>
#include <mysqld_error.h>
#include <my_global.h>
#ifdef MYSQL_SERVER
#include <mysqld.h>
#endif
#include <binlog_event.h>
#include <control_events.h>
#include "prealloced_array.h"
#include <list>
#include <string>

using binary_log::Uuid;
/**
  Report an error from code that can be linked into either the server
  or mysqlbinlog.  There is no common error reporting mechanism, so we
  have to duplicate the error message (write it out in the source file
  for mysqlbinlog, write it in share/errmsg-utf8.txt for the server).

  @param MYSQLBINLOG_ERROR arguments to mysqlbinlog's 'error'
  function, including the function call parentheses
  @param SERVER_ERROR arguments to my_error, including the function
  call parentheses.
*/
#ifdef MYSQL_CLIENT
#define BINLOG_ERROR(MYSQLBINLOG_ERROR, SERVER_ERROR) error MYSQLBINLOG_ERROR
#else
#define BINLOG_ERROR(MYSQLBINLOG_ERROR, SERVER_ERROR) my_error SERVER_ERROR
#endif


#include "hash.h"
#include "lf.h"
#include "my_atomic.h"

extern PSI_memory_key key_memory_Gtid_set_to_string;
extern PSI_memory_key key_memory_Owned_gtids_to_string;
extern PSI_memory_key key_memory_Gtid_state_to_string;
extern PSI_memory_key key_memory_Group_cache_to_string;
extern PSI_memory_key key_memory_Gtid_set_Interval_chunk;

/**
  This macro is used to check that the given character, pointed to by the
  character pointer, is a space or not.
*/
#define SKIP_WHITESPACE() while (my_isspace(&my_charset_utf8_general_ci, *s)) s++
/*
  This macro must be used to filter out parts of the code that
  is not used now but may be useful in future. In other words,
  we want to keep such code until we make up our minds on whether
  it should be removed or not.
*/
#undef NON_DISABLED_GTID

/*
  This macro must be used to filter out parts of the code that
  is not used now but we are not sure if there is a bug around
  them. In other words, we want to keep such code until we have
  time to investigate it.
*/
#undef NON_ERROR_GTID

#ifndef MYSQL_CLIENT
class String;
class THD;
#endif // ifndef MYSQL_CLIENT


/// Type of SIDNO (source ID number, first component of GTID)
typedef int rpl_sidno;
/// Type for GNO (group number, second component of GTID)
typedef long long int rpl_gno;
typedef int64 rpl_binlog_pos;


/**
  Generic return type for many functions that can succeed or fail.

  This is used in conjuction with the macros below for functions where
  the return status either indicates "success" or "failure".  It
  provides the following features:

   - The macros can be used to conveniently propagate errors from
     called functions back to the caller.

   - If a function is expected to print an error using my_error before
     it returns an error status, then the macros assert that my_error
     has been called.

   - Does a DBUG_PRINT before returning failure.
*/
enum enum_return_status
{
  /// The function completed successfully.
  RETURN_STATUS_OK= 0,
  /// The function completed with error but did not report it.
  RETURN_STATUS_UNREPORTED_ERROR= 1,
  /// The function completed with error and has called my_error.
  RETURN_STATUS_REPORTED_ERROR= 2
};

/**
  Lowest level macro used in the PROPAGATE_* and RETURN_* macros
  below.

  If DBUG_OFF is defined, does nothing. Otherwise, if STATUS is
  RETURN_STATUS_OK, does nothing; otherwise, make a dbug printout and
  (if ALLOW_UNREPORTED==0) assert that STATUS !=
  RETURN_STATUS_UNREPORTED.

  @param STATUS The status to return.
  @param ACTION A text that describes what we are doing: either
  "Returning" or "Propagating" (used in DBUG_PRINT macros)
  @param STATUS_NAME The stringified version of the STATUS (used in
  DBUG_PRINT macros).
  @param ALLOW_UNREPORTED If false, the macro asserts that STATUS is
  not RETURN_STATUS_UNREPORTED_ERROR.
*/
#ifdef DBUG_OFF
#define __CHECK_RETURN_STATUS(STATUS, ACTION, STATUS_NAME, ALLOW_UNREPORTED)
#else
extern void check_return_status(enum_return_status status,
                                const char *action, const char *status_name,
                                int allow_unreported);
#define __CHECK_RETURN_STATUS(STATUS, ACTION, STATUS_NAME, ALLOW_UNREPORTED) \
  check_return_status(STATUS, ACTION, STATUS_NAME, ALLOW_UNREPORTED);
#endif
/**
  Low-level macro that checks if STATUS is RETURN_STATUS_OK; if it is
  not, then RETURN_VALUE is returned.
  @see __DO_RETURN_STATUS
*/
#define __PROPAGATE_ERROR(STATUS, RETURN_VALUE, ALLOW_UNREPORTED)       \
  do                                                                    \
  {                                                                     \
    enum_return_status __propagate_error_status= STATUS;                \
    if (__propagate_error_status != RETURN_STATUS_OK) {                 \
      __CHECK_RETURN_STATUS(__propagate_error_status, "Propagating",    \
                            #STATUS, ALLOW_UNREPORTED);                 \
      DBUG_RETURN(RETURN_VALUE);                                        \
    }                                                                   \
  } while (0)
/// Low-level macro that returns STATUS. @see __DO_RETURN_STATUS
#define __RETURN_STATUS(STATUS, ALLOW_UNREPORTED)                       \
  do                                                                    \
  {                                                                     \
    enum_return_status __return_status_status= STATUS;                  \
    __CHECK_RETURN_STATUS(__return_status_status, "Returning",          \
                          #STATUS, ALLOW_UNREPORTED);                   \
    DBUG_RETURN(__return_status_status);                                \
  } while (0)
/**
  If STATUS (of type enum_return_status) returns RETURN_STATUS_OK,
  does nothing; otherwise, does a DBUG_PRINT and returns STATUS.
*/
#define PROPAGATE_ERROR(STATUS)                                 \
  __PROPAGATE_ERROR(STATUS, __propagate_error_status, true)
/**
  If STATUS (of type enum_return_status) returns RETURN_STATUS_OK,
  does nothing; otherwise asserts that STATUS ==
  RETURN_STATUS_REPORTED_ERROR, does a DBUG_PRINT, and returns STATUS.
*/
#define PROPAGATE_REPORTED_ERROR(STATUS)                        \
  __PROPAGATE_ERROR(STATUS, __propagate_error_status, false)
/**
  If STATUS (of type enum_return_status) returns RETURN_STATUS_OK,
  does nothing; otherwise asserts that STATUS ==
  RETURN_STATUS_REPORTED_ERROR, does a DBUG_PRINT, and returns 1.
*/
#define PROPAGATE_REPORTED_ERROR_INT(STATUS)    \
  __PROPAGATE_ERROR(STATUS, 1, false)
/**
  If STATUS returns something else than RETURN_STATUS_OK, does a
  DBUG_PRINT.  Then, returns STATUS.
*/
#define RETURN_STATUS(STATUS) __RETURN_STATUS(STATUS, true)
/**
  Asserts that STATUS is not RETURN_STATUS_UNREPORTED_ERROR.  Then, if
  STATUS is RETURN_STATUS_REPORTED_ERROR, does a DBUG_PRINT.  Then,
  returns STATUS.
*/
#define RETURN_REPORTED_STATUS(STATUS) __RETURN_STATUS(STATUS, false)
/// Returns RETURN_STATUS_OK.
#define RETURN_OK DBUG_RETURN(RETURN_STATUS_OK)
/// Does a DBUG_PRINT and returns RETURN_STATUS_REPORTED_ERROR.
#define RETURN_REPORTED_ERROR RETURN_STATUS(RETURN_STATUS_REPORTED_ERROR)
/// Does a DBUG_PRINT and returns RETURN_STATUS_UNREPORTED_ERROR.
#define RETURN_UNREPORTED_ERROR RETURN_STATUS(RETURN_STATUS_UNREPORTED_ERROR)

/**
  enum to map the result of Uuid::parse to the above Macros
*/
inline enum_return_status map_macro_enum(int status)
{
  DBUG_ENTER("map status error with the return value of uuid::parse_method");
  if (status == 0)
   RETURN_OK;
  else
   RETURN_UNREPORTED_ERROR;
}


/// The maximum value of GNO
const rpl_gno MAX_GNO= LLONG_MAX;
/// The length of MAX_GNO when printed in decimal.
const int MAX_GNO_TEXT_LENGTH= 19;
/// The maximal possible length of thread_id when printed in decimal.
const int MAX_THREAD_ID_TEXT_LENGTH= 19;


/**
  Parse a GNO from a string.

  @param s Pointer to the string. *s will advance to the end of the
  parsed GNO, if a correct GNO is found.
  @retval GNO if a correct GNO (i.e., 0 or positive number) was found.
  @retval -1 otherwise.
*/
rpl_gno parse_gno(const char **s);
/**
  Formats a GNO as a string.

  @param s The buffer.
  @param gno The GNO.
  @return Length of the generated string.
*/
int format_gno(char *s, rpl_gno gno);

typedef Uuid rpl_sid;


/**
  This has the functionality of mysql_rwlock_t, with two differences:
  1. It has additional operations to check if the read and/or write lock
     is held at the moment.
  2. It is wrapped in an object-oriented interface.

  Note that the assertions do not check whether *this* thread has
  taken the lock (that would be more complicated as it would require a
  dynamic data structure).  Luckily, it is still likely that the
  assertions find bugs where a thread forgot to take a lock, because
  most of the time most locks are only used by one thread at a time.

  The assertions are no-ops when DBUG is off.
*/
class Checkable_rwlock
{
public:
  /// Initialize this Checkable_rwlock.
  Checkable_rwlock()
  {
#ifndef DBUG_OFF
    lock_state= 0;
#else
    is_write_lock= false;
#endif
#ifdef MYSQL_SERVER
    mysql_rwlock_init(key_rwlock_global_sid_lock, &rwlock);
#else
    mysql_rwlock_init(0, &rwlock);
#endif
  }
  /// Destroy this Checkable_lock.
  ~Checkable_rwlock()
  {
    mysql_rwlock_destroy(&rwlock);
  }

  /// Acquire the read lock.
  inline void rdlock()
  {
    mysql_rwlock_rdlock(&rwlock);
    assert_no_wrlock();
#ifndef DBUG_OFF
    my_atomic_add32(&lock_state, 1);
#endif
  }
  /// Acquire the write lock.
  inline void wrlock()
  {
    mysql_rwlock_wrlock(&rwlock);
    assert_no_lock();
#ifndef DBUG_OFF
    my_atomic_store32(&lock_state, -1);
#else
    is_write_lock= true;
#endif
  }
  /// Release the lock (whether it is a write or read lock).
  inline void unlock()
  {
    assert_some_lock();
#ifndef DBUG_OFF
    int val= my_atomic_load32(&lock_state);
    if (val > 0)
      my_atomic_add32(&lock_state, -1);
    else if (val == -1)
      my_atomic_store32(&lock_state, 0);
    else
      DBUG_ASSERT(0);
#else
    is_write_lock= false;
#endif
    mysql_rwlock_unlock(&rwlock);
  }
  /**
    Return true if the write lock is held. Must only be called by
    threads that hold a lock.
  */
  inline bool is_wrlock()
  {
    assert_some_lock();
#ifndef DBUG_OFF
    return get_state() == -1;
#else
    return is_write_lock;
#endif
  }

  /// Assert that some thread holds either the read or the write lock.
  inline void assert_some_lock() const
  { DBUG_ASSERT(get_state() != 0); }
  /// Assert that some thread holds the read lock.
  inline void assert_some_rdlock() const
  { DBUG_ASSERT(get_state() > 0); }
  /// Assert that some thread holds the write lock.
  inline void assert_some_wrlock() const
  { DBUG_ASSERT(get_state() == -1); }
  /// Assert that no thread holds the write lock.
  inline void assert_no_wrlock() const
  { DBUG_ASSERT(get_state() >= 0); }
  /// Assert that no thread holds the read lock.
  inline void assert_no_rdlock() const
  { DBUG_ASSERT(get_state() <= 0); }
  /// Assert that no thread holds read or write lock.
  inline void assert_no_lock() const
  { DBUG_ASSERT(get_state() == 0); }

private:
#ifndef DBUG_OFF
  /**
    The state of the lock:
    0 - not locked
    -1 - write locked
    >0 - read locked by that many threads
  */
  volatile int32 lock_state;
  /// Read lock_state atomically and return the value.
  inline int32 get_state() const
  {
    return my_atomic_load32(const_cast<volatile int32*>(&lock_state));
  }
#else
  bool is_write_lock;
#endif
  /// The rwlock.
  mysql_rwlock_t rwlock;
};


/// Protects Gtid_state.  See comment above gtid_state for details.
extern Checkable_rwlock *global_sid_lock;


/**
  Represents a bidirectional map between SID and SIDNO.

  SIDNOs are always numbers greater or equal to 1.

  This data structure OPTIONALLY knows of a read-write lock that
  protects the number of SIDNOs.  The lock is provided by the invoker
  of the constructor and it is generally the caller's responsibility
  to acquire the read lock.  If the lock is not NULL, access methods
  assert that the caller already holds the read (or write) lock.  If
  the lock is not NULL and a method of this class grows the number of
  SIDNOs, then the method temporarily upgrades this lock to a write
  lock and then degrades it to a read lock again; there will be a
  short period when the lock is not held at all.
*/
class Sid_map
{
public:
  /**
    Create this Sid_map.

    @param sid_lock Read-write lock that protects updates to the
    number of SIDNOs.
  */
  Sid_map(Checkable_rwlock *sid_lock);
  /// Destroy this Sid_map.
  ~Sid_map();
#ifdef NON_DISABLED_GTID
  /**
    Clears this Sid_map (for RESET MASTER)

    @return RETURN_STATUS_OK or RETURN_STAUTS_REPORTED_ERROR
  */
  enum_return_status clear();
#endif
  /**
    Add the given SID to this map if it does not already exist.

    The caller must hold the read lock or write lock on sid_lock
    before invoking this function.  If the SID does not exist in this
    map, it will release the read lock, take a write lock, update the
    map, release the write lock, and take the read lock again.

    @param sid The SID.
    @retval SIDNO The SIDNO for the SID (a new SIDNO if the SID did
    not exist, an existing if it did exist).
    @retval negative Error. This function calls my_error.
  */
  rpl_sidno add_sid(const rpl_sid &sid);
  /**
    Get the SIDNO for a given SID

    The caller must hold the read lock on sid_lock before invoking
    this function.

    @param sid The SID.
    @retval SIDNO if the given SID exists in this map.
    @retval 0 if the given SID does not exist in this map.
  */
  rpl_sidno sid_to_sidno(const rpl_sid &sid) const
  {
    if (sid_lock != NULL)
      sid_lock->assert_some_lock();
    Node *node= (Node *)my_hash_search(&_sid_to_sidno, sid.bytes,
                                       binary_log::Uuid::BYTE_LENGTH);
    if (node == NULL)
      return 0;
    return node->sidno;
  }
  /**
    Get the SID for a given SIDNO.

    Raises an assertion if the SIDNO is not valid.

    If need_lock is true, acquires sid_lock->rdlock; otherwise asserts
    that it is held already.

    @param sidno The SIDNO.
    @retval NULL The SIDNO does not exist in this map.
    @retval pointer Pointer to the SID.  The data is shared with this
    Sid_map, so should not be modified.  It is safe to read the data
    even after this Sid_map is modified, but not if this Sid_map is
    destroyed.
  */
  const rpl_sid &sidno_to_sid(rpl_sidno sidno, bool need_lock= false) const
  {
    if (sid_lock != NULL)
    {
      if (need_lock)
        sid_lock->rdlock();
      else
        sid_lock->assert_some_lock();
    }
    DBUG_ASSERT(sidno >= 1 && sidno <= get_max_sidno());
    const rpl_sid &ret= (_sidno_to_sid[sidno - 1])->sid;
    if (sid_lock != NULL && need_lock)
      sid_lock->unlock();
    return ret;
  }
  /**
    Return the n'th smallest sidno, in the order of the SID's UUID.

    The caller must hold the read or write lock on sid_lock before
    invoking this function.

    @param n A number in the interval [0, get_max_sidno()-1], inclusively.
  */
  rpl_sidno get_sorted_sidno(rpl_sidno n) const
  {
    if (sid_lock != NULL)
      sid_lock->assert_some_lock();
    return _sorted[n];
  }
  /**
    Return the biggest sidno in this Sid_map.

    The caller must hold the read or write lock on sid_lock before
    invoking this function.
  */
  rpl_sidno get_max_sidno() const
  {
    if (sid_lock != NULL)
      sid_lock->assert_some_lock();
    return static_cast<rpl_sidno>(_sidno_to_sid.size());
  }

  /// Return the sid_lock.
  Checkable_rwlock *get_sid_lock() const { return sid_lock; }

private:
  /// Node pointed to by both the hash and the array.
  struct Node
  {
    rpl_sidno sidno;
    rpl_sid sid;
  };

  /**
    Create a Node from the given SIDNO and SID and add it to
    _sidno_to_sid, _sid_to_sidno, and _sorted.

    The caller must hold the write lock on sid_lock before invoking
    this function.

    @param sidno The SIDNO to add.
    @param sid The SID to add.
    @return RETURN_STATUS_OK or RETURN_STATUS_REPORTED_ERROR.
  */
  enum_return_status add_node(rpl_sidno sidno, const rpl_sid &sid);

  /// Read-write lock that protects updates to the number of SIDNOs.
  mutable Checkable_rwlock *sid_lock;

  /**
    Array that maps SIDNO to SID; the element at index N points to a
    Node with SIDNO N-1.
  */
  Prealloced_array<Node*, 8, true>_sidno_to_sid;
  /**
    Hash that maps SID to SIDNO.  The keys in this array are of type
    rpl_sid.
  */
  HASH _sid_to_sidno;
  /**
    Array that maps numbers in the interval [0, get_max_sidno()-1] to
    SIDNOs, in order of increasing SID.

    @see Sid_map::get_sorted_sidno.
  */
  Prealloced_array<rpl_sidno, 8, true> _sorted;
};


extern Sid_map *global_sid_map;


/**
  Represents a growable array where each element contains a mutex and
  a condition variable.

  Each element can be locked, unlocked, broadcast, or waited for, and
  it is possible to call "THD::enter_cond" for the condition.  The
  allowed indexes range from 0, inclusive, to get_max_index(),
  inclusive.  Initially there are zero elements (and get_max_index()
  returns -1); more elements can be allocated by calling
  ensure_index().

  This data structure has a read-write lock that protects the number
  of elements.  The lock is provided by the invoker of the constructor
  and it is generally the caller's responsibility to acquire the read
  lock.  Access methods assert that the caller already holds the read
  (or write) lock.  If a method of this class grows the number of
  elements, then the method temporarily upgrades this lock to a write
  lock and then degrades it to a read lock again; there will be a
  short period when the lock is not held at all.
*/
class Mutex_cond_array
{
public:
  /**
    Create a new Mutex_cond_array.

    @param global_lock Read-write lock that protects updates to the
    number of elements.
  */
  Mutex_cond_array(Checkable_rwlock *global_lock);
  /// Destroy this object.
  ~Mutex_cond_array();
  /// Lock the n'th mutex.
  inline void lock(int n) const
  {
    assert_not_owner(n);
    mysql_mutex_lock(&get_mutex_cond(n)->mutex);
  }
  /// Unlock the n'th mutex.
  inline void unlock(int n) const
  {
    assert_owner(n);
    mysql_mutex_unlock(&get_mutex_cond(n)->mutex);
  }
  /// Broadcast the n'th condition.
  inline void broadcast(int n) const
  {
    mysql_cond_broadcast(&get_mutex_cond(n)->cond);
  }
  /**
    Assert that this thread owns the n'th mutex.
    This is a no-op if DBUG_OFF is on.
  */
  inline void assert_owner(int n) const
  {
#ifndef DBUG_OFF
    mysql_mutex_assert_owner(&get_mutex_cond(n)->mutex);
#endif
  }
  /**
    Assert that this thread does not own the n'th mutex.
    This is a no-op if DBUG_OFF is on.
  */
  inline void assert_not_owner(int n) const
  {
#ifndef DBUG_OFF
    mysql_mutex_assert_not_owner(&get_mutex_cond(n)->mutex);
#endif
  }
  /**
    Wait for signal on the n'th condition variable.

    The caller must hold the read lock or write lock on sid_lock, as
    well as the nth mutex lock, before invoking this function.  The
    sid_lock will be released, whereas the mutex will be released
    during the wait and (atomically) re-acquired when the wait ends.
  */
  inline void wait(const THD* thd, int n) const
  {
    DBUG_ENTER("Mutex_cond_array::wait");
    Mutex_cond *mutex_cond= get_mutex_cond(n);
    global_lock->unlock();
    if (!check_thd_killed(thd))
    {
      mysql_mutex_assert_owner(&mutex_cond->mutex);
      mysql_cond_wait(&mutex_cond->cond, &mutex_cond->mutex);
      mysql_mutex_assert_owner(&mutex_cond->mutex);
    }
    DBUG_VOID_RETURN;
  }

  /**
    Wait for signal on the n'th condition variable.

    The caller must hold the read lock or write lock on sid_lock, as
    well as the nth mutex lock, before invoking this function.  The
    sid_lock will be released, whereas the mutex will be released
    during the wait and (atomically) re-acquired when the wait ends
    or the timeout is reached.

    @param[in] n - Sidno to wait for.
    @param[in] abstime - pointer to the absolute wating time

    @retval - 0 - success
             !=0 - failure
  */
  inline int wait(const THD* thd, int sidno, struct timespec* abstime) const
  {
    DBUG_ENTER("Mutex_cond_array::wait");
    int error= 0;
    Mutex_cond *mutex_cond= get_mutex_cond(sidno);
    global_lock->unlock();
    if (!check_thd_killed(thd))
    {
      mysql_mutex_assert_owner(&mutex_cond->mutex);
      error= mysql_cond_timedwait(&mutex_cond->cond,
                                  &mutex_cond->mutex, abstime);
      mysql_mutex_assert_owner(&mutex_cond->mutex);
    }
    DBUG_RETURN(error);
  }
#ifndef MYSQL_CLIENT
  /// Execute THD::enter_cond for the n'th condition variable.
  void enter_cond(THD *thd, int n, PSI_stage_info *stage,
                  PSI_stage_info *old_stage) const;
#endif // ifndef MYSQL_CLIENT
  /// Return the greatest addressable index in this Mutex_cond_array.
  inline int get_max_index() const
  {
    global_lock->assert_some_lock();
    return static_cast<int>(m_array.size() - 1);
  }
  /**
    Grows the array so that the given index fits.

    If the array is grown, the global_lock is temporarily upgraded to
    a write lock and then degraded again; there will be a
    short period when the lock is not held at all.

    @param n The index.
    @return RETURN_OK or RETURN_REPORTED_ERROR
  */
  enum_return_status ensure_index(int n);
  /**
    This function is used to check whether the given thd is killed
    or not.

    @param[in] thd -  The thread object
    @retval true  - thread is killed
            false - thread not killed
  */
  bool check_thd_killed(const THD* thd) const;
private:
  /// A mutex/cond pair.
  struct Mutex_cond
  {
    mysql_mutex_t mutex;
    mysql_cond_t cond;
  };
  /// Return the Nth Mutex_cond object
  inline Mutex_cond *get_mutex_cond(int n) const
  {
    global_lock->assert_some_lock();
    DBUG_ASSERT(n <= get_max_index());
    Mutex_cond *ret= m_array[n];
    DBUG_ASSERT(ret);
    return ret;
  }
  /// Read-write lock that protects updates to the number of elements.
  mutable Checkable_rwlock *global_lock;
  Prealloced_array<Mutex_cond*, 8, true> m_array;
};


/**
  Holds information about a GTID interval: the sidno, the first gno
  and the last gno of this interval.
*/
struct Gtid_interval
{
  /* SIDNO of this Gtid interval. */
  rpl_sidno sidno;
  /* The first GNO of this Gtid interval. */
  rpl_gno gno_start;
  /* The last GNO of this Gtid interval. */
  rpl_gno gno_end;
  void set(rpl_sidno sid_no, rpl_gno start, rpl_gno end)
  {
    sidno= sid_no;
    gno_start= start;
    gno_end= end;
  }
};


/**
  TODO: Move this structure to libbinlogevents/include/control_events.h
        when we start using C++11.
  Holds information about a GTID: the sidno and the gno.

  This is a POD. It has to be a POD because it is part of
  Gtid_specification, which has to be a POD because it is used in
  THD::variables.
*/
struct Gtid
{
  /// SIDNO of this Gtid.
  rpl_sidno sidno;
  /// GNO of this Gtid.
  rpl_gno gno;

  /// Set both components to 0.
  void clear() { sidno= 0; gno= 0; }
  /// Set both components to the given, positive values.
  void set(rpl_sidno sidno_arg, rpl_gno gno_arg)
  {
    DBUG_ASSERT(sidno_arg > 0);
    DBUG_ASSERT(gno_arg > 0);
    sidno= sidno_arg;
    gno= gno_arg;
  }
  /**
    Return true if sidno is zero (and assert that gno is zero too in
    this case).
  */
  bool is_empty() const
  {
    // check that gno is not set inconsistently
    if (sidno <= 0)
      DBUG_ASSERT(gno == 0);
    else
      DBUG_ASSERT(gno > 0);
    return sidno == 0;
  }
  /**
    The maximal length of the textual representation of a SID, not
    including the terminating '\0'.
  */
  static const int MAX_TEXT_LENGTH= binary_log::Uuid::TEXT_LENGTH + 1 + MAX_GNO_TEXT_LENGTH;
  /**
    Return true if parse() would succeed, but don't store the
    result anywhere.
  */
  static bool is_valid(const char *text);
  /**
    Convert a Gtid to a string.
    @param sid the sid to use. This overrides the sidno of this Gtid.
    @param[out] buf Buffer to store the Gtid in (normally
    MAX_TEXT_LENGTH+1 bytes long).
    @return Length of the string, not counting '\0'.
  */
  int to_string(const rpl_sid &sid, char *buf) const;
  /**
    Convert this Gtid to a string.
    @param sid_map sid_map to use when converting sidno to a SID.
    @param[out] buf Buffer to store the Gtid in (normally
    MAX_TEXT_LENGTH+1 bytes long).
    @param need_lock If true, the function will acquire sid_map->sid_lock; otherwise it will assert that the lock is held.
    @return Length of the string, not counting '\0'.
  */
  int to_string(const Sid_map *sid_map, char *buf, bool need_lock= false) const;
  /// Returns true if this Gtid has the same sid and gno as 'other'.
  bool equals(const Gtid &other) const
  { return sidno == other.sidno && gno == other.gno; }
  /**
    Parses the given string and stores in this Gtid.

    @param text The text to parse
    @return RETURN_STATUS_OK or RETURN_STATUS_REPORTED_ERROR.
  */
  enum_return_status parse(Sid_map *sid_map, const char *text);

#ifndef DBUG_OFF
  /// Debug only: print this Gtid to stdout.
  void print(const Sid_map *sid_map) const
  {
    char buf[MAX_TEXT_LENGTH + 1];
    to_string(sid_map, buf);
    printf("%s\n", buf);
  }
#endif
  /// Print this Gtid to the trace file if debug is enabled; no-op otherwise.
  void dbug_print(const Sid_map *sid_map, const char *text= "",
                  bool need_lock= false) const
  {
#ifndef DBUG_OFF
    char buf[MAX_TEXT_LENGTH + 1];
    to_string(sid_map, buf, need_lock);
    DBUG_PRINT("info", ("%s%s%s", text, *text ? ": " : "", buf));
#endif
  }
};


/**
  Represents a set of GTIDs.

  This is structured as an array, indexed by SIDNO, where each element
  contains a linked list of intervals.

  This data structure OPTIONALLY knows of a Sid_map that gives a
  correspondence between SIDNO and SID.  If the Sid_map is NULL, then
  operations that require a Sid_map - printing and parsing - raise an
  assertion.

  This data structure OPTIONALLY knows of a read-write lock that
  protects the number of SIDNOs.  The lock is provided by the invoker
  of the constructor and it is generally the caller's responsibility
  to acquire the read lock.  If the lock is not NULL, access methods
  assert that the caller already holds the read (or write) lock.  If
  the lock is not NULL and a method of this class grows the number of
  SIDNOs, then the method temporarily upgrades this lock to a write
  lock and then degrades it to a read lock again; there will be a
  short period when the lock is not held at all.
*/
class Gtid_set
{
public:
  /**
    Constructs a new, empty Gtid_set.

    @param sid_map The Sid_map to use, or NULL if this Gtid_set
    should not have a Sid_map.
    @param sid_lock Read-write lock that protects updates to the
    number of SIDs. This may be NULL if such changes do not need to be
    protected.
  */
  Gtid_set(Sid_map *sid_map, Checkable_rwlock *sid_lock= NULL);
  /**
    Constructs a new Gtid_set that contains the groups in the given string, in the same format as add_gtid_text(char *).

    @param sid_map The Sid_map to use for SIDs.
    @param text The text to parse.
    @param status Will be set to RETURN_STATUS_OK on success or
    RETURN_STATUS_REPORTED_ERROR on error.
    @param sid_lock Read/write lock to protect changes in the number
    of SIDs with. This may be NULL if such changes do not need to be
    protected.

    If sid_lock != NULL, then the read lock on sid_lock must be held
    before calling this function. If the array is grown, sid_lock is
    temporarily upgraded to a write lock and then degraded again;
    there will be a short period when the lock is not held at all.
  */
  Gtid_set(Sid_map *sid_map, const char *text, enum_return_status *status,
           Checkable_rwlock *sid_lock= NULL);
private:
  /// Worker for the constructor.
  void init();
public:
  /// Destroy this Gtid_set.
  ~Gtid_set();
  /**
    Removes all groups from this Gtid_set.

    This does not deallocate anything: if groups are added later,
    existing allocated memory will be re-used.
  */
  void clear();
  /**
    Adds the given GTID to this Gtid_set.

    The SIDNO must exist in the Gtid_set before this function is called.

    @param sidno SIDNO of the group to add.
    @param gno GNO of the group to add.
  */
  void _add_gtid(rpl_sidno sidno, rpl_gno gno)
  {
    DBUG_ENTER("Gtid_set::_add_gtid(sidno, gno)");
    Interval_iterator ivit(this, sidno);
    Free_intervals_lock lock(this);
    add_gno_interval(&ivit, gno, gno + 1, &lock);
    DBUG_VOID_RETURN;
  }
  /**
    Removes the given GTID from this Gtid_set.

    @param sidno SIDNO of the group to remove.
    @param gno GNO of the group to remove.
  */
  void _remove_gtid(rpl_sidno sidno, rpl_gno gno)
  {
    DBUG_ENTER("Gtid_set::_remove_gtid(rpl_sidno, rpl_gno)");
    if (sidno <= get_max_sidno())
    {
      Interval_iterator ivit(this, sidno);
      Free_intervals_lock lock(this);
      remove_gno_interval(&ivit, gno, gno + 1, &lock);
    }
    DBUG_VOID_RETURN;
  }
  /**
    Adds the given GTID to this Gtid_set.

    The SIDNO must exist in the Gtid_set before this function is called.

    @param gtid Gtid to add.
  */
  void _add_gtid(const Gtid &gtid)
  {  _add_gtid(gtid.sidno, gtid.gno); }
  /**
    Removes the given GTID from this Gtid_set.

    @param gtid Gtid to remove.
   */
  void _remove_gtid(const Gtid &gtid)
  {
    _remove_gtid(gtid.sidno, gtid.gno);
  }
  /**
    Adds all groups from the given Gtid_set to this Gtid_set.

    If sid_lock != NULL, then the read lock must be held before
    calling this function. If a new sidno is added so that the array
    of lists of intervals is grown, sid_lock is temporarily upgraded
    to a write lock and then degraded again; there will be a short
    period when the lock is not held at all.

    @param other The Gtid_set to add.
    @return RETURN_STATUS_OK or RETURN_STATUS_REPORTED_ERROR.
  */
  enum_return_status add_gtid_set(const Gtid_set *other);
  /**
    Removes all groups in the given Gtid_set from this Gtid_set.

    @param other The Gtid_set to remove.
  */
  void remove_gtid_set(const Gtid_set *other);
  /**
    Adds the set of GTIDs represented by the given string to this Gtid_set.

    The string must have the format of a comma-separated list of zero
    or more of the following:

       XXXXXXXX-XXXX-XXXX-XXXX-XXXXXXXXXXXX(:NUMBER+(-NUMBER)?)*
       | ANONYMOUS

       Each X is a hexadecimal digit (upper- or lowercase).
       NUMBER is a decimal, 0xhex, or 0oct number.

       The start of an interval must be greater than 0. The end of an
       interval may be 0, but any interval that has an endpoint that
       is smaller than the start is discarded.

    If sid_lock != NULL, then the read lock on sid_lock must be held
    before calling this function. If a new sidno is added so that the
    array of lists of intervals is grown, sid_lock is temporarily
    upgraded to a write lock and then degraded again; there will be a
    short period when the lock is not held at all.

    @param text The string to parse.
    @param anonymous[in,out] If this is NULL, ANONYMOUS is not
    allowed.  If this is not NULL, it will be set to true if the
    anonymous group was found; false otherwise.
    @return RETURN_STATUS_OK or RETURN_STATUS_REPORTED_ERROR.
  */
  enum_return_status add_gtid_text(const char *text, bool *anonymous= NULL);
  /**
    Decodes a Gtid_set from the given string.

    @param string The string to parse.
    @param length The number of bytes.
    @param actual_length If this is not NULL, it is set to the number
    of bytes used by the encoding (which may be less than 'length').
    If this is NULL, an error is generated if the encoding is shorter
    than the given 'length'.
    @return RETURN_STATUS_OK or RETURN_STATUS_REPORTED_ERROR.
  */
  enum_return_status add_gtid_encoding(const uchar *encoded, size_t length,
                                       size_t *actual_length= NULL);
  /// Return true iff the given GTID exists in this set.
  bool contains_gtid(rpl_sidno sidno, rpl_gno gno) const;
  /// Return true iff the given GTID exists in this set.
  bool contains_gtid(const Gtid &gtid) const
  { return contains_gtid(gtid.sidno, gtid.gno); }
  // Get last gno or 0 if this set is empty.
  rpl_gno get_last_gno(rpl_sidno sidno) const;
  /// Returns the maximal sidno that this Gtid_set currently has space for.
  rpl_sidno get_max_sidno() const
  {
    if (sid_lock)
      sid_lock->assert_some_lock();
    return static_cast<rpl_sidno>(m_intervals.size());
  }
  /**
    Allocates space for all sidnos up to the given sidno in the array of intervals.
    The sidno must exist in the Sid_map associated with this Gtid_set.

    If sid_lock != NULL, then the read lock on sid_lock must be held
    before calling this function. If the array is grown, sid_lock is
    temporarily upgraded to a write lock and then degraded again;
    there will be a short period when the lock is not held at all.

    @param sidno The SIDNO.
    @return RETURN_STATUS_OK or RETURN_STATUS_REPORTED_ERROR.
  */
  enum_return_status ensure_sidno(rpl_sidno sidno);
  /// Returns true if this Gtid_set is a subset of the other Gtid_set.
  bool is_subset(const Gtid_set *super) const;
  /// Returns true if this Gtid_set is a non equal subset of the other Gtid_set.
  bool is_subset_not_equals(const Gtid_set *super) const
  {
    return (is_subset(super) && !equals(super));
  }

  /**
    Returns true if this Gtid_set is a subset of the given gtid_set
    on the given superset_sidno and subset_sidno.

    @param super          Gtid_set with which 'this'::gtid_set needs to be
                           compared
    @param superset_sidno The sidno that will be compared, relative to
                           super->sid_map.
    @param subset_sidno   The sidno that will be compared, relative to
                           this->sid_map.
    @return true          If 'this' Gtid_set is subset of given
                           'super' Gtid_set.
            false         If 'this' Gtid_set is *not* subset of given
                           'super' Gtid_set.
  */
  bool is_subset_for_sid(const Gtid_set *super, rpl_sidno superset_sidno,
                         rpl_sidno subset_sidno) const;
  /// Returns true if there is a least one element of this Gtid_set in
  /// the other Gtid_set.
  bool is_intersection_nonempty(const Gtid_set *other) const;
  /**
    Add the intersection of this Gtid_set and the other Gtid_set to result.

    @param other The Gtid_set to intersect with this Gtid_set
    @param result Gtid_set where the result will be stored.
    @return RETURN_STATUS_OK or RETURN_STATUS_REPORTED_ERROR.
  */
  enum_return_status intersection(const Gtid_set *other, Gtid_set *result);
  /// Returns true if this Gtid_set is empty.
  bool is_empty() const
  {
    Gtid_iterator git(this);
    return git.get().sidno == 0;
  }
  /**
    Returns true if this Gtid_set contains at least one GTID with
    the given SIDNO.

    @param sidno The SIDNO to test.
    @retval true The SIDNO is less than or equal to the max SIDNO, and
    there is at least one group with this SIDNO.
    @retval false The SIDNO is greater than the max SIDNO, or there is
    no group with this SIDNO.
  */
  bool contains_sidno(rpl_sidno sidno) const
  {
    DBUG_ASSERT(sidno >= 1);
    if (sidno > get_max_sidno())
      return false;
    Const_interval_iterator ivit(this, sidno);
    return ivit.get() != NULL;
  }
  /**
    Returns true if the given string is a valid specification of a
    Gtid_set, false otherwise.
  */
  static bool is_valid(const char *text);
  /**
    Return a newly allocated string containing this Gtid_set, or NULL
    on out of memory.
  */
  char *to_string() const
  {
    char *str= (char *)my_malloc(key_memory_Gtid_set_to_string,
                                 get_string_length() + 1, MYF(MY_WME));
    if (str != NULL)
      to_string(str);
    return str;
  }
#ifndef DBUG_OFF
  /// Debug only: Print this Gtid_set to stdout.
  void print() const
  {
    char *str= to_string();
    printf("%s\n", str);
    my_free(str);
  }
#endif
  /**
    Print this Gtid_set to the trace file if debug is enabled; no-op
    otherwise.
  */
  void dbug_print(const char *text= "") const
  {
#ifndef DBUG_OFF
    char *str= to_string();
    DBUG_PRINT("info", ("%s%s'%s'", text, *text ? ": " : "", str));
    my_free(str);
#endif
  }

  /**
    Class Gtid_set::String_format defines the separators used by
    Gtid_set::to_string.
  */
  struct String_format
  {
    /// The generated string begins with this.
    const char *begin;
    /// The generated string begins with this.
    const char *end;
    /// In 'SID:GNO', this is the ':'
    const char *sid_gno_separator;
    /// In 'SID:GNO-GNO', this is the '-'
    const char *gno_start_end_separator;
    /// In 'SID:GNO:GNO', this is the second ':'
    const char *gno_gno_separator;
    /// In 'SID:GNO,SID:GNO', this is the ','
    const char *gno_sid_separator;
    /// If the set is empty and this is not NULL, then this string is generated.
    const char *empty_set_string;
    /// The following fields are the lengths of each field above.
    const int begin_length;
    const int end_length;
    const int sid_gno_separator_length;
    const int gno_start_end_separator_length;
    const int gno_gno_separator_length;
    const int gno_sid_separator_length;
    const int empty_set_string_length;
  };
  /**
    Returns the length of the output from to_string.

    @warning This does not include the trailing '\0', so your buffer
    needs space for get_string_length() + 1 characters.

    @param string_format String_format object that specifies
    separators in the resulting text.
    @return The length.
  */
  int get_string_length(const String_format *string_format= NULL) const;
  /**
    Formats this Gtid_set as a string and saves in a given buffer.

    @param[out] buf Pointer to the buffer where the string should be
    stored. This should have size at least get_string_length()+1.
    @param string_format String_format object that specifies
    separators in the resulting text.
    @return Length of the generated string.
  */
  int to_string(char *buf, const String_format *string_format= NULL) const;

  /**
    Formats a Gtid_set as a string and saves in a newly allocated buffer.
    @param[out] buf Pointer to pointer to string. The function will
    set it to point to the newly allocated buffer, or NULL on out of memory.
    @param string_format Specifies how to format the string.
    @retval Length of the generated string, or -1 on out of memory.
  */
  int to_string(char **buf, const String_format *string_format= NULL) const;
  /**
    Gets all gtid intervals from this Gtid_set.

    @param[out] gtid_intervals Store all gtid intervals from this Gtid_set.
  */
  void get_gtid_intervals(std::list<Gtid_interval> *gtid_intervals) const;
  /**
    The default String_format: the format understood by
    add_gtid_text(const char *).
  */
  static const String_format default_string_format;
  /**
    String_format useful to generate an SQL string: the string is
    wrapped in single quotes and there is a newline between SIDs.
  */
  static const String_format sql_string_format;
  /**
    String_format for printing the Gtid_set commented: the string is
    not quote-wrapped, and every SID is on a new line with a leading '# '.
  */
  static const String_format commented_string_format;

  /// Return the Sid_map associated with this Gtid_set.
  Sid_map *get_sid_map() const { return sid_map; }

  /**
    Represents one element in the linked list of intervals associated
    with a SIDNO.
  */
  struct Interval
  {
  public:
    /// The first GNO of this interval.
    rpl_gno start;
    /// The first GNO after this interval.
    rpl_gno end;
    /// Return true iff this interval is equal to the given interval.
    bool equals(const Interval &other) const
    {
      return start == other.start && end == other.end;
    }
    /// Pointer to next interval in list.
    Interval *next;
  };

  /**
    Provides an array of Intervals that this Gtid_set can use when
    groups are subsequently added.  This can be used as an
    optimization, to reduce allocation for sets that have a known
    number of intervals.

    @param n_intervals The number of intervals to add.
    @param intervals Array of n_intervals intervals.
  */
  void add_interval_memory(int n_intervals, Interval *intervals_param)
  {
    if (sid_lock != NULL)
      mysql_mutex_lock(&free_intervals_mutex);
    add_interval_memory_lock_taken(n_intervals, intervals_param);
    if (sid_lock != NULL)
      mysql_mutex_unlock(&free_intervals_mutex);
  }


  /**
    Iterator over intervals for a given SIDNO.

    This is an abstract template class, used as a common base class
    for Const_interval_iterator and Interval_iterator.

    The iterator always points to an interval pointer.  The interval
    pointer is either the initial pointer into the list, or the next
    pointer of one of the intervals in the list.
  */
  template<typename Gtid_set_p, typename Interval_p> class Interval_iterator_base
  {
  public:
    /**
      Construct a new iterator over the GNO intervals for a given Gtid_set.

      @param gtid_set The Gtid_set.
      @param sidno The SIDNO.
    */
    Interval_iterator_base(Gtid_set_p gtid_set, rpl_sidno sidno)
    {
      DBUG_ASSERT(sidno >= 1 && sidno <= gtid_set->get_max_sidno());
      init(gtid_set, sidno);
    }
    /// Construct a new iterator over the free intervals of a Gtid_set.
    Interval_iterator_base(Gtid_set_p gtid_set)
    { p= const_cast<Interval_p *>(&gtid_set->free_intervals); }
    /// Reset this iterator.
    inline void init(Gtid_set_p gtid_set, rpl_sidno sidno)
    { p= const_cast<Interval_p *>(&gtid_set->m_intervals[sidno - 1]); }
    /// Advance current_elem one step.
    inline void next()
    {
      DBUG_ASSERT(*p != NULL);
      p= const_cast<Interval_p *>(&(*p)->next);
    }
    /// Return current_elem.
    inline Interval_p get() const { return *p; }
  protected:
    /**
      Holds the address of the 'next' pointer of the previous element,
      or the address of the initial pointer into the list, if the
      current element is the first element.
    */
    Interval_p *p;
  };

  /**
    Iterator over intervals of a const Gtid_set.
  */
  class Const_interval_iterator
    : public Interval_iterator_base<const Gtid_set *, const Interval *>
  {
  public:
    /// Create this Const_interval_iterator.
    Const_interval_iterator(const Gtid_set *gtid_set, rpl_sidno sidno)
      : Interval_iterator_base<const Gtid_set *, const Interval *>(gtid_set, sidno) {}
    /// Create this Const_interval_iterator.
    Const_interval_iterator(const Gtid_set *gtid_set)
      : Interval_iterator_base<const Gtid_set *, const Interval *>(gtid_set) {}
  };

  /**
    Iterator over intervals of a non-const Gtid_set, with additional
    methods to modify the Gtid_set.
  */
  class Interval_iterator
    : public Interval_iterator_base<Gtid_set *, Interval *>
  {
  public:
    /// Create this Interval_iterator.
    Interval_iterator(Gtid_set *gtid_set, rpl_sidno sidno)
      : Interval_iterator_base<Gtid_set *, Interval *>(gtid_set, sidno) {}
    /// Destroy this Interval_iterator.
    Interval_iterator(Gtid_set *gtid_set)
      : Interval_iterator_base<Gtid_set *, Interval *>(gtid_set) {}
  private:
    /**
      Set current_elem to the given Interval but do not touch the
      next pointer of the given Interval.
    */
    inline void set(Interval *iv) { *p= iv; }
    /// Insert the given element before current_elem.
    inline void insert(Interval *iv) { iv->next= *p; set(iv); }
    /// Remove current_elem.
    inline void remove(Gtid_set *gtid_set)
    {
      DBUG_ASSERT(get() != NULL);
      Interval *next= (*p)->next;
      gtid_set->put_free_interval(*p);
      set(next);
    }
    /**
      Only Gtid_set is allowed to use set/insert/remove.

      They are not safe to use from other code because: (1) very easy
      to make a mistakes (2) they don't clear cached_string_format or
      cached_string_length.
    */
    friend class Gtid_set;
  };


  /**
    Iterator over all groups in a Gtid_set.  This is a const
    iterator; it does not allow modification of the Gtid_set.
  */
  class Gtid_iterator
  {
  public:
    Gtid_iterator(const Gtid_set *gs)
      : gtid_set(gs), sidno(0), ivit(gs)
    {
      if (gs->sid_lock != NULL)
        gs->sid_lock->assert_some_wrlock();
      next_sidno();
    }
    /// Advance to next group.
    inline void next()
    {
      DBUG_ASSERT(gno > 0 && sidno > 0);
      // go to next group in current interval
      gno++;
      // end of interval? then go to next interval for this sidno
      if (gno == ivit.get()->end)
      {
        ivit.next();
        const Interval *iv= ivit.get();
        // last interval for this sidno? then go to next sidno
        if (iv == NULL)
        {
          next_sidno();
          // last sidno? then don't try more
          if (sidno == 0)
            return;
          iv= ivit.get();
        }
        gno= iv->start;
      }
    }
    /// Return next group, or {0,0} if we reached the end.
    inline Gtid get() const
    {
      Gtid ret= { sidno, gno };
      return ret;
    }
  private:
    /// Find the next sidno that has one or more intervals.
    inline void next_sidno()
    {
      const Interval *iv;
      do
      {
        sidno++;
        if (sidno > gtid_set->get_max_sidno())
        {
          sidno= 0;
          gno= 0;
          return;
        }
        ivit.init(gtid_set, sidno);
        iv= ivit.get();
      } while (iv == NULL);
      gno= iv->start;
    }
    /// The Gtid_set we iterate over.
    const Gtid_set *gtid_set;
    /**
      The SIDNO of the current element, or 0 if the iterator is past
      the last element.
    */
    rpl_sidno sidno;
    /**
      The GNO of the current element, or 0 if the iterator is past the
      last element.
    */
    rpl_gno gno;
    /// Iterator over the intervals for the current SIDNO.
    Const_interval_iterator ivit;
  };

public:

  /**
    Encodes this Gtid_set as a binary string.
  */
  void encode(uchar *buf) const;
  /**
    Encodes this Gtid_set as a binary string using std::string.
  */
  std::string encode() const;
  /**
    Returns the length of this Gtid_set when encoded using the
    encode() function.
  */
  size_t get_encoded_length() const;

private:
  /**
    Contains a list of intervals allocated by this Gtid_set.  When a
    method of this class needs a new interval and there are no more
    free intervals, a new Interval_chunk is allocated and the
    intervals of it are added to the list of free intervals.
  */
  struct Interval_chunk
  {
    Interval_chunk *next;
    Interval intervals[1];
  };
  /// The default number of intervals in an Interval_chunk.
  static const int CHUNK_GROW_SIZE= 8;

  /**
    Return true if the given sidno of this Gtid_set contains the same
    intervals as the given sidno of the other Gtid_set.

    @param sidno SIDNO to check for this Gtid_set.
    @param other Other Gtid_set
    @param other_sidno SIDNO to check in other.
    @return true if equal, false is not equal.
  */
  bool sidno_equals(rpl_sidno sidno,
                    const Gtid_set *other, rpl_sidno other_sidno) const;
  /// Returns true if this Gtid_set is equal to the other Gtid_set.
  bool equals(const Gtid_set *other) const;

  /// Return the number of intervals for the given sidno.
  int get_n_intervals(rpl_sidno sidno) const
  {
    Const_interval_iterator ivit(this, sidno);
    int ret= 0;
    while (ivit.get() != NULL)
    {
      ret++;
      ivit.next();
    }
    return ret;
  }
  /// Return the number of intervals in this Gtid_set.
  int get_n_intervals() const
  {
    if (sid_lock != NULL)
      sid_lock->assert_some_wrlock();
    rpl_sidno max_sidno= get_max_sidno();
    int ret= 0;
    for (rpl_sidno sidno= 1; sidno < max_sidno; sidno++)
      ret+= get_n_intervals(sidno);
    return ret;
  }
  /**
    Allocates a new chunk of Intervals and adds them to the list of
    unused intervals.

    @param size The number of intervals in this chunk
  */
  void create_new_chunk(int size);
  /**
    Returns a fresh new Interval object.

    This usually does not require any real allocation, it only pops
    the first interval from the list of free intervals.  If there are
    no free intervals, it calls create_new_chunk.

    @param out The resulting Interval* will be stored here.
  */
  void get_free_interval(Interval **out);
  /**
    Puts the given interval in the list of free intervals.  Does not
    unlink it from its place in any other list.
  */
  void put_free_interval(Interval *iv);
  /**
    Like add_interval_memory, but does not acquire
    free_intervals_mutex.
    @see Gtid_set::add_interval_memory
  */
  void add_interval_memory_lock_taken(int n_ivs, Interval *ivs);

  /// Read-write lock that protects updates to the number of SIDs.
  mutable Checkable_rwlock *sid_lock;
  /**
    Lock protecting the list of free intervals.  This lock is only
    used if sid_lock is not NULL.
  */
  mysql_mutex_t free_intervals_mutex;
  /**
    Class representing a lock on free_intervals_mutex.

    This is used by the add_* and remove_* functions.  The lock is
    declared by the top-level function and a pointer to the lock is
    passed down to low-level functions. If the low-level function
    decides to access the free intervals list, then it acquires the
    lock.  The lock is then automatically released by the destructor
    when the top-level function returns.

    The lock is not taken if Gtid_set->sid_lock == NULL; such
    Gtid_sets are assumed to be thread-local.
  */
  class Free_intervals_lock
  {
  public:
    /// Create a new lock, but do not acquire it.
    Free_intervals_lock(Gtid_set *_gtid_set)
      : gtid_set(_gtid_set), locked(false) {}
    /// Lock the lock if it is not already locked.
    void lock_if_not_locked()
    {
      if (gtid_set->sid_lock && !locked)
      {
        mysql_mutex_lock(&gtid_set->free_intervals_mutex);
        locked= true;
      }
    }
    /// Lock the lock if it is locked.
    void unlock_if_locked()
    {
      if (gtid_set->sid_lock && locked)
      {
        mysql_mutex_unlock(&gtid_set->free_intervals_mutex);
        locked= false;
      }
    }
    /// Destroy this object and unlock the lock if it is locked.
    ~Free_intervals_lock()
    {
      unlock_if_locked();
    }
  private:
    Gtid_set *gtid_set;
    bool locked;
  };
  void assert_free_intervals_locked()
  {
    if (sid_lock != NULL)
      mysql_mutex_assert_owner(&free_intervals_mutex);
  }

  /**
    Adds the interval (start, end) to the given Interval_iterator.

    This is the lowest-level function that adds groups; this is where
    Interval objects are added, grown, or merged.

    @param ivitp Pointer to iterator.  After this function returns,
    the current_element of the iterator will be the interval that
    contains start and end.
    @param start The first GNO in the interval.
    @param end The first GNO after the interval.
    @param lock If this function has to add or remove an interval,
    then this lock will be taken unless it is already taken.  This
    mechanism means that the lock will be taken lazily by
    e.g. add_gtid_set() the first time that the list of free intervals
    is accessed, and automatically released when add_gtid_set()
    returns.
  */
  void add_gno_interval(Interval_iterator *ivitp,
                        rpl_gno start, rpl_gno end,
                        Free_intervals_lock *lock);
  /**
    Removes the interval (start, end) from the given
    Interval_iterator. This is the lowest-level function that removes
    groups; this is where Interval objects are removed, truncated, or
    split.

    It is not required that the groups in the interval exist in this
    Gtid_set.

    @param ivitp Pointer to iterator.  After this function returns,
    the current_element of the iterator will be the next interval
    after end.
    @param start The first GNO in the interval.
    @param end The first GNO after the interval.
    @param lock If this function has to add or remove an interval,
    then this lock will be taken unless it is already taken.  This
    mechanism means that the lock will be taken lazily by
    e.g. add_gtid_set() the first time that the list of free intervals
    is accessed, and automatically released when add_gtid_set()
    returns.
  */
  void remove_gno_interval(Interval_iterator *ivitp,
                           rpl_gno start, rpl_gno end,
                           Free_intervals_lock *lock);
  /**
    Adds a list of intervals to the given SIDNO.

    The SIDNO must exist in the Gtid_set before this function is called.

    @param sidno The SIDNO to which intervals will be added.
    @param ivit Iterator over the intervals to add. This is typically
    an iterator over some other Gtid_set.
    @param lock If this function has to add or remove an interval,
    then this lock will be taken unless it is already taken.  This
    mechanism means that the lock will be taken lazily by
    e.g. add_gtid_set() the first time that the list of free intervals
    is accessed, and automatically released when add_gtid_set()
    returns.
  */
  void add_gno_intervals(rpl_sidno sidno,
                         Const_interval_iterator ivit,
                         Free_intervals_lock *lock);
  /**
    Removes a list of intervals from the given SIDNO.

    It is not required that the intervals exist in this Gtid_set.

    @param sidno The SIDNO from which intervals will be removed.
    @param ivit Iterator over the intervals to remove. This is typically
    an iterator over some other Gtid_set.
    @param lock If this function has to add or remove an interval,
    then this lock will be taken unless it is already taken.  This
    mechanism means that the lock will be taken lazily by
    e.g. add_gtid_set() the first time that the list of free intervals
    is accessed, and automatically released when add_gtid_set()
    returns.
  */
  void remove_gno_intervals(rpl_sidno sidno,
                            Const_interval_iterator ivit,
                            Free_intervals_lock *lock);

  /// Returns true if every interval of sub is a subset of some
  /// interval of super.
  static bool is_interval_subset(Const_interval_iterator *sub,
                                 Const_interval_iterator *super);
  /// Returns true if at least one sidno in ivit1 is also in ivit2.
  static bool is_interval_intersection_nonempty(Const_interval_iterator *ivit1,
                                                Const_interval_iterator *ivit2);

  /// Sid_map associated with this Gtid_set.
  Sid_map *sid_map;
  /**
    Array where the N'th element contains the head pointer to the
    intervals of SIDNO N+1.
  */
  Prealloced_array<Interval*, 8, true> m_intervals;
  /// Linked list of free intervals.
  Interval *free_intervals;
  /// Linked list of chunks.
  Interval_chunk *chunks;
  /// The string length.
  mutable int cached_string_length;
  /// The String_format that was used when cached_string_length was computed.
  mutable const String_format *cached_string_format;
#ifndef DBUG_OFF
  /**
    The number of chunks.  Used only to check some invariants when
    DBUG is on.
  */
  int n_chunks;
#endif

  /// Used by unit tests that need to access private members.
#ifdef FRIEND_OF_GTID_SET
  friend FRIEND_OF_GTID_SET;
#endif
  /// Only Free_intervals_lock is allowed to access free_intervals_mutex.
  friend class Gtid_set::Free_intervals_lock;
};


/**
  Holds information about a Gtid_set.  Can also be NULL.

  This is used as backend storage for @@session.gtid_next_list.  The
  idea is that we allow the user to set this to NULL, but we keep the
  Gtid_set object so that we can re-use the allocated memory and
  avoid costly allocations later.

  This is stored in struct system_variables (defined in sql_class.h),
  which is cleared using memset(0); hence the negated form of
  is_non_null.

  The convention is: if is_non_null is false, then the value of the
  session variable is NULL, and the field gtid_set may be NULL or
  non-NULL.  If is_non_null is true, then the value of the session
  variable is not NULL, and the field gtid_set has to be non-NULL.

  This is a POD. It has to be a POD because it is stored in
  THD::variables.
*/
struct Gtid_set_or_null
{
  /// Pointer to the Gtid_set.
  Gtid_set *gtid_set;
  /// True if this Gtid_set is NULL.
  bool is_non_null;
  /// Return NULL if this is NULL, otherwise return the Gtid_set.
  inline Gtid_set *get_gtid_set() const
  {
    DBUG_ASSERT(!(is_non_null && gtid_set == NULL));
    return is_non_null ? gtid_set : NULL;
  }
  /**
    Do nothing if this object is non-null; set to empty set otherwise.

    @return NULL if out of memory; Gtid_set otherwise.
  */
  Gtid_set *set_non_null(Sid_map *sm)
  {
    if (!is_non_null)
    {
      if (gtid_set == NULL)
        gtid_set= new Gtid_set(sm);
      else
        gtid_set->clear();
    }
    is_non_null= (gtid_set != NULL);
    return gtid_set;
  }
  /// Set this Gtid_set to NULL.
  inline void set_null() { is_non_null= false; }
};


/**
  Represents the set of GTIDs that are owned by some thread.

  This data structure has a read-write lock that protects the number
  of SIDNOs.  The lock is provided by the invoker of the constructor
  and it is generally the caller's responsibility to acquire the read
  lock.  Access methods assert that the caller already holds the read
  (or write) lock.  If a method of this class grows the number of
  SIDNOs, then the method temporarily upgrades this lock to a write
  lock and then degrades it to a read lock again; there will be a
  short period when the lock is not held at all.

  The internal representation is a dynamic array that maps SIDNO to
  HASH, where each HASH maps GNO to my_thread_id.
*/
class Owned_gtids
{
public:
  /**
    Constructs a new, empty Owned_gtids object.

    @param sid_lock Read-write lock that protects updates to the
    number of SIDs.
  */
  Owned_gtids(Checkable_rwlock *sid_lock);
  /// Destroys this Owned_gtids.
  ~Owned_gtids();
  /**
    Add a GTID to this Owned_gtids.

    @param gtid The Gtid to add.
    @param owner The my_thread_id of the group to add.
    @return RETURN_STATUS_OK or RETURN_STATUS_REPORTED_ERROR.
  */
  enum_return_status add_gtid_owner(const Gtid &gtid, my_thread_id owner);
  /**
    Returns the owner of the given GTID, or 0 if the GTID is not owned.

    @param Gtid The Gtid to query.
    @return my_thread_id of the thread that owns the group, or
    0 if the group is not owned.
  */
  my_thread_id get_owner(const Gtid &gtid) const;
  /**
    Removes the given GTID.

    If the group does not exist in this Owned_gtids object, does
    nothing.

    @param gtid The Gtid.
  */
  void remove_gtid(const Gtid &gtid);
  /**
    Ensures that this Owned_gtids object can accomodate SIDNOs up to
    the given SIDNO.

    If this Owned_gtids object needs to be resized, then the lock
    will be temporarily upgraded to a write lock and then degraded to
    a read lock again; there will be a short period when the lock is
    not held at all.

    @param sidno The SIDNO.
    @return RETURN_STATUS_OK or RETURN_STATUS_REPORTED_ERROR.
  */
  enum_return_status ensure_sidno(rpl_sidno sidno);
  /// Returns true if there is a least one element of this Owned_gtids
  /// set in the other Gtid_set.
  bool is_intersection_nonempty(const Gtid_set *other) const;
  /// Returns true if this Owned_gtids is empty.
  bool is_empty() const
  {
    Gtid_iterator git(this);
    return git.get().sidno == 0;
  }
  /// Returns the maximal sidno that this Owned_gtids currently has space for.
  rpl_sidno get_max_sidno() const
  {
    sid_lock->assert_some_lock();
    return static_cast<rpl_sidno>(sidno_to_hash.size());
  }

  /**
    Write a string representation of this Owned_groups to the given buffer.

    @param out Buffer to write to.
    @return Number of characters written.
  */
  int to_string(char *out) const
  {
    char *p= out;
    rpl_sidno max_sidno= get_max_sidno();
    rpl_sidno sid_map_max_sidno= global_sid_map->get_max_sidno();
    for (rpl_sidno sid_i= 0; sid_i < sid_map_max_sidno; sid_i++)
    {
      rpl_sidno sidno= global_sid_map->get_sorted_sidno(sid_i);
      if (sidno > max_sidno)
        continue;
      HASH *hash= get_hash(sidno);
      bool printed_sid= false;
      for (uint i= 0; i < hash->records; i++)
      {
        Node *node= (Node *)my_hash_element(hash, i);
        DBUG_ASSERT(node != NULL);
        if (!printed_sid)
        {
          p+= global_sid_map->sidno_to_sid(sidno).to_string(p);
          printed_sid= true;
        }
        p+= sprintf(p, ":%lld#%u", node->gno, node->owner);
      }
    }
    *p= 0;
    return (int)(p - out);
  }

  /**
    Return an upper bound on the length of the string representation
    of this Owned_groups.  The actual length may be smaller.  This
    includes the trailing '\0'.
  */
  size_t get_max_string_length() const
  {
    rpl_sidno max_sidno= get_max_sidno();
    size_t ret= 0;
    for (rpl_sidno sidno= 1; sidno <= max_sidno; sidno++)
    {
      HASH *hash= get_hash(sidno);
      if (hash->records > 0)
        ret+= binary_log::Uuid::TEXT_LENGTH +
          hash->records * (1 + MAX_GNO_TEXT_LENGTH +
                           1 + MAX_THREAD_ID_TEXT_LENGTH);
    }
    return 1 + ret;
  }

  /**
    Return true if the given thread is the owner of any groups.
  */
  bool thread_owns_anything(my_thread_id thd_id) const
  {
    Gtid_iterator git(this);
    Node *node= git.get_node();
    while (node != NULL)
    {
      if (node->owner == thd_id)
        return true;
      git.next();
      node= git.get_node();
    }
    return false;
  }

#ifndef DBUG_OFF
  /**
    Debug only: return a newly allocated string representation of
    this Owned_gtids.
  */
  char *to_string() const
  {
    char *str= (char *)my_malloc(key_memory_Owned_gtids_to_string,
                                 get_max_string_length(), MYF(MY_WME));
    DBUG_ASSERT(str != NULL);
    to_string(str);
    return str;
  }
  /// Debug only: print this Owned_gtids to stdout.
  void print() const
  {
    char *str= to_string();
    printf("%s\n", str);
    my_free(str);
  }
#endif
  /**
    Print this Owned_gtids to the trace file if debug is enabled; no-op
    otherwise.
  */
  void dbug_print(const char *text= "") const
  {
#ifndef DBUG_OFF
    char *str= to_string();
    DBUG_PRINT("info", ("%s%s%s", text, *text ? ": " : "", str));
    my_free(str);
#endif
  }
private:
  /// Represents one owned group.
  struct Node
  {
    /// GNO of the group.
    rpl_gno gno;
    /// Owner of the group.
    my_thread_id owner;
  };
  /// Read-write lock that protects updates to the number of SIDs.
  mutable Checkable_rwlock *sid_lock;
  /// Returns the HASH for the given SIDNO.
  HASH *get_hash(rpl_sidno sidno) const
  {
    DBUG_ASSERT(sidno >= 1 && sidno <= get_max_sidno());
    sid_lock->assert_some_lock();
    return sidno_to_hash[sidno - 1];
  }
  /**
    Returns the Node for the given HASH and GNO, or NULL if the GNO
    does not exist in the HASH.
  */
  Node *get_node(const HASH *hash, rpl_gno gno) const
  {
    sid_lock->assert_some_lock();
    return (Node *)my_hash_search(hash, (const uchar *)&gno, sizeof(rpl_gno));
  }
  /**
    Returns the Node for the given group, or NULL if the group does
    not exist in this Owned_gtids object.
  */
  Node *get_node(const Gtid &gtid) const
  { return get_node(get_hash(gtid.sidno), gtid.gno); };
  /// Return true iff this Owned_gtids object contains the given group.
  bool contains_gtid(const Gtid &gtid) const { return get_node(gtid) != NULL; }
  /// Growable array of hashes.
  Prealloced_array<HASH*, 8, true> sidno_to_hash;

public:
  /**
    Iterator over all groups in a Owned_gtids set.  This is a const
    iterator; it does not allow modification of the set.
  */
  class Gtid_iterator
  {
  public:
    Gtid_iterator(const Owned_gtids* og)
      : owned_gtids(og), sidno(1), hash(NULL), node_index(0), node(NULL)
    {
      max_sidno= owned_gtids->get_max_sidno();
      if (sidno <= max_sidno)
        hash= owned_gtids->get_hash(sidno);
      next();
    }
    /// Advance to next group.
    inline void next()
    {
#ifndef DBUG_OFF
      if (owned_gtids->sid_lock)
        owned_gtids->sid_lock->assert_some_wrlock();
#endif

      while (sidno <= max_sidno)
      {
        DBUG_ASSERT(hash != NULL);
        if (node_index < hash->records)
        {
          node= (Node *)my_hash_element(hash, node_index);
          DBUG_ASSERT(node != NULL);
          // Jump to next node on next iteration.
          node_index++;
          return;
        }

        node_index= 0;
        // hash is initialized on constructor or in previous iteration
        // for current SIDNO, so we must increment for next iteration.
        sidno++;
        if (sidno <= max_sidno)
          hash= owned_gtids->get_hash(sidno);
      }
      node= NULL;
    }
    /// Return next group, or {0,0} if we reached the end.
    inline Gtid get() const
    {
      Gtid ret= { 0, 0 };
      if (node)
      {
        ret.sidno= sidno;
        ret.gno= node->gno;
      }
      return ret;
    }
    /// Return next group Node, or NULL if we reached the end.
    inline Node* get_node() const
    {
      return node;
    }
  private:
    /// The Owned_gtids set we iterate over.
    const Owned_gtids *owned_gtids;
    /// The SIDNO of the current element, or 1 in the initial iteration.
    rpl_sidno sidno;
    /// Max SIDNO of the current iterator.
    rpl_sidno max_sidno;
    /// Current SIDNO hash.
    HASH *hash;
    /// Current node index on current SIDNO hash.
    uint node_index;
    /// Current node on current SIDNO hash.
    Node *node;
  };
};


/**
  Represents the state of the group log: the set of logged groups, the
  set of lost groups, the set of owned groups, the owner of each owned
  group, and a Mutex_cond_array that protects updates to groups of
  each SIDNO.

  Locking:

  This data structure has a read-write lock that protects the number
  of SIDNOs, and a Mutex_cond_array that contains one mutex per SIDNO.
  The rwlock is always the global_sid_lock.

  Access methods generally assert that the caller already holds the
  appropriate lock:

   - before accessing any global data, hold at least the rdlock.

   - before accessing a specific SIDNO in a Gtid_set or Owned_gtids
     (e.g., calling Gtid_set::_add_gtid(Gtid)), hold either the rdlock
     and the SIDNO's mutex lock; or the wrlock.  If you need to hold
     multiple mutexes, they must be acquired in order of increasing
     SIDNO.

   - before starting an operation that needs to access all SIDs
     (e.g. Gtid_set::to_string()), hold the wrlock.

  The access type (read/write) does not matter; the write lock only
  implies that the entire data structure is locked whereas the read
  lock implies that everything except SID-specific data is locked.
*/
class Gtid_state
{
public:
  /**
    Constructs a new Gtid_state object.

    @param _sid_lock Read-write lock that protects updates to the
    number of SIDs.
    @param _sid_map Sid_map used by this group log.
  */
  Gtid_state(Checkable_rwlock *_sid_lock, Sid_map *_sid_map)
    : sid_lock(_sid_lock),
    sid_map(_sid_map),
    sid_locks(sid_lock),
    lost_gtids(sid_map, sid_lock),
    executed_gtids(sid_map, sid_lock),
    gtids_only_in_table(sid_map, sid_lock),
    previous_gtids_logged(sid_map, sid_lock),
    owned_gtids(sid_lock) {}
  /**
    Add @@GLOBAL.SERVER_UUID to this binlog's Sid_map.

    This can't be done in the constructor because the constructor is
    invoked at server startup before SERVER_UUID is initialized.

    The caller must hold the read lock or write lock on sid_locks
    before invoking this function.

    @retval 0 Success
    @retval 1 Error (out of memory or IO error).
  */
  int init();
  /**
    Reset the state and persistor after RESET MASTER: remove all logged
    and lost groups, but keep owned groups as they are.

    The caller must hold the write lock on sid_lock before calling
    this function.

    @param  thd Thread requesting to reset the persistor

    @retval 0  Success
    @retval -1 Error
  */
  int clear(THD *thd);
  /**
    Returns true if the given GTID is logged.

    @param gtid The Gtid to check.

    @retval true The group is logged in the binary log.
    @retval false The group is not logged in the binary log.
  */
  bool is_executed(const Gtid &gtid) const
  {
    DBUG_ENTER("Gtid_state::is_executed");
    bool ret= executed_gtids.contains_gtid(gtid);
    DBUG_RETURN(ret);
  }
  /**
    Returns the owner of the given GTID, or 0 if the group is not owned.

    @param gtid The Gtid to check.
    @return my_thread_id of the thread that owns the group, or
    0 if the group is not owned.
  */
  my_thread_id get_owner(const Gtid &gtid) const
  { return owned_gtids.get_owner(gtid); }
#ifndef MYSQL_CLIENT
  /**
    Acquires ownership of the given GTID, on behalf of the given thread.

    The caller must lock the SIDNO before invoking this function.

    @param thd The thread that will own the GTID.
    @param gtid The Gtid to acquire ownership of.
    @return RETURN_STATUS_OK or RETURN_STATUS_REPORTED_ERROR.
  */
  enum_return_status acquire_ownership(THD *thd, const Gtid &gtid);
  /**
    Remove the GTID owned by thread from owned GTIDs, stating that
    thd->owned_gtid was committed.

    This will:
     - remove owned GTID from owned_gtids;
     - remove all owned GTIDS from thd->owned_gtid and thd->owned_gtid_set;

    @param thd Thread for which owned groups are updated.
  */
  void update_on_commit(THD *thd);
  /**
    Update the state after the given thread has rollbacked.

    This will:
     - release ownership of all GTIDs owned by the THD;
     - remove owned GTID from owned_gtids;
     - remove all owned GTIDS from thd->owned_gtid and thd->owned_gtid_set;
     - send a broadcast on the condition variable for every sidno for
       which we released ownership.

    @param thd Thread for which owned groups are updated.
  */
  void update_on_rollback(THD *thd);
#endif // ifndef MYSQL_CLIENT
private:
  /**
    Computes the next available GNO.

    @param sidno The GTID's SIDNO.

    @retval -1 The range of GNOs was exhausted (i.e., more than 1<<63-1
    GTIDs with the same UUID have been generated).
    @retval >0 The GNO for the GTID.
  */
  rpl_gno get_automatic_gno(rpl_sidno sidno) const;
<<<<<<< HEAD
  /**
    Return the last executed GNO for a given SIDNO, e.g.
    for the following set: UUID:1-10, UUID:12, UUID:15-20
    20 will be returned.

    @param sidno The group's SIDNO.

    @retval The GNO or 0 if set is empty.
  */
  rpl_gno get_last_executed_gno(rpl_sidno sidno) const;
=======
public:
  /**
    Generates the GTID (or ANONYMOUS, if GTID_MODE = OFF or
    OFF_FLEXIBLE) for the THD, and acquires ownership.

    @param THD The thread.

    @return RETURN_STATUS_OK or RETURN_STATUS_ERROR. Error can happen
    in case of out of memory or if the range of GNOs was exhausted.
  */
  enum_return_status generate_automatic_gtid(THD *thd);
>>>>>>> 0beee6bc
  /// Locks a mutex for the given SIDNO.
  void lock_sidno(rpl_sidno sidno) { sid_locks.lock(sidno); }
  /// Unlocks a mutex for the given SIDNO.
  void unlock_sidno(rpl_sidno sidno) { sid_locks.unlock(sidno); }
  /// Broadcasts updates for the given SIDNO.
  void broadcast_sidno(rpl_sidno sidno) { sid_locks.broadcast(sidno); }
  /// Assert that we own the given SIDNO.
  void assert_sidno_lock_owner(rpl_sidno sidno)
  { sid_locks.assert_owner(sidno); }
#ifndef MYSQL_CLIENT
  /**
    Waits until the given GTID is not owned by any other thread.

    This requires that the caller holds a read lock on sid_lock.  It
    will release the lock before waiting; neither global_sid_lock nor
    the mutex lock on SIDNO will not be held when this function
    returns.

    @param thd THD object of the caller.
    @param g Gtid to wait for.
    @param timeout - pointer to the absolute timeout to wait for.

    @retval  0 - success
             !=0 timeout or some failure.
  */
  int wait_for_gtid(THD *thd, const Gtid &gtid, struct timespec* timeout= NULL);

#endif // ifndef MYSQL_CLIENT
#ifdef HAVE_GTID_NEXT_LIST
  /**
    Locks one mutex for each SIDNO where the given Gtid_set has at
    least one GTID.  Locks are acquired in order of increasing SIDNO.
  */
  void lock_sidnos(const Gtid_set *set);
  /**
    Unlocks the mutex for each SIDNO where the given Gtid_set has at
    least one GTID.
  */
  void unlock_sidnos(const Gtid_set *set);
  /**
    Broadcasts the condition variable for each SIDNO where the given
    Gtid_set has at least one GTID.
  */
  void broadcast_sidnos(const Gtid_set *set);
#endif // ifdef HAVE_GTID_NEXT_LIST
  /**
    Ensure that owned_gtids, executed_gtids, lost_gtids, gtids_only_in_table,
    previous_gtids_logged and sid_locks have room for at least as many SIDNOs
    as sid_map.

    This function must only be called in one place:
    Sid_map::add_sid().

    Requires that the write lock on sid_locks is held.  If any object
    needs to be resized, then the lock will be temporarily upgraded to
    a write lock and then degraded to a read lock again; there will be
    a short period when the lock is not held at all.

    @return RETURN_STATUS_OK or RETURN_STATUS_REPORTED_ERROR.
  */
  enum_return_status ensure_sidno();

  /**
    This function is used to wait for a given gtid until it is logged.

    @param thd     - global thread pointer.
    @param Gtid    - Pointer to the Gtid set which gets updated.
    @param timeout - Timeout value for which wait should be done in
                     millisecond.

    @return 0 - success
            1 - timeout

    For all other cases we will throw corresponding error messages using the
    my_error(ER_*, MYF(0)) call and return with value of -1.

   */
#ifdef MYSQL_SERVER
  int wait_for_gtid_set(THD* thd, String* gtid, longlong timeout);
#endif
  /**
    Adds the given Gtid_set that contains the groups in the given
    string to lost_gtids and executed_gtids, since lost_gtids must
    be a subset of executed_gtids.
    Requires that the write lock on sid_locks is held.

    @param text The string to parse, see Gtid_set:add_gtid_text(const
    char *, bool) for format details.
    @return RETURN_STATUS_OK or RETURN_STATUS_REPORTED_ERROR.
   */
  enum_return_status add_lost_gtids(const char *text);
  /// Return a pointer to the Gtid_set that contains the lost groups.
  const Gtid_set *get_lost_gtids() const { return &lost_gtids; }
  /*
    Return a pointer to the Gtid_set that contains the stored groups
    in gtid_executed table.
  */
  const Gtid_set *get_executed_gtids() const { return &executed_gtids; }
  /*
    Return a pointer to the Gtid_set that contains the stored groups
    only in gtid_executed table, not in binlog files.
  */
  const Gtid_set *get_gtids_only_in_table() const
  {
    return &gtids_only_in_table;
  }
  /*
    Return a pointer to the Gtid_set that contains the previous stored
    groups in the last binlog file.
  */
  const Gtid_set *get_previous_gtids_logged() const
  {
    return &previous_gtids_logged;
  }
  /// Return a pointer to the Owned_gtids that contains the owned groups.
  const Owned_gtids *get_owned_gtids() const { return &owned_gtids; }
  /// Return the server's SID's SIDNO
  rpl_sidno get_server_sidno() const { return server_sidno; }
  /// Return the server's SID
  const rpl_sid &get_server_sid() const
  {
    return global_sid_map->sidno_to_sid(server_sidno);
  }
#ifndef DBUG_OFF
  /**
    Debug only: Returns an upper bound on the length of the string
    generated by to_string(), not counting '\0'.  The actual length
    may be shorter.
  */
  size_t get_max_string_length() const
  {
    return owned_gtids.get_max_string_length() +
      executed_gtids.get_string_length() +
      lost_gtids.get_string_length() +
      gtids_only_in_table.get_string_length() +
      previous_gtids_logged.get_string_length() +
      150;
  }
  /// Debug only: Generate a string in the given buffer and return the length.
  int to_string(char *buf) const
  {
    char *p= buf;
    p+= sprintf(p, "Executed GTIDs:\n");
    p+= executed_gtids.to_string(p);
    p+= sprintf(p, "\nOwned GTIDs:\n");
    p+= owned_gtids.to_string(p);
    p+= sprintf(p, "\nLost GTIDs:\n");
    p+= lost_gtids.to_string(p);
    p+= sprintf(p, "\nGTIDs only_in_table:\n");
    p+= lost_gtids.to_string(p);
    return (int)(p - buf);
  }
  /// Debug only: return a newly allocated string, or NULL on out-of-memory.
  char *to_string() const
  {
    char *str= (char *)my_malloc(key_memory_Gtid_state_to_string,
                                 get_max_string_length(), MYF(MY_WME));
    to_string(str);
    return str;
  }
  /// Debug only: print this Gtid_state to stdout.
  void print() const
  {
    char *str= to_string();
    printf("%s", str);
    my_free(str);
  }
#endif
  /**
    Print this Gtid_state to the trace file if debug is enabled; no-op
    otherwise.
  */
  void dbug_print(const char *text= "") const
  {
#ifndef DBUG_OFF
    sid_lock->assert_some_wrlock();
    char *str= to_string();
    DBUG_PRINT("info", ("%s%s%s", text, *text ? ": " : "", str));
    my_free(str);
#endif
  }
  /**
    Save gtid owned by the thd into executed_gtids variable
    and gtid_executed table.

    @param thd Session to commit
    @retval
        0    OK
    @retval
        -1   Error
  */
  int save(THD *thd);
  /**
    Insert the gtid set into table.

    @param gtid_set  contains a set of gtid, which holds
                     the sidno and the gno.

    @retval
      0    OK
    @retval
      -1   Error
  */
  int save(Gtid_set *gtid_set);
  /**
    Save the set of gtids logged in the last binlog into gtid_executed table.

    @param on_rotation  true if it is on binlog rotation.

    @retval
      0    OK
    @retval
      -1   Error
  */
  int save_gtids_of_last_binlog_into_table(bool on_rotation);
  /**
    Fetch gtids from gtid_executed table and store them into
    gtid_executed set.

    @param[out]  gtid_set store gtids fetched from the gtid_executed table.

    @retval
      0    OK
    @retval
      1    The table was not found.
    @retval
      -1   Error
  */
  int fetch_gtids(Gtid_set *gtid_set);
  /**
    Compress the gtid_executed table, read each row by the PK(sid, gno_start)
    in increasing order, compress the first consecutive gtids range
    (delete consecutive gtids from the second consecutive gtid, then
    update the first gtid) within a single transaction.

    @param  thd Thread requesting to compress the table

    @retval
      0    OK
    @retval
      1    The table was not found.
    @retval
      -1   Error
  */
  int compress(THD *thd);
private:
#ifdef HAVE_GTID_NEXT_LIST
  /// Lock all SIDNOs owned by the given THD.
  void lock_owned_sidnos(const THD *thd);
#endif
  /// Unlock all SIDNOs owned by the given THD.
  void unlock_owned_sidnos(const THD *thd);
  /// Broadcast the condition for all SIDNOs owned by the given THD.
  void broadcast_owned_sidnos(const THD *thd);
  /**
    Remove the GTID owned by thread from owned GTIDs.

    This will:

    - release ownership of all GTIDs owned by the THD;
    - add all GTIDs in the Group_cache to executed_gtids is only done if the
      is_commit flag is set.
    - send a broadcast on the condition variable for every sidno for
      which we released ownership.

    @param[in] thd - Thread for which owned groups are updated.
  */
  void update_gtids_impl(THD *thd, bool is_commit);


  /// Read-write lock that protects updates to the number of SIDs.
  mutable Checkable_rwlock *sid_lock;
  /// The Sid_map used by this Gtid_state.
  mutable Sid_map *sid_map;
  /// Contains one mutex/cond pair for every SIDNO.
  Mutex_cond_array sid_locks;
  /**
    The set of GTIDs that existed in some previously purged binary log.
    This is always a subset of executed_gtids.
  */
  Gtid_set lost_gtids;
  /*
    The set of GTIDs that has been executed and
    stored into gtid_executed table.
  */
  Gtid_set executed_gtids;
  /*
    The set of GTIDs that exists only in gtid_executed table, not in
    binlog files.
  */
  Gtid_set gtids_only_in_table;
  /* The previous GTIDs in the last binlog. */
  Gtid_set previous_gtids_logged;
  /// The set of GTIDs that are owned by some thread.
  Owned_gtids owned_gtids;
  /// The SIDNO for this server.
  rpl_sidno server_sidno;

  /// Used by unit tests that need to access private members.
#ifdef FRIEND_OF_GTID_STATE
  friend FRIEND_OF_GTID_STATE;
#endif
};


/**
  Enumeration of group types formed inside a transactions.
  The structure of a group is as follows:
  @verbatim
  Group {
        SID (16 byte UUID):         The source identifier for the group
        GNO (8 byte unsigned int):  The group number for the group
        COMMIT_FLAG (boolean):      True if this is the last group of the
                                    transaction
        }
  @endverbatim
*/
enum enum_group_type
{
  /**
    Specifies that the GTID has not been generated yet; it will be
    generated on commit.  It will depend on the GTID_MODE: if
    GTID_MODE<=UPGRADE_STEP_1, then the transaction will be anonymous;
    if GTID_MODE>=UPGRADE_STEP_2, then the transaction will be
    assigned a new GTID.

    This is the default value: thd->variables.gtid_next has this state
    when GTID_NEXT="AUTOMATIC".

    It is important that AUTOMATIC_GROUP==0 so that the default value
    for thd->variables->gtid_next.type is AUTOMATIC_GROUP.
  */
  AUTOMATIC_GROUP= 0,
  /**
    Specifies that the transaction has been assigned a GTID (UUID:NUMBER).

    thd->variables.gtid_next has this state when GTID_NEXT="UUID:NUMBER".

    This is the state of GTID-transactions replicated to the slave.
  */
  GTID_GROUP,
  /**
    Specifies that the transaction is anonymous, i.e., it does not
    have a GTID and will never be assigned one.

    thd->variables.gtid_next has this state when GTID_NEXT="ANONYMOUS".

    This is the state of any transaction generated on a pre-GTID
    server, or on a server with GTID_MODE==OFF.
  */
ANONYMOUS_GROUP,
  /**
    GTID_NEXT is set to this state after a transaction with
    GTID_NEXT=='UUID:NUMBER' is committed.

    This is used to protect against a special case of unsafe
    non-transactional updates.

    Background: Non-transactional updates are allowed as long as they
    are sane.  Non-transactional updates must be single-statement
    transactions; they must not be mixed with transactional updates in
    the same statement or in the same transaction.  Since
    non-transactional updates must be logged separately from
    transactional updates, a single mixed statement would generate two
    different transactions.

    Problematic case: Consider a transaction, Tx1, that updates two
    transactional tables on the master, t1 and t2. Then slave (s1) later
    replays Tx1. However, t2 is a non-transactional table at s1. As such, s1
    will report an error because it cannot split Tx1 into two different
    transactions. Had no error been reported, then Tx1 would be split into Tx1
    and Tx2, potentially causing severe harm in case some form of fail-over
    procedure is later engaged by s1.

    To detect this case on the slave and generate an appropriate error
    message rather than causing an inconsistency in the GTID state, we
    do as follows.  When committing a transaction that has
    GTID_NEXT==UUID:NUMBER, we set GTID_NEXT to UNDEFINED_GROUP.  When
    the next part of the transaction is being processed, an error is
    generated, because it is not allowed to execute a transaction when
    GTID_NEXT==UNDEFINED.  In the normal case, the error is not
    generated, because there will always be a Gtid_log_event after the
    next transaction.
  */
  UNDEFINED_GROUP,
  /*
    GTID_NEXT is set to this state by the slave applier thread when it
    reads a Format_description_log_event that does not originate from
    this server.

    Background: when the slave applier thread reads a relay log that
    comes from a pre-GTID master, it must preserve the transactions as
    anonymous transactions, even if GTID_MODE>=UPGRADE_STEP2.  This
    may happen, e.g., if the relay log was received when master and
    slave had GTID_MODE=OFF or when master and slave were old, and the
    relay log is applied when slave has GTID_MODE>=UPGRADE_STEP_2.

    So the slave thread should set GTID_NEXT=ANONYMOUS for the next
    transaction when it starts to process an old binary log.  However,
    there is no way for the slave to tell if the binary log is old,
    until it sees the first transaction.  If the first transaction
    begins with a Gtid_log_event, we have the GTID there; if it begins
    with query_log_event, row events, etc, then this is an old binary
log.  So at the time the binary log begins, we just set
    GTID_NEXT=NOT_YET_DETERMINED_GROUP.  If it remains
    NOT_YET_DETERMINED when the next transaction begins,
    gtid_pre_statement_checks will automatically turn it into an
    anonymous transaction.  If a Gtid_log_event comes across before
    the next transaction starts, then the Gtid_log_event will just
    set GTID_NEXT='UUID:NUMBER' accordingly.
  */
  NOT_YET_DETERMINED_GROUP
};
/// Global state of GTIDs.
extern Gtid_state *gtid_state;


/**
  This struct represents a specification of a GTID for a statement to
  be executed: either "AUTOMATIC", "ANONYMOUS", or "SID:GNO".

  This is a POD. It has to be a POD because it is used in THD::variables.
*/
struct Gtid_specification
{
  /// The type of this GTID
  enum_group_type type;
  /**
    The GTID:
    { SIDNO, GNO } if type == GTID;
    { 0, 0 } if type == AUTOMATIC or ANONYMOUS.
  */
  Gtid gtid;
  /// Set the type to GTID_GROUP and SID, GNO to the given values.
  void set(rpl_sidno sidno, rpl_gno gno)
  {
    gtid.set(sidno, gno);
    type= GTID_GROUP;
  }
  /// Set the type to GTID_GROUP and SID, GNO to the given Gtid.
  void set(const Gtid &gtid_param) { set(gtid_param.sidno, gtid_param.gno); }
  /// Set the type to AUTOMATIC_GROUP.
  void set_automatic()
  {
    type= AUTOMATIC_GROUP;
  }
  /// Set the type to ANONYMOUS_GROUP.
  void set_anonymous()
  {
    type= ANONYMOUS_GROUP;
  }
  /// Set the type to NOT_YET_DETERMINED_GROUP.
  void set_not_yet_determined()
  {
    type= NOT_YET_DETERMINED_GROUP;
  }
  /// Set to undefined. Must only be called if the type is GTID_GROUP.
  void set_undefined()
  {
    DBUG_ASSERT(type == GTID_GROUP);
    type= UNDEFINED_GROUP;
  }
  /// Return true if this Gtid_specification is equal to 'other'.
  bool equals(const Gtid_specification &other) const
  {
    return (type == other.type &&
            (type != GTID_GROUP || gtid.equals(other.gtid)));
  }
  /**
    Return true if this Gtid_specification is a GTID_GROUP with the
    same SID, GNO as 'other_gtid'.
  */
  bool equals(const Gtid &other_gtid) const
  { return type == GTID_GROUP && gtid.equals(other_gtid); }
#ifndef MYSQL_CLIENT
  /**
    Parses the given string and stores in this Gtid_specification.

    @param text The text to parse
    @return RETURN_STATUS_OK or RETURN_STATUS_REPORTED_ERROR.
  */
  enum_return_status parse(Sid_map *sid_map, const char *text);
  /// Returns true if the given string is a valid Gtid_specification.
  static bool is_valid(const char *text);
#endif
  static const int MAX_TEXT_LENGTH= Gtid::MAX_TEXT_LENGTH;
  /**
    Writes this Gtid_specification to the given string buffer.

    @param sid_map Sid_map to use if the type of this
    Gtid_specification is GTID_GROUP.
    @param buf[out] The buffer
    @param need_lock If true, will acquire global_sid_lock.rdlock when
    reading the sid_map.
    @retval The number of characters written.
  */
  int to_string(const Sid_map *sid_map, char *buf, bool need_lock= false) const;
  /**
    Writes this Gtid_specification to the given string buffer.

    @param sid SID to use if the type of this Gtid_specification is
    GTID_GROUP.  Can be NULL if this Gtid_specification is
    ANONYMOUS_GROUP or AUTOMATIC_GROUP.
    @param buf[out] The buffer
    @retval The number of characters written.
    @buf[out]
  */
  int to_string(const rpl_sid *sid, char *buf) const;
#ifndef DBUG_OFF
  /// Debug only: print this Gtid_specification to stdout.
  void print() const
  {
    char buf[MAX_TEXT_LENGTH + 1];
    to_string(global_sid_map, buf);
    printf("%s\n", buf);
  }
#endif
  /**
    Print this Gtid_specificatoin to the trace file if debug is
    enabled; no-op otherwise.
  */
  void dbug_print(const char *text= "", bool need_lock= false) const
  {
#ifndef DBUG_OFF
    char buf[MAX_TEXT_LENGTH + 1];
    to_string(global_sid_map, buf, need_lock);
    DBUG_PRINT("info", ("%s%s%s", text, *text ? ": " : "", buf));
#endif
  }
};


/**
  Represents a group in the group cache.

  Groups in the group cache are slightly different from other groups,
  because not all information about them is known.

  Automatic groups are marked as such by setting gno<=0.
*/
struct Cached_group
{
  /// The gtid for this group.
  Gtid_specification spec;
  /**
    The position of this GTID in the cache, i.e., the total size of
    all previous groups.
  */
  rpl_binlog_pos binlog_offset;
};


/**
<<<<<<< HEAD
  Represents a group cache: either the statement group cache or the
  transaction group cache.
*/
class Group_cache
{
public:
  /// Constructs a new Group_cache.
  Group_cache();
  /// Deletes a Group_cache.
  ~Group_cache();
  /// Removes all groups from this cache.
  void clear();
  /// Return the number of groups in this group cache.
  inline int get_n_groups() const { return static_cast<int>(m_groups.size()); }
  /// Return true iff the group cache contains zero groups.
  inline bool is_empty() const { return get_n_groups() == 0; }
  /**
    Adds a group to this Group_cache.  The group should
    already have been written to the stmt or trx cache.  The SIDNO and
    GNO fields are taken from @@SESSION.GTID_NEXT.

    @param thd The THD object from which we read session variables.
    @param binlog_length Length of group in binary log.
    @retval EXTEND_EXISTING_GROUP The last existing group had the same GTID
    and has been extended to include this group too.
    @retval APPEND_NEW_GROUP The group has been appended to this cache.
    @retval ERROR An error (out of memory) occurred.
    The error has been reported.
  */
  enum enum_add_group_status
  {
    EXTEND_EXISTING_GROUP, APPEND_NEW_GROUP, ERROR_GROUP
  };
#ifndef MYSQL_CLIENT
  enum_add_group_status
    add_logged_group(const THD *thd, my_off_t binlog_offset);
#endif // ifndef MYSQL_CLIENT
#ifdef NON_DISABLED_GTID
  /**
    Adds an empty group with the given (SIDNO, GNO) to this cache.

    @param gtid The GTID of the group.

    @return RETURN_STATUS_OK or RETURN_STATUS_REPORTED_ERROR.
  */
  enum_add_group_status add_empty_group(const Gtid &gtid);
#endif // ifdef NON_DISABLED_GTID
#ifndef MYSQL_CLIENT
  /**
    Write all gtids in this cache to the global Gtid_state.
    @return RETURN_STATUS_OK or RETURN_STATUS_REPORTED_ERROR.
  */
  enum_return_status write_to_gtid_state() const;
  /**
    Generates GNO for all groups that are committed for the first time
    in this Group_cache.

    This acquires ownership of all groups.  After this call, this
    Group_cache does not contain any Cached_groups that have
    type==GTID_GROUP and gno<=0.

    @param thd The THD that this Gtid_state belongs to.
    @param specified_sidno Externaly generated sidno.
    @param specified_gno   Externaly generated gno.
    @return RETURN_STATUS_OK or RETURN_STATUS_REPORTED_ERROR
  */
  enum_return_status generate_automatic_gno(THD *thd,
                                            rpl_sidno specified_sidno= 0,
                                            rpl_gno specified_gno= 0);
#endif // ifndef MYSQL_CLIENT
  /**
    Return true if this Group_cache contains the given GTID.

    @param gtid The Gtid to check.
    @retval true The group exists in this cache.
    @retval false The group does not exist in this cache.
  */
  bool contains_gtid(const Gtid &gtid) const;
  /**
    Add all GTIDs that exist in this Group_cache to the given Gtid_set.

    @param gs The Gtid_set to which groups are added.
    @return RETURN_STATUS_OK or RETURN_STATUS_REPORTED_ERROR.
  */
  enum_return_status get_gtids(Gtid_set *gs) const;

#ifndef DBUG_OFF
  /**
    Debug only: store a textual representation of this Group_cache in
    the given buffer and return the length.
  */
  size_t to_string(const Sid_map *sm, char *buf) const
  {
    int n_groups= get_n_groups();
    char *s= buf;

    s += sprintf(s, "%d groups = {\n", n_groups);
    for (int i= 0; i < n_groups; i++)
    {
      Cached_group *group= get_unsafe_pointer(i);
      char uuid[binary_log::Uuid::TEXT_LENGTH + 1]= "[]";
      if (group->spec.gtid.sidno)
        sm->sidno_to_sid(group->spec.gtid.sidno).to_string(uuid);
      s += sprintf(s, "  %s:%lld [offset %lld] %s\n",
                   uuid, group->spec.gtid.gno, group->binlog_offset,
                   group->spec.type == GTID_GROUP ? "GTID" :
                   group->spec.type == ANONYMOUS_GROUP ? "ANONYMOUS" :
                   group->spec.type == AUTOMATIC_GROUP ? "AUTOMATIC" :
                   "INVALID-GROUP-TYPE");
    }
    sprintf(s, "}\n");
    return s - buf;
  }
  /**
    Debug only: return an upper bound on the length of the string
    generated by to_string(). The actual length may be shorter.
  */
  size_t get_max_string_length() const
  {
    return (2 + binary_log::Uuid::TEXT_LENGTH + 1 + MAX_GNO_TEXT_LENGTH + 4 + 2 +
            40 + 10 + 21 + 1 + 100/*margin*/) * get_n_groups() + 100/*margin*/;
  }
  /**
    Debug only: generate a textual representation of this Group_cache
    and store in a newly allocated string. Return the string, or NULL
    on out of memory.
  */
  char *to_string(const Sid_map *sm) const
  {
    char *str= (char *)my_malloc(key_memory_Group_cache_to_string,
                                 get_max_string_length(), MYF(MY_WME));
    if (str)
      to_string(sm, str);
    return str;
  }
  /// Debug only: print this Group_cache to stdout.
  void print(const Sid_map *sm) const
  {
    char *str= to_string(sm);
    printf("%s\n", str);
    my_free(str);
  }
#endif
  /**
    Print this Gtid_cache to the trace file if debug is enabled; no-op
    otherwise.
  */
  void dbug_print(const Sid_map *sid_map, const char *text= "") const
  {
#ifndef DBUG_OFF
    char *str= to_string(sid_map);
    DBUG_PRINT("info", ("%s%s%s", text, *text ? ": " : "", str));
    my_free(str);
#endif
  }

  /**
    Returns a pointer to the given group.  The pointer is only valid
    until the next time a group is added or removed.

    @param index Index of the element: 0 <= index < get_n_groups().
  */
  inline Cached_group *get_unsafe_pointer(int index) const
  {
    DBUG_ASSERT(index >= 0 && index < get_n_groups());
    return const_cast<Cached_group*>(&m_groups[index]);
  }

private:
  /// List of all groups in this cache, of type Cached_group.
  Prealloced_array<Cached_group, 8, true> m_groups;

  /**
    Return a pointer to the last group, or NULL if this Group_cache is
    empty.
  */
  Cached_group *get_last_group()
  {
    int n_groups= get_n_groups();
    return n_groups == 0 ? NULL : get_unsafe_pointer(n_groups - 1);
  }

  /**
    Allocate space for one more group and return a pointer to it, or
    NULL on error.
  */
  Cached_group *allocate_group()
  {
    if (m_groups.push_back(Cached_group()))
    {
      BINLOG_ERROR(("Out of memory."), (ER_OUT_OF_RESOURCES, MYF(0)));
      return NULL;
    }
    return &m_groups.back();
  }

  /**
    Adds the given group to this group cache, or merges it with the
    last existing group in the cache if they are compatible.

    @param group The group to add.
    @return RETURN_STATUS_OK or RETURN_STATUS_REPORTED_ERROR.
  */
  enum_return_status add_group(const Cached_group *group);
  /**
    Prepare the cache to be written to the group log.

    @todo The group log is not yet implemented. /Sven

    @param trx_group_cache @see write_to_log.
    @return RETURN_STATUS_OK or RETURN_STATUS_REPORTED_ERROR.
  */
  enum_return_status
    write_to_log_prepare(Group_cache *trx_group_cache,
                         rpl_binlog_pos offset_after_last_statement,
                         Cached_group **last_non_empty_group);

  /// Used by unit tests that need to access private members.
#ifdef FRIEND_OF_GROUP_CACHE
  friend FRIEND_OF_GROUP_CACHE;
#endif
};

/**
=======
>>>>>>> 0beee6bc
  Indicates if a statement should be skipped or not. Used as return
  value from gtid_before_statement.
*/
enum enum_gtid_statement_status
{
  /// Statement can execute.
  GTID_STATEMENT_EXECUTE,
  /// Statement should be cancelled.
  GTID_STATEMENT_CANCEL,
  /**
    Statement should be skipped, but there may be an implicit commit
    after the statement if gtid_commit is set.
  */
  GTID_STATEMENT_SKIP
};


#ifndef MYSQL_CLIENT
/**
  Perform GTID-related checks before executing a statement:

  - Check that the current statement does not contradict
    enforce_gtid_consistency

  - Check that there is no implicit commit in a transaction when
    GTID_NEXT==UUID:NUMBER

  - Change thd->variables.gtid_next.type to ANONYMOUS_GROUP if it is
    currently NOT_YET_DETERMINED_GROUP.

  - Check whether the statement should be cancelled.

  @param thd THD object for the session.

  @retval GTID_STATEMENT_EXECUTE The normal case: the checks
  succeeded, and statement can execute.

  @retval GTID_STATEMENT_CANCEL The checks failed; an
  error has be generated and the statement must stop.

  @retval GTID_STATEMENT_SKIP The checks succeeded, but the GTID has
  already been executed (exists in GTID_EXECUTED). So the statement
  must not execute; however, if there are implicit commits, then the
  implicit commits must execute.
*/
enum_gtid_statement_status gtid_pre_statement_checks(THD *thd);

/**
  Perform GTID-related checks before executing a statement, but after
  executing an implicit commit before the statement, if any:

  If gtid_next=anonymous, but the thread does not hold anonymous
  ownership, then acquire anonymous ownership. (Do this only if this
  is not an 'innocent' statement, i.e., SET/SHOW/DO/SELECT that does
  not invoke a stored function.)

  It is important that this is done after the implicit commit, because
  the implicit commit may release anonymous ownership.

  @param thd THD object for the session

  @retval false Success.

  @retval true Error. Error can happen if GTID_MODE=ON.  The error has
  been reported by (a function called by) this function.
*/
bool gtid_pre_statement_post_implicit_commit_checks(THD *thd);

/**
  Check if the current statement terminates a transaction, and if so
  set GTID_NEXT.type to UNDEFINED_GROUP.

  @param thd THD object for the session.
*/
void gtid_post_statement_checks(THD *thd);

int gtid_acquire_ownership_single(THD *thd);
#ifdef HAVE_GTID_NEXT_LIST
int gtid_acquire_ownership_multiple(THD *thd);
#endif

<<<<<<< HEAD
/**
  Return sidno for a given sid, see Sid_map::add_sid() for details.
*/
rpl_sidno get_sidno_from_global_sid_map(rpl_sid sid);

/**
  Return last gno for a given sidno, see
  Gtid_state::get_last_executed_gno() for details.
*/
rpl_gno get_last_executed_gno(rpl_sidno sidno);
=======
void gtid_set_performance_schema_values(const THD *thd);

/**
  If gtid_next=ANONYMOUS or NOT_YET_DETERMINED, but the thread does
  not hold anonymous ownership, acquire anonymous ownership.

  @param thd Thread.

  @retval true Error (can happen if gtid_mode=ON and
  gtid_next=anonymous). The error has already been reported using
  my_error.

  @retval false Success.
*/
bool gtid_reacquire_ownership_if_anonymous(THD *thd);

>>>>>>> 0beee6bc
#endif // ifndef MYSQL_CLIENT

#endif /* RPL_GTID_H_INCLUDED */<|MERGE_RESOLUTION|>--- conflicted
+++ resolved
@@ -2238,7 +2238,7 @@
     @retval >0 The GNO for the GTID.
   */
   rpl_gno get_automatic_gno(rpl_sidno sidno) const;
-<<<<<<< HEAD
+public:
   /**
     Return the last executed GNO for a given SIDNO, e.g.
     for the following set: UUID:1-10, UUID:12, UUID:15-20
@@ -2249,19 +2249,20 @@
     @retval The GNO or 0 if set is empty.
   */
   rpl_gno get_last_executed_gno(rpl_sidno sidno) const;
-=======
-public:
   /**
     Generates the GTID (or ANONYMOUS, if GTID_MODE = OFF or
     OFF_FLEXIBLE) for the THD, and acquires ownership.
 
     @param THD The thread.
+    @param specified_sidno Externaly generated sidno.
+    @param specified_gno   Externaly generated gno.
 
     @return RETURN_STATUS_OK or RETURN_STATUS_ERROR. Error can happen
     in case of out of memory or if the range of GNOs was exhausted.
   */
-  enum_return_status generate_automatic_gtid(THD *thd);
->>>>>>> 0beee6bc
+  enum_return_status generate_automatic_gtid(THD *thd,
+                                             rpl_sidno specified_sidno= 0,
+                                             rpl_gno specified_gno= 0);
   /// Locks a mutex for the given SIDNO.
   void lock_sidno(rpl_sidno sidno) { sid_locks.lock(sidno); }
   /// Unlocks a mutex for the given SIDNO.
@@ -2815,233 +2816,6 @@
 
 
 /**
-<<<<<<< HEAD
-  Represents a group cache: either the statement group cache or the
-  transaction group cache.
-*/
-class Group_cache
-{
-public:
-  /// Constructs a new Group_cache.
-  Group_cache();
-  /// Deletes a Group_cache.
-  ~Group_cache();
-  /// Removes all groups from this cache.
-  void clear();
-  /// Return the number of groups in this group cache.
-  inline int get_n_groups() const { return static_cast<int>(m_groups.size()); }
-  /// Return true iff the group cache contains zero groups.
-  inline bool is_empty() const { return get_n_groups() == 0; }
-  /**
-    Adds a group to this Group_cache.  The group should
-    already have been written to the stmt or trx cache.  The SIDNO and
-    GNO fields are taken from @@SESSION.GTID_NEXT.
-
-    @param thd The THD object from which we read session variables.
-    @param binlog_length Length of group in binary log.
-    @retval EXTEND_EXISTING_GROUP The last existing group had the same GTID
-    and has been extended to include this group too.
-    @retval APPEND_NEW_GROUP The group has been appended to this cache.
-    @retval ERROR An error (out of memory) occurred.
-    The error has been reported.
-  */
-  enum enum_add_group_status
-  {
-    EXTEND_EXISTING_GROUP, APPEND_NEW_GROUP, ERROR_GROUP
-  };
-#ifndef MYSQL_CLIENT
-  enum_add_group_status
-    add_logged_group(const THD *thd, my_off_t binlog_offset);
-#endif // ifndef MYSQL_CLIENT
-#ifdef NON_DISABLED_GTID
-  /**
-    Adds an empty group with the given (SIDNO, GNO) to this cache.
-
-    @param gtid The GTID of the group.
-
-    @return RETURN_STATUS_OK or RETURN_STATUS_REPORTED_ERROR.
-  */
-  enum_add_group_status add_empty_group(const Gtid &gtid);
-#endif // ifdef NON_DISABLED_GTID
-#ifndef MYSQL_CLIENT
-  /**
-    Write all gtids in this cache to the global Gtid_state.
-    @return RETURN_STATUS_OK or RETURN_STATUS_REPORTED_ERROR.
-  */
-  enum_return_status write_to_gtid_state() const;
-  /**
-    Generates GNO for all groups that are committed for the first time
-    in this Group_cache.
-
-    This acquires ownership of all groups.  After this call, this
-    Group_cache does not contain any Cached_groups that have
-    type==GTID_GROUP and gno<=0.
-
-    @param thd The THD that this Gtid_state belongs to.
-    @param specified_sidno Externaly generated sidno.
-    @param specified_gno   Externaly generated gno.
-    @return RETURN_STATUS_OK or RETURN_STATUS_REPORTED_ERROR
-  */
-  enum_return_status generate_automatic_gno(THD *thd,
-                                            rpl_sidno specified_sidno= 0,
-                                            rpl_gno specified_gno= 0);
-#endif // ifndef MYSQL_CLIENT
-  /**
-    Return true if this Group_cache contains the given GTID.
-
-    @param gtid The Gtid to check.
-    @retval true The group exists in this cache.
-    @retval false The group does not exist in this cache.
-  */
-  bool contains_gtid(const Gtid &gtid) const;
-  /**
-    Add all GTIDs that exist in this Group_cache to the given Gtid_set.
-
-    @param gs The Gtid_set to which groups are added.
-    @return RETURN_STATUS_OK or RETURN_STATUS_REPORTED_ERROR.
-  */
-  enum_return_status get_gtids(Gtid_set *gs) const;
-
-#ifndef DBUG_OFF
-  /**
-    Debug only: store a textual representation of this Group_cache in
-    the given buffer and return the length.
-  */
-  size_t to_string(const Sid_map *sm, char *buf) const
-  {
-    int n_groups= get_n_groups();
-    char *s= buf;
-
-    s += sprintf(s, "%d groups = {\n", n_groups);
-    for (int i= 0; i < n_groups; i++)
-    {
-      Cached_group *group= get_unsafe_pointer(i);
-      char uuid[binary_log::Uuid::TEXT_LENGTH + 1]= "[]";
-      if (group->spec.gtid.sidno)
-        sm->sidno_to_sid(group->spec.gtid.sidno).to_string(uuid);
-      s += sprintf(s, "  %s:%lld [offset %lld] %s\n",
-                   uuid, group->spec.gtid.gno, group->binlog_offset,
-                   group->spec.type == GTID_GROUP ? "GTID" :
-                   group->spec.type == ANONYMOUS_GROUP ? "ANONYMOUS" :
-                   group->spec.type == AUTOMATIC_GROUP ? "AUTOMATIC" :
-                   "INVALID-GROUP-TYPE");
-    }
-    sprintf(s, "}\n");
-    return s - buf;
-  }
-  /**
-    Debug only: return an upper bound on the length of the string
-    generated by to_string(). The actual length may be shorter.
-  */
-  size_t get_max_string_length() const
-  {
-    return (2 + binary_log::Uuid::TEXT_LENGTH + 1 + MAX_GNO_TEXT_LENGTH + 4 + 2 +
-            40 + 10 + 21 + 1 + 100/*margin*/) * get_n_groups() + 100/*margin*/;
-  }
-  /**
-    Debug only: generate a textual representation of this Group_cache
-    and store in a newly allocated string. Return the string, or NULL
-    on out of memory.
-  */
-  char *to_string(const Sid_map *sm) const
-  {
-    char *str= (char *)my_malloc(key_memory_Group_cache_to_string,
-                                 get_max_string_length(), MYF(MY_WME));
-    if (str)
-      to_string(sm, str);
-    return str;
-  }
-  /// Debug only: print this Group_cache to stdout.
-  void print(const Sid_map *sm) const
-  {
-    char *str= to_string(sm);
-    printf("%s\n", str);
-    my_free(str);
-  }
-#endif
-  /**
-    Print this Gtid_cache to the trace file if debug is enabled; no-op
-    otherwise.
-  */
-  void dbug_print(const Sid_map *sid_map, const char *text= "") const
-  {
-#ifndef DBUG_OFF
-    char *str= to_string(sid_map);
-    DBUG_PRINT("info", ("%s%s%s", text, *text ? ": " : "", str));
-    my_free(str);
-#endif
-  }
-
-  /**
-    Returns a pointer to the given group.  The pointer is only valid
-    until the next time a group is added or removed.
-
-    @param index Index of the element: 0 <= index < get_n_groups().
-  */
-  inline Cached_group *get_unsafe_pointer(int index) const
-  {
-    DBUG_ASSERT(index >= 0 && index < get_n_groups());
-    return const_cast<Cached_group*>(&m_groups[index]);
-  }
-
-private:
-  /// List of all groups in this cache, of type Cached_group.
-  Prealloced_array<Cached_group, 8, true> m_groups;
-
-  /**
-    Return a pointer to the last group, or NULL if this Group_cache is
-    empty.
-  */
-  Cached_group *get_last_group()
-  {
-    int n_groups= get_n_groups();
-    return n_groups == 0 ? NULL : get_unsafe_pointer(n_groups - 1);
-  }
-
-  /**
-    Allocate space for one more group and return a pointer to it, or
-    NULL on error.
-  */
-  Cached_group *allocate_group()
-  {
-    if (m_groups.push_back(Cached_group()))
-    {
-      BINLOG_ERROR(("Out of memory."), (ER_OUT_OF_RESOURCES, MYF(0)));
-      return NULL;
-    }
-    return &m_groups.back();
-  }
-
-  /**
-    Adds the given group to this group cache, or merges it with the
-    last existing group in the cache if they are compatible.
-
-    @param group The group to add.
-    @return RETURN_STATUS_OK or RETURN_STATUS_REPORTED_ERROR.
-  */
-  enum_return_status add_group(const Cached_group *group);
-  /**
-    Prepare the cache to be written to the group log.
-
-    @todo The group log is not yet implemented. /Sven
-
-    @param trx_group_cache @see write_to_log.
-    @return RETURN_STATUS_OK or RETURN_STATUS_REPORTED_ERROR.
-  */
-  enum_return_status
-    write_to_log_prepare(Group_cache *trx_group_cache,
-                         rpl_binlog_pos offset_after_last_statement,
-                         Cached_group **last_non_empty_group);
-
-  /// Used by unit tests that need to access private members.
-#ifdef FRIEND_OF_GROUP_CACHE
-  friend FRIEND_OF_GROUP_CACHE;
-#endif
-};
-
-/**
-=======
->>>>>>> 0beee6bc
   Indicates if a statement should be skipped or not. Used as return
   value from gtid_before_statement.
 */
@@ -3123,7 +2897,6 @@
 int gtid_acquire_ownership_multiple(THD *thd);
 #endif
 
-<<<<<<< HEAD
 /**
   Return sidno for a given sid, see Sid_map::add_sid() for details.
 */
@@ -3134,7 +2907,7 @@
   Gtid_state::get_last_executed_gno() for details.
 */
 rpl_gno get_last_executed_gno(rpl_sidno sidno);
-=======
+
 void gtid_set_performance_schema_values(const THD *thd);
 
 /**
@@ -3151,7 +2924,6 @@
 */
 bool gtid_reacquire_ownership_if_anonymous(THD *thd);
 
->>>>>>> 0beee6bc
 #endif // ifndef MYSQL_CLIENT
 
 #endif /* RPL_GTID_H_INCLUDED */