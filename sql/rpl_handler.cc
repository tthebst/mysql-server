--- conflicted
+++ resolved
@@ -816,13 +816,8 @@
   DBUG_EXECUTE_IF("crash_binlog_transmit_hook", DBUG_SUICIDE(););
 
   int ret= 0;
-<<<<<<< HEAD
   FOREACH_OBSERVER(ret, before_send_event,
-                   (&param, (uchar *)packet->c_ptr(),
-=======
-  FOREACH_OBSERVER(ret, before_send_event, thd,
                    (&param, (uchar *)packet->ptr(),
->>>>>>> e2e8a5e2
                     packet->length(),
                     log_file+dirname_length(log_file), log_pos));
   return ret;
@@ -840,13 +835,8 @@
   DBUG_EXECUTE_IF("crash_binlog_transmit_hook", DBUG_SUICIDE(););
 
   int ret= 0;
-<<<<<<< HEAD
   FOREACH_OBSERVER(ret, after_send_event,
-                   (&param, packet->c_ptr(), packet->length(),
-=======
-  FOREACH_OBSERVER(ret, after_send_event, thd,
                    (&param, packet->ptr(), packet->length(),
->>>>>>> e2e8a5e2
                    skipped_log_file+dirname_length(skipped_log_file),
                     skipped_log_pos));
   return ret;
