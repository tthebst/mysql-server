/* Copyright (c) 2000, 2015, Oracle and/or its affiliates. All rights reserved.

   This program is free software; you can redistribute it and/or modify
   it under the terms of the GNU General Public License as published by
   the Free Software Foundation; version 2 of the License.

   This program is distributed in the hope that it will be useful,
   but WITHOUT ANY WARRANTY; without even the implied warranty of
   MERCHANTABILITY or FITNESS FOR A PARTICULAR PURPOSE.  See the
   GNU General Public License for more details.

   You should have received a copy of the GNU General Public License
   along with this program; if not, write to the Free Software Foundation,
   51 Franklin Street, Fifth Floor, Boston, MA  02110-1301, USA */


/**
  @addtogroup Replication
  @{

  @file

  @brief Code to run the io thread and the sql thread on the
  replication slave.
*/

#ifdef HAVE_REPLICATION
#include "rpl_slave.h"

#include "my_bitmap.h"                         // MY_BITMAP
#include "my_thread_local.h"                   // thread_local_key_t
#include "mysql.h"                             // MYSQL
#include "sql_common.h"                        // end_server
#include "auth_common.h"                       // any_db
#include "debug_sync.h"                        // DEBUG_SYNC
#include "dynamic_ids.h"                       // Server_ids
#include "log.h"                               // sql_print_error
#include "log_event.h"                         // Rotate_log_event
#include "mysqld.h"                            // ER
#include "mysqld_thd_manager.h"                // Global_THD_manager
#include "rpl_constants.h"                     // BINLOG_FLAGS_INFO_SIZE
#include "rpl_handler.h"                       // RUN_HOOK
#include "rpl_info_factory.h"                  // Rpl_info_factory
#include "rpl_msr.h"                           // Multisource_info
#include "rpl_rli.h"                           // Relay_log_info
#include "rpl_rli_pdb.h"                       // Slave_worker
#include "rpl_slave_commit_order_manager.h"    // Commit_order_manager
#include "sql_class.h"                         // THD
#include "sql_parse.h"                         // execute_init_command
#include "sql_plugin.h"                        // opt_plugin_dir_ptr
#include "transaction.h"                       // trans_begin
#include "tztime.h"                            // Time_zone

// Sic: Must be after mysqld.h to get the right ER macro.
#include "errmsg.h"                            // CR_*

#include "pfs_file_provider.h"
#include "mysql/psi/mysql_file.h"

#include <signal.h>
#include <algorithm>

using std::min;
using std::max;
using binary_log::checksum_crc32;
using binary_log::Log_event_header;

#define FLAGSTR(V,F) ((V)&(F)?#F" ":"")

/*
  a parameter of sql_slave_killed() to defer the killed status
*/
#define SLAVE_WAIT_GROUP_DONE 60
bool use_slave_mask = 0;
MY_BITMAP slave_error_mask;
char slave_skip_error_names[SHOW_VAR_FUNC_BUFF_SIZE];

char* slave_load_tmpdir = 0;
Master_info *active_mi= 0;
my_bool replicate_same_server_id;
ulonglong relay_log_space_limit = 0;

/* object for multisource replication */
Multisource_info msr_map;

const char *relay_log_index= 0;
const char *relay_log_basename= 0;

/*
  MTS load-ballancing parameter.
  Max length of one MTS Worker queue. The value also determines the size
  of Relay_log_info::gaq (see @c slave_start_workers()).
  It can be set to any value in [1, ULONG_MAX - 1] range.
*/
const ulong mts_slave_worker_queue_len_max= 16384;

/*
  Statistics go to the error log every # of seconds when --log-warnings > 1
*/
const long mts_online_stat_period= 60 * 2;


/*
  MTS load-ballancing parameter.
  Time unit in microsecs to sleep by MTS Coordinator to avoid extra thread
  signalling in the case of Worker queues are close to be filled up.
*/
const ulong mts_coordinator_basic_nap= 5;

/*
  MTS load-ballancing parameter.
  Percent of Worker queue size at which Worker is considered to become
  hungry.

  C enqueues --+                   . underrun level
               V                   "
   +----------+-+------------------+--------------+
   | empty    |.|::::::::::::::::::|xxxxxxxxxxxxxx| ---> Worker dequeues
   +----------+-+------------------+--------------+

   Like in the above diagram enqueuing to the x-d area would indicate
   actual underrruning by Worker.
*/
const ulong mts_worker_underrun_level= 10;


/*
  When slave thread exits, we need to remember the temporary tables so we
  can re-use them on slave start.

  TODO: move the vars below under Master_info
*/

int disconnect_slave_event_count = 0, abort_slave_event_count = 0;

static thread_local_key_t RPL_MASTER_INFO;

static bool inline is_slave_configured();

enum enum_slave_reconnect_actions
{
  SLAVE_RECON_ACT_REG= 0,
  SLAVE_RECON_ACT_DUMP= 1,
  SLAVE_RECON_ACT_EVENT= 2,
  SLAVE_RECON_ACT_MAX
};

enum enum_slave_reconnect_messages
{
  SLAVE_RECON_MSG_WAIT= 0,
  SLAVE_RECON_MSG_KILLED_WAITING= 1,
  SLAVE_RECON_MSG_AFTER= 2,
  SLAVE_RECON_MSG_FAILED= 3,
  SLAVE_RECON_MSG_COMMAND= 4,
  SLAVE_RECON_MSG_KILLED_AFTER= 5,
  SLAVE_RECON_MSG_MAX
};

static const char *reconnect_messages[SLAVE_RECON_ACT_MAX][SLAVE_RECON_MSG_MAX]=
{
  {
    "Waiting to reconnect after a failed registration on master",
    "Slave I/O thread killed while waiting to reconnect after a failed \
registration on master",
    "Reconnecting after a failed registration on master",
    "failed registering on master, reconnecting to try again, \
log '%s' at position %s",
    "COM_REGISTER_SLAVE",
    "Slave I/O thread killed during or after reconnect"
  },
  {
    "Waiting to reconnect after a failed binlog dump request",
    "Slave I/O thread killed while retrying master dump",
    "Reconnecting after a failed binlog dump request",
    "failed dump request, reconnecting to try again, log '%s' at position %s",
    "COM_BINLOG_DUMP",
    "Slave I/O thread killed during or after reconnect"
  },
  {
    "Waiting to reconnect after a failed master event read",
    "Slave I/O thread killed while waiting to reconnect after a failed read",
    "Reconnecting after a failed master event read",
    "Slave I/O thread: Failed reading log event, reconnecting to retry, \
log '%s' at position %s",
    "",
    "Slave I/O thread killed during or after a reconnect done to recover from \
failed read"
  }
};

enum enum_slave_apply_event_and_update_pos_retval
{
  SLAVE_APPLY_EVENT_AND_UPDATE_POS_OK= 0,
  SLAVE_APPLY_EVENT_AND_UPDATE_POS_APPLY_ERROR= 1,
  SLAVE_APPLY_EVENT_AND_UPDATE_POS_UPDATE_POS_ERROR= 2,
  SLAVE_APPLY_EVENT_AND_UPDATE_POS_APPEND_JOB_ERROR= 3,
  SLAVE_APPLY_EVENT_AND_UPDATE_POS_MAX
};


static int process_io_rotate(Master_info* mi, Rotate_log_event* rev);
static int process_io_create_file(Master_info* mi, Create_file_log_event* cev);
static bool wait_for_relay_log_space(Relay_log_info* rli);
static inline bool io_slave_killed(THD* thd,Master_info* mi);
static int init_slave_thread(THD* thd, SLAVE_THD_TYPE thd_type);
static void print_slave_skip_errors(void);
static int safe_connect(THD* thd, MYSQL* mysql, Master_info* mi);
static int safe_reconnect(THD* thd, MYSQL* mysql, Master_info* mi,
                          bool suppress_warnings);
static int connect_to_master(THD* thd, MYSQL* mysql, Master_info* mi,
                             bool reconnect, bool suppress_warnings);
static int get_master_version_and_clock(MYSQL* mysql, Master_info* mi);
static int get_master_uuid(MYSQL *mysql, Master_info *mi);
int io_thread_init_commands(MYSQL *mysql, Master_info *mi);
static Log_event* next_event(Relay_log_info* rli);
int queue_event(Master_info* mi,const char* buf,ulong event_len);
static int terminate_slave_thread(THD *thd,
                                  mysql_mutex_t *term_lock,
                                  mysql_cond_t *term_cond,
                                  volatile uint *slave_running,
                                  ulong *stop_wait_timeout,
                                  bool need_lock_term);
static bool check_io_slave_killed(THD *thd, Master_info *mi, const char *info);
int slave_worker_exec_job_group(Slave_worker *w, Relay_log_info *rli);
static int mts_event_coord_cmp(LOG_POS_COORD *id1, LOG_POS_COORD *id2);

static int check_slave_sql_config_conflict(THD *thd, const Relay_log_info *rli);

/*
  Applier thread InnoDB priority.
  When two transactions conflict inside InnoDB, the one with
  greater priority wins.

  @param thd       Thread handler for slave
  @param priority  Thread priority
*/
static void set_thd_tx_priority(THD* thd, int priority)
{
  DBUG_ENTER("set_thd_tx_priority");
  DBUG_ASSERT(thd->system_thread == SYSTEM_THREAD_SLAVE_SQL ||
              thd->system_thread == SYSTEM_THREAD_SLAVE_WORKER);

  thd->thd_tx_priority= priority;
  DBUG_EXECUTE_IF("dbug_set_high_prio_sql_thread",
  {
    thd->thd_tx_priority= 1;
  });

  DBUG_VOID_RETURN;
}

/*
  Function to set the slave's max_allowed_packet based on the value
  of slave_max_allowed_packet.

    @in_param    thd    Thread handler for slave
    @in_param    mysql  MySQL connection handle
*/

static void set_slave_max_allowed_packet(THD *thd, MYSQL *mysql)
{
  DBUG_ENTER("set_slave_max_allowed_packet");
  // thd and mysql must be valid
  DBUG_ASSERT(thd && mysql);

  thd->variables.max_allowed_packet= slave_max_allowed_packet;
  /*
    Adding MAX_LOG_EVENT_HEADER_LEN to the max_packet_size on the I/O
    thread and the mysql->option max_allowed_packet, since a
    replication event can become this much  larger than
    the corresponding packet (query) sent from client to master.
  */
  thd->get_protocol_classic()->set_max_packet_size(
    slave_max_allowed_packet + MAX_LOG_EVENT_HEADER);
  /*
    Skipping the setting of mysql->net.max_packet size to slave
    max_allowed_packet since this is done during mysql_real_connect.
  */
  mysql->options.max_allowed_packet=
    slave_max_allowed_packet+MAX_LOG_EVENT_HEADER;
  DBUG_VOID_RETURN;
}

/*
  Find out which replications threads are running

  SYNOPSIS
    init_thread_mask()
    mask                Return value here
    mi                  master_info for slave
    inverse             If set, returns which threads are not running

  IMPLEMENTATION
    Get a bit mask for which threads are running so that we can later restart
    these threads.

  RETURN
    mask        If inverse == 0, running threads
                If inverse == 1, stopped threads
*/

void init_thread_mask(int* mask, Master_info* mi, bool inverse)
{
  bool set_io = mi->slave_running, set_sql = mi->rli->slave_running;
  int tmp_mask=0;
  DBUG_ENTER("init_thread_mask");

  if (set_io)
    tmp_mask |= SLAVE_IO;
  if (set_sql)
    tmp_mask |= SLAVE_SQL;
  if (inverse)
    tmp_mask^= (SLAVE_IO | SLAVE_SQL);
  *mask = tmp_mask;
  DBUG_VOID_RETURN;
}


/*
  lock_slave_threads()
*/

void lock_slave_threads(Master_info* mi)
{
  DBUG_ENTER("lock_slave_threads");

  //TODO: see if we can do this without dual mutex
  mysql_mutex_lock(&mi->run_lock);
  mysql_mutex_lock(&mi->rli->run_lock);
  DBUG_VOID_RETURN;
}


/*
  unlock_slave_threads()
*/

void unlock_slave_threads(Master_info* mi)
{
  DBUG_ENTER("unlock_slave_threads");

  //TODO: see if we can do this without dual mutex
  mysql_mutex_unlock(&mi->rli->run_lock);
  mysql_mutex_unlock(&mi->run_lock);
  DBUG_VOID_RETURN;
}

#ifdef HAVE_PSI_INTERFACE

static PSI_memory_key key_memory_rli_mts_coor;

static PSI_thread_key key_thread_slave_io, key_thread_slave_sql, key_thread_slave_worker;

static PSI_thread_info all_slave_threads[]=
{
  { &key_thread_slave_io, "slave_io", PSI_FLAG_GLOBAL},
  { &key_thread_slave_sql, "slave_sql", PSI_FLAG_GLOBAL},
  { &key_thread_slave_worker, "slave_worker", PSI_FLAG_GLOBAL}
};

static PSI_memory_info all_slave_memory[]=
{
  { &key_memory_rli_mts_coor, "Relay_log_info::mts_coor", 0}
};

static void init_slave_psi_keys(void)
{
  const char* category= "sql";
  int count;

  count= array_elements(all_slave_threads);
  mysql_thread_register(category, all_slave_threads, count);

  count= array_elements(all_slave_memory);
  mysql_memory_register(category, all_slave_memory, count);
}
#endif /* HAVE_PSI_INTERFACE */

/* Initialize slave structures */

int init_slave()
{
  DBUG_ENTER("init_slave");
  int error= 0;
  int thread_mask= SLAVE_SQL | SLAVE_IO;
  Master_info *mi= NULL;

#ifdef HAVE_PSI_INTERFACE
  init_slave_psi_keys();
#endif

  /*
    This is called when mysqld starts. Before client connections are
    accepted. However bootstrap may conflict with us if it does START SLAVE.
    So it's safer to take the lock.
  */
  mysql_mutex_lock(&LOCK_msr_map);

  if (my_create_thread_local_key(&RPL_MASTER_INFO, NULL))
    DBUG_RETURN(1);

  /*
    Create slave info objects by reading repositories of individual
    channels and add them into msr_map
  */
  if ((error= Rpl_info_factory::create_slave_info_objects(opt_mi_repository_id,
                                                        opt_rli_repository_id,
                                                        thread_mask, &msr_map)))
  {
    sql_print_error("Failed to create or recover replication info repositories.");
    error = 1;
    goto err;
  }

  /*
     for only ndb, create active_mi. we removed
     active_mi from other part of the code except names and comments.
   */

  active_mi= msr_map.get_mi(msr_map.get_default_channel());


  /* @todo: Print it for all the channels */
  {
    Master_info *default_mi;
    default_mi= msr_map.get_mi(msr_map.get_default_channel());
    if (default_mi && default_mi->rli)
    {
      DBUG_PRINT("info", ("init group master %s %lu  group relay %s %lu event %s %lu\n",
                          default_mi->rli->get_group_master_log_name(),
                          (ulong) default_mi->rli->get_group_master_log_pos(),
                          default_mi->rli->get_group_relay_log_name(),
                          (ulong) default_mi->rli->get_group_relay_log_pos(),
                          default_mi->rli->get_event_relay_log_name(),
                          (ulong) default_mi->rli->get_event_relay_log_pos()));
    }
  }

  if (get_gtid_mode(GTID_MODE_LOCK_MSR_MAP) == GTID_MODE_OFF)
  {
    for (mi_map::iterator it= msr_map.begin(); it != msr_map.end(); it++)
    {
      Master_info *mi= it->second;
      if (mi != NULL && mi->is_auto_position())
      {
        sql_print_warning("Detected misconfiguration: replication channel "
                          "'%.192s' was configured with AUTO_POSITION = 1, "
                          "but the server was started with --gtid-mode=off. "
                          "Either reconfigure replication using "
                          "CHANGE MASTER TO MASTER_AUTO_POSITION = 0 "
                          "FOR CHANNEL '%.192s', or change GTID_MODE to some "
                          "value other than OFF, before starting the slave "
                          "receiver thread.",
                          mi->get_channel(), mi->get_channel());
      }
    }
  }

  /*
    Loop through the msr_map and start slave threads for each channel.
  */
  if (!opt_skip_slave_start)
  {
    for (mi_map::iterator it= msr_map.begin(); it!=msr_map.end(); it++)
    {
      mi= it->second;

      /* If server id is not set, start_slave_thread() will say it */
      if (mi && mi->host[0])
      {
        /* same as in start_slave() cache the global var values into rli's members */
        mi->rli->opt_slave_parallel_workers= opt_mts_slave_parallel_workers;
        mi->rli->checkpoint_group= opt_mts_checkpoint_group;
        if (mts_parallel_option == MTS_PARALLEL_TYPE_DB_NAME)
          mi->rli->channel_mts_submode = MTS_PARALLEL_TYPE_DB_NAME;
        else
          mi->rli->channel_mts_submode = MTS_PARALLEL_TYPE_LOGICAL_CLOCK;
        if (start_slave_threads(true/*need_lock_slave=true*/,
                                false/*wait_for_start=false*/,
                                mi,
                                thread_mask))
        {
          /*
            Creation of slave threads for subsequent channels are stopped
            if a failure occurs in this iteration.
            @todo:have an option if the user wants to continue
            the replication for other channels.
          */
          sql_print_error("Failed to create slave threads");
          error= 1;
          goto err;
        }
      }
    }
  }

err:

  mysql_mutex_unlock(&LOCK_msr_map);
  if (error)
    sql_print_information("Check error log for additional messages. "
                          "You will not be able to start replication until "
                          "the issue is resolved and the server restarted.");
  DBUG_RETURN(error);
}


/**
   Function to start a slave for all channels.
   Used in Multisource replication.
   @param[in]        THD           THD object of the client.

   @return
    @retval           0            success
    @retval           !0           error

    @todo: It is good to continue to start other channels
           when a slave start failed for other channels.

    @todo: The problem with the below code is if the slave is already
           stared, we would multple warnings called
           "Slave was already running" for each channel.
           A nice warning message  would be to add
           "Slave for channel '%s" was already running"
           but error messages are in different languages and cannot be tampered
           with so, we have to handle it case by case basis, whether
           only default channel exists or not and properly continue with
           starting other channels if one channel fails clearly giving
           an error message by displaying failed channels.
*/
int start_slave(THD *thd)
{

  DBUG_ENTER("start_slave(THD)");
  Master_info *mi;
  int error= 0;
  bool channel_configured;

  if (msr_map.get_num_instances() == 1)
  {
    mi= msr_map.get_mi(msr_map.get_default_channel());
    DBUG_ASSERT(mi);
    if ((error= start_slave(thd, &thd->lex->slave_connection,
                                 &thd->lex->mi,
                                 thd->lex->slave_thd_opt,
                                 mi, true, 1)))
    {
      goto err;
    }
  }
  else
  {
    /*
      Users cannot start more than one channel's applier thread
      if sql_slave_skip_counter > 0. It throws an error to the session.
    */
    mysql_mutex_lock(&LOCK_sql_slave_skip_counter);
    /* sql_slave_skip_counter > 0 && !(START SLAVE IO_THREAD) */
    if (sql_slave_skip_counter > 0 && !(thd->lex->slave_thd_opt & SLAVE_IO))
    {
      error= ER_SLAVE_CHANNEL_SQL_SKIP_COUNTER;
      my_error(error, MYF(0));
      mysql_mutex_unlock(&LOCK_sql_slave_skip_counter);
      goto err;
    }
    mysql_mutex_unlock(&LOCK_sql_slave_skip_counter);

    for (mi_map::iterator it= msr_map.begin(); it!= msr_map.end(); it++)
    {
      mi= it->second;

      channel_configured= mi && mi->inited && mi->host[0];   // channel properly configured.

      if (channel_configured)
      {
        error= start_slave(thd, &thd->lex->slave_connection,
                           &thd->lex->mi,
                           thd->lex->slave_thd_opt, mi, true, 1);
        if (error)
        {
          sql_print_error("Slave: Could not start slave for channel '%s'."
                          " operation discontinued", mi->get_channel());
          goto err;
        }
      }
    }
  }
  /* no error */
  my_ok(thd);

err:

  DBUG_RETURN(error);
}


/**
   Function to stop a slave for all channels.
   Used in Multisource replication.
   @param[in]        THD           THD object of the client.

   @return
    @retval           0            success
    @retval           1           error

    @todo: It is good to continue to stop other channels
           when a slave start failed for other channels.
*/
int stop_slave(THD *thd)
{
   DBUG_ENTER("stop_slave(THD)");
   Master_info *mi=0;
   int error= 0;
   bool channel_configured;

   if (msr_map.get_num_instances() == 1)
   {
     mi= msr_map.get_mi(msr_map.get_default_channel());

     DBUG_ASSERT(!strcmp(mi->get_channel(),
                         msr_map.get_default_channel()));

     error= stop_slave(thd, mi, 1, false);

     if (error)
       goto err;
   }
   else
   {
     for(mi_map::iterator it= msr_map.begin(); it!= msr_map.end(); it++)
     {
       mi= it->second;

       channel_configured= mi && mi->host[0];

       if (channel_configured)
       {
         error= stop_slave(thd, mi, 1, false);

         if (error)
         {
           sql_print_error("Slave: Could not stop slave for channel '%s'"
                           " operation discontinued", mi->get_channel());
           goto err;
         }
       }
     }
   }
   /* no error */
   my_ok(thd);

err:
   DBUG_RETURN(error);
}


/**
  Entry point to the START SLAVE command. The function
  decides to start replication threads on several channels
  or a single given channel.

  @param[in]   thd        the client thread carrying the command.

  @return
    @retval      false      ok
    @retval      true       not ok.
*/
bool start_slave_cmd(THD *thd)
{
  DBUG_ENTER("start_slave_cmd");

  Master_info *mi;
  LEX *lex= thd->lex;
  bool res= true;  /* default, an error */

  mysql_mutex_lock(&LOCK_msr_map);

  if (!is_slave_configured())
  {
    my_message(ER_SLAVE_CONFIGURATION, ER(ER_SLAVE_CONFIGURATION), MYF(0));
    goto err;
  }


  if (!lex->mi.for_channel)
  {
    /*
      If slave_until options are provided when multiple channels exist
      without explicitly providing FOR CHANNEL clause, error out.
    */
    if (lex->mi.slave_until && msr_map.get_num_instances() > 1)
    {
      my_error(ER_SLAVE_MULTIPLE_CHANNELS_CMD, MYF(0));
      goto err;
    }

    res= start_slave(thd);
  }
  else
  {
    mi= msr_map.get_mi(lex->mi.channel);

    if (mi)
      res= start_slave(thd, &thd->lex->slave_connection,
                       &thd->lex->mi, thd->lex->slave_thd_opt, mi, true, 1);
    else if (strcmp(msr_map.get_default_channel(), lex->mi.channel))
      my_error(ER_SLAVE_CHANNEL_DOES_NOT_EXIST, MYF(0), lex->mi.channel);

    if (!res)
      my_ok(thd);

  }
err:
  mysql_mutex_unlock(&LOCK_msr_map);
  DBUG_RETURN(res);
}


/**
  Entry point for the STOP SLAVE command. This function stops replication
  threads for all channels or a single channel based on the  command
  options supplied.

  @param[in]     thd         the client thread.

  @return
   @retval       false            ok
   @retval       true             not ok.
*/
bool stop_slave_cmd(THD *thd)
{
  DBUG_ENTER("stop_slave_cmd");

  Master_info* mi;
  LEX *lex= thd->lex;
  bool res= true;    /*default, an error */

  mysql_mutex_lock(&LOCK_msr_map);

  if (!is_slave_configured())
  {
    my_message(ER_SLAVE_CONFIGURATION, ER(ER_SLAVE_CONFIGURATION), MYF(0));
    mysql_mutex_unlock(&LOCK_msr_map);
    DBUG_RETURN(res= true);
  }

  if (!lex->mi.for_channel)
    res= stop_slave(thd);
  else
  {
    mi= msr_map.get_mi(lex->mi.channel);

    if (mi)
      res= stop_slave(thd, mi, 1 /*net report */);
    else if (strcmp(msr_map.get_default_channel(), lex->mi.channel))
      my_error(ER_SLAVE_CHANNEL_DOES_NOT_EXIST, MYF(0), lex->mi.channel);
  }

  mysql_mutex_unlock(&LOCK_msr_map);

  DBUG_RETURN(res);
}

/**
   Parse the given relay log and identify the rotate event from the master.
   Ignore the Format description event, Previous_gtid log event and ignorable
   events within the relay log. When a rotate event is found check if it is a
   rotate that is originated from the master or not based on the server_id. If
   the rotate is from slave or if it is a fake rotate event ignore the event.
   If any other events are encountered apart from the above events generate an
   error. From the rotate event extract the master's binary log name and
   position.

   @param filename
          Relay log name which needs to be parsed.

   @param[OUT] master_log_file
          Set the master_log_file to the log file name that is extracted from
          rotate event. The master_log_file should contain string of len
          FN_REFLEN.

   @param[OUT] master_log_pos
          Set the master_log_pos to the log position extracted from rotate
          event.

   @retval FOUND_ROTATE: When rotate event is found in the relay log
   @retval NOT_FOUND_ROTATE: When rotate event is not found in the relay log
   @retval ERROR: On error
 */
enum enum_read_rotate_from_relay_log_status
{ FOUND_ROTATE, NOT_FOUND_ROTATE, ERROR };

static enum_read_rotate_from_relay_log_status
read_rotate_from_relay_log(char *filename, char *master_log_file,
                           my_off_t *master_log_pos)
{
  DBUG_ENTER("read_rotate_from_relay_log");
  /*
    Create a Format_description_log_event that is used to read the
    first event of the log.
   */
  Format_description_log_event fd_ev(BINLOG_VERSION), *fd_ev_p= &fd_ev;
  DBUG_ASSERT(fd_ev.is_valid());
  IO_CACHE log;
  const char *errmsg= NULL;
  File file= open_binlog_file(&log, filename, &errmsg);
  if (file < 0)
  {
    sql_print_error("Error during --relay-log-recovery: %s", errmsg);
    DBUG_RETURN(ERROR);
  }
  my_b_seek(&log, BIN_LOG_HEADER_SIZE);
  Log_event *ev= NULL;
  bool done= false;
  enum_read_rotate_from_relay_log_status ret= NOT_FOUND_ROTATE;
  while (!done &&
         (ev= Log_event::read_log_event(&log, 0, fd_ev_p, opt_slave_sql_verify_checksum)) !=
         NULL)
  {
    DBUG_PRINT("info", ("Read event of type %s", ev->get_type_str()));
    switch (ev->get_type_code())
    {
    case binary_log::FORMAT_DESCRIPTION_EVENT:
      if (fd_ev_p != &fd_ev)
        delete fd_ev_p;
      fd_ev_p= (Format_description_log_event *)ev;
      break;
    case binary_log::ROTATE_EVENT:
      /*
        Check for rotate event from the master. Ignore the ROTATE event if it
        is a fake rotate event with server_id=0.
       */
      if (ev->server_id && ev->server_id != ::server_id)
      {
        Rotate_log_event *rotate_ev= (Rotate_log_event *)ev;
        DBUG_ASSERT(FN_REFLEN >= rotate_ev->ident_len + 1);
        memcpy(master_log_file, rotate_ev->new_log_ident, rotate_ev->ident_len + 1);
        *master_log_pos= rotate_ev->pos;
        ret= FOUND_ROTATE;
        done= true;
      }
      break;
    case binary_log::PREVIOUS_GTIDS_LOG_EVENT:
      break;
    case binary_log::IGNORABLE_LOG_EVENT:
      break;
    default:
      sql_print_error("Error during --relay-log-recovery: Could not locate "
                      "rotate event from the master.");
      ret= ERROR;
      done= true;
      break;
    }
    if (ev != fd_ev_p)
      delete ev;
  }
  if (log.error < 0)
  {
    sql_print_error("Error during --relay-log-recovery: Error reading events from relay log: %d",
                    log.error);
    DBUG_RETURN(ERROR);
  }

  if (fd_ev_p != &fd_ev)
  {
    delete fd_ev_p;
    fd_ev_p= &fd_ev;
  }

  if (mysql_file_close(file, MYF(MY_WME)))
    DBUG_RETURN(ERROR);
  if (end_io_cache(&log))
  {
    sql_print_error("Error during --relay-log-recovery: Error while freeing "
                    "IO_CACHE object");
    DBUG_RETURN(ERROR);
  }
  DBUG_RETURN(ret);
}

/**
   Reads relay logs one by one starting from the first relay log. Looks for
   the first rotate event from the master. If rotate is not found in the relay
   log search continues to next relay log. If rotate event from master is
   found then the extracted master_log_file and master_log_pos are used to set
   rli->group_master_log_name and rli->group_master_log_pos. If an error has
   occurred the error code is retuned back.

   @param rli
          Relay_log_info object to read relay log files and to set
          group_master_log_name and group_master_log_pos.

   @retval 0 On success
   @retval 1 On failure
 */
static int
find_first_relay_log_with_rotate_from_master(Relay_log_info* rli)
{
  DBUG_ENTER("find_first_relay_log_with_rotate_from_master");
  int error= 0;
  LOG_INFO linfo;
  bool got_rotate_from_master= false;
  int pos;
  char master_log_file[FN_REFLEN];
  my_off_t master_log_pos= 0;

  for (pos= rli->relay_log.find_log_pos(&linfo, NULL, true);
       !pos;
       pos= rli->relay_log.find_next_log(&linfo, true))
  {
    switch (read_rotate_from_relay_log(linfo.log_file_name, master_log_file,
                                       &master_log_pos))
    {
    case ERROR:
      error= 1;
      break;
    case FOUND_ROTATE:
      got_rotate_from_master= true;
      break;
    case NOT_FOUND_ROTATE:
      break;
    }
    if (error || got_rotate_from_master)
      break;
  }
  if (pos== LOG_INFO_IO)
  {
    error= 1;
    sql_print_error("Error during --relay-log-recovery: Could not read "
                    "relay log index file due to an IO error.");
    goto err;
  }
  if (pos== LOG_INFO_EOF)
  {
    error= 1;
    sql_print_error("Error during --relay-log-recovery: Could not locate "
                    "rotate event from master in relay log file.");
    goto err;
  }
  if (!error && got_rotate_from_master)
  {
    rli->set_group_master_log_name(master_log_file);
    rli->set_group_master_log_pos(master_log_pos);
  }
err:
  DBUG_RETURN(error);
}

/*
  Updates the master info based on the information stored in the
  relay info and ignores relay logs previously retrieved by the IO
  thread, which thus starts fetching again based on to the
  master_log_pos and master_log_name. Eventually, the old
  relay logs will be purged by the normal purge mechanism.

  There can be a special case where rli->group_master_log_name and
  rli->group_master_log_pos are not intialized, as the sql thread was never
  started at all. In those cases all the existing relay logs are parsed
  starting from the first one and the initial rotate event that was received
  from the master is identified. From the rotate event master_log_name and
  master_log_pos are extracted and they are set to rli->group_master_log_name
  and rli->group_master_log_pos.

  In the feature, we should improve this routine in order to avoid throwing
  away logs that are safely stored in the disk. Note also that this recovery
  routine relies on the correctness of the relay-log.info and only tolerates
  coordinate problems in master.info.

  In this function, there is no need for a mutex as the caller
  (i.e. init_slave) already has one acquired.

  Specifically, the following structures are updated:

  1 - mi->master_log_pos  <-- rli->group_master_log_pos
  2 - mi->master_log_name <-- rli->group_master_log_name
  3 - It moves the relay log to the new relay log file, by
      rli->group_relay_log_pos  <-- BIN_LOG_HEADER_SIZE;
      rli->event_relay_log_pos  <-- BIN_LOG_HEADER_SIZE;
      rli->group_relay_log_name <-- rli->relay_log.get_log_fname();
      rli->event_relay_log_name <-- rli->relay_log.get_log_fname();

   If there is an error, it returns (1), otherwise returns (0).
 */
int init_recovery(Master_info* mi, const char** errmsg)
{
  DBUG_ENTER("init_recovery");

  int error= 0;
  Relay_log_info *rli= mi->rli;
  char *group_master_log_name= NULL;

  if (rli->recovery_parallel_workers)
  {
    /*
      This is not idempotent and a crash after this function and before
      the recovery is actually done may lead the system to an inconsistent
      state.

      This may happen because the gap is not persitent stored anywhere
      and eventually old relay log files will be removed and further
      calculations on the gaps will be impossible.

      We need to improve this. /Alfranio.
    */
    error= mts_recovery_groups(rli);
    if (rli->mts_recovery_group_cnt)
    {
      if (get_gtid_mode(GTID_MODE_LOCK_NONE) == GTID_MODE_ON)
      {
        rli->recovery_parallel_workers= 0;
        rli->clear_mts_recovery_groups();
      }
      else
      {
        error= 1;
        sql_print_error("--relay-log-recovery cannot be executed when the slave "
                        "was stopped with an error or killed in MTS mode; "
                        "consider using RESET SLAVE or restart the server "
                        "with --relay-log-recovery = 0 followed by "
                        "START SLAVE UNTIL SQL_AFTER_MTS_GAPS");
      }
    }
  }

  group_master_log_name= const_cast<char *>(rli->get_group_master_log_name());
  if (!error)
  {
    if (!group_master_log_name[0])
    {
      if (rli->replicate_same_server_id)
      {
        error= 1;
        sql_print_error("Error during --relay-log-recovery: "
                        "replicate_same_server_id is in use and sql thread's "
                        "positions are not initialized, hence relay log "
                        "recovery cannot happen.");
        DBUG_RETURN(error);
      }
      error= find_first_relay_log_with_rotate_from_master(rli);
      if (error)
        DBUG_RETURN(error);
    }
    mi->set_master_log_pos(max<ulonglong>(BIN_LOG_HEADER_SIZE,
                                               rli->get_group_master_log_pos()));
    mi->set_master_log_name(rli->get_group_master_log_name());

    sql_print_warning("Recovery from master pos %ld and file %s%s.",
                      (ulong) mi->get_master_log_pos(), mi->get_master_log_name(),
                      mi->get_for_channel_str());

    rli->set_group_relay_log_name(rli->relay_log.get_log_fname());
    rli->set_event_relay_log_name(rli->relay_log.get_log_fname());
    rli->set_group_relay_log_pos(BIN_LOG_HEADER_SIZE);
    rli->set_event_relay_log_pos(BIN_LOG_HEADER_SIZE);
  }

  /*
    Clear the retrieved GTID set so that events that are written partially
    will be fetched again.
    */
  global_sid_lock->wrlock();
  (const_cast<Gtid_set *>(rli->get_gtid_set()))->clear();
  global_sid_lock->unlock();
  DBUG_RETURN(error);
}

int global_init_info(Master_info* mi, bool ignore_if_no_info, int thread_mask)
{
  DBUG_ENTER("init_info");
  DBUG_ASSERT(mi != NULL && mi->rli != NULL);
  int init_error= 0;
  enum_return_check check_return= ERROR_CHECKING_REPOSITORY;
  THD *thd= current_thd;

  /*
    We need a mutex while we are changing master info parameters to
    keep other threads from reading bogus info
  */
  mysql_mutex_lock(&mi->data_lock);
  mysql_mutex_lock(&mi->rli->data_lock);

  /*
    When info tables are used and autocommit= 0 we force a new
    transaction start to avoid table access deadlocks when START SLAVE
    is executed after RESET SLAVE.
  */
  if (thd && thd->in_multi_stmt_transaction_mode() &&
      (opt_mi_repository_id == INFO_REPOSITORY_TABLE ||
       opt_rli_repository_id == INFO_REPOSITORY_TABLE))
    if (trans_begin(thd))
    {
      init_error= 1;
      goto end;
    }

  /*
    This takes care of the startup dependency between the master_info
    and relay_info. It initializes the master info if the SLAVE_IO
    thread is being started and the relay log info if either the
    SLAVE_SQL thread is being started or was not initialized as it is
    required by the SLAVE_IO thread.
  */
  check_return= mi->check_info();
  if (check_return == ERROR_CHECKING_REPOSITORY)
    goto end;

  if (!(ignore_if_no_info && check_return == REPOSITORY_DOES_NOT_EXIST))
  {
    if ((thread_mask & SLAVE_IO) != 0 && mi->mi_init_info())
      init_error= 1;
  }

  check_return= mi->rli->check_info();
  if (check_return == ERROR_CHECKING_REPOSITORY)
    goto end;
  if (!(ignore_if_no_info && check_return == REPOSITORY_DOES_NOT_EXIST))
  {
    if (((thread_mask & SLAVE_SQL) != 0 || !(mi->rli->inited))
        && mi->rli->rli_init_info())
      init_error= 1;
  }

end:
  /*
    When info tables are used and autocommit= 0 we force transaction
    commit to avoid table access deadlocks when START SLAVE is executed
    after RESET SLAVE.
  */
  if (thd && thd->in_multi_stmt_transaction_mode() &&
      (opt_mi_repository_id == INFO_REPOSITORY_TABLE ||
       opt_rli_repository_id == INFO_REPOSITORY_TABLE))
    if (trans_commit(thd))
      init_error= 1;

  mysql_mutex_unlock(&mi->rli->data_lock);
  mysql_mutex_unlock(&mi->data_lock);
  DBUG_RETURN(check_return == ERROR_CHECKING_REPOSITORY || init_error);
}

void end_info(Master_info* mi)
{
  DBUG_ENTER("end_info");
  DBUG_ASSERT(mi != NULL && mi->rli != NULL);

  /*
    The previous implementation was not acquiring locks.  We do the same here.
    However, this is quite strange.
  */
  mi->end_info();
  mi->rli->end_info();

  DBUG_VOID_RETURN;
}

int remove_info(Master_info* mi)
{
  int error= 1;
  DBUG_ENTER("remove_info");
  DBUG_ASSERT(mi != NULL && mi->rli != NULL);

  /*
    The previous implementation was not acquiring locks.
    We do the same here. However, this is quite strange.
  */
  /*
    Reset errors (the idea is that we forget about the
    old master).
  */
  mi->clear_error();
  mi->rli->clear_error();
  if (mi->rli->workers_array_initialized)
  {
    for(size_t i= 0; i < mi->rli->get_worker_count(); i++)
    {
      mi->rli->get_worker(i)->clear_error();
    }
  }
  mi->rli->clear_until_condition();
  mi->rli->clear_sql_delay();

  mi->end_info();
  mi->rli->end_info();

  if (mi->remove_info() || Rpl_info_factory::reset_workers(mi->rli) ||
      mi->rli->remove_info())
    goto err;

  error= 0;

err:
  DBUG_RETURN(error);
}

int flush_master_info(Master_info* mi, bool force)
{
  DBUG_ENTER("flush_master_info");
  DBUG_ASSERT(mi != NULL && mi->rli != NULL);
  /*
    The previous implementation was not acquiring locks.
    We do the same here. However, this is quite strange.
  */
  /*
    With the appropriate recovery process, we will not need to flush
    the content of the current log.

    For now, we flush the relay log BEFORE the master.info file, because
    if we crash, we will get a duplicate event in the relay log at restart.
    If we change the order, there might be missing events.

    If we don't do this and the slave server dies when the relay log has
    some parts (its last kilobytes) in memory only, with, say, from master's
    position 100 to 150 in memory only (not on disk), and with position 150
    in master.info, there will be missing information. When the slave restarts,
    the I/O thread will fetch binlogs from 150, so in the relay log we will
    have "[0, 100] U [150, infinity[" and nobody will notice it, so the SQL
    thread will jump from 100 to 150, and replication will silently break.
  */
  mysql_mutex_t *log_lock= mi->rli->relay_log.get_log_lock();

  mysql_mutex_lock(log_lock);

  int err=  (mi->rli->flush_current_log() ||
             mi->flush_info(force));

  mysql_mutex_unlock(log_lock);

  DBUG_RETURN (err);
}

/**
  Convert slave skip errors bitmap into a printable string.
*/

static void print_slave_skip_errors(void)
{
  /*
    To be safe, we want 10 characters of room in the buffer for a number
    plus terminators. Also, we need some space for constant strings.
    10 characters must be sufficient for a number plus {',' | '...'}
    plus a NUL terminator. That is a max 6 digit number.
  */
  const size_t MIN_ROOM= 10;
  DBUG_ENTER("print_slave_skip_errors");
  DBUG_ASSERT(sizeof(slave_skip_error_names) > MIN_ROOM);
  DBUG_ASSERT(MAX_SLAVE_ERROR <= 999999); // 6 digits

  if (!use_slave_mask || bitmap_is_clear_all(&slave_error_mask))
  {
    /* purecov: begin tested */
    memcpy(slave_skip_error_names, STRING_WITH_LEN("OFF"));
    /* purecov: end */
  }
  else if (bitmap_is_set_all(&slave_error_mask))
  {
    /* purecov: begin tested */
    memcpy(slave_skip_error_names, STRING_WITH_LEN("ALL"));
    /* purecov: end */
  }
  else
  {
    char *buff= slave_skip_error_names;
    char *bend= buff + sizeof(slave_skip_error_names);
    int  errnum;

    for (errnum= 0; errnum < MAX_SLAVE_ERROR; errnum++)
    {
      if (bitmap_is_set(&slave_error_mask, errnum))
      {
        if (buff + MIN_ROOM >= bend)
          break; /* purecov: tested */
        buff= int10_to_str(errnum, buff, 10);
        *buff++= ',';
      }
    }
    if (buff != slave_skip_error_names)
      buff--; // Remove last ','
    if (errnum < MAX_SLAVE_ERROR)
    {
      /* Couldn't show all errors */
      buff= my_stpcpy(buff, "..."); /* purecov: tested */
    }
    *buff=0;
  }
  DBUG_PRINT("init", ("error_names: '%s'", slave_skip_error_names));
  DBUG_VOID_RETURN;
}

/**
 Change arg to the string with the nice, human-readable skip error values.
   @param slave_skip_errors_ptr
          The pointer to be changed
*/
void set_slave_skip_errors(char** slave_skip_errors_ptr)
{
  DBUG_ENTER("set_slave_skip_errors");
  print_slave_skip_errors();
  *slave_skip_errors_ptr= slave_skip_error_names;
  DBUG_VOID_RETURN;
}

/**
  Init function to set up array for errors that should be skipped for slave
*/
static void init_slave_skip_errors()
{
  DBUG_ENTER("init_slave_skip_errors");
  DBUG_ASSERT(!use_slave_mask); // not already initialized

  if (bitmap_init(&slave_error_mask,0,MAX_SLAVE_ERROR,0))
  {
    fprintf(stderr, "Badly out of memory, please check your system status\n");
    exit(MYSQLD_ABORT_EXIT);
  }
  use_slave_mask = 1;
  DBUG_VOID_RETURN;
}

static void add_slave_skip_errors(const uint* errors, uint n_errors)
{
  DBUG_ENTER("add_slave_skip_errors");
  DBUG_ASSERT(errors);
  DBUG_ASSERT(use_slave_mask);

  for (uint i = 0; i < n_errors; i++)
  {
    const uint err_code = errors[i];
    if (err_code < MAX_SLAVE_ERROR)
       bitmap_set_bit(&slave_error_mask, err_code);
  }
  DBUG_VOID_RETURN;
}

/*
  Add errors that should be skipped for slave

  SYNOPSIS
    add_slave_skip_errors()
    arg         List of errors numbers to be added to skip, separated with ','

  NOTES
    Called from get_options() in mysqld.cc on start-up
*/

void add_slave_skip_errors(const char* arg)
{
  const char *p= NULL;
  /*
    ALL is only valid when nothing else is provided.
  */
  const uchar SKIP_ALL[]= "all";
  size_t SIZE_SKIP_ALL= strlen((const char *) SKIP_ALL) + 1;
  /*
    IGNORE_DDL_ERRORS can be combined with other parameters
    but must be the first one provided.
  */
  const uchar SKIP_DDL_ERRORS[]= "ddl_exist_errors";
  size_t SIZE_SKIP_DDL_ERRORS= strlen((const char *) SKIP_DDL_ERRORS);
  DBUG_ENTER("add_slave_skip_errors");

  // initialize mask if not done yet
  if (!use_slave_mask)
    init_slave_skip_errors();

  for (; my_isspace(system_charset_info,*arg); ++arg)
    /* empty */;
  if (!my_strnncoll(system_charset_info, (uchar*)arg, SIZE_SKIP_ALL,
                    SKIP_ALL, SIZE_SKIP_ALL))
  {
    bitmap_set_all(&slave_error_mask);
    DBUG_VOID_RETURN;
  }
  if (!my_strnncoll(system_charset_info, (uchar*)arg, SIZE_SKIP_DDL_ERRORS,
                    SKIP_DDL_ERRORS, SIZE_SKIP_DDL_ERRORS))
  {
    // DDL errors to be skipped for relaxed 'exist' handling
    const uint ddl_errors[] = {
      // error codes with create/add <schema object>
      ER_DB_CREATE_EXISTS, ER_TABLE_EXISTS_ERROR, ER_DUP_KEYNAME,
      ER_MULTIPLE_PRI_KEY,
      // error codes with change/rename <schema object>
      ER_BAD_FIELD_ERROR, ER_NO_SUCH_TABLE, ER_DUP_FIELDNAME,
      // error codes with drop <schema object>
      ER_DB_DROP_EXISTS, ER_BAD_TABLE_ERROR, ER_CANT_DROP_FIELD_OR_KEY
    };

    add_slave_skip_errors(ddl_errors,
                          sizeof(ddl_errors)/sizeof(ddl_errors[0]));
    /*
      After processing the SKIP_DDL_ERRORS, the pointer is
      increased to the position after the comma.
    */
    if (strlen(arg) > SIZE_SKIP_DDL_ERRORS + 1)
      arg+= SIZE_SKIP_DDL_ERRORS + 1;
  }
  for (p= arg ; *p; )
  {
    long err_code;
    if (!(p= str2int(p, 10, 0, LONG_MAX, &err_code)))
      break;
    if (err_code < MAX_SLAVE_ERROR)
       bitmap_set_bit(&slave_error_mask,(uint)err_code);
    while (!my_isdigit(system_charset_info,*p) && *p)
      p++;
  }
  DBUG_VOID_RETURN;
}

static void set_thd_in_use_temporary_tables(Relay_log_info *rli)
{
  TABLE *table;

  for (table= rli->save_temporary_tables ; table ; table= table->next)
  {
    table->in_use= rli->info_thd;
    if (table->file != NULL)
    {
      /*
        Since we are stealing opened temporary tables from one thread to another,
        we need to let the performance schema know that,
        for aggregates per thread to work properly.
      */
      table->file->unbind_psi();
      table->file->rebind_psi();
    }
  }
}

int terminate_slave_threads(Master_info* mi, int thread_mask,
                            ulong stop_wait_timeout, bool need_lock_term)
{
  DBUG_ENTER("terminate_slave_threads");

  if (!mi->inited)
    DBUG_RETURN(0); /* successfully do nothing */
  int error,force_all = (thread_mask & SLAVE_FORCE_ALL);
  mysql_mutex_t *sql_lock = &mi->rli->run_lock, *io_lock = &mi->run_lock;
  mysql_mutex_t *log_lock= mi->rli->relay_log.get_log_lock();
  /*
    Set it to a variable, so the value is shared by both stop methods.
    This guarantees that the user defined value for the timeout value is for
    the time the 2 threads take to shutdown, and not the time of each thread
    stop operation.
  */
  ulong total_stop_wait_timeout= stop_wait_timeout;

  if (thread_mask & (SLAVE_SQL|SLAVE_FORCE_ALL))
  {
    DBUG_PRINT("info",("Terminating SQL thread"));
    mi->rli->abort_slave= 1;
    if ((error=terminate_slave_thread(mi->rli->info_thd, sql_lock,
                                      &mi->rli->stop_cond,
                                      &mi->rli->slave_running,
                                      &total_stop_wait_timeout,
                                      need_lock_term)) &&
        !force_all)
    {
      if (error == 1)
      {
        DBUG_RETURN(ER_STOP_SLAVE_SQL_THREAD_TIMEOUT);
      }
      DBUG_RETURN(error);
    }
    mysql_mutex_lock(log_lock);

    DBUG_PRINT("info",("Flushing relay-log info file."));
    if (current_thd)
      THD_STAGE_INFO(current_thd, stage_flushing_relay_log_info_file);

    /*
      Flushes the relay log info regardles of the sync_relay_log_info option.
    */
    if (mi->rli->flush_info(TRUE))
    {
      mysql_mutex_unlock(log_lock);
      DBUG_RETURN(ER_ERROR_DURING_FLUSH_LOGS);
    }

    mysql_mutex_unlock(log_lock);
  }
  if (thread_mask & (SLAVE_IO|SLAVE_FORCE_ALL))
  {
    DBUG_PRINT("info",("Terminating IO thread"));
    mi->abort_slave=1;
    if ((error=terminate_slave_thread(mi->info_thd,io_lock,
                                      &mi->stop_cond,
                                      &mi->slave_running,
                                      &total_stop_wait_timeout,
                                      need_lock_term)) &&
        !force_all)
    {
      if (error == 1)
      {
        DBUG_RETURN(ER_STOP_SLAVE_IO_THREAD_TIMEOUT);
      }
      DBUG_RETURN(error);
    }
    mysql_mutex_lock(log_lock);

    DBUG_PRINT("info",("Flushing relay log and master info repository."));
    if (current_thd)
      THD_STAGE_INFO(current_thd, stage_flushing_relay_log_and_master_info_repository);

    /*
      Flushes the master info regardles of the sync_master_info option.
    */
    if (mi->flush_info(TRUE))
    {
      mysql_mutex_unlock(log_lock);
      DBUG_RETURN(ER_ERROR_DURING_FLUSH_LOGS);
    }

    /*
      Flushes the relay log regardles of the sync_relay_log option.
    */
    if (mi->rli->relay_log.is_open() &&
        mi->rli->relay_log.flush_and_sync(true))
    {
      mysql_mutex_unlock(log_lock);
      DBUG_RETURN(ER_ERROR_DURING_FLUSH_LOGS);
    }

    mysql_mutex_unlock(log_lock);
  }
  DBUG_RETURN(0);
}


/**
   Wait for a slave thread to terminate.

   This function is called after requesting the thread to terminate
   (by setting @c abort_slave member of @c Relay_log_info or @c
   Master_info structure to 1). Termination of the thread is
   controlled with the the predicate <code>*slave_running</code>.

   Function will acquire @c term_lock before waiting on the condition
   unless @c need_lock_term is false in which case the mutex should be
   owned by the caller of this function and will remain acquired after
   return from the function.

   @param term_lock
          Associated lock to use when waiting for @c term_cond

   @param term_cond
          Condition that is signalled when the thread has terminated

   @param slave_running
          Pointer to predicate to check for slave thread termination

   @param stop_wait_timeout
          A pointer to a variable that denotes the time the thread has
          to stop before we time out and throw an error.

   @param need_lock_term
          If @c false the lock will not be acquired before waiting on
          the condition. In this case, it is assumed that the calling
          function acquires the lock before calling this function.

   @retval 0 All OK, 1 on "STOP SLAVE" command timeout, ER_SLAVE_CHANNEL_NOT_RUNNING otherwise.

   @note  If the executing thread has to acquire term_lock
          (need_lock_term is true, the negative running status does not
          represent any issue therefore no error is reported.

 */
static int
terminate_slave_thread(THD *thd,
                       mysql_mutex_t *term_lock,
                       mysql_cond_t *term_cond,
                       volatile uint *slave_running,
                       ulong *stop_wait_timeout,
                       bool need_lock_term)
{
  DBUG_ENTER("terminate_slave_thread");
  if (need_lock_term)
  {
    mysql_mutex_lock(term_lock);
  }
  else
  {
    mysql_mutex_assert_owner(term_lock);
  }
  if (!*slave_running)
  {
    if (need_lock_term)
    {
      /*
        if run_lock (term_lock) is acquired locally then either
        slave_running status is fine
      */
      mysql_mutex_unlock(term_lock);
      DBUG_RETURN(0);
    }
    else
    {
      DBUG_RETURN(ER_SLAVE_CHANNEL_NOT_RUNNING);
    }
  }
  DBUG_ASSERT(thd != 0);
  THD_CHECK_SENTRY(thd);

  /*
    Is is critical to test if the slave is running. Otherwise, we might
    be referening freed memory trying to kick it
  */

  while (*slave_running)                        // Should always be true
  {
    DBUG_PRINT("loop", ("killing slave thread"));

    mysql_mutex_lock(&thd->LOCK_thd_data);
    /*
      Error codes from pthread_kill are:
      EINVAL: invalid signal number (can't happen)
      ESRCH: thread already killed (can happen, should be ignored)
    */
#ifndef _WIN32
    int err __attribute__((unused))= pthread_kill(thd->real_id, SIGUSR1);
    DBUG_ASSERT(err != EINVAL);
#endif
    thd->awake(THD::NOT_KILLED);
    mysql_mutex_unlock(&thd->LOCK_thd_data);

    /*
      There is a small chance that slave thread might miss the first
      alarm. To protect againts it, resend the signal until it reacts
    */
    struct timespec abstime;
    set_timespec(&abstime,2);
#ifndef DBUG_OFF
    int error=
#endif
      mysql_cond_timedwait(term_cond, term_lock, &abstime);
    if ((*stop_wait_timeout) >= 2)
      (*stop_wait_timeout)= (*stop_wait_timeout) - 2;
    else if (*slave_running)
    {
      if (need_lock_term)
        mysql_mutex_unlock(term_lock);
      DBUG_RETURN (1);
    }
    DBUG_ASSERT(error == ETIMEDOUT || error == 0);
  }

  DBUG_ASSERT(*slave_running == 0);

  if (need_lock_term)
    mysql_mutex_unlock(term_lock);
  DBUG_RETURN(0);
}


int start_slave_thread(
#ifdef HAVE_PSI_INTERFACE
                       PSI_thread_key thread_key,
#endif
                       my_start_routine h_func, mysql_mutex_t *start_lock,
                       mysql_mutex_t *cond_lock,
                       mysql_cond_t *start_cond,
                       volatile uint *slave_running,
                       volatile ulong *slave_run_id,
                       Master_info* mi)
{
  my_thread_handle th;
  ulong start_id;
  int error;
  DBUG_ENTER("start_slave_thread");

  if (start_lock)
    mysql_mutex_lock(start_lock);
  if (!server_id)
  {
    if (start_cond)
      mysql_cond_broadcast(start_cond);
    if (start_lock)
      mysql_mutex_unlock(start_lock);
    sql_print_error("Server id not set, will not start slave%s",
                    mi->get_for_channel_str());
    DBUG_RETURN(ER_BAD_SLAVE);
  }

  if (*slave_running)
  {
    if (start_cond)
      mysql_cond_broadcast(start_cond);
    if (start_lock)
      mysql_mutex_unlock(start_lock);
    DBUG_RETURN(ER_SLAVE_CHANNEL_MUST_STOP);
  }
  start_id= *slave_run_id;
  DBUG_PRINT("info",("Creating new slave thread"));
  if ((error= mysql_thread_create(thread_key,
                                  &th, &connection_attrib, h_func, (void*)mi)))
  {
    sql_print_error("Can't create slave thread%s (errno= %d).",
                    mi->get_for_channel_str(), error);
    if (start_lock)
      mysql_mutex_unlock(start_lock);
    DBUG_RETURN(ER_SLAVE_THREAD);
  }
  if (start_cond && cond_lock) // caller has cond_lock
  {
    THD* thd = current_thd;
    while (start_id == *slave_run_id && thd != NULL)
    {
      DBUG_PRINT("sleep",("Waiting for slave thread to start"));
      PSI_stage_info saved_stage= {0, "", 0};
      thd->ENTER_COND(start_cond, cond_lock,
                      & stage_waiting_for_slave_thread_to_start,
                      & saved_stage);
      /*
        It is not sufficient to test this at loop bottom. We must test
        it after registering the mutex in enter_cond(). If the kill
        happens after testing of thd->killed and before the mutex is
        registered, we could otherwise go waiting though thd->killed is
        set.
      */
      if (!thd->killed)
        mysql_cond_wait(start_cond, cond_lock);
      mysql_mutex_unlock(cond_lock);
      thd->EXIT_COND(& saved_stage);
      mysql_mutex_lock(cond_lock); // re-acquire it
      if (thd->killed)
      {
        if (start_lock)
          mysql_mutex_unlock(start_lock);
        DBUG_RETURN(thd->killed_errno());
      }
    }
  }
  if (start_lock)
    mysql_mutex_unlock(start_lock);
  DBUG_RETURN(0);
}


/*
  start_slave_threads()

  NOTES
    SLAVE_FORCE_ALL is not implemented here on purpose since it does not make
    sense to do that for starting a slave--we always care if it actually
    started the threads that were not previously running
*/

int start_slave_threads(bool need_lock_slave, bool wait_for_start,
                        Master_info* mi, int thread_mask)
{
  mysql_mutex_t *lock_io=0, *lock_sql=0, *lock_cond_io=0, *lock_cond_sql=0;
  mysql_cond_t* cond_io=0, *cond_sql=0;
  int error=0;
  DBUG_ENTER("start_slave_threads");
  DBUG_EXECUTE_IF("uninitialized_master-info_structure",
                   mi->inited= FALSE;);

  if (!mi->inited || !mi->rli->inited)
  {
    error= !mi->inited ? ER_SLAVE_MI_INIT_REPOSITORY :
                         ER_SLAVE_RLI_INIT_REPOSITORY;
    Rpl_info *info= (!mi->inited ?  mi : static_cast<Rpl_info *>(mi->rli));
    const char* prefix= current_thd ? ER(error) : ER_DEFAULT(error);
    info->report(ERROR_LEVEL, error, prefix, NULL);

    DBUG_RETURN(error);
  }

  if (mi->is_auto_position() && (thread_mask & SLAVE_IO) &&
      get_gtid_mode(GTID_MODE_LOCK_NONE) == GTID_MODE_OFF)
  {
    DBUG_RETURN(ER_CANT_USE_AUTO_POSITION_WITH_GTID_MODE_OFF);
  }

  if (need_lock_slave)
  {
    lock_io = &mi->run_lock;
    lock_sql = &mi->rli->run_lock;
  }
  if (wait_for_start)
  {
    cond_io = &mi->start_cond;
    cond_sql = &mi->rli->start_cond;
    lock_cond_io = &mi->run_lock;
    lock_cond_sql = &mi->rli->run_lock;
  }

  if (thread_mask & SLAVE_IO)
    error= start_slave_thread(
#ifdef HAVE_PSI_INTERFACE
                              key_thread_slave_io,
#endif
                              handle_slave_io, lock_io, lock_cond_io,
                              cond_io,
                              &mi->slave_running, &mi->slave_run_id,
                              mi);
  if (!error && (thread_mask & SLAVE_SQL))
  {
    /*
      MTS-recovery gaps gathering is placed onto common execution path
      for either START-SLAVE and --skip-start-slave= 0 
    */
    if (mi->rli->recovery_parallel_workers != 0)
      error= mts_recovery_groups(mi->rli);
    if (!error)
      error= start_slave_thread(
#ifdef HAVE_PSI_INTERFACE
                                key_thread_slave_sql,
#endif
                                handle_slave_sql, lock_sql, lock_cond_sql,
                                cond_sql,
                                &mi->rli->slave_running, &mi->rli->slave_run_id,
                                mi);
    if (error)
      terminate_slave_threads(mi, thread_mask & SLAVE_IO,
                              rpl_stop_slave_timeout, need_lock_slave);
  }
  DBUG_RETURN(error);
}

/*
  Release slave threads at time of executing shutdown.

  SYNOPSIS
    end_slave()
*/

void end_slave()
{
  DBUG_ENTER("end_slave");

  Master_info *mi= 0;

  /*
    This is called when the server terminates, in close_connections().
    It terminates slave threads. However, some CHANGE MASTER etc may still be
    running presently. If a START SLAVE was in progress, the mutex lock below
    will make us wait until slave threads have started, and START SLAVE
    returns, then we terminate them here.
  */
  mysql_mutex_lock(&LOCK_msr_map);

  /* traverse through the map and terminate the threads */
  for(mi_map::iterator it= msr_map.begin(); it!=msr_map.end(); it++)
  {
    mi= it->second;

    if (mi)
      terminate_slave_threads(mi,SLAVE_FORCE_ALL,
                              rpl_stop_slave_timeout);
  }
  mysql_mutex_unlock(&LOCK_msr_map);
  DBUG_VOID_RETURN;
}

/**
   Free all resources used by slave threads at time of executing shutdown.
   The routine must be called after all possible users of msr_map
   have left.

*/
void delete_slave_info_objects()
{
  DBUG_ENTER("delete_slave_info_objects");

  Master_info *mi= 0;

  mysql_mutex_lock(&LOCK_msr_map);

  for (mi_map::iterator it= msr_map.begin(); it!=msr_map.end(); it++)
  {
    mi= it->second;

    if (mi)
    {
      end_info(mi);
      if (mi->rli)
        delete mi->rli;
      delete mi;
      it->second= 0;
    }
  }

  //Clean other types of channel
  for (mi_map::iterator it= msr_map.begin(GROUP_REPLICATION_CHANNEL);
           it!=msr_map.end(GROUP_REPLICATION_CHANNEL); it++)
  {
    mi= it->second;

    if (mi)
    {
      end_info(mi);
      if (mi->rli)
        delete mi->rli;
      delete mi;
      it->second= 0;
    }
  }

  mysql_mutex_unlock(&LOCK_msr_map);

  DBUG_VOID_RETURN;
}

static bool io_slave_killed(THD* thd, Master_info* mi)
{
  DBUG_ENTER("io_slave_killed");

  DBUG_ASSERT(mi->info_thd == thd);
  DBUG_ASSERT(mi->slave_running); // tracking buffer overrun
  DBUG_RETURN(mi->abort_slave || abort_loop || thd->killed);
}

/**
   The function analyzes a possible killed status and makes
   a decision whether to accept it or not.
   Normally upon accepting the sql thread goes to shutdown.
   In the event of deferring decision @rli->last_event_start_time waiting
   timer is set to force the killed status be accepted upon its expiration.

   Notice Multi-Threaded-Slave behaves similarly in that when it's being
   stopped and the current group of assigned events has not yet scheduled 
   completely, Coordinator defers to accept to leave its read-distribute
   state. The above timeout ensures waiting won't last endlessly, and in
   such case an error is reported.

   @param thd   pointer to a THD instance
   @param rli   pointer to Relay_log_info instance

   @return TRUE the killed status is recognized, FALSE a possible killed
           status is deferred.
*/
bool sql_slave_killed(THD* thd, Relay_log_info* rli)
{
  bool ret= FALSE;
  bool is_parallel_warn= FALSE;

  DBUG_ENTER("sql_slave_killed");

  DBUG_ASSERT(rli->info_thd == thd);
  DBUG_ASSERT(rli->slave_running == 1);
  if (abort_loop || thd->killed || rli->abort_slave)
  {
    is_parallel_warn= (rli->is_parallel_exec() && 
                       (rli->is_mts_in_group() || thd->killed));
    /*
      Slave can execute stop being in one of two MTS or Single-Threaded mode.
      The modes define different criteria to accept the stop.
      In particular that relates to the concept of groupping.
      Killed Coordinator thread expects the worst so it warns on
      possible consistency issue.
    */
    if (is_parallel_warn ||
        (!rli->is_parallel_exec() &&
         thd->get_transaction()->cannot_safely_rollback(
             Transaction_ctx::SESSION) &&
         rli->is_in_group()))
    {
      char msg_stopped[]=
        "... Slave SQL Thread stopped with incomplete event group "
        "having non-transactional changes. "
        "If the group consists solely of row-based events, you can try "
        "to restart the slave with --slave-exec-mode=IDEMPOTENT, which "
        "ignores duplicate key, key not found, and similar errors (see "
        "documentation for details).";
      char msg_stopped_mts[]=
        "... The slave coordinator and worker threads are stopped, possibly "
        "leaving data in inconsistent state. A restart should "
        "restore consistency automatically, although using non-transactional "
        "storage for data or info tables or DDL queries could lead to problems. "
        "In such cases you have to examine your data (see documentation for "
        "details).";

      ret= TRUE;
      if (rli->abort_slave)
      {
        DBUG_PRINT("info", ("Request to stop slave SQL Thread received while "
                            "applying an MTS group or a group that "
                            "has non-transactional "
                            "changes; waiting for completion of the group ... "));

        /*
          Slave sql thread shutdown in face of unfinished group modified 
          Non-trans table is handled via a timer. The slave may eventually
          give out to complete the current group and in that case there
          might be issues at consequent slave restart, see the error message.
          WL#2975 offers a robust solution requiring to store the last exectuted
          event's coordinates along with the group's coordianates
          instead of waiting with @c last_event_start_time the timer.
        */

        if (rli->last_event_start_time == 0)
          rli->last_event_start_time= my_time(0);
        ret= difftime(my_time(0), rli->last_event_start_time) <=
          SLAVE_WAIT_GROUP_DONE ? FALSE : TRUE;

        DBUG_EXECUTE_IF("stop_slave_middle_group", 
                        DBUG_EXECUTE_IF("incomplete_group_in_relay_log",
                                        ret= TRUE;);); // time is over

        if (!ret && !rli->reported_unsafe_warning)
        {
          rli->report(WARNING_LEVEL, 0,
                      !is_parallel_warn ?
                      "Request to stop slave SQL Thread received while "
                      "applying a group that has non-transactional "
                      "changes; waiting for completion of the group ... "
                      :
                      "Coordinator thread of multi-threaded slave is being "
                      "stopped in the middle of assigning a group of events; "
                      "deferring to exit until the group completion ... ");
          rli->reported_unsafe_warning= true;
        }
      }
      if (ret)
      {
        if (is_parallel_warn)
          rli->report(!rli->is_error() ? ERROR_LEVEL :
                      WARNING_LEVEL,    // an error was reported by Worker
                      ER_MTS_INCONSISTENT_DATA,
                      ER(ER_MTS_INCONSISTENT_DATA),
                      msg_stopped_mts);
        else
          rli->report(ERROR_LEVEL, ER_SLAVE_FATAL_ERROR,
                      ER(ER_SLAVE_FATAL_ERROR), msg_stopped);
      }
    }
    else
    {
      ret= TRUE;
    }
  }
  if (ret)
  {
    rli->last_event_start_time= 0;
    if (rli->mts_group_status == Relay_log_info::MTS_IN_GROUP)
    {
      rli->mts_group_status= Relay_log_info::MTS_KILLED_GROUP;
    }
  }
  
  DBUG_RETURN(ret);
}


/*
  skip_load_data_infile()

  NOTES
    This is used to tell a 3.23 master to break send_file()
*/

void skip_load_data_infile(NET *net)
{
  DBUG_ENTER("skip_load_data_infile");

  (void)net_request_file(net, "/dev/null");
  (void)my_net_read(net);                               // discard response
  (void)net_write_command(net, 0, (uchar*) "", 0, (uchar*) "", 0); // ok
  DBUG_VOID_RETURN;
}


bool net_request_file(NET* net, const char* fname)
{
  DBUG_ENTER("net_request_file");
  DBUG_RETURN(net_write_command(net, 251, (uchar*) fname, strlen(fname),
                                (uchar*) "", 0));
}

/*
  From other comments and tests in code, it looks like
  sometimes Query_log_event and Load_log_event can have db == 0
  (see rewrite_db() above for example)
  (cases where this happens are unclear; it may be when the master is 3.23).
*/

const char *print_slave_db_safe(const char* db)
{
  DBUG_ENTER("*print_slave_db_safe");

  DBUG_RETURN((db ? db : ""));
}

/*
  Check if the error is caused by network.
  @param[in]   errorno   Number of the error.
  RETURNS:
  TRUE         network error
  FALSE        not network error
*/

static bool is_network_error(uint errorno)
{
  return errorno == CR_CONNECTION_ERROR ||
      errorno == CR_CONN_HOST_ERROR ||
      errorno == CR_SERVER_GONE_ERROR ||
      errorno == CR_SERVER_LOST ||
      errorno == ER_CON_COUNT_ERROR ||
      errorno == ER_SERVER_SHUTDOWN ||
      errorno == ER_NET_READ_INTERRUPTED ||
      errorno == ER_NET_WRITE_INTERRUPTED;
}


/**
  Execute an initialization query for the IO thread.

  If there is an error, then this function calls mysql_free_result;
  otherwise the MYSQL object holds the result after this call.  If
  there is an error other than allowed_error, then this function
  prints a message and returns -1.

  @param mysql MYSQL object.
  @param query Query string.
  @param allowed_error Allowed error code, or 0 if no errors are allowed.
  @param[out] master_res If this is not NULL and there is no error, then
  mysql_store_result() will be called and the result stored in this pointer.
  @param[out] master_row If this is not NULL and there is no error, then
  mysql_fetch_row() will be called and the result stored in this pointer.

  @retval COMMAND_STATUS_OK No error.
  @retval COMMAND_STATUS_ALLOWED_ERROR There was an error and the
  error code was 'allowed_error'.
  @retval COMMAND_STATUS_ERROR There was an error and the error code
  was not 'allowed_error'.
*/
enum enum_command_status
{ COMMAND_STATUS_OK, COMMAND_STATUS_ERROR, COMMAND_STATUS_ALLOWED_ERROR };
static enum_command_status
io_thread_init_command(Master_info *mi, const char *query, int allowed_error,
                       MYSQL_RES **master_res= NULL,
                       MYSQL_ROW *master_row= NULL)
{
  DBUG_ENTER("io_thread_init_command");
  DBUG_PRINT("info", ("IO thread initialization command: '%s'", query));
  MYSQL *mysql= mi->mysql;
  int ret= mysql_real_query(mysql, query, static_cast<ulong>(strlen(query)));
  if (io_slave_killed(mi->info_thd, mi))
  {
    sql_print_information("The slave IO thread%s was killed while executing "
                          "initialization query '%s'",
                          mi->get_for_channel_str(), query);
    mysql_free_result(mysql_store_result(mysql));
    DBUG_RETURN(COMMAND_STATUS_ERROR);
  }
  if (ret != 0)
  {
    int err= mysql_errno(mysql);
    mysql_free_result(mysql_store_result(mysql));
    if (!err || err != allowed_error)
    {
      mi->report(is_network_error(err) ? WARNING_LEVEL : ERROR_LEVEL, err,
                 "The slave IO thread stops because the initialization query "
                 "'%s' failed with error '%s'.",
                 query, mysql_error(mysql));
      DBUG_RETURN(COMMAND_STATUS_ERROR);
    }
    DBUG_RETURN(COMMAND_STATUS_ALLOWED_ERROR);
  }
  if (master_res != NULL)
  {
    if ((*master_res= mysql_store_result(mysql)) == NULL)
    {
      mi->report(WARNING_LEVEL, mysql_errno(mysql),
                 "The slave IO thread stops because the initialization query "
                 "'%s' did not return any result.",
                 query);
      DBUG_RETURN(COMMAND_STATUS_ERROR);
    }
    if (master_row != NULL)
    {
      if ((*master_row= mysql_fetch_row(*master_res)) == NULL)
      {
        mysql_free_result(*master_res);
        mi->report(WARNING_LEVEL, mysql_errno(mysql),
                   "The slave IO thread stops because the initialization query "
                   "'%s' did not return any row.",
                   query);
        DBUG_RETURN(COMMAND_STATUS_ERROR);
      }
    }
  }
  else
    DBUG_ASSERT(master_row == NULL);
  DBUG_RETURN(COMMAND_STATUS_OK);
}


/**
  Set user variables after connecting to the master.

  @param  mysql MYSQL to request uuid from master.
  @param  mi    Master_info to set master_uuid

  @return 0: Success, 1: Fatal error, 2: Transient network error.
 */
int io_thread_init_commands(MYSQL *mysql, Master_info *mi)
{
  char query[256];
  int ret= 0;

  sprintf(query, "SET @slave_uuid= '%s'", server_uuid);
  if (mysql_real_query(mysql, query, static_cast<ulong>(strlen(query)))
      && !check_io_slave_killed(mi->info_thd, mi, NULL))
    goto err;

  mysql_free_result(mysql_store_result(mysql));
  return ret;

err:
  if (mysql_errno(mysql) && is_network_error(mysql_errno(mysql)))
  {
    mi->report(WARNING_LEVEL, mysql_errno(mysql),
               "The initialization command '%s' failed with the following"
               " error: '%s'.", query, mysql_error(mysql));
    ret= 2;
  }
  else
  {
    char errmsg[512];
    const char *errmsg_fmt=
      "The slave I/O thread stops because a fatal error is encountered "
      "when it tries to send query to master(query: %s).";

    sprintf(errmsg, errmsg_fmt, query);
    mi->report(ERROR_LEVEL, ER_SLAVE_FATAL_ERROR, ER(ER_SLAVE_FATAL_ERROR),
               errmsg);
    ret= 1;
  }
  mysql_free_result(mysql_store_result(mysql));
  return ret;
}

/**
  Get master's uuid on connecting.

  @param  mysql MYSQL to request uuid from master.
  @param  mi    Master_info to set master_uuid

  @return 0: Success, 1: Fatal error, 2: Transient network error.
*/
static int get_master_uuid(MYSQL *mysql, Master_info *mi)
{
  const char *errmsg;
  MYSQL_RES *master_res= NULL;
  MYSQL_ROW master_row= NULL;
  int ret= 0;

  DBUG_EXECUTE_IF("dbug.return_null_MASTER_UUID",
                  {
                    mi->master_uuid[0]= 0;
                    return 0;
                  };);

  DBUG_EXECUTE_IF("dbug.before_get_MASTER_UUID",
                  {
                    const char act[]= "now wait_for signal.get_master_uuid";
                    DBUG_ASSERT(opt_debug_sync_timeout > 0);
                    DBUG_ASSERT(!debug_sync_set_action(current_thd,
                                                       STRING_WITH_LEN(act)));
                  };);

  DBUG_EXECUTE_IF("dbug.simulate_busy_io",
                  {
                    const char act[]= "now signal Reached wait_for signal.got_stop_slave";
                    DBUG_ASSERT(opt_debug_sync_timeout > 0);
                    DBUG_ASSERT(!debug_sync_set_action(current_thd,
                                                       STRING_WITH_LEN(act)));
                  };);
  if (!mysql_real_query(mysql,
                        STRING_WITH_LEN("SHOW GLOBAL VARIABLES LIKE 'SERVER_UUID'")) &&
      (master_res= mysql_store_result(mysql)) &&
      (master_row= mysql_fetch_row(master_res)))
  {
    if (!strcmp(::server_uuid, master_row[1]) &&
        !mi->rli->replicate_same_server_id)
    {
      errmsg= "The slave I/O thread stops because master and slave have equal "
              "MySQL server UUIDs; these UUIDs must be different for "
              "replication to work.";
      mi->report(ERROR_LEVEL, ER_SLAVE_FATAL_ERROR, ER(ER_SLAVE_FATAL_ERROR),
                 errmsg);
      // Fatal error
      ret= 1;
    }
    else
    {
      if (mi->master_uuid[0] != 0 && strcmp(mi->master_uuid, master_row[1]))
        sql_print_warning("The master's UUID has changed, although this should"
                          " not happen unless you have changed it manually."
                          " The old UUID was %s.",
                          mi->master_uuid);
      strncpy(mi->master_uuid, master_row[1], UUID_LENGTH);
      mi->master_uuid[UUID_LENGTH]= 0;
    }
  }
  else if (mysql_errno(mysql))
  {
    if (is_network_error(mysql_errno(mysql)))
    {
      mi->report(WARNING_LEVEL, mysql_errno(mysql),
                 "Get master SERVER_UUID failed with error: %s",
                 mysql_error(mysql));
      ret= 2;
    }
    else
    {
      /* Fatal error */
      errmsg= "The slave I/O thread stops because a fatal error is encountered "
        "when it tries to get the value of SERVER_UUID variable from master.";
      mi->report(ERROR_LEVEL, ER_SLAVE_FATAL_ERROR, ER(ER_SLAVE_FATAL_ERROR),
                 errmsg);
      ret= 1;
    }
  }
  else if (!master_row && master_res)
  {
    mi->master_uuid[0]= 0;
    mi->report(WARNING_LEVEL, ER_UNKNOWN_SYSTEM_VARIABLE,
               "Unknown system variable 'SERVER_UUID' on master. "
               "A probable cause is that the variable is not supported on the "
               "master (version: %s), even though it is on the slave (version: %s)",
               mysql->server_version, server_version);
  }

  if (master_res)
    mysql_free_result(master_res);
  return ret;
}


/**
  Determine, case-sensitively, if short_string is equal to
  long_string, or a true prefix of long_string, or not a prefix.

  @retval 0 short_string is not a prefix of long_string.
  @retval 1 short_string is a true prefix of long_string (not equal).
  @retval 2 short_string is equal to long_string.
*/
static int is_str_prefix_case(const char *short_string, const char *long_string)
{
  int i;
  for (i= 0; short_string[i]; i++)
    if (my_toupper(system_charset_info, short_string[i]) !=
        my_toupper(system_charset_info, long_string[i]))
      return 0;
  return long_string[i] ? 1 : 2;
}

/*
  Note that we rely on the master's version (3.23, 4.0.14 etc) instead of
  relying on the binlog's version. This is not perfect: imagine an upgrade
  of the master without waiting that all slaves are in sync with the master;
  then a slave could be fooled about the binlog's format. This is what happens
  when people upgrade a 3.23 master to 4.0 without doing RESET MASTER: 4.0
  slaves are fooled. So we do this only to distinguish between 3.23 and more
  recent masters (it's too late to change things for 3.23).

  RETURNS
  0       ok
  1       error
  2       transient network problem, the caller should try to reconnect
*/

static int get_master_version_and_clock(MYSQL* mysql, Master_info* mi)
{
  char err_buff[MAX_SLAVE_ERRMSG];
  const char* errmsg= 0;
  int err_code= 0;
  int version_number=0;
  version_number= atoi(mysql->server_version);

  MYSQL_RES *master_res= 0;
  MYSQL_ROW master_row;
  DBUG_ENTER("get_master_version_and_clock");

  /*
    Free old mi_description_event (that is needed if we are in
    a reconnection).
  */
  DBUG_EXECUTE_IF("unrecognized_master_version",
                 {
                   version_number= 1;
                 };);
  mysql_mutex_lock(&mi->data_lock);
  mi->set_mi_description_event(NULL);

  if (!my_isdigit(&my_charset_bin,*mysql->server_version))
  {
    errmsg = "Master reported unrecognized MySQL version";
    err_code= ER_SLAVE_FATAL_ERROR;
    sprintf(err_buff, ER(err_code), errmsg);
  }
  else
  {
    /*
      Note the following switch will bug when we have MySQL branch 30 ;)
    */
    switch (version_number)
    {
    case 0:
    case 1:
    case 2:
      errmsg = "Master reported unrecognized MySQL version";
      err_code= ER_SLAVE_FATAL_ERROR;
      sprintf(err_buff, ER(err_code), errmsg);
      break;
    case 3:
      mi->set_mi_description_event(new
        Format_description_log_event(1, mysql->server_version));
      break;
    case 4:
      mi->set_mi_description_event(new
        Format_description_log_event(3, mysql->server_version));
      break;
    default:
      /*
        Master is MySQL >=5.0. Give a default Format_desc event, so that we can
        take the early steps (like tests for "is this a 3.23 master") which we
        have to take before we receive the real master's Format_desc which will
        override this one. Note that the Format_desc we create below is garbage
        (it has the format of the *slave*); it's only good to help know if the
        master is 3.23, 4.0, etc.
      */
      mi->set_mi_description_event(new
        Format_description_log_event(4, mysql->server_version));
      break;
    }
  }

  /*
     This does not mean that a 5.0 slave will be able to read a 5.5 master; but
     as we don't know yet, we don't want to forbid this for now. If a 5.0 slave
     can't read a 5.5 master, this will show up when the slave can't read some
     events sent by the master, and there will be error messages.
  */

  if (errmsg)
  {
    /* unlock the mutex on master info structure */
    mysql_mutex_unlock(&mi->data_lock);
    goto err;
  }

  /* as we are here, we tried to allocate the event */
  if (mi->get_mi_description_event() == NULL)
  {
    mysql_mutex_unlock(&mi->data_lock);
    errmsg= "default Format_description_log_event";
    err_code= ER_SLAVE_CREATE_EVENT_FAILURE;
    sprintf(err_buff, ER(err_code), errmsg);
    goto err;
  }

  if (mi->get_mi_description_event()->binlog_version < 4 &&
      opt_slave_sql_verify_checksum)
  {
    sql_print_warning("Found a master with MySQL server version older than "
                      "5.0. With checksums enabled on the slave, replication "
                      "might not work correctly. To ensure correct "
                      "replication, restart the slave server with "
                      "--slave_sql_verify_checksum=0.");
  }
  /*
    FD_q's (A) is set initially from RL's (A): FD_q.(A) := RL.(A).
    It's necessary to adjust FD_q.(A) at this point because in the following
    course FD_q is going to be dumped to RL.
    Generally FD_q is derived from a received FD_m (roughly FD_q := FD_m) 
    in queue_event and the master's (A) is installed.
    At one step with the assignment the Relay-Log's checksum alg is set to 
    a new value: RL.(A) := FD_q.(A). If the slave service is stopped
    the last time assigned RL.(A) will be passed over to the restarting
    service (to the current execution point).
    RL.A is a "codec" to verify checksum in queue_event() almost all the time
    the first fake Rotate event.
    Starting from this point IO thread will executes the following checksum
    warmup sequence  of actions:

    FD_q.A := RL.A,
    A_m^0 := master.@@global.binlog_checksum,
    {queue_event(R_f): verifies(R_f, A_m^0)},
    {queue_event(FD_m): verifies(FD_m, FD_m.A), dump(FD_q), rotate(RL),
                        FD_q := FD_m, RL.A := FD_q.A)}

    See legends definition on MYSQL_BIN_LOG::relay_log_checksum_alg
    docs lines (binlog.h).
    In above A_m^0 - the value of master's
    @@binlog_checksum determined in the upcoming handshake (stored in
    mi->checksum_alg_before_fd).


    After the warm-up sequence IO gets to "normal" checksum verification mode
    to use RL.A in

    {queue_event(E_m): verifies(E_m, RL.A)}

    until it has received a new FD_m.
  */
  mi->get_mi_description_event()->common_footer->checksum_alg=
    mi->rli->relay_log.relay_log_checksum_alg;

  DBUG_ASSERT(mi->get_mi_description_event()->common_footer->checksum_alg !=
              binary_log::BINLOG_CHECKSUM_ALG_UNDEF);
  DBUG_ASSERT(mi->rli->relay_log.relay_log_checksum_alg !=
              binary_log::BINLOG_CHECKSUM_ALG_UNDEF);

  mysql_mutex_unlock(&mi->data_lock);

  /*
    Compare the master and slave's clock. Do not die if master's clock is
    unavailable (very old master not supporting UNIX_TIMESTAMP()?).
  */

  DBUG_EXECUTE_IF("dbug.before_get_UNIX_TIMESTAMP",
                  {
                    const char act[]=
                      "now "
                      "wait_for signal.get_unix_timestamp";
                    DBUG_ASSERT(opt_debug_sync_timeout > 0);
                    DBUG_ASSERT(!debug_sync_set_action(current_thd,
                                                       STRING_WITH_LEN(act)));
                  };);

  master_res= NULL;
  if (!mysql_real_query(mysql, STRING_WITH_LEN("SELECT UNIX_TIMESTAMP()")) &&
      (master_res= mysql_store_result(mysql)) &&
      (master_row= mysql_fetch_row(master_res)))
  {
    mysql_mutex_lock(&mi->data_lock);
    mi->clock_diff_with_master=
      (long) (time((time_t*) 0) - strtoul(master_row[0], 0, 10));
    mysql_mutex_unlock(&mi->data_lock);
  }
  else if (check_io_slave_killed(mi->info_thd, mi, NULL))
    goto slave_killed_err;
  else if (is_network_error(mysql_errno(mysql)))
  {
    mi->report(WARNING_LEVEL, mysql_errno(mysql),
               "Get master clock failed with error: %s", mysql_error(mysql));
    goto network_err;
  }
  else 
  {
    mysql_mutex_lock(&mi->data_lock);
    mi->clock_diff_with_master= 0; /* The "most sensible" value */
    mysql_mutex_unlock(&mi->data_lock);
    sql_print_warning("\"SELECT UNIX_TIMESTAMP()\" failed on master, "
                      "do not trust column Seconds_Behind_Master of SHOW "
                      "SLAVE STATUS. Error: %s (%d)",
                      mysql_error(mysql), mysql_errno(mysql));
  }
  if (master_res)
  {
    mysql_free_result(master_res);
    master_res= NULL;
  }

  /*
    Check that the master's server id and ours are different. Because if they
    are equal (which can result from a simple copy of master's datadir to slave,
    thus copying some my.cnf), replication will work but all events will be
    skipped.
    Do not die if SHOW GLOBAL VARIABLES LIKE 'SERVER_ID' fails on master (very old
    master?).
    Note: we could have put a @@SERVER_ID in the previous SELECT
    UNIX_TIMESTAMP() instead, but this would not have worked on 3.23 masters.
  */
  DBUG_EXECUTE_IF("dbug.before_get_SERVER_ID",
                  {
                    const char act[]=
                      "now "
                      "wait_for signal.get_server_id";
                    DBUG_ASSERT(opt_debug_sync_timeout > 0);
                    DBUG_ASSERT(!debug_sync_set_action(current_thd, 
                                                       STRING_WITH_LEN(act)));
                  };);
  master_res= NULL;
  master_row= NULL;
  DBUG_EXECUTE_IF("get_master_server_id.ER_NET_READ_INTERRUPTED",
                  {
                    DBUG_SET("+d,inject_ER_NET_READ_INTERRUPTED");
                    DBUG_SET("-d,get_master_server_id."
                             "ER_NET_READ_INTERRUPTED");
                  });
  if (!mysql_real_query(mysql,
                        STRING_WITH_LEN("SHOW GLOBAL VARIABLES LIKE 'SERVER_ID'")) &&
      (master_res= mysql_store_result(mysql)) &&
      (master_row= mysql_fetch_row(master_res)))
  {
    if ((::server_id == (mi->master_id= strtoul(master_row[1], 0, 10))) &&
        !mi->rli->replicate_same_server_id)
    {
      errmsg= "The slave I/O thread stops because master and slave have equal \
MySQL server ids; these ids must be different for replication to work (or \
the --replicate-same-server-id option must be used on slave but this does \
not always make sense; please check the manual before using it).";
      err_code= ER_SLAVE_FATAL_ERROR;
      sprintf(err_buff, ER(err_code), errmsg);
      goto err;
    }
  }
  else if (mysql_errno(mysql))
  {
    if (check_io_slave_killed(mi->info_thd, mi, NULL))
      goto slave_killed_err;
    else if (is_network_error(mysql_errno(mysql)))
    {
      mi->report(WARNING_LEVEL, mysql_errno(mysql),
                 "Get master SERVER_ID failed with error: %s", mysql_error(mysql));
      goto network_err;
    }
    /* Fatal error */
    errmsg= "The slave I/O thread stops because a fatal error is encountered \
when it try to get the value of SERVER_ID variable from master.";
    err_code= mysql_errno(mysql);
    sprintf(err_buff, "%s Error: %s", errmsg, mysql_error(mysql));
    goto err;
  }
  else if (!master_row && master_res)
  {
    mi->report(WARNING_LEVEL, ER_UNKNOWN_SYSTEM_VARIABLE,
               "Unknown system variable 'SERVER_ID' on master, \
maybe it is a *VERY OLD MASTER*.");
  }
  if (master_res)
  {
    mysql_free_result(master_res);
    master_res= NULL;
  }
  if (mi->master_id == 0 && mi->ignore_server_ids->dynamic_ids.size() > 0)
  {
    errmsg= "Slave configured with server id filtering could not detect the master server id.";
    err_code= ER_SLAVE_FATAL_ERROR;
    sprintf(err_buff, ER(err_code), errmsg);
    goto err;
  }

  /*
    Check that the master's global character_set_server and ours are the same.
    Not fatal if query fails (old master?).
    Note that we don't check for equality of global character_set_client and
    collation_connection (neither do we prevent their setting in
    set_var.cc). That's because from what I (Guilhem) have tested, the global
    values of these 2 are never used (new connections don't use them).
    We don't test equality of global collation_database either as it's is
    going to be deprecated (made read-only) in 4.1 very soon.
    The test is only relevant if master < 5.0.3 (we'll test only if it's older
    than the 5 branch; < 5.0.3 was alpha...), as >= 5.0.3 master stores
    charset info in each binlog event.
    We don't do it for 3.23 because masters <3.23.50 hang on
    SELECT @@unknown_var (BUG#7965 - see changelog of 3.23.50). So finally we
    test only if master is 4.x.
  */

  /* redundant with rest of code but safer against later additions */
  if (*mysql->server_version == '3')
    goto err;

  if (*mysql->server_version == '4')
  {
    master_res= NULL;
    if (!mysql_real_query(mysql,
                          STRING_WITH_LEN("SELECT @@GLOBAL.COLLATION_SERVER")) &&
        (master_res= mysql_store_result(mysql)) &&
        (master_row= mysql_fetch_row(master_res)))
    {
      if (strcmp(master_row[0], global_system_variables.collation_server->name))
      {
        errmsg= "The slave I/O thread stops because master and slave have \
different values for the COLLATION_SERVER global variable. The values must \
be equal for the Statement-format replication to work";
        err_code= ER_SLAVE_FATAL_ERROR;
        sprintf(err_buff, ER(err_code), errmsg);
        goto err;
      }
    }
    else if (check_io_slave_killed(mi->info_thd, mi, NULL))
      goto slave_killed_err;
    else if (is_network_error(mysql_errno(mysql)))
    {
      mi->report(WARNING_LEVEL, mysql_errno(mysql),
                 "Get master COLLATION_SERVER failed with error: %s", mysql_error(mysql));
      goto network_err;
    }
    else if (mysql_errno(mysql) != ER_UNKNOWN_SYSTEM_VARIABLE)
    {
      /* Fatal error */
      errmsg= "The slave I/O thread stops because a fatal error is encountered \
when it try to get the value of COLLATION_SERVER global variable from master.";
      err_code= mysql_errno(mysql);
      sprintf(err_buff, "%s Error: %s", errmsg, mysql_error(mysql));
      goto err;
    }
    else
      mi->report(WARNING_LEVEL, ER_UNKNOWN_SYSTEM_VARIABLE,
                 "Unknown system variable 'COLLATION_SERVER' on master, \
maybe it is a *VERY OLD MASTER*. *NOTE*: slave may experience \
inconsistency if replicated data deals with collation.");

    if (master_res)
    {
      mysql_free_result(master_res);
      master_res= NULL;
    }
  }

  /*
    Perform analogous check for time zone. Theoretically we also should
    perform check here to verify that SYSTEM time zones are the same on
    slave and master, but we can't rely on value of @@system_time_zone
    variable (it is time zone abbreviation) since it determined at start
    time and so could differ for slave and master even if they are really
    in the same system time zone. So we are omiting this check and just
    relying on documentation. Also according to Monty there are many users
    who are using replication between servers in various time zones. Hence
    such check will broke everything for them. (And now everything will
    work for them because by default both their master and slave will have
    'SYSTEM' time zone).
    This check is only necessary for 4.x masters (and < 5.0.4 masters but
    those were alpha).
  */
  if (*mysql->server_version == '4')
  {
    master_res= NULL;
    if (!mysql_real_query(mysql, STRING_WITH_LEN("SELECT @@GLOBAL.TIME_ZONE")) &&
        (master_res= mysql_store_result(mysql)) &&
        (master_row= mysql_fetch_row(master_res)))
    {
      if (strcmp(master_row[0],
                 global_system_variables.time_zone->get_name()->ptr()))
      {
        errmsg= "The slave I/O thread stops because master and slave have \
different values for the TIME_ZONE global variable. The values must \
be equal for the Statement-format replication to work";
        err_code= ER_SLAVE_FATAL_ERROR;
        sprintf(err_buff, ER(err_code), errmsg);
        goto err;
      }
    }
    else if (check_io_slave_killed(mi->info_thd, mi, NULL))
      goto slave_killed_err;
    else if (is_network_error(mysql_errno(mysql)))
    {
      mi->report(WARNING_LEVEL, mysql_errno(mysql),
                 "Get master TIME_ZONE failed with error: %s", mysql_error(mysql));
      goto network_err;
    } 
    else
    {
      /* Fatal error */
      errmsg= "The slave I/O thread stops because a fatal error is encountered \
when it try to get the value of TIME_ZONE global variable from master.";
      err_code= mysql_errno(mysql);
      sprintf(err_buff, "%s Error: %s", errmsg, mysql_error(mysql));
      goto err;
    }
    if (master_res)
    {
      mysql_free_result(master_res);
      master_res= NULL;
    }
  }

  if (mi->heartbeat_period != 0.0)
  {
    char llbuf[22];
    const char query_format[]= "SET @master_heartbeat_period= %s";
    char query[sizeof(query_format) - 2 + sizeof(llbuf)];
    /* 
       the period is an ulonglong of nano-secs. 
    */
    llstr((ulonglong) (mi->heartbeat_period*1000000000UL), llbuf);
    sprintf(query, query_format, llbuf);

    if (mysql_real_query(mysql, query, static_cast<ulong>(strlen(query))))
    {
      if (check_io_slave_killed(mi->info_thd, mi, NULL))
        goto slave_killed_err;

      if (is_network_error(mysql_errno(mysql)))
      {
        mi->report(WARNING_LEVEL, mysql_errno(mysql),
                   "SET @master_heartbeat_period to master failed with error: %s",
                   mysql_error(mysql));
        mysql_free_result(mysql_store_result(mysql));
        goto network_err;
      }
      else
      {
        /* Fatal error */
        errmsg= "The slave I/O thread stops because a fatal error is encountered "
          " when it tries to SET @master_heartbeat_period on master.";
        err_code= ER_SLAVE_FATAL_ERROR;
        sprintf(err_buff, "%s Error: %s", errmsg, mysql_error(mysql));
        mysql_free_result(mysql_store_result(mysql));
        goto err;
      }
    }
    mysql_free_result(mysql_store_result(mysql));
  }

  /*
    Querying if master is capable to checksum and notifying it about own
    CRC-awareness. The master's side instant value of @@global.binlog_checksum 
    is stored in the dump thread's uservar area as well as cached locally
    to become known in consensus by master and slave.
  */
  if (DBUG_EVALUATE_IF("simulate_slave_unaware_checksum", 0, 1))
  {
    int rc;
    const char query[]= "SET @master_binlog_checksum= @@global.binlog_checksum";
    master_res= NULL;
    //initially undefined
    mi->checksum_alg_before_fd= binary_log::BINLOG_CHECKSUM_ALG_UNDEF;
    /*
      @c checksum_alg_before_fd is queried from master in this block.
      If master is old checksum-unaware the value stays undefined.
      Once the first FD will be received its alg descriptor will replace
      the being queried one.
    */
    rc= mysql_real_query(mysql, query, static_cast<ulong>(strlen(query)));
    if (rc != 0)
    {
      mi->checksum_alg_before_fd= binary_log::BINLOG_CHECKSUM_ALG_OFF;
      if (check_io_slave_killed(mi->info_thd, mi, NULL))
        goto slave_killed_err;

      if (mysql_errno(mysql) == ER_UNKNOWN_SYSTEM_VARIABLE)
      {
        // this is tolerable as OM -> NS is supported
        mi->report(WARNING_LEVEL, mysql_errno(mysql),
                   "Notifying master by %s failed with "
                   "error: %s", query, mysql_error(mysql));
      }
      else
      {
        if (is_network_error(mysql_errno(mysql)))
        {
          mi->report(WARNING_LEVEL, mysql_errno(mysql),
                     "Notifying master by %s failed with "
                     "error: %s", query, mysql_error(mysql));
          mysql_free_result(mysql_store_result(mysql));
          goto network_err;
        }
        else
        {
          errmsg= "The slave I/O thread stops because a fatal error is encountered "
            "when it tried to SET @master_binlog_checksum on master.";
          err_code= ER_SLAVE_FATAL_ERROR;
          sprintf(err_buff, "%s Error: %s", errmsg, mysql_error(mysql));
          mysql_free_result(mysql_store_result(mysql));
          goto err;
        }
      }
    }
    else
    {
      mysql_free_result(mysql_store_result(mysql));
      if (!mysql_real_query(mysql,
                            STRING_WITH_LEN("SELECT @master_binlog_checksum")) &&
          (master_res= mysql_store_result(mysql)) &&
          (master_row= mysql_fetch_row(master_res)) &&
          (master_row[0] != NULL))
      {
        mi->checksum_alg_before_fd= static_cast<enum_binlog_checksum_alg>
          (find_type(master_row[0], &binlog_checksum_typelib, 1) - 1);

       DBUG_EXECUTE_IF("undefined_algorithm_on_slave",
        mi->checksum_alg_before_fd = binary_log::BINLOG_CHECKSUM_ALG_UNDEF;);
       if(mi->checksum_alg_before_fd == binary_log::BINLOG_CHECKSUM_ALG_UNDEF)
       {
         errmsg= "The slave I/O thread was stopped because a fatal error is encountered "
                 "The checksum algorithm used by master is unknown to slave.";
         err_code= ER_SLAVE_FATAL_ERROR;
         sprintf(err_buff, "%s Error: %s", errmsg, mysql_error(mysql));
         mysql_free_result(mysql_store_result(mysql));
         goto err;
       }

        // valid outcome is either of
        DBUG_ASSERT(mi->checksum_alg_before_fd ==
                    binary_log::BINLOG_CHECKSUM_ALG_OFF ||
                    mi->checksum_alg_before_fd ==
                    binary_log::BINLOG_CHECKSUM_ALG_CRC32);
      }
      else if (check_io_slave_killed(mi->info_thd, mi, NULL))
        goto slave_killed_err;
      else if (is_network_error(mysql_errno(mysql)))
      {
        mi->report(WARNING_LEVEL, mysql_errno(mysql),
                   "Get master BINLOG_CHECKSUM failed with error: %s", mysql_error(mysql));
        goto network_err;
      }
      else
      {
        errmsg= "The slave I/O thread stops because a fatal error is encountered "
          "when it tried to SELECT @master_binlog_checksum.";
        err_code= ER_SLAVE_FATAL_ERROR;
        sprintf(err_buff, "%s Error: %s", errmsg, mysql_error(mysql));
        mysql_free_result(mysql_store_result(mysql));
        goto err;
      }
    }
    if (master_res)
    {
      mysql_free_result(master_res);
      master_res= NULL;
    }
  }
  else
    mi->checksum_alg_before_fd= binary_log::BINLOG_CHECKSUM_ALG_OFF;

  if (DBUG_EVALUATE_IF("simulate_slave_unaware_gtid", 0, 1))
  {
    enum_gtid_mode master_gtid_mode= GTID_MODE_OFF;
    enum_gtid_mode slave_gtid_mode= get_gtid_mode(GTID_MODE_LOCK_NONE);
    switch (io_thread_init_command(mi, "SELECT @@GLOBAL.GTID_MODE",
                                   ER_UNKNOWN_SYSTEM_VARIABLE,
                                   &master_res, &master_row))
    {
    case COMMAND_STATUS_ERROR:
      DBUG_RETURN(2);
    case COMMAND_STATUS_ALLOWED_ERROR:
      // master is old and does not have @@GLOBAL.GTID_MODE
      master_gtid_mode= GTID_MODE_OFF;
      break;
    case COMMAND_STATUS_OK:
    {
      bool error= false;
      const char *master_gtid_mode_string= master_row[0];
      DBUG_EXECUTE_IF("simulate_master_has_gtid_mode_on_something",
                      { master_gtid_mode_string= "on_something"; });
      DBUG_EXECUTE_IF("simulate_master_has_gtid_mode_off_something",
                      { master_gtid_mode_string= "off_something"; });
      DBUG_EXECUTE_IF("simulate_master_has_unknown_gtid_mode",
                      { master_gtid_mode_string= "Krakel Spektakel"; });
      master_gtid_mode= get_gtid_mode(master_gtid_mode_string, &error);
      if (error)
      {
        // For potential future compatibility, allow unknown
        // GTID_MODEs that begin with ON/OFF (treating them as ON/OFF
        // respectively).
        enum_gtid_mode mode= GTID_MODE_OFF;
        for (int i= 0; i < 2; i++)
        {
          switch (is_str_prefix_case(get_gtid_mode_string(mode),
                                     master_gtid_mode_string))
          {
          case 0: // is not a prefix; continue loop
            break;
          case 1: // is a true prefix, i.e. not equal
            mi->report(WARNING_LEVEL, ER_UNKNOWN_ERROR,
                       "The master uses an unknown GTID_MODE '%s'. "
                       "Treating it as '%s'.",
                       master_gtid_mode_string,
                       get_gtid_mode_string(mode));
            // fall through
          case 2: // is equal
            error= false;
            master_gtid_mode= mode;
            break;
          }
          mode= GTID_MODE_ON;
        }
      }
      if (error)
      {
        mi->report(ERROR_LEVEL, ER_SLAVE_FATAL_ERROR,
                   "The slave IO thread stops because the master has "
                   "an unknown @@GLOBAL.GTID_MODE '%s'.",
                   master_gtid_mode_string);
        mysql_free_result(master_res);
        DBUG_RETURN(1);
      }
      mysql_free_result(master_res);
      break;
    }
    }
    if ((slave_gtid_mode == GTID_MODE_OFF &&
         master_gtid_mode >= GTID_MODE_ON_PERMISSIVE) ||
        (slave_gtid_mode == GTID_MODE_ON &&
         master_gtid_mode <= GTID_MODE_OFF_PERMISSIVE))
    {
      mi->report(ERROR_LEVEL, ER_SLAVE_FATAL_ERROR,
                 "The replication receiver thread cannot start because "
                 "the master has GTID_MODE = %.192s and this server has "
                 "GTID_MODE = %.192s.",
                 get_gtid_mode_string(master_gtid_mode),
                 get_gtid_mode_string(slave_gtid_mode));
      DBUG_RETURN(1);
    }
    if (mi->is_auto_position() && master_gtid_mode != GTID_MODE_ON)
    {
      mi->report(ERROR_LEVEL, ER_SLAVE_FATAL_ERROR,
                 "The replication receiver thread cannot start in "
                 "AUTO_POSITION mode: the master has GTID_MODE = %.192s "
                 "instead of ON.",
                 get_gtid_mode_string(master_gtid_mode));
      DBUG_RETURN(1);
    }
  }

err:
  if (errmsg)
  {
    if (master_res)
      mysql_free_result(master_res);
    DBUG_ASSERT(err_code != 0);
    mi->report(ERROR_LEVEL, err_code, "%s", err_buff);
    DBUG_RETURN(1);
  }

  DBUG_RETURN(0);

network_err:
  if (master_res)
    mysql_free_result(master_res);
  DBUG_RETURN(2);

slave_killed_err:
  if (master_res)
    mysql_free_result(master_res);
  DBUG_RETURN(2);
}

static bool wait_for_relay_log_space(Relay_log_info* rli)
{
  bool slave_killed=0;
  Master_info* mi = rli->mi;
  PSI_stage_info old_stage;
  THD* thd = mi->info_thd;
  DBUG_ENTER("wait_for_relay_log_space");

  mysql_mutex_lock(&rli->log_space_lock);
  thd->ENTER_COND(&rli->log_space_cond,
                  &rli->log_space_lock,
                  &stage_waiting_for_relay_log_space,
                  &old_stage);
  while (rli->log_space_limit < rli->log_space_total &&
         !(slave_killed=io_slave_killed(thd,mi)) &&
         !rli->ignore_log_space_limit)
    mysql_cond_wait(&rli->log_space_cond, &rli->log_space_lock);

  /* 
    Makes the IO thread read only one event at a time
    until the SQL thread is able to purge the relay 
    logs, freeing some space.

    Therefore, once the SQL thread processes this next 
    event, it goes to sleep (no more events in the queue),
    sets ignore_log_space_limit=true and wakes the IO thread. 
    However, this event may have been enough already for 
    the SQL thread to purge some log files, freeing 
    rli->log_space_total .

    This guarantees that the SQL and IO thread move
    forward only one event at a time (to avoid deadlocks), 
    when the relay space limit is reached. It also 
    guarantees that when the SQL thread is prepared to
    rotate (to be able to purge some logs), the IO thread
    will know about it and will rotate.

    NOTE: The ignore_log_space_limit is only set when the SQL
          thread sleeps waiting for events.

   */
  if (rli->ignore_log_space_limit)
  {
#ifndef DBUG_OFF
    {
      char llbuf1[22], llbuf2[22];
      DBUG_PRINT("info", ("log_space_limit=%s "
                          "log_space_total=%s "
                          "ignore_log_space_limit=%d "
                          "sql_force_rotate_relay=%d", 
                        llstr(rli->log_space_limit,llbuf1),
                        llstr(rli->log_space_total,llbuf2),
                        (int) rli->ignore_log_space_limit,
                        (int) rli->sql_force_rotate_relay));
    }
#endif
    if (rli->sql_force_rotate_relay)
    {
      mysql_mutex_lock(&mi->data_lock);
      rotate_relay_log(mi);
      mysql_mutex_unlock(&mi->data_lock);
      rli->sql_force_rotate_relay= false;
    }

    rli->ignore_log_space_limit= false;
  }

  mysql_mutex_unlock(&rli->log_space_lock);
  thd->EXIT_COND(&old_stage);
  DBUG_RETURN(slave_killed);
}


/*
  Builds a Rotate from the ignored events' info and writes it to relay log.

  The caller must hold mi->data_lock before invoking this function.

  @param thd pointer to I/O Thread's Thd.
  @param mi  point to I/O Thread metadata class.

  @return 0 if everything went fine, 1 otherwise.
*/
static int write_ignored_events_info_to_relay_log(THD *thd, Master_info *mi)
{
  Relay_log_info *rli= mi->rli;
  mysql_mutex_t *log_lock= rli->relay_log.get_log_lock();
  int error= 0;
  DBUG_ENTER("write_ignored_events_info_to_relay_log");

  DBUG_ASSERT(thd == mi->info_thd);
  mysql_mutex_assert_owner(&mi->data_lock);
  mysql_mutex_lock(log_lock);
  if (rli->ign_master_log_name_end[0])
  {
    DBUG_PRINT("info",("writing a Rotate event to track down ignored events"));
    Rotate_log_event *ev= new Rotate_log_event(rli->ign_master_log_name_end,
                                               0, rli->ign_master_log_pos_end,
                                               Rotate_log_event::DUP_NAME);
    if (mi->get_mi_description_event() != NULL)
      ev->common_footer->checksum_alg=
                   mi->get_mi_description_event()->common_footer->checksum_alg;

    rli->ign_master_log_name_end[0]= 0;
    /* can unlock before writing as slave SQL thd will soon see our Rotate */
    mysql_mutex_unlock(log_lock);
    if (likely((bool)ev))
    {
      ev->server_id= 0; // don't be ignored by slave SQL thread
      if (unlikely(rli->relay_log.append_event(ev, mi) != 0))
        mi->report(ERROR_LEVEL, ER_SLAVE_RELAY_LOG_WRITE_FAILURE,
                   ER(ER_SLAVE_RELAY_LOG_WRITE_FAILURE),
                   "failed to write a Rotate event"
                   " to the relay log, SHOW SLAVE STATUS may be"
                   " inaccurate");
      rli->relay_log.harvest_bytes_written(&rli->log_space_total);
      if (flush_master_info(mi, TRUE))
      {
        error= 1;
        sql_print_error("Failed to flush master info file.");
      }
      delete ev;
    }
    else
    {
      error= 1;
      mi->report(ERROR_LEVEL, ER_SLAVE_CREATE_EVENT_FAILURE,
                 ER(ER_SLAVE_CREATE_EVENT_FAILURE),
                 "Rotate_event (out of memory?),"
                 " SHOW SLAVE STATUS may be inaccurate");
    }
  }
  else
    mysql_mutex_unlock(log_lock);

  DBUG_RETURN(error);
}


int register_slave_on_master(MYSQL* mysql, Master_info *mi,
                             bool *suppress_warnings)
{
  uchar buf[1024], *pos= buf;
  size_t report_host_len=0, report_user_len=0, report_password_len=0;
  DBUG_ENTER("register_slave_on_master");

  *suppress_warnings= FALSE;
  if (report_host)
    report_host_len= strlen(report_host);
  if (report_host_len > HOSTNAME_LENGTH)
  {
    sql_print_warning("The length of report_host is %zu. "
                      "It is larger than the max length(%d), so this "
                      "slave cannot be registered to the master%s.",
                      report_host_len, HOSTNAME_LENGTH,
                      mi->get_for_channel_str());
    DBUG_RETURN(0);
  }

  if (report_user)
    report_user_len= strlen(report_user);
  if (report_user_len > USERNAME_LENGTH)
  {
    sql_print_warning("The length of report_user is %zu. "
                      "It is larger than the max length(%d), so this "
                      "slave cannot be registered to the master%s.",
                      report_user_len, USERNAME_LENGTH, mi->get_for_channel_str());
    DBUG_RETURN(0);
  }

  if (report_password)
    report_password_len= strlen(report_password);
  if (report_password_len > MAX_PASSWORD_LENGTH)
  {
    sql_print_warning("The length of report_password is %zu. "
                      "It is larger than the max length(%d), so this "
                      "slave cannot be registered to the master%s.",
                      report_password_len, MAX_PASSWORD_LENGTH,
                      mi->get_for_channel_str());
    DBUG_RETURN(0);
  }

  int4store(pos, server_id); pos+= 4;
  pos= net_store_data(pos, (uchar*) report_host, report_host_len);
  pos= net_store_data(pos, (uchar*) report_user, report_user_len);
  pos= net_store_data(pos, (uchar*) report_password, report_password_len);
  int2store(pos, (uint16) report_port); pos+= 2;
  /* 
    Fake rpl_recovery_rank, which was removed in BUG#13963,
    so that this server can register itself on old servers,
    see BUG#49259.
   */
  int4store(pos, /* rpl_recovery_rank */ 0);    pos+= 4;
  /* The master will fill in master_id */
  int4store(pos, 0);                    pos+= 4;

  if (simple_command(mysql, COM_REGISTER_SLAVE, buf, (size_t) (pos- buf), 0))
  {
    if (mysql_errno(mysql) == ER_NET_READ_INTERRUPTED)
    {
      *suppress_warnings= TRUE;                 // Suppress reconnect warning
    }
    else if (!check_io_slave_killed(mi->info_thd, mi, NULL))
    {
      char buf[256];
      my_snprintf(buf, sizeof(buf), "%s (Errno: %d)", mysql_error(mysql), 
                  mysql_errno(mysql));
      mi->report(ERROR_LEVEL, ER_SLAVE_MASTER_COM_FAILURE,
                 ER(ER_SLAVE_MASTER_COM_FAILURE), "COM_REGISTER_SLAVE", buf);
    }
    DBUG_RETURN(1);
  }
  DBUG_RETURN(0);
}


/**
    Function that fills the metadata required for SHOW SLAVE STATUS.
    This function shall be used in two cases:
     1) SHOW SLAVE STATUS FOR ALL CHANNELS
     2) SHOW SLAVE STATUS for a channel

     @param[in,out]  field_list        field_list to fill the metadata
     @param[in]      io_gtid_set_size  the size to be allocated to store
                                       the retrieved gtid set
     @param[in]      sql_gtid_set_size the size to be allocated to store
                                       the executed gtid set

     @TODO: return a bool after adding catching the exceptions to the
            push_back() methods for field_list
*/

void show_slave_status_metadata(List<Item> &field_list,
                                int io_gtid_set_size, int sql_gtid_set_size)
{

  field_list.push_back(new Item_empty_string("Slave_IO_State", 14));
  field_list.push_back(new Item_empty_string("Master_Host",
                                             HOSTNAME_LENGTH+1));
  field_list.push_back(new Item_empty_string("Master_User",
                                             USERNAME_LENGTH+1));
  field_list.push_back(new Item_return_int("Master_Port", 7,MYSQL_TYPE_LONG));
  field_list.push_back(new Item_return_int("Connect_Retry", 10,
                                           MYSQL_TYPE_LONG));
  field_list.push_back(new Item_empty_string("Master_Log_File", FN_REFLEN));
  field_list.push_back(new Item_return_int("Read_Master_Log_Pos", 10,
                                           MYSQL_TYPE_LONGLONG));
  field_list.push_back(new Item_empty_string("Relay_Log_File", FN_REFLEN));
  field_list.push_back(new Item_return_int("Relay_Log_Pos", 10,
                                           MYSQL_TYPE_LONGLONG));
  field_list.push_back(new Item_empty_string("Relay_Master_Log_File",
                                             FN_REFLEN));
  field_list.push_back(new Item_empty_string("Slave_IO_Running", 3));
  field_list.push_back(new Item_empty_string("Slave_SQL_Running", 3));
  field_list.push_back(new Item_empty_string("Replicate_Do_DB", 20));
  field_list.push_back(new Item_empty_string("Replicate_Ignore_DB", 20));
  field_list.push_back(new Item_empty_string("Replicate_Do_Table", 20));
  field_list.push_back(new Item_empty_string("Replicate_Ignore_Table", 23));
  field_list.push_back(new Item_empty_string("Replicate_Wild_Do_Table", 24));
  field_list.push_back(new Item_empty_string("Replicate_Wild_Ignore_Table",
                                             28));
  field_list.push_back(new Item_return_int("Last_Errno", 4, MYSQL_TYPE_LONG));
  field_list.push_back(new Item_empty_string("Last_Error", 20));
  field_list.push_back(new Item_return_int("Skip_Counter", 10,
                                           MYSQL_TYPE_LONG));
  field_list.push_back(new Item_return_int("Exec_Master_Log_Pos", 10,
                                           MYSQL_TYPE_LONGLONG));
  field_list.push_back(new Item_return_int("Relay_Log_Space", 10,
                                           MYSQL_TYPE_LONGLONG));
  field_list.push_back(new Item_empty_string("Until_Condition", 6));
  field_list.push_back(new Item_empty_string("Until_Log_File", FN_REFLEN));
  field_list.push_back(new Item_return_int("Until_Log_Pos", 10,
                                           MYSQL_TYPE_LONGLONG));
  field_list.push_back(new Item_empty_string("Master_SSL_Allowed", 7));
  field_list.push_back(new Item_empty_string("Master_SSL_CA_File", FN_REFLEN));
  field_list.push_back(new Item_empty_string("Master_SSL_CA_Path", FN_REFLEN));
  field_list.push_back(new Item_empty_string("Master_SSL_Cert", FN_REFLEN));
  field_list.push_back(new Item_empty_string("Master_SSL_Cipher", FN_REFLEN));
  field_list.push_back(new Item_empty_string("Master_SSL_Key", FN_REFLEN));
  field_list.push_back(new Item_return_int("Seconds_Behind_Master", 10,
                                           MYSQL_TYPE_LONGLONG));
  field_list.push_back(new Item_empty_string("Master_SSL_Verify_Server_Cert",
                                             3));
  field_list.push_back(new Item_return_int("Last_IO_Errno", 4, MYSQL_TYPE_LONG));
  field_list.push_back(new Item_empty_string("Last_IO_Error", 20));
  field_list.push_back(new Item_return_int("Last_SQL_Errno", 4, MYSQL_TYPE_LONG));
  field_list.push_back(new Item_empty_string("Last_SQL_Error", 20));
  field_list.push_back(new Item_empty_string("Replicate_Ignore_Server_Ids",
                                             FN_REFLEN));
  field_list.push_back(new Item_return_int("Master_Server_Id", sizeof(ulong),
                                           MYSQL_TYPE_LONG));
  field_list.push_back(new Item_empty_string("Master_UUID", UUID_LENGTH));
  field_list.push_back(new Item_empty_string("Master_Info_File",
                                             2 * FN_REFLEN));
  field_list.push_back(new Item_return_int("SQL_Delay", 10, MYSQL_TYPE_LONG));
  field_list.push_back(new Item_return_int("SQL_Remaining_Delay", 8, MYSQL_TYPE_LONG));
  field_list.push_back(new Item_empty_string("Slave_SQL_Running_State", 20));
  field_list.push_back(new Item_return_int("Master_Retry_Count", 10,
                                           MYSQL_TYPE_LONGLONG));
  field_list.push_back(new Item_empty_string("Master_Bind", HOSTNAME_LENGTH+1));
  field_list.push_back(new Item_empty_string("Last_IO_Error_Timestamp", 20));
  field_list.push_back(new Item_empty_string("Last_SQL_Error_Timestamp", 20));
  field_list.push_back(new Item_empty_string("Master_SSL_Crl", FN_REFLEN));
  field_list.push_back(new Item_empty_string("Master_SSL_Crlpath", FN_REFLEN));
  field_list.push_back(new Item_empty_string("Retrieved_Gtid_Set",
                                             io_gtid_set_size));
  field_list.push_back(new Item_empty_string("Executed_Gtid_Set",
                                             sql_gtid_set_size));
  field_list.push_back(new Item_return_int("Auto_Position", sizeof(ulong),
                                           MYSQL_TYPE_LONG));
  field_list.push_back(new Item_empty_string("Replicate_Rewrite_DB", 24));
  field_list.push_back(new Item_empty_string("Channel_Name", CHANNEL_NAME_LENGTH));

}


/**
    Send the data to the client of a Master_info during show_slave_status()
    This function has to be called after calling show_slave_status_metadata().
    Just before sending the data, thd->get_protocol() is prepared to (re)send;

    @param[in]     thd         client thread
    @param[in]     mi          the master info. In the case of multisource
                               replication, this master info corresponds to a
                                channel.

    @param[in]     io_gtid_set_buffer    buffer related to Retrieved GTID set
                                          for each channel.
    @param[in]     sql_gtid_set_buffer   buffer related to Executed GTID set
                                           for each channel.
    @return
     @retval        0     success
     @retval        1     Error
*/

bool show_slave_status_send_data(THD *thd, Master_info *mi,
                                 char* io_gtid_set_buffer,
                                 char* sql_gtid_set_buffer)
{
  DBUG_ENTER("show_slave_status_send_data");

  Protocol *protocol = thd->get_protocol();
  char* slave_sql_running_state= NULL;

  DBUG_PRINT("info",("host is set: '%s'", mi->host));

  protocol->start_row();

  /*
    slave_running can be accessed without run_lock but not other
    non-volatile members like mi->info_thd or rli->info_thd, for
    them either info_thd_lock or run_lock hold is required.
  */
  mysql_mutex_lock(&mi->info_thd_lock);
  protocol->store(mi->info_thd ? mi->info_thd->get_proc_info() : "",
                  &my_charset_bin);
  mysql_mutex_unlock(&mi->info_thd_lock);

  mysql_mutex_lock(&mi->rli->info_thd_lock);
  slave_sql_running_state= const_cast<char *>(mi->rli->info_thd ? mi->rli->info_thd->get_proc_info() : "");
  mysql_mutex_unlock(&mi->rli->info_thd_lock);

  mysql_mutex_lock(&mi->data_lock);
  mysql_mutex_lock(&mi->rli->data_lock);
  mysql_mutex_lock(&mi->err_lock);
  mysql_mutex_lock(&mi->rli->err_lock);

  DEBUG_SYNC(thd, "wait_after_lock_active_mi_and_rli_data_lock_is_acquired");
  protocol->store(mi->host, &my_charset_bin);
  protocol->store(mi->get_user(), &my_charset_bin);
  protocol->store((uint32) mi->port);
  protocol->store((uint32) mi->connect_retry);
  protocol->store(mi->get_master_log_name(), &my_charset_bin);
  protocol->store((ulonglong) mi->get_master_log_pos());
  protocol->store(mi->rli->get_group_relay_log_name() +
                  dirname_length(mi->rli->get_group_relay_log_name()),
                  &my_charset_bin);
  protocol->store((ulonglong) mi->rli->get_group_relay_log_pos());
  protocol->store(mi->rli->get_group_master_log_name(), &my_charset_bin);
  protocol->store(mi->slave_running == MYSQL_SLAVE_RUN_CONNECT ?
                  "Yes" : (mi->slave_running == MYSQL_SLAVE_RUN_NOT_CONNECT ?
                           "Connecting" : "No"), &my_charset_bin);
  protocol->store(mi->rli->slave_running ? "Yes":"No", &my_charset_bin);
  store(protocol, rpl_filter->get_do_db());
  store(protocol, rpl_filter->get_ignore_db());

  char buf[256];
  String tmp(buf, sizeof(buf), &my_charset_bin);
  rpl_filter->get_do_table(&tmp);
  protocol->store(&tmp);
  rpl_filter->get_ignore_table(&tmp);
  protocol->store(&tmp);
  rpl_filter->get_wild_do_table(&tmp);
  protocol->store(&tmp);
  rpl_filter->get_wild_ignore_table(&tmp);
  protocol->store(&tmp);

  protocol->store(mi->rli->last_error().number);
  protocol->store(mi->rli->last_error().message, &my_charset_bin);
  protocol->store((uint32) mi->rli->slave_skip_counter);
  protocol->store((ulonglong) mi->rli->get_group_master_log_pos());
  protocol->store((ulonglong) mi->rli->log_space_total);


  const char *until_type= "";

  switch (mi->rli->until_condition)
  {
  case Relay_log_info::UNTIL_NONE:
    until_type= "None";
    break;
  case Relay_log_info::UNTIL_MASTER_POS:
    until_type= "Master";
    break;
  case Relay_log_info::UNTIL_RELAY_POS:
    until_type= "Relay";
    break;
  case Relay_log_info::UNTIL_SQL_BEFORE_GTIDS:
    until_type= "SQL_BEFORE_GTIDS";
    break;
  case Relay_log_info::UNTIL_SQL_AFTER_GTIDS:
    until_type= "SQL_AFTER_GTIDS";
    break;
  case Relay_log_info::UNTIL_SQL_AFTER_MTS_GAPS:
    until_type= "SQL_AFTER_MTS_GAPS";
#ifndef DBUG_OFF
  case Relay_log_info::UNTIL_DONE:
    until_type= "DONE";
    break;
#endif
  default:
    DBUG_ASSERT(0);
  }
  protocol->store(until_type, &my_charset_bin);
  protocol->store(mi->rli->until_log_name, &my_charset_bin);
  protocol->store((ulonglong) mi->rli->until_log_pos);

#ifdef HAVE_OPENSSL
  protocol->store(mi->ssl? "Yes":"No", &my_charset_bin);
#else
  protocol->store(mi->ssl? "Ignored":"No", &my_charset_bin);
#endif
  protocol->store(mi->ssl_ca, &my_charset_bin);
  protocol->store(mi->ssl_capath, &my_charset_bin);
  protocol->store(mi->ssl_cert, &my_charset_bin);
  protocol->store(mi->ssl_cipher, &my_charset_bin);
  protocol->store(mi->ssl_key, &my_charset_bin);

  /*
     The pseudo code to compute Seconds_Behind_Master:
     if (SQL thread is running)
     {
       if (SQL thread processed all the available relay log)
       {
         if (IO thread is running)
            print 0;
         else
            print NULL;
       }
        else
          compute Seconds_Behind_Master;
      }
      else
       print NULL;
  */

  if (mi->rli->slave_running)
  {
    /*
       Check if SQL thread is at the end of relay log
       Checking should be done using two conditions
       condition1: compare the log positions and
       condition2: compare the file names (to handle rotation case)
    */
    if ((mi->get_master_log_pos() == mi->rli->get_group_master_log_pos()) &&
        (!strcmp(mi->get_master_log_name(), mi->rli->get_group_master_log_name())))
    {
      if (mi->slave_running == MYSQL_SLAVE_RUN_CONNECT)
        protocol->store(0LL);
      else
        protocol->store_null();
    }
    else
    {
      long time_diff= ((long)(time(0) - mi->rli->last_master_timestamp)
                       - mi->clock_diff_with_master);
      /*
        Apparently on some systems time_diff can be <0. Here are possible
        reasons related to MySQL:
        - the master is itself a slave of another master whose time is ahead.
        - somebody used an explicit SET TIMESTAMP on the master.
        Possible reason related to granularity-to-second of time functions
        (nothing to do with MySQL), which can explain a value of -1:
        assume the master's and slave's time are perfectly synchronized, and
        that at slave's connection time, when the master's timestamp is read,
        it is at the very end of second 1, and (a very short time later) when
        the slave's timestamp is read it is at the very beginning of second
        2. Then the recorded value for master is 1 and the recorded value for
        slave is 2. At SHOW SLAVE STATUS time, assume that the difference
        between timestamp of slave and rli->last_master_timestamp is 0
        (i.e. they are in the same second), then we get 0-(2-1)=-1 as a result.
        This confuses users, so we don't go below 0: hence the max().

        last_master_timestamp == 0 (an "impossible" timestamp 1970) is a
        special marker to say "consider we have caught up".
      */
      protocol->store((longlong)(mi->rli->last_master_timestamp ?
                                   max(0L, time_diff) : 0));
    }
  }
  else
  {
    protocol->store_null();
  }
  protocol->store(mi->ssl_verify_server_cert? "Yes":"No", &my_charset_bin);

  // Last_IO_Errno
  protocol->store(mi->last_error().number);
  // Last_IO_Error
  protocol->store(mi->last_error().message, &my_charset_bin);
  // Last_SQL_Errno
  protocol->store(mi->rli->last_error().number);
  // Last_SQL_Error
  protocol->store(mi->rli->last_error().message, &my_charset_bin);
  // Replicate_Ignore_Server_Ids
  {
    char buff[FN_REFLEN];
    ulong i, cur_len;
    for (i= 0, buff[0]= 0, cur_len= 0;
         i < mi->ignore_server_ids->dynamic_ids.size(); i++)
    {
      ulong s_id, slen;
      char sbuff[FN_REFLEN];
      s_id= mi->ignore_server_ids->dynamic_ids[i];
      slen= sprintf(sbuff, (i == 0 ? "%lu" : ", %lu"), s_id);
      if (cur_len + slen + 4 > FN_REFLEN)
      {
        /*
          break the loop whenever remained space could not fit
          ellipses on the next cycle
        */
        sprintf(buff + cur_len, "...");
        break;
      }
      cur_len += sprintf(buff + cur_len, "%s", sbuff);
    }
    protocol->store(buff, &my_charset_bin);
  }
  // Master_Server_id
  protocol->store((uint32) mi->master_id);
  protocol->store(mi->master_uuid, &my_charset_bin);
  // Master_Info_File
  protocol->store(mi->get_description_info(), &my_charset_bin);
  // SQL_Delay
  protocol->store((uint32) mi->rli->get_sql_delay());
  // SQL_Remaining_Delay
  if (slave_sql_running_state == stage_sql_thd_waiting_until_delay.m_name)
  {
    time_t t= my_time(0), sql_delay_end= mi->rli->get_sql_delay_end();
    protocol->store((uint32)(t < sql_delay_end ? sql_delay_end - t : 0));
  }
  else
    protocol->store_null();
  // Slave_SQL_Running_State
  protocol->store(slave_sql_running_state, &my_charset_bin);
  // Master_Retry_Count
  protocol->store((ulonglong) mi->retry_count);
  // Master_Bind
  protocol->store(mi->bind_addr, &my_charset_bin);
  // Last_IO_Error_Timestamp
  protocol->store(mi->last_error().timestamp, &my_charset_bin);
  // Last_SQL_Error_Timestamp
  protocol->store(mi->rli->last_error().timestamp, &my_charset_bin);
  // Master_Ssl_Crl
  protocol->store(mi->ssl_crl, &my_charset_bin);
  // Master_Ssl_Crlpath
  protocol->store(mi->ssl_crlpath, &my_charset_bin);
  // Retrieved_Gtid_Set
  protocol->store(io_gtid_set_buffer, &my_charset_bin);
  // Executed_Gtid_Set
  protocol->store(sql_gtid_set_buffer, &my_charset_bin);
  // Auto_Position
  protocol->store(mi->is_auto_position() ? 1 : 0);
  // Replicate_Rewrite_DB
  rpl_filter->get_rewrite_db(&tmp);
  protocol->store(&tmp);
  // channel_name
  protocol->store(mi->get_channel(), &my_charset_bin);

  mysql_mutex_unlock(&mi->rli->err_lock);
  mysql_mutex_unlock(&mi->err_lock);
  mysql_mutex_unlock(&mi->rli->data_lock);
  mysql_mutex_unlock(&mi->data_lock);

  DBUG_RETURN(false);
}


/**
   Method to the show the replication status in all channels.

   @param[in]       thd        the client thread

   @return
     @retval        0           success
     @retval        1           Error

*/
bool show_slave_status(THD *thd)
{
  List<Item> field_list;
  Protocol *protocol= thd->get_protocol();
  int sql_gtid_set_size= 0, io_gtid_set_size= 0;
  Master_info *mi= NULL;
  char* sql_gtid_set_buffer= NULL;
  char** io_gtid_set_buffer_array;
  /*
    We need the maximum size of the retrieved gtid set (i.e io_gtid_set_size).
    This size is needed to reserve the place in show_slave_status_metadata().
    So, we travel all the mi's and find out the maximum size of io_gtid_set_size
    and pass it through show_slave_status_metadata()
  */
  int max_io_gtid_set_size= io_gtid_set_size;
  uint idx;
  uint num_io_gtid_sets;
  bool ret= true;

  DBUG_ENTER("show_slave_status(THD)");

  mysql_mutex_assert_owner(&LOCK_msr_map);

  num_io_gtid_sets= msr_map.get_num_instances();


  io_gtid_set_buffer_array=
    (char**)my_malloc(key_memory_show_slave_status_io_gtid_set,
                      num_io_gtid_sets * sizeof(char*), MYF(MY_WME));

  if (io_gtid_set_buffer_array == NULL)
     DBUG_RETURN(true);

  global_sid_lock->wrlock();

  const Gtid_set *sql_gtid_set= gtid_state->get_executed_gtids();
  sql_gtid_set_size= sql_gtid_set->to_string(&sql_gtid_set_buffer);

  idx= 0;
  for (mi_map::iterator it= msr_map.begin(); it!=msr_map.end(); it++)
  {
    mi= it->second;
    /*
      The following statement is needed because, when mi->host[0]=0
      we don't alloc memory for retried_gtid_set. However, we try
      to free it at the end, causing a crash. To be on safeside,
      we initialize it to NULL, so that my_free() takes care of it.
    */
    io_gtid_set_buffer_array[idx]= NULL;

    if (mi != NULL && mi->host[0])
    {
      const Gtid_set*  io_gtid_set= mi->rli->get_gtid_set();

      /*
         @todo: a single memory allocation improves speed,
         instead of doing it for each loop
      */

      if ((io_gtid_set_size=
           io_gtid_set->to_string(&io_gtid_set_buffer_array[idx])) < 0)
      {
        my_eof(thd);
        my_free(sql_gtid_set_buffer);

        for (uint i= 0; i < idx -1; i++)
        {
          my_free(io_gtid_set_buffer_array[i]);
        }
        my_free(io_gtid_set_buffer_array);

        global_sid_lock->unlock();
        DBUG_RETURN(true);
      }
      else
        max_io_gtid_set_size= max_io_gtid_set_size > io_gtid_set_size ?
                              max_io_gtid_set_size : io_gtid_set_size;
    }
    idx++;
  }
  global_sid_lock->unlock();


  show_slave_status_metadata(field_list, max_io_gtid_set_size,
                             sql_gtid_set_size);

  if (thd->send_result_metadata(&field_list,
                                Protocol::SEND_NUM_ROWS | Protocol::SEND_EOF))
  {
    goto err;
  }

  /* Run through each mi */

  idx=0;
  for (mi_map::iterator it= msr_map.begin(); it!=msr_map.end(); it++)
  {
    mi= it->second;

    if (mi != NULL && mi->host[0])
    {
      if (show_slave_status_send_data(thd, mi, io_gtid_set_buffer_array[idx],
                                 sql_gtid_set_buffer))
        goto err;

      if (protocol->end_row())
        goto err;
    }
    idx++;
  }

  ret= false;
err:
  my_eof(thd);
  for (uint i= 0; i < num_io_gtid_sets; i++)
  {
    my_free(io_gtid_set_buffer_array[i]);
  }
  my_free(io_gtid_set_buffer_array);
  my_free(sql_gtid_set_buffer);

  DBUG_RETURN(ret);

}


/**
  Execute a SHOW SLAVE STATUS statement.

  @param thd Pointer to THD object for the client thread executing the
  statement.

  @param mi Pointer to Master_info object for the IO thread.

  @retval FALSE success
  @retval TRUE failure

  Currently, show slave status works for a channel too, in multisource
  replication. But using performance schema tables is better.

*/
bool show_slave_status(THD* thd, Master_info* mi)
{
  List<Item> field_list;
  Protocol *protocol= thd->get_protocol();
  char *sql_gtid_set_buffer= NULL, *io_gtid_set_buffer= NULL;
  int sql_gtid_set_size= 0, io_gtid_set_size= 0;
  DBUG_ENTER("show_slave_status(THD, Master_info)");
 
  if (mi != NULL)
  { 
    global_sid_lock->wrlock();
    const Gtid_set* sql_gtid_set= gtid_state->get_executed_gtids();
    const Gtid_set* io_gtid_set= mi->rli->get_gtid_set();
    if ((sql_gtid_set_size= sql_gtid_set->to_string(&sql_gtid_set_buffer)) < 0 ||
        (io_gtid_set_size= io_gtid_set->to_string(&io_gtid_set_buffer)) < 0)
    {
      my_eof(thd);
      my_free(sql_gtid_set_buffer);
      my_free(io_gtid_set_buffer);
      global_sid_lock->unlock();
      DBUG_RETURN(true);
    }
    global_sid_lock->unlock();
  }

  /* Fill the metadata required for show slave status. */

  show_slave_status_metadata(field_list, io_gtid_set_size, sql_gtid_set_size);

  if (thd->send_result_metadata(&field_list,
                                Protocol::SEND_NUM_ROWS | Protocol::SEND_EOF))
  {
    my_free(sql_gtid_set_buffer);
    my_free(io_gtid_set_buffer);
    DBUG_RETURN(true);
  }

  if (mi != NULL && mi->host[0])
  {

    if (show_slave_status_send_data(thd, mi,
                                    io_gtid_set_buffer, sql_gtid_set_buffer))
      DBUG_RETURN(true);

    if (protocol->end_row())
    {
      my_free(sql_gtid_set_buffer);
      my_free(io_gtid_set_buffer);
      DBUG_RETURN(true);
    }
  }
  my_eof(thd);
  my_free(sql_gtid_set_buffer);
  my_free(io_gtid_set_buffer);
  DBUG_RETURN(false);
}


/**
  Entry point for SHOW SLAVE STATUS command. Function displayes
  the slave status for all channels or for a single channel
  based on the FOR CHANNEL  clause.

  @param[in]       thd          the client thread.

  @return
    @retval        false          ok
    @retval        true          not ok
*/
bool show_slave_status_cmd(THD *thd)
{
  Master_info *mi= 0;
  LEX *lex= thd->lex;
  bool res;

  DBUG_ENTER("show_slave_status_cmd");

  mysql_mutex_lock(&LOCK_msr_map);

  if (!lex->mi.for_channel)
    res= show_slave_status(thd);
  else
  {
    /* when mi is 0, i.e mi doesn't exist, SSS will return an empty set */
    mi= msr_map.get_mi(lex->mi.channel);
    res= show_slave_status(thd, mi);
  }

  mysql_mutex_unlock(&LOCK_msr_map);

  DBUG_RETURN(res);
}


void set_slave_thread_options(THD* thd)
{
  DBUG_ENTER("set_slave_thread_options");
  /*
     It's nonsense to constrain the slave threads with max_join_size; if a
     query succeeded on master, we HAVE to execute it. So set
     OPTION_BIG_SELECTS. Setting max_join_size to HA_POS_ERROR is not enough
     (and it's not needed if we have OPTION_BIG_SELECTS) because an INSERT
     SELECT examining more than 4 billion rows would still fail (yes, because
     when max_join_size is 4G, OPTION_BIG_SELECTS is automatically set, but
     only for client threads.
  */
  ulonglong options= thd->variables.option_bits | OPTION_BIG_SELECTS;
  if (opt_log_slave_updates)
    options|= OPTION_BIN_LOG;
  else
    options&= ~OPTION_BIN_LOG;
  thd->variables.option_bits= options;
  thd->variables.completion_type= 0;

  /*
    Set autocommit= 1 when info tables are used and autocommit == 0 to
    avoid trigger asserts on mysql_execute_command(THD *thd) caused by
    info tables updates which do not commit, like Rotate, Stop and
    skipped events handling.
  */
  if ((thd->variables.option_bits & OPTION_NOT_AUTOCOMMIT) &&
      (opt_mi_repository_id == INFO_REPOSITORY_TABLE ||
       opt_rli_repository_id == INFO_REPOSITORY_TABLE))
  {
    thd->variables.option_bits|= OPTION_AUTOCOMMIT;
    thd->variables.option_bits&= ~OPTION_NOT_AUTOCOMMIT;
    thd->server_status|= SERVER_STATUS_AUTOCOMMIT;
  }

  /*
    Set thread InnoDB high priority.
  */
  DBUG_EXECUTE_IF("dbug_set_high_prio_sql_thread",
    {
      if (thd->system_thread == SYSTEM_THREAD_SLAVE_SQL ||
          thd->system_thread == SYSTEM_THREAD_SLAVE_WORKER)
        thd->thd_tx_priority= 1;
    });

  DBUG_VOID_RETURN;
}

void set_slave_thread_default_charset(THD* thd, Relay_log_info const *rli)
{
  DBUG_ENTER("set_slave_thread_default_charset");

  thd->variables.character_set_client=
    global_system_variables.character_set_client;
  thd->variables.collation_connection=
    global_system_variables.collation_connection;
  thd->variables.collation_server=
    global_system_variables.collation_server;
  thd->update_charset();

  /*
    We use a const cast here since the conceptual (and externally
    visible) behavior of the function is to set the default charset of
    the thread.  That the cache has to be invalidated is a secondary
    effect.
   */
  const_cast<Relay_log_info*>(rli)->cached_charset_invalidate();
  DBUG_VOID_RETURN;
}

/*
  init_slave_thread()
*/

static int init_slave_thread(THD* thd, SLAVE_THD_TYPE thd_type)
{
  DBUG_ENTER("init_slave_thread");
#if !defined(DBUG_OFF)
  int simulate_error= 0;
#endif
  thd->system_thread= (thd_type == SLAVE_THD_WORKER) ? 
    SYSTEM_THREAD_SLAVE_WORKER : (thd_type == SLAVE_THD_SQL) ?
    SYSTEM_THREAD_SLAVE_SQL : SYSTEM_THREAD_SLAVE_IO;
  thd->security_context()->skip_grants();
  thd->get_protocol_classic()->init_net(0);
  thd->slave_thread = 1;
  thd->enable_slow_log= opt_log_slow_slave_statements;
  set_slave_thread_options(thd);
  thd->get_protocol_classic()->set_client_capabilities(
      CLIENT_LOCAL_FILES);

  /*
    Replication threads are:
    - background threads in the server, not user sessions,
    - yet still assigned a PROCESSLIST_ID,
      for historical reasons (displayed in SHOW PROCESSLIST).
  */
  thd->set_new_thread_id();

#ifdef HAVE_PSI_INTERFACE
  /*
    Populate the PROCESSLIST_ID in the instrumentation.
  */
  struct PSI_thread *psi= PSI_THREAD_CALL(get_thread)();
  PSI_THREAD_CALL(set_thread_id)(psi, thd->thread_id());
#endif /* HAVE_PSI_INTERFACE */

  DBUG_EXECUTE_IF("simulate_io_slave_error_on_init",
                  simulate_error|= (1 << SLAVE_THD_IO););
  DBUG_EXECUTE_IF("simulate_sql_slave_error_on_init",
                  simulate_error|= (1 << SLAVE_THD_SQL););
#if !defined(DBUG_OFF)
  if (thd->store_globals() || simulate_error & (1<< thd_type))
#else
  if (thd->store_globals())
#endif
  {
    DBUG_RETURN(-1);
  }

  if (thd_type == SLAVE_THD_SQL)
  {
    THD_STAGE_INFO(thd, stage_waiting_for_the_next_event_in_relay_log);
  }
  else
  {
    THD_STAGE_INFO(thd, stage_waiting_for_master_update);
  }
  thd->set_time();
  /* Do not use user-supplied timeout value for system threads. */
  thd->variables.lock_wait_timeout= LONG_TIMEOUT;
  DBUG_RETURN(0);
}


/**
  Sleep for a given amount of time or until killed.

  @param thd        Thread context of the current thread.
  @param seconds    The number of seconds to sleep.
  @param func       Function object to check if the thread has been killed.
  @param info       The Rpl_info object associated with this sleep.

  @retval True if the thread has been killed, false otherwise.
*/
template <typename killed_func, typename rpl_info>
static inline bool slave_sleep(THD *thd, time_t seconds,
                               killed_func func, rpl_info info)
{
  bool ret;
  struct timespec abstime;
  mysql_mutex_t *lock= &info->sleep_lock;
  mysql_cond_t *cond= &info->sleep_cond;

  /* Absolute system time at which the sleep time expires. */
  set_timespec(&abstime, seconds);

  mysql_mutex_lock(lock);
  thd->ENTER_COND(cond, lock, NULL, NULL);

  while (! (ret= func(thd, info)))
  {
    int error= mysql_cond_timedwait(cond, lock, &abstime);
    if (error == ETIMEDOUT || error == ETIME)
      break;
  }

  mysql_mutex_unlock(lock);
  thd->EXIT_COND(NULL);

  return ret;
}

static int request_dump(THD *thd, MYSQL* mysql, Master_info* mi,
                        bool *suppress_warnings)
{
  DBUG_ENTER("request_dump");

  const size_t BINLOG_NAME_INFO_SIZE= strlen(mi->get_master_log_name());
  int error= 1;
  size_t command_size= 0;
  enum_server_command command= mi->is_auto_position() ?
    COM_BINLOG_DUMP_GTID : COM_BINLOG_DUMP;
  uchar* command_buffer= NULL;
  ushort binlog_flags= 0;

  if (RUN_HOOK(binlog_relay_io,
               before_request_transmit,
               (thd, mi, binlog_flags)))
    goto err;

  *suppress_warnings= false;
  if (command == COM_BINLOG_DUMP_GTID)
  {
    // get set of GTIDs
    Sid_map sid_map(NULL/*no lock needed*/);
    Gtid_set gtid_executed(&sid_map);
    global_sid_lock->wrlock();
    gtid_state->dbug_print();

    if (gtid_executed.add_gtid_set(mi->rli->get_gtid_set()) != RETURN_STATUS_OK ||
        gtid_executed.add_gtid_set(gtid_state->get_executed_gtids()) !=
        RETURN_STATUS_OK)
    {
      global_sid_lock->unlock();
      goto err;
    }
    global_sid_lock->unlock();
     
    // allocate buffer
    size_t encoded_data_size= gtid_executed.get_encoded_length();
    size_t allocation_size= 
      ::BINLOG_FLAGS_INFO_SIZE + ::BINLOG_SERVER_ID_INFO_SIZE +
      ::BINLOG_NAME_SIZE_INFO_SIZE + BINLOG_NAME_INFO_SIZE +
      ::BINLOG_POS_INFO_SIZE + ::BINLOG_DATA_SIZE_INFO_SIZE +
      encoded_data_size + 1;
    if (!(command_buffer= (uchar *) my_malloc(key_memory_rpl_slave_command_buffer,
                                              allocation_size, MYF(MY_WME))))
      goto err;
    uchar* ptr_buffer= command_buffer;

    DBUG_PRINT("info", ("Do I know something about the master? (binary log's name %s - auto position %d).",
               mi->get_master_log_name(), mi->is_auto_position()));
    /*
      Note: binlog_flags is always 0.  However, in versions up to 5.6
      RC, the master would check the lowest bit and do something
      unexpected if it was set; in early versions of 5.6 it would also
      use the two next bits.  Therefore, for backward compatibility,
      if we ever start to use the flags, we should leave the three
      lowest bits unused.
    */
    int2store(ptr_buffer, binlog_flags);
    ptr_buffer+= ::BINLOG_FLAGS_INFO_SIZE;
    int4store(ptr_buffer, server_id);
    ptr_buffer+= ::BINLOG_SERVER_ID_INFO_SIZE;
    int4store(ptr_buffer, static_cast<uint32>(BINLOG_NAME_INFO_SIZE));
    ptr_buffer+= ::BINLOG_NAME_SIZE_INFO_SIZE;
    memset(ptr_buffer, 0, BINLOG_NAME_INFO_SIZE);
    ptr_buffer+= BINLOG_NAME_INFO_SIZE;
    int8store(ptr_buffer, 4LL);
    ptr_buffer+= ::BINLOG_POS_INFO_SIZE;

    int4store(ptr_buffer, static_cast<uint32>(encoded_data_size));
    ptr_buffer+= ::BINLOG_DATA_SIZE_INFO_SIZE;
    gtid_executed.encode(ptr_buffer);
    ptr_buffer+= encoded_data_size;

    command_size= ptr_buffer - command_buffer;
    DBUG_ASSERT(command_size == (allocation_size - 1));
  }
  else
  {
    size_t allocation_size= ::BINLOG_POS_OLD_INFO_SIZE +
      BINLOG_NAME_INFO_SIZE + ::BINLOG_FLAGS_INFO_SIZE +
      ::BINLOG_SERVER_ID_INFO_SIZE + 1;
    if (!(command_buffer= (uchar *) my_malloc(key_memory_rpl_slave_command_buffer,
                                              allocation_size, MYF(MY_WME))))
      goto err;
    uchar* ptr_buffer= command_buffer;
  
    int4store(ptr_buffer, DBUG_EVALUATE_IF("request_master_log_pos_3", 3,
                                           static_cast<uint32>(mi->get_master_log_pos())));
    ptr_buffer+= ::BINLOG_POS_OLD_INFO_SIZE;
    // See comment regarding binlog_flags above.
    int2store(ptr_buffer, binlog_flags);
    ptr_buffer+= ::BINLOG_FLAGS_INFO_SIZE;
    int4store(ptr_buffer, server_id);
    ptr_buffer+= ::BINLOG_SERVER_ID_INFO_SIZE;
    memcpy(ptr_buffer, mi->get_master_log_name(), BINLOG_NAME_INFO_SIZE);
    ptr_buffer+= BINLOG_NAME_INFO_SIZE;

    command_size= ptr_buffer - command_buffer;
    DBUG_ASSERT(command_size == (allocation_size - 1));
  }

  if (simple_command(mysql, command, command_buffer, command_size, 1))
  {
    /*
      Something went wrong, so we will just reconnect and retry later
      in the future, we should do a better error analysis, but for
      now we just fill up the error log :-)
    */
    if (mysql_errno(mysql) == ER_NET_READ_INTERRUPTED)
      *suppress_warnings= true;                 // Suppress reconnect warning
    else
      sql_print_error("Error on %s: %d  %s, will retry in %d secs",
                      command_name[command].str,
                      mysql_errno(mysql), mysql_error(mysql),
                      mi->connect_retry);
    goto err;
  }
  error= 0;

err:
  my_free(command_buffer);
  DBUG_RETURN(error);
}


/*
  Read one event from the master

  SYNOPSIS
    read_event()
    mysql               MySQL connection
    mi                  Master connection information
    suppress_warnings   TRUE when a normal net read timeout has caused us to
                        try a reconnect.  We do not want to print anything to
                        the error log in this case because this a anormal
                        event in an idle server.

    RETURN VALUES
    'packet_error'      Error
    number              Length of packet
*/

static ulong read_event(MYSQL* mysql, Master_info *mi, bool* suppress_warnings)
{
  ulong len;
  DBUG_ENTER("read_event");

  *suppress_warnings= FALSE;
  /*
    my_real_read() will time us out
    We check if we were told to die, and if not, try reading again
  */
#ifndef DBUG_OFF
  if (disconnect_slave_event_count && !(mi->events_until_exit--))
    DBUG_RETURN(packet_error);
#endif

  len= cli_safe_read(mysql, NULL);
  if (len == packet_error || (long) len < 1)
  {
    if (mysql_errno(mysql) == ER_NET_READ_INTERRUPTED)
    {
      /*
        We are trying a normal reconnect after a read timeout;
        we suppress prints to .err file as long as the reconnect
        happens without problems
      */
      *suppress_warnings= TRUE;
    }
    else
    {
      if (!mi->rli->abort_slave) 
      {
        sql_print_error("Error reading packet from server%s: %s (server_errno=%d)",
                        mi->get_for_channel_str(), mysql_error(mysql),
                        mysql_errno(mysql));
      }
    }
    DBUG_RETURN(packet_error);
  }

  /* Check if eof packet */
  if (len < 8 && mysql->net.read_pos[0] == 254)
  {
     sql_print_information("Slave%s: received end packet from server due to dump "
                           "thread being killed on master. Dump threads are "
                           "killed for example during master shutdown, "
                           "explicitly by a user, or when the master receives "
                           "a binlog send request from a duplicate server "
                           "UUID <%s> : Error %s", mi->get_for_channel_str(),
                           ::server_uuid,
                           mysql_error(mysql));
     DBUG_RETURN(packet_error);
  }

  DBUG_PRINT("exit", ("len: %lu  net->read_pos[4]: %d",
                      len, mysql->net.read_pos[4]));
  DBUG_RETURN(len - 1);
}


/**
  If this is a lagging slave (specified with CHANGE MASTER TO MASTER_DELAY = X), delays accordingly. Also unlocks rli->data_lock.

  Design note: this is the place to unlock rli->data_lock. The lock
  must be held when reading delay info from rli, but it should not be
  held while sleeping.

  @param ev Event that is about to be executed.

  @param thd The sql thread's THD object.

  @param rli The sql thread's Relay_log_info structure.

  @retval 0 If the delay timed out and the event shall be executed.

  @retval nonzero If the delay was interrupted and the event shall be skipped.
*/
static int sql_delay_event(Log_event *ev, THD *thd, Relay_log_info *rli)
{
  time_t sql_delay= rli->get_sql_delay();

  DBUG_ENTER("sql_delay_event");
  mysql_mutex_assert_owner(&rli->data_lock);
  DBUG_ASSERT(!rli->belongs_to_client());

  int type= ev->get_type_code();
  if (sql_delay && type != binary_log::ROTATE_EVENT &&
      type != binary_log::FORMAT_DESCRIPTION_EVENT &&
      type != binary_log::START_EVENT_V3)
  {
    // The time when we should execute the event.
    time_t sql_delay_end=
      ev->common_header->when.tv_sec + rli->mi->clock_diff_with_master + sql_delay;
    // The current time.
    time_t now= my_time(0);
    // The time we will have to sleep before executing the event.
    time_t nap_time= 0;
    if (sql_delay_end > now)
      nap_time= sql_delay_end - now;

    DBUG_PRINT("info", ("sql_delay= %lu "
                        "ev->when= %lu "
                        "rli->mi->clock_diff_with_master= %lu "
                        "now= %ld "
                        "sql_delay_end= %ld "
                        "nap_time= %ld",
                        sql_delay, (long) ev->common_header->when.tv_sec,
                        rli->mi->clock_diff_with_master,
                        (long)now, (long)sql_delay_end, (long)nap_time));

    if (sql_delay_end > now)
    {
      DBUG_PRINT("info", ("delaying replication event %lu secs",
                          nap_time));
      rli->start_sql_delay(sql_delay_end);
      mysql_mutex_unlock(&rli->data_lock);
      DBUG_RETURN(slave_sleep(thd, nap_time, sql_slave_killed, rli));
    }
  }

  mysql_mutex_unlock(&rli->data_lock);

  DBUG_RETURN(0);
}


/**
  Applies the given event and advances the relay log position.

  This is needed by the sql thread to execute events from the binlog,
  and by clients executing BINLOG statements.  Conceptually, this
  function does:

  @code
    ev->apply_event(rli);
    ev->update_pos(rli);
  @endcode

  It also does the following maintainance:

   - Initializes the thread's server_id and time; and the event's
     thread.

   - If !rli->belongs_to_client() (i.e., if it belongs to the slave
     sql thread instead of being used for executing BINLOG
     statements), it does the following things: (1) skips events if it
     is needed according to the server id or slave_skip_counter; (2)
     unlocks rli->data_lock; (3) sleeps if required by 'CHANGE MASTER
     TO MASTER_DELAY=X'; (4) maintains the running state of the sql
     thread (rli->thread_state).

   - Reports errors as needed.

  @param ptr_ev a pointer to a reference to the event to apply.

  @param thd The client thread that executes the event (i.e., the
  slave sql thread if called from a replication slave, or the client
  thread if called to execute a BINLOG statement).

  @param rli The relay log info (i.e., the slave's rli if called from
  a replication slave, or the client's thd->rli_fake if called to
  execute a BINLOG statement).

  @note MTS can store NULL to @c ptr_ev location to indicate
        the event is taken over by a Worker.

  @retval SLAVE_APPLY_EVENT_AND_UPDATE_POS_OK
          OK.

  @retval SLAVE_APPLY_EVENT_AND_UPDATE_POS_APPLY_ERROR
          Error calling ev->apply_event().

  @retval SLAVE_APPLY_EVENT_AND_UPDATE_POS_UPDATE_POS_ERROR
          No error calling ev->apply_event(), but error calling
          ev->update_pos().

  @retval SLAVE_APPLY_EVENT_AND_UPDATE_POS_APPEND_JOB_ERROR
          append_item_to_jobs() failed, thread was killed while waiting
          for successful enqueue on worker.
*/
enum enum_slave_apply_event_and_update_pos_retval
apply_event_and_update_pos(Log_event** ptr_ev, THD* thd, Relay_log_info* rli)
{
  int exec_res= 0;
  bool skip_event= FALSE;
  Log_event *ev= *ptr_ev;
  Log_event::enum_skip_reason reason= Log_event::EVENT_SKIP_NOT;

  DBUG_ENTER("apply_event_and_update_pos");

  DBUG_PRINT("exec_event",("%s(type_code: %d; server_id: %d)",
                           ev->get_type_str(), ev->get_type_code(),
                           ev->server_id));
  DBUG_PRINT("info", ("thd->options: %s%s; rli->last_event_start_time: %lu",
                      FLAGSTR(thd->variables.option_bits, OPTION_NOT_AUTOCOMMIT),
                      FLAGSTR(thd->variables.option_bits, OPTION_BEGIN),
                      (ulong) rli->last_event_start_time));

  /*
    Execute the event to change the database and update the binary
    log coordinates, but first we set some data that is needed for
    the thread.

    The event will be executed unless it is supposed to be skipped.

    Queries originating from this server must be skipped.  Low-level
    events (Format_description_log_event, Rotate_log_event,
    Stop_log_event) from this server must also be skipped. But for
    those we don't want to modify 'group_master_log_pos', because
    these events did not exist on the master.
    Format_description_log_event is not completely skipped.

    Skip queries specified by the user in 'slave_skip_counter'.  We
    can't however skip events that has something to do with the log
    files themselves.

    Filtering on own server id is extremely important, to ignore
    execution of events created by the creation/rotation of the relay
    log (remember that now the relay log starts with its Format_desc,
    has a Rotate etc).
  */
  /*
     Set the unmasked and actual server ids from the event
   */
  thd->server_id = ev->server_id; // use the original server id for logging
  thd->unmasked_server_id = ev->common_header->unmasked_server_id;
  thd->set_time();                            // time the query
  thd->lex->set_current_select(0);
  if (!ev->common_header->when.tv_sec)
    my_micro_time_to_timeval(my_micro_time(), &ev->common_header->when);
  ev->thd = thd; // because up to this point, ev->thd == 0

  if (!(rli->is_mts_recovery() && bitmap_is_set(&rli->recovery_groups,
                                                rli->mts_recovery_index)))
  {
    reason= ev->shall_skip(rli);
  }
#ifndef DBUG_OFF
  if (rli->is_mts_recovery())
  {
    DBUG_PRINT("mts", ("Mts is recovering %d, number of bits set %d, "
                       "bitmap is set %d, index %lu.\n",
                       rli->is_mts_recovery(),
                       bitmap_bits_set(&rli->recovery_groups),
                       bitmap_is_set(&rli->recovery_groups,
                                     rli->mts_recovery_index),
                       rli->mts_recovery_index));
  }
#endif
  if (reason == Log_event::EVENT_SKIP_COUNT)
  {
    --rli->slave_skip_counter;
    skip_event= TRUE;
  }
  set_timespec_nsec(&rli->ts_exec[0], 0);
  rli->stats_read_time += diff_timespec(&rli->ts_exec[0], &rli->ts_exec[1]);

  if (reason == Log_event::EVENT_SKIP_NOT)
  {
    // Sleeps if needed, and unlocks rli->data_lock.
    if (sql_delay_event(ev, thd, rli))
      DBUG_RETURN(SLAVE_APPLY_EVENT_AND_UPDATE_POS_OK);

    exec_res= ev->apply_event(rli);

    if (!exec_res && (ev->worker != rli))
    {
      if (ev->worker)
      {
        Slave_job_item item= {ev, rli->get_event_relay_log_number(),
                              rli->get_event_start_pos() };
        Slave_job_item *job_item= &item;
        Slave_worker *w= (Slave_worker *) ev->worker;
        // specially marked group typically with OVER_MAX_DBS_IN_EVENT_MTS db:s
        bool need_sync= ev->is_mts_group_isolated();

        // all events except BEGIN-query must be marked with a non-NULL Worker
        DBUG_ASSERT(((Slave_worker*) ev->worker) == rli->last_assigned_worker);

        DBUG_PRINT("Log_event::apply_event:",
                   ("-> job item data %p to W_%lu", job_item->data, w->id));

        // Reset mts in-group state
        if (rli->mts_group_status == Relay_log_info::MTS_END_GROUP)
        {
          // CGAP cleanup
          rli->curr_group_assigned_parts.clear();
          // reset the B-group and Gtid-group marker
          rli->curr_group_seen_begin= rli->curr_group_seen_gtid= false;
          rli->last_assigned_worker= NULL;
        }
        /*
           Stroring GAQ index of the group that the event belongs to
           in the event. Deferred events are handled similarly below.
        */
        ev->mts_group_idx= rli->gaq->assigned_group_index;

        bool append_item_to_jobs_error= false;
        if (rli->curr_group_da.size() > 0)
        {
          /*
            the current event sorted out which partion the current group
            belongs to. It's time now to processed deferred array events.
          */
          for (uint i= 0; i < rli->curr_group_da.size(); i++)
          {
            Slave_job_item da_item= rli->curr_group_da[i];
            DBUG_PRINT("mts", ("Assigning job %llu to worker %lu",
                      (da_item.data)->common_header->log_pos, w->id));
            da_item.data->mts_group_idx=
              rli->gaq->assigned_group_index; // similarly to above
            if (!append_item_to_jobs_error)
              append_item_to_jobs_error= append_item_to_jobs(&da_item, w, rli);
            if (append_item_to_jobs_error)
              delete static_cast<Log_event*>(da_item.data);
          }
          rli->curr_group_da.clear();
        }
        if (append_item_to_jobs_error)
          DBUG_RETURN(SLAVE_APPLY_EVENT_AND_UPDATE_POS_APPEND_JOB_ERROR);

        DBUG_PRINT("mts", ("Assigning job %llu to worker %lu\n",
                   ((Log_event* )job_item->data)->common_header->log_pos, w->id));

        /* Notice `ev' instance can be destoyed after `append()' */
        if (append_item_to_jobs(job_item, w, rli))
          DBUG_RETURN(SLAVE_APPLY_EVENT_AND_UPDATE_POS_APPEND_JOB_ERROR);
        if (need_sync)
        {
          /*
            combination of over-max db:s and end of the current group
            forces to wait for the assigned groups completion by assigned
            to the event worker.
            Indeed MTS group status could be safely set to MTS_NOT_IN_GROUP
            after wait_() returns.
            No need to know a possible error out of synchronization call.
          */
          (void)rli->current_mts_submode->wait_for_workers_to_finish(rli);
        }

      }
      *ptr_ev= NULL; // announcing the event is passed to w-worker

      if (rli->is_parallel_exec() && rli->mts_events_assigned % 1024 == 1)
      {
        time_t my_now= my_time(0);

        if ((my_now - rli->mts_last_online_stat) >=
            mts_online_stat_period)
        {
          sql_print_information("Multi-threaded slave statistics%s: "
                                "seconds elapsed = %lu; "
                                "events assigned = %llu; "
                                "worker queues filled over overrun level = %lu; "
                                "waited due a Worker queue full = %lu; "
                                "waited due the total size = %lu; "
                                "waited at clock conflicts = %llu "
                                "waited (count) when Workers occupied = %lu "
                                "waited when Workers occupied = %llu",
                                rli->get_for_channel_str(),
                                static_cast<unsigned long>
                                (my_now - rli->mts_last_online_stat),
                                rli->mts_events_assigned,
                                rli->mts_wq_overrun_cnt,
                                rli->mts_wq_overfill_cnt,
                                rli->wq_size_waits_cnt,
                                rli->mts_total_wait_overlap,
                                rli->mts_wq_no_underrun_cnt,
                                rli->mts_total_wait_worker_avail);
          rli->mts_last_online_stat= my_now;
        }
      }
    }
  }
  else
    mysql_mutex_unlock(&rli->data_lock);

  set_timespec_nsec(&rli->ts_exec[1], 0);
  rli->stats_exec_time += diff_timespec(&rli->ts_exec[1], &rli->ts_exec[0]);

  DBUG_PRINT("info", ("apply_event error = %d", exec_res));
  if (exec_res == 0)
  {
    /*
      Positions are not updated here when an XID is processed. To make
      a slave crash-safe, positions must be updated while processing a
      XID event and as such do not need to be updated here again.

      However, if the event needs to be skipped, this means that it
      will not be processed and then positions need to be updated here.

      See sql/rpl_rli.h for further details.
    */
    int error= 0;
    if (*ptr_ev &&
        (ev->get_type_code() != binary_log::XID_EVENT ||
         skip_event || (rli->is_mts_recovery() && !is_gtid_event(ev) &&
         (ev->ends_group() || !rli->mts_recovery_group_seen_begin) &&
          bitmap_is_set(&rli->recovery_groups, rli->mts_recovery_index))))
    {
#ifndef DBUG_OFF
      /*
        This only prints information to the debug trace.
        
        TODO: Print an informational message to the error log?
      */
      static const char *const explain[] = {
        // EVENT_SKIP_NOT,
        "not skipped",
        // EVENT_SKIP_IGNORE,
        "skipped because event should be ignored",
        // EVENT_SKIP_COUNT
        "skipped because event skip counter was non-zero"
      };
      DBUG_PRINT("info", ("OPTION_BEGIN: %d; IN_STMT: %d",
                          MY_TEST(thd->variables.option_bits & OPTION_BEGIN),
                          rli->get_flag(Relay_log_info::IN_STMT)));
      DBUG_PRINT("skip_event", ("%s event was %s",
                                ev->get_type_str(), explain[reason]));
#endif

      error= ev->update_pos(rli);

#ifndef DBUG_OFF
      DBUG_PRINT("info", ("update_pos error = %d", error));
      if (!rli->belongs_to_client())
      {
        char buf[22];
        DBUG_PRINT("info", ("group %s %s",
                            llstr(rli->get_group_relay_log_pos(), buf),
                            rli->get_group_relay_log_name()));
        DBUG_PRINT("info", ("event %s %s",
                            llstr(rli->get_event_relay_log_pos(), buf),
                            rli->get_event_relay_log_name()));
      }
#endif
    }
    else
    {
      /*
        INTVAR_EVENT, RAND_EVENT, USER_VAR_EVENT and ROWS_QUERY_LOG_EVENT are
        deferred event. It means ev->worker is NULL.
      */
      DBUG_ASSERT(*ptr_ev == ev || rli->is_parallel_exec() ||
		  (!ev->worker &&
		   (ev->get_type_code() == binary_log::INTVAR_EVENT ||
		    ev->get_type_code() == binary_log::RAND_EVENT ||
		    ev->get_type_code() == binary_log::USER_VAR_EVENT ||
                    ev->get_type_code() == binary_log::ROWS_QUERY_LOG_EVENT)));

      rli->inc_event_relay_log_pos();
    }

    if (!error && rli->is_mts_recovery() &&
        ev->get_type_code() != binary_log::ROTATE_EVENT &&
        ev->get_type_code() != binary_log::FORMAT_DESCRIPTION_EVENT &&
        ev->get_type_code() != binary_log::PREVIOUS_GTIDS_LOG_EVENT)
    {
      if (ev->starts_group())
      {
        rli->mts_recovery_group_seen_begin= true;
      }
      else if ((ev->ends_group() || !rli->mts_recovery_group_seen_begin) &&
               !is_gtid_event(ev))
      {
        rli->mts_recovery_index++;
        if (--rli->mts_recovery_group_cnt == 0)
        {
          rli->mts_recovery_index= 0;
          sql_print_information("Slave%s: MTS Recovery has completed at "
                                "relay log %s, position %llu "
                                "master log %s, position %llu.",
                                rli->get_for_channel_str(),
                                rli->get_group_relay_log_name(),
                                rli->get_group_relay_log_pos(),
                                rli->get_group_master_log_name(),
                                rli->get_group_master_log_pos());
#ifndef DBUG_OFF
          /* 
             Few tests wait for UNTIL_SQL_AFTER_MTS_GAPS completion.
             Due to exisiting convention the status won't change 
             prior to slave restarts.
             So making of UNTIL_SQL_AFTER_MTS_GAPS completion isdone here,
             and only in the debug build to make the test to catch the change
             despite a faulty design of UNTIL checking before execution.
          */
          if (rli->until_condition == Relay_log_info::UNTIL_SQL_AFTER_MTS_GAPS)
          {
            rli->until_condition= Relay_log_info::UNTIL_DONE;
          }
#endif
          // reset the Worker tables to remove last slave session time info
          if ((error= rli->mts_finalize_recovery()))
          {
            (void) Rpl_info_factory::reset_workers(rli);
          }
        }
        rli->mts_recovery_group_seen_begin= false;
        if (!error)
          error= rli->flush_info(true);
      }
    }

    if (error)
    {
      /*
        The update should not fail, so print an error message and
        return an error code.
        
        TODO: Replace this with a decent error message when merged
        with BUG#24954 (which adds several new error message).
      */
      char buf[22];
      rli->report(ERROR_LEVEL, ER_UNKNOWN_ERROR,
                  "It was not possible to update the positions"
                  " of the relay log information: the slave may"
                  " be in an inconsistent state."
                  " Stopped in %s position %s",
                  rli->get_group_relay_log_name(),
                  llstr(rli->get_group_relay_log_pos(), buf));
      DBUG_RETURN(SLAVE_APPLY_EVENT_AND_UPDATE_POS_UPDATE_POS_ERROR);
    }
  }

  DBUG_RETURN(exec_res ? SLAVE_APPLY_EVENT_AND_UPDATE_POS_APPLY_ERROR :
                         SLAVE_APPLY_EVENT_AND_UPDATE_POS_OK);
}

/**
  Let the worker applying the current group to rollback and gracefully
  finish its work before.

  @param rli The slave's relay log info.

  @param ev a pointer to the event on hold before applying this rollback
  procedure.

  @retval false The rollback succeeded.

  @retval true  There was an error while injecting events.
*/
static bool coord_handle_partial_binlogged_transaction(Relay_log_info *rli,
                                                       const Log_event *ev)
{
  DBUG_ENTER("coord_handle_partial_binlogged_transaction");
  /*
    This function is called holding the rli->data_lock.
    We must return it still holding this lock, except in the case of returning
    error.
  */
  mysql_mutex_assert_owner(&rli->data_lock);
  THD *thd= rli->info_thd;

  if (!rli->curr_group_seen_begin)
  {
    DBUG_PRINT("info",("Injecting QUERY(BEGIN) to rollback worker"));
    Log_event *begin_event= new Query_log_event(thd,
                                                STRING_WITH_LEN("BEGIN"),
                                                true, /* using_trans */
                                                false, /* immediate */
                                                true, /* suppress_use */
                                                0, /* error */
                                                true /* ignore_command */);
    ((Query_log_event*) begin_event)->db= "";
    begin_event->common_header->data_written= 0;
    begin_event->server_id= ev->server_id;
    /*
      We must be careful to avoid SQL thread increasing its position
      farther than the event that triggered this QUERY(BEGIN).
    */
    begin_event->common_header->log_pos= ev->common_header->log_pos;
    begin_event->future_event_relay_log_pos= ev->future_event_relay_log_pos;

    if (apply_event_and_update_pos(&begin_event, thd, rli) !=
        SLAVE_APPLY_EVENT_AND_UPDATE_POS_OK)
    {
      delete begin_event;
      DBUG_RETURN(true);
    }
    mysql_mutex_lock(&rli->data_lock);
  }

  DBUG_PRINT("info",("Injecting QUERY(ROLLBACK) to rollback worker"));
  Log_event *rollback_event= new Query_log_event(thd,
                                                 STRING_WITH_LEN("ROLLBACK"),
                                                 true, /* using_trans */
                                                 false, /* immediate */
                                                 true, /* suppress_use */
                                                 0, /* error */
                                                 true /* ignore_command */);
  ((Query_log_event*) rollback_event)->db= "";
  rollback_event->common_header->data_written= 0;
  rollback_event->server_id= ev->server_id;
  /*
    We must be careful to avoid SQL thread increasing its position
    farther than the event that triggered this QUERY(ROLLBACK).
  */
  rollback_event->common_header->log_pos= ev->common_header->log_pos;
  rollback_event->future_event_relay_log_pos= ev->future_event_relay_log_pos;

  if (apply_event_and_update_pos(&rollback_event, thd, rli) !=
      SLAVE_APPLY_EVENT_AND_UPDATE_POS_OK)
  {
    delete rollback_event;
    DBUG_RETURN(true);
  }
  mysql_mutex_lock(&rli->data_lock);

  DBUG_RETURN(false);
}

/**
  Top-level function for executing the next event in the relay log.
  This is called from the SQL thread.

  This function reads the event from the relay log, executes it, and
  advances the relay log position.  It also handles errors, etc.

  This function may fail to apply the event for the following reasons:

   - The position specfied by the UNTIL condition of the START SLAVE
     command is reached.

   - It was not possible to read the event from the log.

   - The slave is killed.

   - An error occurred when applying the event, and the event has been
     tried slave_trans_retries times.  If the event has been retried
     fewer times, 0 is returned.

   - init_info or init_relay_log_pos failed. (These are called
     if a failure occurs when applying the event.)

   - An error occurred when updating the binlog position.

  @retval 0 The event was applied.

  @retval 1 The event was not applied.
*/
static int exec_relay_log_event(THD* thd, Relay_log_info* rli)
{
  DBUG_ENTER("exec_relay_log_event");

  /*
     We acquire this mutex since we need it for all operations except
     event execution. But we will release it in places where we will
     wait for something for example inside of next_event().
   */
  mysql_mutex_lock(&rli->data_lock);

  /*
    UNTIL_SQL_AFTER_GTIDS, UNTIL_MASTER_POS and UNTIL_RELAY_POS require
    special handling since we have to check whether the until_condition is
    satisfied *before* the SQL threads goes on a wait inside next_event()
    for the relay log to grow.
    This is required in the following case: We have already applied the last
    event in the waiting set, but the relay log ends after this event. Then it
    is not enough to check the condition in next_event; we also have to check
    it here, before going to sleep. Otherwise, if no updates were coming from
    the master, we would sleep forever despite having reached the required
    position.
  */
  if ((rli->until_condition == Relay_log_info::UNTIL_SQL_AFTER_GTIDS ||
       rli->until_condition == Relay_log_info::UNTIL_MASTER_POS ||
       rli->until_condition == Relay_log_info::UNTIL_RELAY_POS) &&
       rli->is_until_satisfied(thd, NULL))
  {
    rli->abort_slave= 1;
    mysql_mutex_unlock(&rli->data_lock);
    DBUG_RETURN(1);
  }

  Log_event *ev = next_event(rli), **ptr_ev;

  DBUG_ASSERT(rli->info_thd==thd);

  if (sql_slave_killed(thd,rli))
  {
    mysql_mutex_unlock(&rli->data_lock);
    delete ev;
    DBUG_RETURN(1);
  }
  if (ev)
  {
    enum enum_slave_apply_event_and_update_pos_retval exec_res;

    ptr_ev= &ev;
    /*
      Even if we don't execute this event, we keep the master timestamp,
      so that seconds behind master shows correct delta (there are events
      that are not replayed, so we keep falling behind).

      If it is an artificial event, or a relay log event (IO thread generated
      event) or ev->when is set to 0, or a FD from master, or a heartbeat
      event with server_id '0' then  we don't update the last_master_timestamp.
    */
    if (!(rli->is_parallel_exec() ||
          ev->is_artificial_event() || ev->is_relay_log_event() ||
          (ev->common_header->when.tv_sec == 0) ||
          ev->get_type_code() == binary_log::FORMAT_DESCRIPTION_EVENT ||
          ev->server_id == 0))
    {
      rli->last_master_timestamp= ev->common_header->when.tv_sec +
                                  (time_t) ev->exec_time;
      DBUG_ASSERT(rli->last_master_timestamp >= 0);
    }

    /*
      This tests if the position of the beginning of the current event
      hits the UNTIL barrier.
      MTS: since the master and the relay-group coordinates change 
      asynchronously logics of rli->is_until_satisfied() can't apply.
      A special UNTIL_SQL_AFTER_MTS_GAPS is still deployed here
      temporarily (see is_until_satisfied todo).
    */
    if (rli->until_condition != Relay_log_info::UNTIL_NONE &&
        rli->until_condition != Relay_log_info::UNTIL_SQL_AFTER_GTIDS &&
        rli->is_until_satisfied(thd, ev))
    {
      /*
        Setting abort_slave flag because we do not want additional message about
        error in query execution to be printed.
      */
      rli->abort_slave= 1;
      mysql_mutex_unlock(&rli->data_lock);
      delete ev;
      DBUG_RETURN(1);
    }

    { /**
         The following failure injecion works in cooperation with tests 
         setting @@global.debug= 'd,incomplete_group_in_relay_log'.
         Xid or Commit events are not executed to force the slave sql
         read hanging if the realy log does not have any more events.
      */
      DBUG_EXECUTE_IF("incomplete_group_in_relay_log",
                      if ((ev->get_type_code() == binary_log::XID_EVENT) ||
                          ((ev->get_type_code() == binary_log::QUERY_EVENT) &&
                           strcmp("COMMIT", ((Query_log_event *) ev)->query) == 0))
                      {
                        DBUG_ASSERT(thd->get_transaction()->cannot_safely_rollback(
                            Transaction_ctx::SESSION));
                        rli->abort_slave= 1;
                        mysql_mutex_unlock(&rli->data_lock);
                        delete ev;
                        rli->inc_event_relay_log_pos();
                        DBUG_RETURN(0);
                      };);
    }

    /*
      GTID protocol will put a FORMAT_DESCRIPTION_EVENT from the master with
      log_pos != 0 after each (re)connection if auto positioning is enabled.
      This means that the SQL thread might have already started to apply the
      current group but, as the IO thread had to reconnect, it left this
      group incomplete and will start it again from the beginning.
      So, before applying this FORMAT_DESCRIPTION_EVENT, we must let the
      worker roll back the current group and gracefully finish its work,
      before starting to apply the new (complete) copy of the group.
    */
    if (ev->get_type_code() == binary_log::FORMAT_DESCRIPTION_EVENT &&
        ev->server_id != ::server_id && ev->common_header->log_pos != 0 &&
        rli->is_parallel_exec() && rli->curr_group_seen_gtid)
    {
      if (coord_handle_partial_binlogged_transaction(rli, ev))
        /*
          In the case of an error, coord_handle_partial_binlogged_transaction
          will not try to get the rli->data_lock again.
        */
        DBUG_RETURN(1);
    }

    /* ptr_ev can change to NULL indicating MTS coorinator passed to a Worker */
    exec_res= apply_event_and_update_pos(ptr_ev, thd, rli);
    /*
      Note: the above call to apply_event_and_update_pos executes
      mysql_mutex_unlock(&rli->data_lock);
    */

    /* For deferred events, the ptr_ev is set to NULL
        in Deferred_log_events::add() function.
        Hence deferred events wont be deleted here.
        They will be deleted in Deferred_log_events::rewind() funciton.
    */
    if (*ptr_ev)
    {
      DBUG_ASSERT(*ptr_ev == ev); // event remains to belong to Coordinator

      DBUG_EXECUTE_IF("dbug.calculate_sbm_after_previous_gtid_log_event",
                    {
                      if (ev->get_type_code() == binary_log::PREVIOUS_GTIDS_LOG_EVENT)
                      {
                        const char act[]= "now signal signal.reached wait_for signal.done_sbm_calculation";
                        DBUG_ASSERT(opt_debug_sync_timeout > 0);
                        DBUG_ASSERT(!debug_sync_set_action(thd, STRING_WITH_LEN(act)));
                      }
                    };);
      /*
        Format_description_log_event should not be deleted because it will be
        used to read info about the relay log's format; it will be deleted when
        the SQL thread does not need it, i.e. when this thread terminates.
        ROWS_QUERY_LOG_EVENT is destroyed at the end of the current statement
        clean-up routine.
      */
      if (ev->get_type_code() != binary_log::FORMAT_DESCRIPTION_EVENT &&
          ev->get_type_code() != binary_log::ROWS_QUERY_LOG_EVENT)
      {
        DBUG_PRINT("info", ("Deleting the event after it has been executed"));
        delete ev;
        ev= NULL;
      }
    }

    /*
      exec_res == SLAVE_APPLY_EVENT_AND_UPDATE_POS_UPDATE_POS_ERROR
                  update_log_pos failed: this should not happen, so we
                  don't retry.
      exec_res == SLAVE_APPLY_EVENT_AND_UPDATE_POS_APPEND_JOB_ERROR
                  append_item_to_jobs() failed, this happened because
                  thread was killed while waiting for enqueue on worker.
    */
    if (exec_res >= SLAVE_APPLY_EVENT_AND_UPDATE_POS_UPDATE_POS_ERROR)
    {
      delete ev;
      DBUG_RETURN(1);
    }

    if (slave_trans_retries)
    {
      int temp_err= 0;
      bool silent= false;
      if (exec_res && !is_mts_worker(thd) /* no reexecution in MTS mode */ &&
          (temp_err= rli->has_temporary_error(thd, 0, &silent)) &&
          !thd->get_transaction()->cannot_safely_rollback(
              Transaction_ctx::SESSION))
      {
        const char *errmsg;
        /*
          We were in a transaction which has been rolled back because of a
          temporary error;
          let's seek back to BEGIN log event and retry it all again.
	  Note, if lock wait timeout (innodb_lock_wait_timeout exceeded)
	  there is no rollback since 5.0.13 (ref: manual).
          We have to not only seek but also
          a) init_info(), to seek back to hot relay log's start for later
          (for when we will come back to this hot log after re-processing the
          possibly existing old logs where BEGIN is: check_binlog_magic() will
          then need the cache to be at position 0 (see comments at beginning of
          init_info()).
          b) init_relay_log_pos(), because the BEGIN may be an older relay log.
        */
        if (rli->trans_retries < slave_trans_retries)
        {
          /*
             We need to figure out if there is a test case that covers
             this part. \Alfranio.
          */
          if (global_init_info(rli->mi, false, SLAVE_SQL))
            sql_print_error("Failed to initialize the master info structure%s",
                            rli->get_for_channel_str());
          else if (rli->init_relay_log_pos(rli->get_group_relay_log_name(),
                                           rli->get_group_relay_log_pos(),
                                           true/*need_data_lock=true*/,
                                           &errmsg, 1))
            sql_print_error("Error initializing relay log position%s: %s",
                            rli->get_for_channel_str(), errmsg);
          else
          {
            exec_res= SLAVE_APPLY_EVENT_AND_UPDATE_POS_OK;
            rli->cleanup_context(thd, 1);
            /* chance for concurrent connection to get more locks */
            slave_sleep(thd, min<ulong>(rli->trans_retries, MAX_SLAVE_RETRY_PAUSE),
                        sql_slave_killed, rli);
            mysql_mutex_lock(&rli->data_lock); // because of SHOW STATUS
            if (!silent)
              rli->trans_retries++;
            
            rli->retried_trans++;
            mysql_mutex_unlock(&rli->data_lock);
            DBUG_PRINT("info", ("Slave retries transaction "
                                "rli->trans_retries: %lu", rli->trans_retries));
          }
        }
        else
        {
          thd->is_fatal_error= 1;
          rli->report(ERROR_LEVEL, thd->get_stmt_da()->mysql_errno(),
                      "Slave SQL thread retried transaction %lu time(s) "
                      "in vain, giving up. Consider raising the value of "
                      "the slave_transaction_retries variable.", rli->trans_retries);
        }
      }
      else if ((exec_res && !temp_err) ||
               (opt_using_transactions &&
                rli->get_group_relay_log_pos() == rli->get_event_relay_log_pos()))
      {
        /*
          Only reset the retry counter if the entire group succeeded
          or failed with a non-transient error.  On a successful
          event, the execution will proceed as usual; in the case of a
          non-transient error, the slave will stop with an error.
         */
        rli->trans_retries= 0; // restart from fresh
        DBUG_PRINT("info", ("Resetting retry counter, rli->trans_retries: %lu",
                            rli->trans_retries));
      }
    }
    if (exec_res)
      delete ev;
    DBUG_RETURN(exec_res);
  }
  mysql_mutex_unlock(&rli->data_lock);
  rli->report(ERROR_LEVEL, ER_SLAVE_RELAY_LOG_READ_FAILURE,
              ER(ER_SLAVE_RELAY_LOG_READ_FAILURE), "\
Could not parse relay log event entry. The possible reasons are: the master's \
binary log is corrupted (you can check this by running 'mysqlbinlog' on the \
binary log), the slave's relay log is corrupted (you can check this by running \
'mysqlbinlog' on the relay log), a network problem, or a bug in the master's \
or slave's MySQL code. If you want to check the master's binary log or slave's \
relay log, you will be able to know their names by issuing 'SHOW SLAVE STATUS' \
on this slave.\
");
  DBUG_RETURN(1);
}

static bool check_io_slave_killed(THD *thd, Master_info *mi, const char *info)
{
  if (io_slave_killed(thd, mi))
  {
    if (info)
      sql_print_information("%s%s", info, mi->get_for_channel_str());
    return TRUE;
  }
  return FALSE;
}

/**
  @brief Try to reconnect slave IO thread.

  @details Terminates current connection to master, sleeps for
  @c mi->connect_retry msecs and initiates new connection with
  @c safe_reconnect(). Variable pointed by @c retry_count is increased -
  if it exceeds @c mi->retry_count then connection is not re-established
  and function signals error.
  Unless @c suppres_warnings is TRUE, a warning is put in the server error log
  when reconnecting. The warning message and messages used to report errors
  are taken from @c messages array. In case @c mi->retry_count is exceeded,
  no messages are added to the log.

  @param[in]     thd                 Thread context.
  @param[in]     mysql               MySQL connection.
  @param[in]     mi                  Master connection information.
  @param[in,out] retry_count         Number of attempts to reconnect.
  @param[in]     suppress_warnings   TRUE when a normal net read timeout 
                                     has caused to reconnecting.
  @param[in]     messages            Messages to print/log, see 
                                     reconnect_messages[] array.

  @retval        0                   OK.
  @retval        1                   There was an error.
*/

static int try_to_reconnect(THD *thd, MYSQL *mysql, Master_info *mi,
                            uint *retry_count, bool suppress_warnings,
                            const char *messages[SLAVE_RECON_MSG_MAX])
{
  mi->slave_running= MYSQL_SLAVE_RUN_NOT_CONNECT;
  thd->proc_info= messages[SLAVE_RECON_MSG_WAIT];
  thd->clear_active_vio();
  end_server(mysql);
  if ((*retry_count)++)
  {
    if (*retry_count > mi->retry_count)
      return 1;                             // Don't retry forever
    slave_sleep(thd, mi->connect_retry, io_slave_killed, mi);
  }
  if (check_io_slave_killed(thd, mi, messages[SLAVE_RECON_MSG_KILLED_WAITING]))
    return 1;
  thd->proc_info = messages[SLAVE_RECON_MSG_AFTER];
  if (!suppress_warnings) 
  {
    char buf[256], llbuff[22];
    my_snprintf(buf, sizeof(buf), messages[SLAVE_RECON_MSG_FAILED], 
                mi->get_io_rpl_log_name(), llstr(mi->get_master_log_pos(),
                llbuff));
    /* 
      Raise a warining during registering on master/requesting dump.
      Log a message reading event.
    */
    if (messages[SLAVE_RECON_MSG_COMMAND][0])
    {
      mi->report(WARNING_LEVEL, ER_SLAVE_MASTER_COM_FAILURE,
                 ER(ER_SLAVE_MASTER_COM_FAILURE), 
                 messages[SLAVE_RECON_MSG_COMMAND], buf);
    }
    else
    {
      sql_print_information("%s%s", buf, mi->get_for_channel_str());
    }
  }
  if (safe_reconnect(thd, mysql, mi, 1) || io_slave_killed(thd, mi))
  {
    sql_print_information("%s", messages[SLAVE_RECON_MSG_KILLED_AFTER]);
    return 1;
  }
  return 0;
}


/**
  Slave IO thread entry point.

  @param arg Pointer to Master_info struct that holds information for
  the IO thread.

  @return Always 0.
*/
extern "C" void *handle_slave_io(void *arg)
{
  THD *thd= NULL; // needs to be first for thread_stack
  bool thd_added= false;
  MYSQL *mysql;
  Master_info *mi = (Master_info*)arg;
  Relay_log_info *rli= mi->rli;
  char llbuff[22];
  uint retry_count;
  bool suppress_warnings;
  int ret;
  int binlog_version;
#ifndef DBUG_OFF
  uint retry_count_reg= 0, retry_count_dump= 0, retry_count_event= 0;
#endif
  Global_THD_manager *thd_manager= Global_THD_manager::get_instance();
  // needs to call my_thread_init(), otherwise we get a coredump in DBUG_ stuff
  my_thread_init();
  DBUG_ENTER("handle_slave_io");

  DBUG_ASSERT(mi->inited);
  mysql= NULL ;
  retry_count= 0;

  mysql_mutex_lock(&mi->run_lock);
  /* Inform waiting threads that slave has started */
  mi->slave_run_id++;

#ifndef DBUG_OFF
  mi->events_until_exit = disconnect_slave_event_count;
#endif

  thd= new THD; // note that contructor of THD uses DBUG_ !
  THD_CHECK_SENTRY(thd);
  mi->info_thd = thd;

  #ifdef HAVE_PSI_INTERFACE
  // save the instrumentation for IO thread in mi->info_thd->scheduler
  struct PSI_thread *psi= PSI_THREAD_CALL(get_thread)();
  thd_set_psi(mi->info_thd, psi);
  #endif

  thd->thread_stack= (char*) &thd; // remember where our stack is
  mi->clear_error();
  mi->slave_running = 1;
  if (init_slave_thread(thd, SLAVE_THD_IO))
  {
    mysql_cond_broadcast(&mi->start_cond);
    mysql_mutex_unlock(&mi->run_lock);
    mi->report(ERROR_LEVEL, ER_SLAVE_FATAL_ERROR,
               ER_THD(thd, ER_SLAVE_FATAL_ERROR),
               "Failed during slave I/O thread initialization ");
    goto err;
  }

  thd_manager->add_thd(thd);
  thd_added= true;

  mi->abort_slave = 0;
  mysql_mutex_unlock(&mi->run_lock);
  mysql_cond_broadcast(&mi->start_cond);

  DBUG_PRINT("master_info",("log_file_name: '%s'  position: %s",
                            mi->get_master_log_name(),
                            llstr(mi->get_master_log_pos(), llbuff)));

  /* This must be called before run any binlog_relay_io hooks */
  my_set_thread_local(RPL_MASTER_INFO, mi);

  if (RUN_HOOK(binlog_relay_io, thread_start, (thd, mi)))
  {
    mi->report(ERROR_LEVEL, ER_SLAVE_FATAL_ERROR,
               ER(ER_SLAVE_FATAL_ERROR), "Failed to run 'thread_start' hook");
    goto err;
  }

  if (!(mi->mysql = mysql = mysql_init(NULL)))
  {
    mi->report(ERROR_LEVEL, ER_SLAVE_FATAL_ERROR,
               ER(ER_SLAVE_FATAL_ERROR), "error in mysql_init()");
    goto err;
  }

  THD_STAGE_INFO(thd, stage_connecting_to_master);
  // we can get killed during safe_connect
  if (!safe_connect(thd, mysql, mi))
  {
    sql_print_information("Slave I/O thread%s: connected to master '%s@%s:%d',"
                          "replication started in log '%s' at position %s",
                          mi->get_for_channel_str(),
                          mi->get_user(), mi->host, mi->port,
			  mi->get_io_rpl_log_name(),
			  llstr(mi->get_master_log_pos(), llbuff));
  }
  else
  {
    sql_print_information("Slave I/O thread%s killed while connecting to master",
                          mi->get_for_channel_str());
    goto err;
  }

connected:

  /*
    When using auto positioning, the slave IO thread will always start reading
    a transaction from the beginning of the transaction (transaction's first
    event). So, we have to reset the transaction boundary parser after
    (re)connecting.
    If not using auto positioning, the Relay_log_info::rli_init_info() took
    care of putting the mi->transaction_parser in the correct state when
    initializing Received_gtid_set from relay log during slave server starts,
    as the IO thread might had stopped in the middle of a transaction.
  */
  if (mi->is_auto_position())
  {
    mi->transaction_parser.reset();
    mi->clear_last_gtid_queued();
  }

    DBUG_EXECUTE_IF("dbug.before_get_running_status_yes",
                    {
                      const char act[]=
                        "now "
                        "wait_for signal.io_thread_let_running";
                      DBUG_ASSERT(opt_debug_sync_timeout > 0);
                      DBUG_ASSERT(!debug_sync_set_action(thd, 
                                                         STRING_WITH_LEN(act)));
                    };);
    DBUG_EXECUTE_IF("dbug.calculate_sbm_after_previous_gtid_log_event",
                    {
                      /* Fake that thread started 3 mints ago */
                      thd->start_time.tv_sec-=180;
                    };);
  mysql_mutex_lock(&mi->run_lock);
  mi->slave_running= MYSQL_SLAVE_RUN_CONNECT;
  mysql_mutex_unlock(&mi->run_lock);

  thd->slave_net = &mysql->net;
  THD_STAGE_INFO(thd, stage_checking_master_version);
  ret= get_master_version_and_clock(mysql, mi);
  if (!ret)
    ret= get_master_uuid(mysql, mi);
  if (!ret)
    ret= io_thread_init_commands(mysql, mi);

  if (ret == 1)
    /* Fatal error */
    goto err;

  if (ret == 2) 
  { 
    if (check_io_slave_killed(mi->info_thd, mi, "Slave I/O thread killed "
                              "while calling get_master_version_and_clock(...)"))
      goto err;
    suppress_warnings= FALSE;
    /* Try to reconnect because the error was caused by a transient network problem */
    if (try_to_reconnect(thd, mysql, mi, &retry_count, suppress_warnings,
                             reconnect_messages[SLAVE_RECON_ACT_REG]))
      goto err;
    goto connected;
  } 

  mysql_mutex_lock(&mi->data_lock);
  binlog_version= mi->get_mi_description_event()->binlog_version;
  mysql_mutex_unlock(&mi->data_lock);

  if (binlog_version > 1)
  {
    /*
      Register ourselves with the master.
    */
    THD_STAGE_INFO(thd, stage_registering_slave_on_master);
    if (register_slave_on_master(mysql, mi, &suppress_warnings))
    {
      if (!check_io_slave_killed(thd, mi, "Slave I/O thread killed "
                                "while registering slave on master"))
      {
        sql_print_error("Slave I/O thread couldn't register on master");
        if (try_to_reconnect(thd, mysql, mi, &retry_count, suppress_warnings,
                             reconnect_messages[SLAVE_RECON_ACT_REG]))
          goto err;
      }
      else
        goto err;
      goto connected;
    }
    DBUG_EXECUTE_IF("FORCE_SLAVE_TO_RECONNECT_REG", 
      if (!retry_count_reg)
      {
        retry_count_reg++;
        sql_print_information("Forcing to reconnect slave I/O thread%s",
                              mi->get_for_channel_str());
        if (try_to_reconnect(thd, mysql, mi, &retry_count, suppress_warnings,
                             reconnect_messages[SLAVE_RECON_ACT_REG]))
          goto err;
        goto connected;
      });
  }

  DBUG_PRINT("info",("Starting reading binary log from master"));
  while (!io_slave_killed(thd,mi))
  {
    THD_STAGE_INFO(thd, stage_requesting_binlog_dump);
    if (request_dump(thd, mysql, mi, &suppress_warnings))
    {
      sql_print_error("Failed on request_dump()%s", mi->get_for_channel_str());
      if (check_io_slave_killed(thd, mi, "Slave I/O thread killed while \
requesting master dump") ||
          try_to_reconnect(thd, mysql, mi, &retry_count, suppress_warnings,
                           reconnect_messages[SLAVE_RECON_ACT_DUMP]))
        goto err;
      goto connected;
    }
    DBUG_EXECUTE_IF("FORCE_SLAVE_TO_RECONNECT_DUMP", 
      if (!retry_count_dump)
      {
        retry_count_dump++;
        sql_print_information("Forcing to reconnect slave I/O thread%s",
                              mi->get_for_channel_str());
        if (try_to_reconnect(thd, mysql, mi, &retry_count, suppress_warnings,
                             reconnect_messages[SLAVE_RECON_ACT_DUMP]))
          goto err;
        goto connected;
      });
    const char *event_buf;

    DBUG_ASSERT(mi->last_error().number == 0);
    while (!io_slave_killed(thd,mi))
    {
      ulong event_len;
      /*
         We say "waiting" because read_event() will wait if there's nothing to
         read. But if there's something to read, it will not wait. The
         important thing is to not confuse users by saying "reading" whereas
         we're in fact receiving nothing.
      */
      THD_STAGE_INFO(thd, stage_waiting_for_master_to_send_event);
      event_len= read_event(mysql, mi, &suppress_warnings);
      if (check_io_slave_killed(thd, mi, "Slave I/O thread killed while \
reading event"))
        goto err;
      DBUG_EXECUTE_IF("FORCE_SLAVE_TO_RECONNECT_EVENT",
        if (!retry_count_event)
        {
          retry_count_event++;
          sql_print_information("Forcing to reconnect slave I/O thread%s",
                                mi->get_for_channel_str());
          if (try_to_reconnect(thd, mysql, mi, &retry_count, suppress_warnings,
                               reconnect_messages[SLAVE_RECON_ACT_EVENT]))
            goto err;
          goto connected;
        });

      if (event_len == packet_error)
      {
        uint mysql_error_number= mysql_errno(mysql);
        switch (mysql_error_number) {
        case CR_NET_PACKET_TOO_LARGE:
          sql_print_error("\
Log entry on master is longer than slave_max_allowed_packet (%lu) on \
slave. If the entry is correct, restart the server with a higher value of \
slave_max_allowed_packet",
                         slave_max_allowed_packet);
          mi->report(ERROR_LEVEL, ER_NET_PACKET_TOO_LARGE,
                     "%s", "Got a packet bigger than 'slave_max_allowed_packet' bytes");
          goto err;
        case ER_MASTER_FATAL_ERROR_READING_BINLOG:
          mi->report(ERROR_LEVEL, ER_MASTER_FATAL_ERROR_READING_BINLOG,
                     ER(ER_MASTER_FATAL_ERROR_READING_BINLOG),
                     mysql_error_number, mysql_error(mysql));
          goto err;
        case ER_OUT_OF_RESOURCES:
          sql_print_error("\
Stopping slave I/O thread due to out-of-memory error from master");
          mi->report(ERROR_LEVEL, ER_OUT_OF_RESOURCES,
                     "%s", ER(ER_OUT_OF_RESOURCES));
          goto err;
        }
        if (try_to_reconnect(thd, mysql, mi, &retry_count, suppress_warnings,
                             reconnect_messages[SLAVE_RECON_ACT_EVENT]))
          goto err;
        goto connected;
      } // if (event_len == packet_error)

      retry_count=0;                    // ok event, reset retry counter
      THD_STAGE_INFO(thd, stage_queueing_master_event_to_the_relay_log);
      event_buf= (const char*)mysql->net.read_pos + 1;
      DBUG_PRINT("info", ("IO thread received event of type %s",
                 Log_event::get_type_str(
                            (Log_event_type)event_buf[EVENT_TYPE_OFFSET])));
      if (RUN_HOOK(binlog_relay_io, after_read_event,
                   (thd, mi,(const char*)mysql->net.read_pos + 1,
                    event_len, &event_buf, &event_len)))
      {
        mi->report(ERROR_LEVEL, ER_SLAVE_FATAL_ERROR,
                   ER(ER_SLAVE_FATAL_ERROR),
                   "Failed to run 'after_read_event' hook");
        goto err;
      }

      /* XXX: 'synced' should be updated by queue_event to indicate
         whether event has been synced to disk */
      bool synced= 0;
      if (queue_event(mi, event_buf, event_len))
      {
        mi->report(ERROR_LEVEL, ER_SLAVE_RELAY_LOG_WRITE_FAILURE,
                   ER(ER_SLAVE_RELAY_LOG_WRITE_FAILURE),
                   "could not queue event from master");
        goto err;
      }
      if (RUN_HOOK(binlog_relay_io, after_queue_event,
                   (thd, mi, event_buf, event_len, synced)))
      {
        mi->report(ERROR_LEVEL, ER_SLAVE_FATAL_ERROR,
                   ER(ER_SLAVE_FATAL_ERROR),
                   "Failed to run 'after_queue_event' hook");
        goto err;
      }

      mysql_mutex_lock(&mi->data_lock);
      if (flush_master_info(mi, FALSE))
      {
        mi->report(ERROR_LEVEL, ER_SLAVE_FATAL_ERROR,
                   ER(ER_SLAVE_FATAL_ERROR),
                   "Failed to flush master info.");
        mysql_mutex_unlock(&mi->data_lock);
        goto err;
      }
      mysql_mutex_unlock(&mi->data_lock);

      /*
        See if the relay logs take too much space.
        We don't lock mi->rli->log_space_lock here; this dirty read saves time
        and does not introduce any problem:
        - if mi->rli->ignore_log_space_limit is 1 but becomes 0 just after (so
        the clean value is 0), then we are reading only one more event as we
        should, and we'll block only at the next event. No big deal.
        - if mi->rli->ignore_log_space_limit is 0 but becomes 1 just after (so
        the clean value is 1), then we are going into wait_for_relay_log_space()
        for no reason, but this function will do a clean read, notice the clean
        value and exit immediately.
      */
#ifndef DBUG_OFF
      {
        char llbuf1[22], llbuf2[22];
        DBUG_PRINT("info", ("log_space_limit=%s log_space_total=%s \
ignore_log_space_limit=%d",
                            llstr(rli->log_space_limit,llbuf1),
                            llstr(rli->log_space_total,llbuf2),
                            (int) rli->ignore_log_space_limit));
      }
#endif

      if (rli->log_space_limit && rli->log_space_limit <
          rli->log_space_total &&
          !rli->ignore_log_space_limit)
        if (wait_for_relay_log_space(rli))
        {
          sql_print_error("Slave I/O thread aborted while waiting for relay"
                          " log space");
          goto err;
        }
      DBUG_EXECUTE_IF("flush_after_reading_user_var_event",
                      {
                      if (event_buf[EVENT_TYPE_OFFSET] == binary_log::USER_VAR_EVENT)
                      {
                      const char act[]= "now signal Reached wait_for signal.flush_complete_continue";
                      DBUG_ASSERT(opt_debug_sync_timeout > 0);
                      DBUG_ASSERT(!debug_sync_set_action(current_thd,
                                                         STRING_WITH_LEN(act)));

                      }
                      });
      DBUG_EXECUTE_IF("stop_io_after_reading_gtid_log_event",
        if (event_buf[EVENT_TYPE_OFFSET] == binary_log::GTID_LOG_EVENT)
          thd->killed= THD::KILLED_NO_VALUE;
      );
      DBUG_EXECUTE_IF("stop_io_after_reading_query_log_event",
        if (event_buf[EVENT_TYPE_OFFSET] == binary_log::QUERY_EVENT)
          thd->killed= THD::KILLED_NO_VALUE;
      );
      DBUG_EXECUTE_IF("stop_io_after_reading_user_var_log_event",
        if (event_buf[EVENT_TYPE_OFFSET] == binary_log::USER_VAR_EVENT)
          thd->killed= THD::KILLED_NO_VALUE;
      );
      DBUG_EXECUTE_IF("stop_io_after_reading_table_map_event",
        if (event_buf[EVENT_TYPE_OFFSET] == binary_log::TABLE_MAP_EVENT)
          thd->killed= THD::KILLED_NO_VALUE;
      );
      DBUG_EXECUTE_IF("stop_io_after_reading_xid_log_event",
        if (event_buf[EVENT_TYPE_OFFSET] == binary_log::XID_EVENT)
          thd->killed= THD::KILLED_NO_VALUE;
      );
      DBUG_EXECUTE_IF("stop_io_after_reading_write_rows_log_event",
        if (event_buf[EVENT_TYPE_OFFSET] == binary_log::WRITE_ROWS_EVENT)
          thd->killed= THD::KILLED_NO_VALUE;
      );
      DBUG_EXECUTE_IF("stop_io_after_reading_unknown_event",
        if (event_buf[EVENT_TYPE_OFFSET] >= binary_log::ENUM_END_EVENT)
          thd->killed= THD::KILLED_NO_VALUE;
      );
      DBUG_EXECUTE_IF("stop_io_after_queuing_event",
        thd->killed= THD::KILLED_NO_VALUE;
      );
      /*
        After event is flushed to relay log file, memory used
        by thread's mem_root is not required any more.
        Hence adding free_root(thd->mem_root,...) to do the
        cleanup, otherwise a long running IO thread can
        cause OOM error.
      */
      free_root(thd->mem_root, MYF(MY_KEEP_PREALLOC));
    }
  }

  // error = 0;
err:
  // print the current replication position
  sql_print_information("Slave I/O thread exiting%s, read up to log '%s', position %s",
                        mi->get_for_channel_str(), mi->get_io_rpl_log_name(),
                        llstr(mi->get_master_log_pos(), llbuff));
  (void) RUN_HOOK(binlog_relay_io, thread_stop, (thd, mi));
  thd->reset_query();
  thd->reset_db(NULL_CSTR);
  if (mysql)
  {
    /*
      Here we need to clear the active VIO before closing the
      connection with the master.  The reason is that THD::awake()
      might be called from terminate_slave_thread() because somebody
      issued a STOP SLAVE.  If that happends, the shutdown_active_vio()
      can be called in the middle of closing the VIO associated with
      the 'mysql' object, causing a crash.
    */
    thd->clear_active_vio();
    mysql_close(mysql);
    mi->mysql=0;
  }
  mysql_mutex_lock(&mi->data_lock);
  write_ignored_events_info_to_relay_log(thd, mi);
  mysql_mutex_unlock(&mi->data_lock);
  THD_STAGE_INFO(thd, stage_waiting_for_slave_mutex_on_exit);
  mysql_mutex_lock(&mi->run_lock);
  /*
    Clean information used to start slave in order to avoid
    security issues.
  */
  mi->reset_start_info();
  /* Forget the relay log's format */
  mysql_mutex_lock(&mi->data_lock);
  mi->set_mi_description_event(NULL);
  mysql_mutex_unlock(&mi->data_lock);

  // destructor will not free it, because net.vio is 0
  thd->get_protocol_classic()->end_net();

  thd->release_resources();
  THD_CHECK_SENTRY(thd);
  if (thd_added)
    thd_manager->remove_thd(thd);

  mi->abort_slave= 0;
  mi->slave_running= 0;
  mysql_mutex_lock(&mi->info_thd_lock);
  mi->info_thd= NULL;
  mysql_mutex_unlock(&mi->info_thd_lock);

  /*
    The thd can only be destructed after indirect references
    through mi->info_thd are cleared: mi->info_thd= NULL.

    For instance, user thread might be issuing show_slave_status
    and attempting to read mi->info_thd->get_proc_info().
    Therefore thd must only be deleted after info_thd is set
    to NULL.
  */
  delete thd;

  /*
    Note: the order of the two following calls (first broadcast, then unlock)
    is important. Otherwise a killer_thread can execute between the calls and
    delete the mi structure leading to a crash! (see BUG#25306 for details)
   */ 
  mysql_cond_broadcast(&mi->stop_cond);       // tell the world we are done
  DBUG_EXECUTE_IF("simulate_slave_delay_at_terminate_bug38694", sleep(5););
  mysql_mutex_unlock(&mi->run_lock);
  DBUG_LEAVE;                                   // Must match DBUG_ENTER()
  my_thread_end();
  ERR_remove_state(0);
  my_thread_exit(0);
  return(0);                                    // Avoid compiler warnings
}

/*
  Check the temporary directory used by commands like
  LOAD DATA INFILE.
 */
static 
int check_temp_dir(char* tmp_file, const char *channel_name)
{
  int fd;
  MY_DIR *dirp;
  char tmp_dir[FN_REFLEN];
  size_t tmp_dir_size;

  DBUG_ENTER("check_temp_dir");

  /*
    Get the directory from the temporary file.
  */
  dirname_part(tmp_dir, tmp_file, &tmp_dir_size);

  /*
    Check if the directory exists.
   */
  if (!(dirp=my_dir(tmp_dir,MYF(MY_WME))))
    DBUG_RETURN(1);
  my_dirend(dirp);

  /*
    Check permissions to create a file.
   */
  //append the server UUID to the temp file name.
  uint size_of_tmp_file_name= FN_REFLEN+TEMP_FILE_MAX_LEN * sizeof(char);
  char *unique_tmp_file_name= (char*)my_malloc(key_memory_rpl_slave_check_temp_dir,
                                               size_of_tmp_file_name, MYF(0));
  /*
    In the case of Multisource replication, the file create
    sometimes fail because of there is a race that a second SQL
    thread might create the same file and the creation fails.
    TO overcome this, we add a channel name to get a unique file name.
  */

  /* @TODO: dangerous. Prevent this buffer flow */
  my_snprintf(unique_tmp_file_name, size_of_tmp_file_name,
              "%s%s%s", tmp_file, channel_name, server_uuid);
  if ((fd= mysql_file_create(key_file_misc,
                             unique_tmp_file_name, CREATE_MODE,
                             O_WRONLY | O_BINARY | O_EXCL | O_NOFOLLOW,
                             MYF(MY_WME))) < 0)
  DBUG_RETURN(1);

  /*
    Clean up.
   */
  mysql_file_close(fd, MYF(0));

  mysql_file_delete(key_file_misc, unique_tmp_file_name, MYF(0));
  my_free(unique_tmp_file_name);
  DBUG_RETURN(0);
}

/*
  Worker thread for the parallel execution of the replication events.
*/
extern "C" void *handle_slave_worker(void *arg)
{
  THD *thd;                     /* needs to be first for thread_stack */
  bool thd_added= false;
  int error= 0;
  Slave_worker *w= (Slave_worker *) arg;
  Relay_log_info* rli= w->c_rli;
  ulong purge_cnt= 0;
  ulonglong purge_size= 0;
  struct slave_job_item _item, *job_item= &_item;
  Global_THD_manager *thd_manager= Global_THD_manager::get_instance();
  #ifdef HAVE_PSI_INTERFACE
  struct PSI_thread *psi;
  #endif

  my_thread_init();
  DBUG_ENTER("handle_slave_worker");

  thd= new THD;
  if (!thd)
  {
    sql_print_error("Failed during slave worker initialization%s",
                    rli->get_for_channel_str());
    goto err;
  }
  mysql_mutex_lock(&w->info_thd_lock);
  w->info_thd= thd;
  mysql_mutex_unlock(&w->info_thd_lock);
  thd->thread_stack = (char*)&thd;

  #ifdef HAVE_PSI_INTERFACE
  // save the instrumentation for worker thread in w->info_thd->scheduler
  psi= PSI_THREAD_CALL(get_thread)();
  thd_set_psi(w->info_thd, psi);
  #endif

  if (init_slave_thread(thd, SLAVE_THD_WORKER))
  {
    // todo make SQL thread killed
    sql_print_error("Failed during slave worker initialization%s",
                    rli->get_for_channel_str());
    goto err;
  }
  thd->rli_slave= w;
  thd->init_for_queries(w);
  /* Set applier thread InnoDB priority */
  set_thd_tx_priority(thd, rli->get_thd_tx_priority());

  thd_manager->add_thd(thd);
  thd_added= true;

  if (w->update_is_transactional())
  {
    rli->report(ERROR_LEVEL, ER_SLAVE_FATAL_ERROR, ER(ER_SLAVE_FATAL_ERROR),
                "Error checking if the worker repository is transactional.");
    goto err;
  }

  mysql_mutex_lock(&w->jobs_lock);
  w->running_status= Slave_worker::RUNNING;
  mysql_cond_signal(&w->jobs_cond);

  mysql_mutex_unlock(&w->jobs_lock);

  DBUG_ASSERT(thd->is_slave_error == 0);

  w->stats_exec_time= w->stats_read_time= 0;
  set_timespec_nsec(&w->ts_exec[0], 0);
  set_timespec_nsec(&w->ts_exec[1], 0);
  set_timespec_nsec(&w->stats_begin, 0);

  while (!error)
  {
    error= slave_worker_exec_job_group(w, rli);
  }

  /*
     Cleanup after an error requires clear_error() go first.
     Otherwise assert(!all) in binlog_rollback()
  */
  thd->clear_error();
  w->cleanup_context(thd, error);

  mysql_mutex_lock(&w->jobs_lock);

  while(de_queue(&w->jobs, job_item))
  {
    purge_cnt++;
    purge_size += ((Log_event*) (job_item->data))->common_header->data_written;
    DBUG_ASSERT(job_item->data);
    delete static_cast<Log_event*>(job_item->data);
  }

  DBUG_ASSERT(w->jobs.len == 0);

  mysql_mutex_unlock(&w->jobs_lock);

  mysql_mutex_lock(&rli->pending_jobs_lock);
  rli->pending_jobs -= purge_cnt;
  rli->mts_pending_jobs_size -= purge_size;
  DBUG_ASSERT(rli->mts_pending_jobs_size < rli->mts_pending_jobs_size_max);

  mysql_mutex_unlock(&rli->pending_jobs_lock);

  /*
     In MTS case cleanup_after_session() has be called explicitly.
     TODO: to make worker thd be deleted before Slave_worker instance.
  */
  if (thd->rli_slave)
  {
    w->cleanup_after_session();
    thd->rli_slave= NULL;
  }
  mysql_mutex_lock(&w->jobs_lock);

  struct timespec stats_end;
  set_timespec_nsec(&stats_end, 0);
  DBUG_PRINT("info", ("Worker %lu statistics: "
                      "events processed = %lu "
                      "online time = %llu "
                      "events exec time = %llu "
                      "events read time = %llu "
                      "hungry waits = %lu "
                      "priv queue overfills = %llu ",
                      w->id, w->events_done,
                      diff_timespec(&stats_end, &w->stats_begin),
                      w->stats_exec_time,
                      w->stats_read_time,
                      w->wq_empty_waits,
                      w->jobs.waited_overfill));

  w->running_status= Slave_worker::NOT_RUNNING;
  mysql_cond_signal(&w->jobs_cond);  // famous last goodbye

  mysql_mutex_unlock(&w->jobs_lock);

err:

  if (thd)
  {
    /*
       The slave code is very bad. Notice that it is missing
       several clean up calls here. I've just added what was
       necessary to avoid valgrind errors.
 
       /Alfranio
    */
    thd->get_protocol_classic()->end_net();

    /*
      to avoid close_temporary_tables() closing temp tables as those
      are Coordinator's burden.
    */
    thd->system_thread= NON_SYSTEM_THREAD;
    thd->release_resources();

    THD_CHECK_SENTRY(thd);
    if (thd_added)
      thd_manager->remove_thd(thd);
    delete thd;
  }

  my_thread_end();
  ERR_remove_state(0);
  my_thread_exit(0);
  DBUG_RETURN(0); 
}

/**
   Orders jobs by comparing relay log information.
*/

int mts_event_coord_cmp(LOG_POS_COORD *id1, LOG_POS_COORD *id2)
{
  longlong filecmp= strcmp(id1->file_name, id2->file_name);
  longlong poscmp= id1->pos - id2->pos;
  return (filecmp < 0  ? -1 : (filecmp > 0  ?  1 :
         (poscmp  < 0  ? -1 : (poscmp  > 0  ?  1 : 0))));
}

int mts_recovery_groups(Relay_log_info *rli)
{ 
  Log_event *ev= NULL;
  const char *errmsg= NULL;
  bool error= FALSE;
  bool flag_group_seen_begin= FALSE;
  uint recovery_group_cnt= 0;
  bool not_reached_commit= true;

  // Value-initialization, to avoid compiler warnings on push_back.
  Slave_job_group job_worker= Slave_job_group();

  IO_CACHE log;
  File file;
  LOG_INFO linfo;
  my_off_t offset= 0;
  MY_BITMAP *groups= &rli->recovery_groups;

  DBUG_ENTER("mts_recovery_groups");

  DBUG_ASSERT(rli->slave_parallel_workers == 0);

  /* 
     Although mts_recovery_groups() is reentrant it returns
     early if the previous invocation raised any bit in 
     recovery_groups bitmap.
  */
  if (rli->is_mts_recovery())
    DBUG_RETURN(0);

  /*
    Save relay log position to compare with worker's position.
  */
  LOG_POS_COORD cp=
  {
    (char *) rli->get_group_master_log_name(),
    rli->get_group_master_log_pos()
  };

  Format_description_log_event fdle(BINLOG_VERSION), *p_fdle= &fdle;

  if (!p_fdle->is_valid())
    DBUG_RETURN(TRUE);

  /*
    Gathers information on valuable workers and stores it in 
    above_lwm_jobs in asc ordered by the master binlog coordinates.
  */
  Prealloced_array<Slave_job_group, 16, true>
    above_lwm_jobs(PSI_NOT_INSTRUMENTED);
  above_lwm_jobs.reserve(rli->recovery_parallel_workers);

  for (uint id= 0; id < rli->recovery_parallel_workers; id++)
  {
    Slave_worker *worker=
      Rpl_info_factory::create_worker(opt_rli_repository_id, id, rli, true);

    if (!worker)
    {
      error= TRUE;
      goto err;
    }

    LOG_POS_COORD w_last= { const_cast<char*>(worker->get_group_master_log_name()),
                            worker->get_group_master_log_pos() };
    if (mts_event_coord_cmp(&w_last, &cp) > 0)
    {
      /*
        Inserts information into a dynamic array for further processing.
        The jobs/workers are ordered by the last checkpoint positions
        workers have seen.
      */
      job_worker.worker= worker;
      job_worker.checkpoint_log_pos= worker->checkpoint_master_log_pos;
      job_worker.checkpoint_log_name= worker->checkpoint_master_log_name;

      above_lwm_jobs.push_back(job_worker);
    }
    else
    {
      /*
        Deletes the worker because its jobs are included in the latest
        checkpoint.
      */
      delete worker;
    }
  }

  /*
    In what follows, the group Recovery Bitmap is constructed.

     seek(lwm);

     while(w= next(above_lwm_w))
       do
         read G
         if G == w->last_comm
           w.B << group_cnt++;
           RB |= w.B;
            break;
         else
           group_cnt++;
        while(!eof);
        continue;
  */
  DBUG_ASSERT(!rli->recovery_groups_inited);

  if (!above_lwm_jobs.empty())
  {
    bitmap_init(groups, NULL, MTS_MAX_BITS_IN_GROUP, FALSE);
    rli->recovery_groups_inited= true;
    bitmap_clear_all(groups);
  }
  rli->mts_recovery_group_cnt= 0;
  for (Slave_job_group *jg= above_lwm_jobs.begin();
       jg != above_lwm_jobs.end(); ++jg)
  {
    Slave_worker *w= jg->worker;
    LOG_POS_COORD w_last= { const_cast<char*>(w->get_group_master_log_name()),
                            w->get_group_master_log_pos() };
    bool checksum_detected= FALSE;

    sql_print_information("Slave: MTS group recovery relay log info based on "
                          "Worker-Id %lu, "
                          "group_relay_log_name %s, group_relay_log_pos %llu "
                          "group_master_log_name %s, group_master_log_pos %llu",
                          w->id,
                          w->get_group_relay_log_name(),
                          w->get_group_relay_log_pos(),
                          w->get_group_master_log_name(),
                          w->get_group_master_log_pos());

    recovery_group_cnt= 0;
    not_reached_commit= true;
    if (rli->relay_log.find_log_pos(&linfo, rli->get_group_relay_log_name(), 1))
    {
      error= TRUE;
      sql_print_error("Error looking for %s.", rli->get_group_relay_log_name());
      goto err;
    }
    offset= rli->get_group_relay_log_pos();
    for (int checking= 0 ; not_reached_commit; checking++)
    {
      if ((file= open_binlog_file(&log, linfo.log_file_name, &errmsg)) < 0)
      {
        error= TRUE;
        sql_print_error("%s", errmsg);
        goto err;
      }
      /*
        Looking for the actual relay checksum algorithm that is present in
        a FD at head events of the relay log.
      */
      if (!checksum_detected)
      {
        int i= 0;
        while (i < 4 && (ev= Log_event::read_log_event(&log,
               (mysql_mutex_t*) 0, p_fdle, 0)))
        {
          if (ev->get_type_code() == binary_log::FORMAT_DESCRIPTION_EVENT)
          {
            p_fdle->common_footer->checksum_alg=
                                   ev->common_footer->checksum_alg;
            checksum_detected= TRUE;
          }
          delete ev;
          i++;
        }
        if (!checksum_detected)
        {
          error= TRUE;
          sql_print_error("%s", "malformed or very old relay log which "
                          "does not have FormatDescriptor");
          goto err;
        }
      }

      my_b_seek(&log, offset);

      while (not_reached_commit &&
             (ev= Log_event::read_log_event(&log, 0, p_fdle,
                                            opt_slave_sql_verify_checksum)))
      {
        DBUG_ASSERT(ev->is_valid());

        if (ev->get_type_code() == binary_log::FORMAT_DESCRIPTION_EVENT)
          p_fdle->common_footer->checksum_alg= ev->common_footer->checksum_alg;

        if (ev->get_type_code() == binary_log::ROTATE_EVENT ||
            ev->get_type_code() == binary_log::FORMAT_DESCRIPTION_EVENT ||
            ev->get_type_code() == binary_log::PREVIOUS_GTIDS_LOG_EVENT)
        {
          delete ev;
          ev= NULL;
          continue;
        }

        DBUG_PRINT("mts", ("Event Recoverying relay log info "
                   "group_mster_log_name %s, event_master_log_pos %llu type code %u.",
                   linfo.log_file_name, ev->common_header->log_pos,
                   ev->get_type_code()));

        if (ev->starts_group())
        {
          flag_group_seen_begin= true;
        }
        else if ((ev->ends_group() || !flag_group_seen_begin) &&
                 !is_gtid_event(ev))
        {
          int ret= 0;
          LOG_POS_COORD ev_coord= { (char *) rli->get_group_master_log_name(),
                                      ev->common_header->log_pos };
          flag_group_seen_begin= false;
          recovery_group_cnt++;

          sql_print_information("Slave: MTS group recovery relay log info "
                                "group_master_log_name %s, "
                                "event_master_log_pos %llu.",
                                rli->get_group_master_log_name(),
                                ev->common_header->log_pos);
          if ((ret= mts_event_coord_cmp(&ev_coord, &w_last)) == 0)
          {
#ifndef DBUG_OFF
            for (uint i= 0; i <= w->checkpoint_seqno; i++)
            {
              if (bitmap_is_set(&w->group_executed, i))
                DBUG_PRINT("mts", ("Bit %u is set.", i));
              else
                DBUG_PRINT("mts", ("Bit %u is not set.", i));
            }
#endif
            DBUG_PRINT("mts",
                       ("Doing a shift ini(%lu) end(%lu).",
                       (w->checkpoint_seqno + 1) - recovery_group_cnt,
                        w->checkpoint_seqno));

            for (uint i= (w->checkpoint_seqno + 1) - recovery_group_cnt,
                 j= 0; i <= w->checkpoint_seqno; i++, j++)
            {
              if (bitmap_is_set(&w->group_executed, i))
              {
                DBUG_PRINT("mts", ("Setting bit %u.", j));
                bitmap_fast_test_and_set(groups, j);
              }
            }
            not_reached_commit= false;
          }
          else
            DBUG_ASSERT(ret < 0);
        }
        delete ev;
        ev= NULL;
      }
      end_io_cache(&log);
      mysql_file_close(file, MYF(MY_WME));
      offset= BIN_LOG_HEADER_SIZE;
      if (not_reached_commit && rli->relay_log.find_next_log(&linfo, 1))
      {
         error= TRUE;
         sql_print_error("Error looking for file after %s.", linfo.log_file_name);
         goto err;
      }
    }

    rli->mts_recovery_group_cnt= (rli->mts_recovery_group_cnt < recovery_group_cnt ?
      recovery_group_cnt : rli->mts_recovery_group_cnt);
  }

  DBUG_ASSERT(!rli->recovery_groups_inited ||
              rli->mts_recovery_group_cnt <= groups->n_bits);

err:
  
  for (Slave_job_group *jg= above_lwm_jobs.begin();
       jg != above_lwm_jobs.end(); ++jg)
  {
    delete jg->worker;
  }

  if (rli->mts_recovery_group_cnt == 0)
    rli->clear_mts_recovery_groups();

  DBUG_RETURN(error ? ER_MTS_RECOVERY_FAILURE : 0);
}

/**
   Processing rli->gaq to find out the low-water-mark (lwm) coordinates
   which is stored into the cental recovery table.

   @param rli            pointer to Relay-log-info of Coordinator
   @param period         period of processing GAQ, normally derived from
                         @c mts_checkpoint_period
   @param force          if TRUE then hang in a loop till some progress
   @param need_data_lock False if rli->data_lock mutex is aquired by
                         the caller.

   @return FALSE success, TRUE otherwise
*/
bool mts_checkpoint_routine(Relay_log_info *rli, ulonglong period,
                            bool force, bool need_data_lock)
{
  ulong cnt;
  bool error= FALSE;
  struct timespec curr_clock;

  DBUG_ENTER("checkpoint_routine");

#ifndef DBUG_OFF
  if (DBUG_EVALUATE_IF("check_slave_debug_group", 1, 0))
  {
    if (!rli->gaq->count_done(rli))
      DBUG_RETURN(FALSE);
  }
#endif

  /*
    rli->checkpoint_group can have two possible values due to
    two possible status of the last (being scheduled) group. 
  */
  DBUG_ASSERT(!rli->gaq->full() ||
              ((rli->checkpoint_seqno == rli->checkpoint_group -1 &&
                rli->mts_group_status == Relay_log_info::MTS_IN_GROUP) ||
               rli->checkpoint_seqno == rli->checkpoint_group));

  /*
    Currently, the checkpoint routine is being called by the SQL Thread.
    For that reason, this function is called call from appropriate points
    in the SQL Thread's execution path and the elapsed time is calculated
    here to check if it is time to execute it.
  */
  set_timespec_nsec(&curr_clock, 0);
  ulonglong diff= diff_timespec(&curr_clock, &rli->last_clock);
  if (!force && diff < period)
  {
    /*
      We do not need to execute the checkpoint now because
      the time elapsed is not enough.
    */
    DBUG_RETURN(FALSE);
  }

 do
  {
    if (!is_mts_db_partitioned(rli))
      mysql_mutex_lock(&rli->mts_gaq_LOCK);

    cnt= rli->gaq->move_queue_head(&rli->workers);

    if (!is_mts_db_partitioned(rli))
      mysql_mutex_unlock(&rli->mts_gaq_LOCK);
#ifndef DBUG_OFF
    if (DBUG_EVALUATE_IF("check_slave_debug_group", 1, 0) &&
        cnt != opt_mts_checkpoint_period)
      sql_print_error("This an error cnt != mts_checkpoint_period");
#endif
  } while (!sql_slave_killed(rli->info_thd, rli) &&
           cnt == 0 && force &&
           !DBUG_EVALUATE_IF("check_slave_debug_group", 1, 0) &&
           (my_sleep(rli->mts_coordinator_basic_nap), 1));
  /*
    This checks how many consecutive jobs where processed.
    If this value is different than zero the checkpoint
    routine can proceed. Otherwise, there is nothing to be
    done.
  */
  if (cnt == 0)
    goto end;

 /*
    The workers have completed  cnt jobs from the gaq. This means that we
    should increment C->jobs_done by cnt.
  */
  if (!is_mts_worker(rli->info_thd) &&
      !is_mts_db_partitioned(rli))
  {
    DBUG_PRINT("info", ("jobs_done this itr=%ld", cnt));
    static_cast<Mts_submode_logical_clock*>
      (rli->current_mts_submode)->jobs_done+= cnt;
  }

  /* TODO: 
     to turn the least occupied selection in terms of jobs pieces
  */
  for (Slave_worker **it= rli->workers.begin();
       it != rli->workers.begin(); ++it)
  {
    Slave_worker *w_i= *it;
    rli->least_occupied_workers[w_i->id]= w_i->jobs.len;
  };
  std::sort(rli->least_occupied_workers.begin(),
            rli->least_occupied_workers.end());

  if (need_data_lock)
    mysql_mutex_lock(&rli->data_lock);
  else
    mysql_mutex_assert_owner(&rli->data_lock);

  /*
    "Coordinator::commit_positions" {

    rli->gaq->lwm has been updated in move_queue_head() and
    to contain all but rli->group_master_log_name which
    is altered solely by Coordinator at special checkpoints.
  */
  rli->set_group_master_log_pos(rli->gaq->lwm.group_master_log_pos);
  rli->set_group_relay_log_pos(rli->gaq->lwm.group_relay_log_pos);
  DBUG_PRINT("mts", ("New checkpoint %llu %llu %s",
             rli->gaq->lwm.group_master_log_pos,
             rli->gaq->lwm.group_relay_log_pos,
             rli->gaq->lwm.group_relay_log_name));

  if (rli->gaq->lwm.group_relay_log_name[0] != 0)
    rli->set_group_relay_log_name(rli->gaq->lwm.group_relay_log_name);

  /* 
     todo: uncomment notifies when UNTIL will be supported

     rli->notify_group_master_log_name_update();
     rli->notify_group_relay_log_name_update();

     Todo: optimize with if (wait_flag) broadcast
         waiter: set wait_flag; waits....; drops wait_flag;
  */

  error= rli->flush_info(TRUE);

  mysql_cond_broadcast(&rli->data_cond);
  if (need_data_lock)
    mysql_mutex_unlock(&rli->data_lock);

  /*
    We need to ensure that this is never called at this point when
    cnt is zero. This value means that the checkpoint information
    will be completely reset.
  */
  rli->reset_notified_checkpoint(cnt, rli->gaq->lwm.ts, need_data_lock);

  /* end-of "Coordinator::"commit_positions" */

end:
#ifndef DBUG_OFF
  if (DBUG_EVALUATE_IF("check_slave_debug_group", 1, 0))
    DBUG_SUICIDE();
#endif
  set_timespec_nsec(&rli->last_clock, 0);

  DBUG_RETURN(error);
}

/**
   Instantiation of a Slave_worker and forking out a single Worker thread.
   
   @param  rli  Coordinator's Relay_log_info pointer
   @param  i    identifier of the Worker

   @return 0 suppress or 1 if fails
*/
int slave_start_single_worker(Relay_log_info *rli, ulong i)
{
  int error= 0;
  my_thread_handle th;
  Slave_worker *w= NULL;

  mysql_mutex_assert_owner(&rli->run_lock);

  if (!(w=
        Rpl_info_factory::create_worker(opt_rli_repository_id, i, rli, false)))
  {
    sql_print_error("Failed during slave worker thread creation%s",
                    rli->get_for_channel_str());
    error= 1;
    goto err;
  }

  if (w->init_worker(rli, i))
  {
    sql_print_error("Failed during slave worker thread creation%s",
                    rli->get_for_channel_str());
    error= 1;
    goto err;
  }

  // We assume that workers are added in sequential order here.
  DBUG_ASSERT(i == rli->workers.size());
  if (i >= rli->workers.size())
    rli->workers.resize(i+1);
  rli->workers[i]= w;

  w->currently_executing_gtid.set_automatic();

  if (DBUG_EVALUATE_IF("mts_worker_thread_fails", i == 1, 0) ||
      (error= mysql_thread_create(key_thread_slave_worker, &th,
                                  &connection_attrib, handle_slave_worker,
                                  (void*) w)))
  {
    sql_print_error("Failed during slave worker thread creation%s (errno= %d)",
                    rli->get_for_channel_str(), error);
    error= 1;
    goto err;
  }
  
  mysql_mutex_lock(&w->jobs_lock);
  if (w->running_status == Slave_worker::NOT_RUNNING)
    mysql_cond_wait(&w->jobs_cond, &w->jobs_lock);
  mysql_mutex_unlock(&w->jobs_lock);
  // Least occupied inited with zero
  {
    ulong jobs_len= w->jobs.len;
    rli->least_occupied_workers.push_back(jobs_len);
  }
err:
  if (error && w)
  {
    delete w;
    /*
      Any failure after array inserted must follow with deletion
      of just created item.
    */
    if (rli->workers.size() == i + 1)
      rli->workers.erase(i);
  }
  return error;
}

/**
   Initialization of the central rli members for Coordinator's role,
   communication channels such as Assigned Partition Hash (APH),
   and starting the Worker pool.

   @param  n   Number of configured Workers in the upcoming session.

   @return 0         success
           non-zero  as failure
*/
int slave_start_workers(Relay_log_info *rli, ulong n, bool *mts_inited)
{
  uint i;
  int error= 0;

  mysql_mutex_assert_owner(&rli->run_lock);

  if (n == 0 && rli->mts_recovery_group_cnt == 0)
  {
    rli->workers.clear();
    goto end;
  }

  *mts_inited= true;

  /*
    The requested through argument number of Workers can be different 
     from the previous time which ended with an error. Thereby
     the effective number of configured Workers is max of the two.
  */
  rli->init_workers(max(n, rli->recovery_parallel_workers));

  rli->last_assigned_worker= NULL;     // associated with curr_group_assigned
  // Least_occupied_workers array to hold items size of Slave_jobs_queue::len
  rli->least_occupied_workers.resize(n); 

  /* 
     GAQ  queue holds seqno:s of scheduled groups. C polls workers in 
     @c opt_mts_checkpoint_period to update GAQ (see @c next_event())
     The length of GAQ is set to be equal to checkpoint_group.
     Notice, the size matters for mts_checkpoint_routine's progress loop.
  */

  rli->gaq= new Slave_committed_queue(rli->get_group_master_log_name(),
                                      rli->checkpoint_group, n);
  if (!rli->gaq->inited)
    return 1;

  // length of WQ is actually constant though can be made configurable
  rli->mts_slave_worker_queue_len_max= mts_slave_worker_queue_len_max;
  rli->mts_pending_jobs_size= 0;
  rli->mts_pending_jobs_size_max= ::opt_mts_pending_jobs_size_max;
  rli->mts_wq_underrun_w_id= MTS_WORKER_UNDEF;
  rli->mts_wq_excess_cnt= 0;
  rli->mts_wq_overrun_cnt= 0;
  rli->mts_wq_oversize= FALSE;
  rli->mts_coordinator_basic_nap= mts_coordinator_basic_nap;
  rli->mts_worker_underrun_level= mts_worker_underrun_level;
  rli->curr_group_seen_begin= rli->curr_group_seen_gtid= false;
  rli->curr_group_isolated= FALSE;
  rli->checkpoint_seqno= 0;
  rli->mts_last_online_stat= my_time(0);
  rli->mts_group_status= Relay_log_info::MTS_NOT_IN_GROUP;

  if (init_hash_workers(rli))  // MTS: mapping_db_to_worker
  {
    sql_print_error("Failed to init partitions hash");
    error= 1;
    goto err;
  }

  for (i= 0; i < n; i++)
  {
    if ((error= slave_start_single_worker(rli, i)))
      goto err;
  }

end:
  /*
    Free the buffer that was being used to report worker's status through
    the table performance_schema.table_replication_applier_status_by_worker
    between stop slave and next start slave.
  */
  for (int i= static_cast<int>(rli->workers_copy_pfs.size()) - 1; i >= 0; i--)
    delete rli->workers_copy_pfs[i];
  rli->workers_copy_pfs.clear();

  rli->slave_parallel_workers= n;
  // Effective end of the recovery right now when there is no gaps
  if (!error && rli->mts_recovery_group_cnt == 0)
  {
    if ((error= rli->mts_finalize_recovery()))
      (void) Rpl_info_factory::reset_workers(rli);
    if (!error)
      error= rli->flush_info(TRUE);
  }

err:
  return error;
}

/* 
   Ending Worker threads.

   Not in case Coordinator is killed itself, it first waits for
   Workers have finished their assignements, and then updates checkpoint. 
   Workers are notified with setting KILLED status
   and waited for their acknowledgment as specified by
   worker's running_status.
   Coordinator finalizes with its MTS running status to reset few objects.
*/
void slave_stop_workers(Relay_log_info *rli, bool *mts_inited)
{
  THD *thd= rli->info_thd;
  if (!*mts_inited)
    return;
  else if (rli->slave_parallel_workers == 0)
    goto end;

  /*
    If request for stop slave is received notify worker
    to stop.
  */
  // Initialize worker exit count and max_updated_index to 0 during each stop.
  rli->exit_counter= 0;
  rli->max_updated_index= (rli->until_condition !=
                           Relay_log_info::UNTIL_NONE)?
                           rli->mts_groups_assigned:0;

<<<<<<< HEAD
#ifndef DBUG_OFF
    if (DBUG_EVALUATE_IF("check_slave_debug_group", 1, 0))
    {
      sql_print_error("This is not supposed to happen at this point...");
      DBUG_SUICIDE();
    }
#endif
    // No need to know a possible error out of synchronization call.
    (void)rli->current_mts_submode->wait_for_workers_to_finish(rli);
    /*
      At this point the coordinator has been stopped and the checkpoint
      routine is executed to eliminate possible gaps.
    */
    (void) mts_checkpoint_routine(rli, 0, false, true/*need_data_lock=true*/); // TODO: ALFRANIO ERROR
  }
  if (!rli->workers.empty())
  {
    for (int i= static_cast<int>(rli->workers.size()) - 1; i >= 0; i--)
=======
  for (i= rli->workers.elements - 1; i >= 0; i--)
  {
    Slave_worker *w;
    struct slave_job_item item= {NULL}, *job_item= &item;
    get_dynamic((DYNAMIC_ARRAY*)&rli->workers, (uchar*) &w, i);
    mysql_mutex_lock(&w->jobs_lock);
    //Inform all workers to stop
    if (w->running_status != Slave_worker::RUNNING)
>>>>>>> 37f2e969
    {
      Slave_worker *w= rli->workers[i];

<<<<<<< HEAD
      mysql_mutex_lock(&w->jobs_lock);
=======
    w->running_status= Slave_worker::STOP;
    (void) set_max_updated_index_on_stop(w, job_item);
    mysql_cond_signal(&w->jobs_cond);
>>>>>>> 37f2e969

      if (w->running_status != Slave_worker::RUNNING)
      {
        mysql_mutex_unlock(&w->jobs_lock);
        continue;
      }

      w->running_status= Slave_worker::KILLED;
      mysql_cond_signal(&w->jobs_cond);

      mysql_mutex_unlock(&w->jobs_lock);

      DBUG_PRINT("info",
                 ("Notifying worker %lu%s to exit, thd %p", w->id,
                  w->get_for_channel_str(), w->info_thd));
    }
  }
  thd_proc_info(thd, "Waiting for workers to exit");

  for (Slave_worker **it= rli->workers.begin(); it != rli->workers.end(); ++it)
  {
    Slave_worker *w= *it;

    /*
      Make copies for reporting through the performance schema tables.
      This is preserved until the next START SLAVE.
    */
    Slave_worker *worker_copy=new Slave_worker(NULL
    #ifdef HAVE_PSI_INTERFACE
                                               ,&key_relay_log_info_run_lock,
                                               &key_relay_log_info_data_lock,
                                               &key_relay_log_info_sleep_lock,
                                               &key_relay_log_info_thd_lock,
                                               &key_relay_log_info_data_cond,
                                               &key_relay_log_info_start_cond,
                                               &key_relay_log_info_stop_cond,
                                               &key_relay_log_info_sleep_cond
    #endif
                                               ,0, rli->get_channel());
    worker_copy->copy_values_for_PFS(w->id, w->running_status, w->info_thd,
                                     w->last_error(),
                                     w->currently_executing_gtid);
    rli->workers_copy_pfs.push_back(worker_copy);
  }

  while (!rli->workers.empty())
  {
    Slave_worker *w= rli->workers.back();

    mysql_mutex_lock(&w->jobs_lock);
    while (w->running_status != Slave_worker::NOT_RUNNING)
    {
      PSI_stage_info old_stage;
      DBUG_ASSERT(w->running_status == Slave_worker::ERROR_LEAVING ||
                  w->running_status == Slave_worker::STOP ||
                  w->running_status == Slave_worker::STOP_ACCEPTED);

      thd->ENTER_COND(&w->jobs_cond, &w->jobs_lock,
                      &stage_slave_waiting_workers_to_exit, &old_stage);
      mysql_cond_wait(&w->jobs_cond, &w->jobs_lock);
      mysql_mutex_unlock(&w->jobs_lock);
      thd->EXIT_COND(&old_stage);
      mysql_mutex_lock(&w->jobs_lock);
    }
    mysql_mutex_unlock(&w->jobs_lock);
<<<<<<< HEAD
    // Free the current submode object
    delete w->current_mts_submode;
    w->current_mts_submode= 0;
    rli->workers.pop_back();
    delete w;
  }

  struct timespec stats_end;
  set_timespec_nsec(&stats_end, 0);

  DBUG_PRINT("info", ("Total MTS session statistics: "
                      "events processed = %llu; "
                      "online time = %llu "
                      "worker queues filled over overrun level = %lu "
                      "waited due a Worker queue full = %lu "
                      "waited due the total size = %lu "
                      "total wait at clock conflicts = %llu "
                      "found (count) workers occupied = %lu "
                      "waited when workers occupied = %llu",
                      rli->mts_events_assigned,
                      diff_timespec(&stats_end, &rli->stats_begin),
                      rli->mts_wq_overrun_cnt,
                      rli->mts_wq_overfill_cnt, rli->wq_size_waits_cnt,
                      rli->mts_total_wait_overlap,
                      rli->mts_wq_no_underrun_cnt,
                      rli->mts_total_wait_worker_avail));
=======
  }

  if (thd->killed == THD::NOT_KILLED)
    (void) mts_checkpoint_routine(rli, 0, false, true/*need_data_lock=true*/); // TODO:consider to propagate an error out of the function

  for (i= rli->workers.elements - 1; i >= 0; i--)
  {
    Slave_worker *w= NULL;
    get_dynamic((DYNAMIC_ARRAY*)&rli->workers, (uchar*) &w, i);
    delete_dynamic_element(&rli->workers, i);
    delete w;
  }
  if (log_warnings > 1)
    sql_print_information("Total MTS session statistics: "
                          "events processed = %llu; "
                          "worker queues filled over overrun level = %lu; "
                          "waited due a Worker queue full = %lu; "
                          "waited due the total size = %lu; "
                          "slept when Workers occupied = %lu ",
                          rli->mts_events_assigned, rli->mts_wq_overrun_cnt,
                          rli->mts_wq_overfill_cnt, rli->wq_size_waits_cnt,
                          rli->mts_wq_no_underrun_cnt);
>>>>>>> 37f2e969

  DBUG_ASSERT(rli->pending_jobs == 0);
  DBUG_ASSERT(rli->mts_pending_jobs_size == 0);

end:
  rli->mts_group_status= Relay_log_info::MTS_NOT_IN_GROUP;
  destroy_hash_workers(rli);
  delete rli->gaq;
  rli->least_occupied_workers.clear();

  // Destroy buffered events of the current group prior to exit.
  for (uint i= 0; i < rli->curr_group_da.size(); i++)
    delete rli->curr_group_da[i].data;
  rli->curr_group_da.clear();                      // GCDA

  rli->curr_group_assigned_parts.clear();          // GCAP
  rli->deinit_workers();
  rli->workers_array_initialized= false;
  rli->slave_parallel_workers= 0;

  *mts_inited= false;
}


/**
  Slave SQL thread entry point.

  @param arg Pointer to Relay_log_info object that holds information
  for the SQL thread.

  @return Always 0.
*/
extern "C" void *handle_slave_sql(void *arg)
{
  THD *thd;                     /* needs to be first for thread_stack */
  bool thd_added= false;
  char llbuff[22],llbuff1[22];
  char saved_log_name[FN_REFLEN];
  char saved_master_log_name[FN_REFLEN];
  my_off_t saved_log_pos= 0;
  my_off_t saved_master_log_pos= 0;
  my_off_t saved_skip= 0;

  Relay_log_info* rli = ((Master_info*)arg)->rli;
  const char *errmsg;
  bool mts_inited= false;
  Global_THD_manager *thd_manager= Global_THD_manager::get_instance();
  Commit_order_manager *commit_order_mngr= NULL;

  // needs to call my_thread_init(), otherwise we get a coredump in DBUG_ stuff
  my_thread_init();
  DBUG_ENTER("handle_slave_sql");

  DBUG_ASSERT(rli->inited);
  mysql_mutex_lock(&rli->run_lock);
  DBUG_ASSERT(!rli->slave_running);
  errmsg= 0;
#ifndef DBUG_OFF
  rli->events_until_exit = abort_slave_event_count;
#endif

  thd = new THD; // note that contructor of THD uses DBUG_ !
  thd->thread_stack = (char*)&thd; // remember where our stack is
  mysql_mutex_lock(&rli->info_thd_lock);
  rli->info_thd= thd;

  #ifdef HAVE_PSI_INTERFACE
  // save the instrumentation for SQL thread in rli->info_thd->scheduler
  struct PSI_thread *psi= PSI_THREAD_CALL(get_thread)();
  thd_set_psi(rli->info_thd, psi);
  #endif

 if (rli->channel_mts_submode != MTS_PARALLEL_TYPE_DB_NAME)
   rli->current_mts_submode= new Mts_submode_logical_clock();
 else
   rli->current_mts_submode= new Mts_submode_database();

  if (opt_slave_preserve_commit_order && rli->opt_slave_parallel_workers > 0 &&
      opt_bin_log && opt_log_slave_updates)
    commit_order_mngr= new Commit_order_manager(rli->opt_slave_parallel_workers);

  rli->set_commit_order_manager(commit_order_mngr);

  mysql_mutex_unlock(&rli->info_thd_lock);

  /* Inform waiting threads that slave has started */
  rli->slave_run_id++;
  rli->slave_running = 1;
  rli->reported_unsafe_warning= false;

  if (init_slave_thread(thd, SLAVE_THD_SQL))
  {
    /*
      TODO: this is currently broken - slave start and change master
      will be stuck if we fail here
    */
    mysql_cond_broadcast(&rli->start_cond);
    mysql_mutex_unlock(&rli->run_lock);
    rli->report(ERROR_LEVEL, ER_SLAVE_FATAL_ERROR, ER(ER_SLAVE_FATAL_ERROR),
                "Failed during slave thread initialization");
    goto err;
  }
  thd->init_for_queries(rli);
  thd->temporary_tables = rli->save_temporary_tables; // restore temp tables
  set_thd_in_use_temporary_tables(rli);   // (re)set sql_thd in use for saved temp tables
  /* Set applier thread InnoDB priority */
  set_thd_tx_priority(thd, rli->get_thd_tx_priority());

  thd_manager->add_thd(thd);
  thd_added= true;

  rli->stats_exec_time= rli->stats_read_time= 0;
  set_timespec_nsec(&rli->ts_exec[0], 0);
  set_timespec_nsec(&rli->ts_exec[1], 0);
  set_timespec_nsec(&rli->stats_begin, 0);

  /* MTS: starting the worker pool */
  if (slave_start_workers(rli, rli->opt_slave_parallel_workers, &mts_inited) != 0)
  {
    mysql_cond_broadcast(&rli->start_cond);
    mysql_mutex_unlock(&rli->run_lock);
    rli->report(ERROR_LEVEL, ER_SLAVE_FATAL_ERROR, ER(ER_SLAVE_FATAL_ERROR),
                "Failed during slave workers initialization");
    goto err;
  }
  /*
    We are going to set slave_running to 1. Assuming slave I/O thread is
    alive and connected, this is going to make Seconds_Behind_Master be 0
    i.e. "caught up". Even if we're just at start of thread. Well it's ok, at
    the moment we start we can think we are caught up, and the next second we
    start receiving data so we realize we are not caught up and
    Seconds_Behind_Master grows. No big deal.
  */
  rli->abort_slave = 0;

  /*
    Reset errors for a clean start (otherwise, if the master is idle, the SQL
    thread may execute no Query_log_event, so the error will remain even
    though there's no problem anymore). Do not reset the master timestamp
    (imagine the slave has caught everything, the STOP SLAVE and START SLAVE:
    as we are not sure that we are going to receive a query, we want to
    remember the last master timestamp (to say how many seconds behind we are
    now.
    But the master timestamp is reset by RESET SLAVE & CHANGE MASTER.
  */
  rli->clear_error();
  if (rli->workers_array_initialized)
  {
    for(size_t i= 0; i<rli->get_worker_count(); i++)
    {
      rli->get_worker(i)->clear_error();
    }
  }

  if (rli->update_is_transactional())
  {
    mysql_cond_broadcast(&rli->start_cond);
    mysql_mutex_unlock(&rli->run_lock);
    rli->report(ERROR_LEVEL, ER_SLAVE_FATAL_ERROR, ER(ER_SLAVE_FATAL_ERROR),
                "Error checking if the relay log repository is transactional.");
    goto err;
  }

  if (!rli->is_transactional())
    rli->report(WARNING_LEVEL, 0,
    "If a crash happens this configuration does not guarantee that the relay "
    "log info will be consistent");

  mysql_mutex_unlock(&rli->run_lock);
  mysql_cond_broadcast(&rli->start_cond);

  DEBUG_SYNC(thd, "after_start_slave");

  //tell the I/O thread to take relay_log_space_limit into account from now on
  mysql_mutex_lock(&rli->log_space_lock);
  rli->ignore_log_space_limit= 0;
  mysql_mutex_unlock(&rli->log_space_lock);
  rli->trans_retries= 0; // start from "no error"
  DBUG_PRINT("info", ("rli->trans_retries: %lu", rli->trans_retries));

  if (rli->init_relay_log_pos(rli->get_group_relay_log_name(),
                              rli->get_group_relay_log_pos(),
                              true/*need_data_lock=true*/, &errmsg,
                              1 /*look for a description_event*/))
  { 
    rli->report(ERROR_LEVEL, ER_SLAVE_FATAL_ERROR, 
                "Error initializing relay log position: %s", errmsg);
    goto err;
  }
  THD_CHECK_SENTRY(thd);
#ifndef DBUG_OFF
  {
    char llbuf1[22], llbuf2[22];
    DBUG_PRINT("info", ("my_b_tell(rli->cur_log)=%s rli->event_relay_log_pos=%s",
                        llstr(my_b_tell(rli->cur_log),llbuf1),
                        llstr(rli->get_event_relay_log_pos(),llbuf2)));
    DBUG_ASSERT(rli->get_event_relay_log_pos() >= BIN_LOG_HEADER_SIZE);
    /*
      Wonder if this is correct. I (Guilhem) wonder if my_b_tell() returns the
      correct position when it's called just after my_b_seek() (the questionable
      stuff is those "seek is done on next read" comments in the my_b_seek()
      source code).
      The crude reality is that this assertion randomly fails whereas
      replication seems to work fine. And there is no easy explanation why it
      fails (as we my_b_seek(rli->event_relay_log_pos) at the very end of
      init_relay_log_pos() called above). Maybe the assertion would be
      meaningful if we held rli->data_lock between the my_b_seek() and the
      DBUG_ASSERT().

      DBUG_ASSERT(my_b_tell(rli->cur_log) == rli->get_event_relay_log_pos());
    */
  }
#endif
  DBUG_ASSERT(rli->info_thd == thd);

#ifdef WITH_NDBCLUSTER_STORAGE_ENGINE
  /* engine specific hook, to be made generic */
  if (ndb_wait_setup_func && ndb_wait_setup_func(opt_ndb_wait_setup))
  {
    sql_print_warning("Slave SQL thread : NDB : Tables not available after %lu"
                      " seconds.  Consider increasing --ndb-wait-setup value",
                      opt_ndb_wait_setup);
  }
#endif

  DBUG_PRINT("master_info",("log_file_name: %s  position: %s",
                            rli->get_group_master_log_name(),
                            llstr(rli->get_group_master_log_pos(),llbuff)));
  sql_print_information("Slave SQL thread%s initialized, starting replication in"
                        " log '%s' at position %s, relay log '%s' position: %s",
                        rli->get_for_channel_str(), rli->get_rpl_log_name(),
                        llstr(rli->get_group_master_log_pos(),llbuff),
                        rli->get_group_relay_log_name(),
                        llstr(rli->get_group_relay_log_pos(),llbuff1));

  if (check_temp_dir(rli->slave_patternload_file, rli->get_channel()))
  {
    rli->report(ERROR_LEVEL, thd->get_stmt_da()->mysql_errno(),
                "Unable to use slave's temporary directory %s - %s", 
                slave_load_tmpdir, thd->get_stmt_da()->message_text());
    goto err;
  }

  /* execute init_slave variable */
  if (opt_init_slave.length)
  {
    execute_init_command(thd, &opt_init_slave, &LOCK_sys_init_slave);
    if (thd->is_slave_error)
    {
      rli->report(ERROR_LEVEL, thd->get_stmt_da()->mysql_errno(),
                  "Slave SQL thread aborted. Can't execute init_slave query,"
                  "'%s'", thd->get_stmt_da()->message_text());
      goto err;
    }
  }

  /*
    First check until condition - probably there is nothing to execute. We
    do not want to wait for next event in this case.
  */
  mysql_mutex_lock(&rli->data_lock);
  if (rli->slave_skip_counter)
  {
    strmake(saved_log_name, rli->get_group_relay_log_name(), FN_REFLEN - 1);
    strmake(saved_master_log_name, rli->get_group_master_log_name(), FN_REFLEN - 1);
    saved_log_pos= rli->get_group_relay_log_pos();
    saved_master_log_pos= rli->get_group_master_log_pos();
    saved_skip= rli->slave_skip_counter;
  }
  if (rli->until_condition != Relay_log_info::UNTIL_NONE &&
      rli->is_until_satisfied(thd, NULL))
  {
    mysql_mutex_unlock(&rli->data_lock);
    goto err;
  }
  mysql_mutex_unlock(&rli->data_lock);

  /* Read queries from the IO/THREAD until this thread is killed */

  while (!sql_slave_killed(thd,rli))
  {
    THD_STAGE_INFO(thd, stage_reading_event_from_the_relay_log);
    DBUG_ASSERT(rli->info_thd == thd);
    THD_CHECK_SENTRY(thd);

    if (saved_skip && rli->slave_skip_counter == 0)
    {
      sql_print_information("'SQL_SLAVE_SKIP_COUNTER=%ld' executed at "
        "relay_log_file='%s', relay_log_pos='%ld', master_log_name='%s', "
        "master_log_pos='%ld' and new position at "
        "relay_log_file='%s', relay_log_pos='%ld', master_log_name='%s', "
        "master_log_pos='%ld' ",
        (ulong) saved_skip, saved_log_name, (ulong) saved_log_pos,
        saved_master_log_name, (ulong) saved_master_log_pos,
        rli->get_group_relay_log_name(), (ulong) rli->get_group_relay_log_pos(),
        rli->get_group_master_log_name(), (ulong) rli->get_group_master_log_pos());
      saved_skip= 0;
    }
    
    if (exec_relay_log_event(thd,rli))
    {
      DBUG_PRINT("info", ("exec_relay_log_event() failed"));
      // do not scare the user if SQL thread was simply killed or stopped
      if (!sql_slave_killed(thd,rli))
      {
        /*
          retrieve as much info as possible from the thd and, error
          codes and warnings and print this to the error log as to
          allow the user to locate the error
        */
        uint32 const last_errno= rli->last_error().number;

        if (thd->is_error())
        {
          char const *const errmsg= thd->get_stmt_da()->message_text();

          DBUG_PRINT("info",
                     ("thd->get_stmt_da()->get_mysql_errno()=%d; "
                      "rli->last_error.number=%d",
                      thd->get_stmt_da()->mysql_errno(), last_errno));
          if (last_errno == 0)
          {
            /*
 	      This function is reporting an error which was not reported
 	      while executing exec_relay_log_event().
 	    */ 
            rli->report(ERROR_LEVEL, thd->get_stmt_da()->mysql_errno(),
                        "%s", errmsg);
          }
          else if (last_errno != thd->get_stmt_da()->mysql_errno())
          {
            /*
             * An error was reported while executing exec_relay_log_event()
             * however the error code differs from what is in the thread.
             * This function prints out more information to help finding
             * what caused the problem.
             */  
            sql_print_error("Slave (additional info): %s Error_code: %d",
                            errmsg, thd->get_stmt_da()->mysql_errno());
          }
        }

        /* Print any warnings issued */
        Diagnostics_area::Sql_condition_iterator it=
          thd->get_stmt_da()->sql_conditions();
        const Sql_condition *err;
        /*
          Added controlled slave thread cancel for replication
          of user-defined variables.
        */
        bool udf_error = false;
        while ((err= it++))
        {
          if (err->mysql_errno() == ER_CANT_OPEN_LIBRARY)
            udf_error = true;
          sql_print_warning("Slave: %s Error_code: %d",
                            err->message_text(), err->mysql_errno());
        }
        if (udf_error)
          sql_print_error("Error loading user-defined library, slave SQL "
            "thread aborted. Install the missing library, and restart the "
            "slave SQL thread with \"SLAVE START\". We stopped at log '%s' "
            "position %s", rli->get_rpl_log_name(),
            llstr(rli->get_group_master_log_pos(), llbuff));
        else
          sql_print_error("\
Error running query, slave SQL thread aborted. Fix the problem, and restart \
the slave SQL thread with \"SLAVE START\". We stopped at log \
'%s' position %s", rli->get_rpl_log_name(),
llstr(rli->get_group_master_log_pos(), llbuff));
      }
      goto err;
    }
  }

  /* Thread stopped. Print the current replication position to the log */
  sql_print_information("Slave SQL thread%s exiting, replication stopped in log "
                        "'%s' at position %s",
                        rli->get_for_channel_str(),
                        rli->get_rpl_log_name(),
                        llstr(rli->get_group_master_log_pos(), llbuff));

 err:

  (void) RUN_HOOK(binlog_relay_io, applier_stop,
                  (thd, rli->mi,
                   (abort_loop || thd->killed || rli->abort_slave)));

  slave_stop_workers(rli, &mts_inited); // stopping worker pool
  delete rli->current_mts_submode;
  rli->current_mts_submode= 0;
  rli->clear_mts_recovery_groups();

  /*
    Some events set some playgrounds, which won't be cleared because thread
    stops. Stopping of this thread may not be known to these events ("stop"
    request is detected only by the present function, not by events), so we
    must "proactively" clear playgrounds:
  */
  thd->clear_error();
  rli->cleanup_context(thd, 1);
  /*
    Some extra safety, which should not been needed (normally, event deletion
    should already have done these assignments (each event which sets these
    variables is supposed to set them to 0 before terminating)).
  */
  thd->set_catalog(NULL_CSTR);
  thd->reset_query();
  thd->reset_db(NULL_CSTR);

  THD_STAGE_INFO(thd, stage_waiting_for_slave_mutex_on_exit);
  mysql_mutex_lock(&rli->run_lock);
  /* We need data_lock, at least to wake up any waiting master_pos_wait() */
  mysql_mutex_lock(&rli->data_lock);
  DBUG_ASSERT(rli->slave_running == 1); // tracking buffer overrun
  /* When master_pos_wait() wakes up it will check this and terminate */
  rli->slave_running= 0;
  /* Forget the relay log's format */
  rli->set_rli_description_event(NULL);
  /* Wake up master_pos_wait() */
  mysql_mutex_unlock(&rli->data_lock);
  DBUG_PRINT("info",("Signaling possibly waiting master_pos_wait() functions"));
  mysql_cond_broadcast(&rli->data_cond);
  rli->ignore_log_space_limit= 0; /* don't need any lock */
  /* we die so won't remember charset - re-update them on next thread start */
  rli->cached_charset_invalidate();
  rli->save_temporary_tables = thd->temporary_tables;

  /*
    TODO: see if we can do this conditionally in next_event() instead
    to avoid unneeded position re-init
  */
  thd->temporary_tables = 0; // remove tempation from destructor to close them
  // destructor will not free it, because we are weird
  thd->get_protocol_classic()->end_net();
  DBUG_ASSERT(rli->info_thd == thd);
  THD_CHECK_SENTRY(thd);
  mysql_mutex_lock(&rli->info_thd_lock);
  rli->info_thd= NULL;
  if (commit_order_mngr)
  {
    delete commit_order_mngr;
    rli->set_commit_order_manager(NULL);
  }

  mysql_mutex_unlock(&rli->info_thd_lock);
  set_thd_in_use_temporary_tables(rli);  // (re)set info_thd in use for saved temp tables

  thd->release_resources();
  THD_CHECK_SENTRY(thd);
  if (thd_added)
    thd_manager->remove_thd(thd);

  /*
    The thd can only be destructed after indirect references
    through mi->rli->info_thd are cleared: mi->rli->info_thd= NULL.

    For instance, user thread might be issuing show_slave_status
    and attempting to read mi->rli->info_thd->get_proc_info().
    Therefore thd must only be deleted after info_thd is set
    to NULL.
  */
  delete thd;

 /*
  Note: the order of the broadcast and unlock calls below (first broadcast, then unlock)
  is important. Otherwise a killer_thread can execute between the calls and
  delete the mi structure leading to a crash! (see BUG#25306 for details)
 */ 
  mysql_cond_broadcast(&rli->stop_cond);
  DBUG_EXECUTE_IF("simulate_slave_delay_at_terminate_bug38694", sleep(5););
  mysql_mutex_unlock(&rli->run_lock);  // tell the world we are done

  DBUG_LEAVE;                            // Must match DBUG_ENTER()
  my_thread_end();
  ERR_remove_state(0);
  my_thread_exit(0);
  return 0;                             // Avoid compiler warnings
}


/*
  process_io_create_file()
*/

static int process_io_create_file(Master_info* mi, Create_file_log_event* cev)
{
  int error = 1;
  ulong num_bytes;
  bool cev_not_written;
  THD *thd = mi->info_thd;
  NET *net = &mi->mysql->net;
  DBUG_ENTER("process_io_create_file");

  mysql_mutex_assert_owner(&mi->data_lock);

  if (unlikely(!cev->is_valid()))
    DBUG_RETURN(1);

  if (!rpl_filter->db_ok(cev->db))
  {
    skip_load_data_infile(net);
    DBUG_RETURN(0);
  }
  DBUG_ASSERT(cev->inited_from_old);
  thd->file_id = cev->file_id = mi->file_id++;
  thd->server_id = cev->server_id;
  cev_not_written = 1;

  if (unlikely(net_request_file(net,cev->fname)))
  {
    sql_print_error("Slave I/O: failed requesting download of '%s'",
                    cev->fname);
    goto err;
  }

  /*
    This dummy block is so we could instantiate Append_block_log_event
    once and then modify it slightly instead of doing it multiple times
    in the loop
  */
  {
    Append_block_log_event aev(thd,0,0,0,0);

    for (;;)
    {
      if (unlikely((num_bytes=my_net_read(net)) == packet_error))
      {
        sql_print_error("Network read error downloading '%s' from master",
                        cev->fname);
        goto err;
      }
      if (unlikely(!num_bytes)) /* eof */
      {
	/* 3.23 master wants it */
        net_write_command(net, 0, (uchar*) "", 0, (uchar*) "", 0);
        /*
          If we wrote Create_file_log_event, then we need to write
          Execute_load_log_event. If we did not write Create_file_log_event,
          then this is an empty file and we can just do as if the LOAD DATA
          INFILE had not existed, i.e. write nothing.
        */
        if (unlikely(cev_not_written))
          break;
        Execute_load_log_event xev(thd,0,0);
        xev.common_header->log_pos = cev->common_header->log_pos;
        if (unlikely(mi->rli->relay_log.append_event(&xev, mi) != 0))
        {
          mi->report(ERROR_LEVEL, ER_SLAVE_RELAY_LOG_WRITE_FAILURE,
                     ER(ER_SLAVE_RELAY_LOG_WRITE_FAILURE),
                     "error writing Exec_load event to relay log");
          goto err;
        }
        mi->rli->relay_log.harvest_bytes_written(&mi->rli->log_space_total);
        break;
      }
      if (unlikely(cev_not_written))
      {
        cev->block = net->read_pos;
        cev->block_len = num_bytes;
        if (unlikely(mi->rli->relay_log.append_event(cev, mi) != 0))
        {
          mi->report(ERROR_LEVEL, ER_SLAVE_RELAY_LOG_WRITE_FAILURE,
                     ER(ER_SLAVE_RELAY_LOG_WRITE_FAILURE),
                     "error writing Create_file event to relay log");
          goto err;
        }
        cev_not_written=0;
        mi->rli->relay_log.harvest_bytes_written(&mi->rli->log_space_total);
      }
      else
      {
        aev.block = net->read_pos;
        aev.block_len = num_bytes;
        aev.common_header->log_pos= cev->common_header->log_pos;
        if (unlikely(mi->rli->relay_log.append_event(&aev, mi) != 0))
        {
          mi->report(ERROR_LEVEL, ER_SLAVE_RELAY_LOG_WRITE_FAILURE,
                     ER(ER_SLAVE_RELAY_LOG_WRITE_FAILURE),
                     "error writing Append_block event to relay log");
          goto err;
        }
        mi->rli->relay_log.harvest_bytes_written(&mi->rli->log_space_total);
      }
    }
  }
  error=0;
err:
  DBUG_RETURN(error);
}


/**
  Used by the slave IO thread when it receives a rotate event from the
  master.

  Updates the master info with the place in the next binary log where
  we should start reading.  Rotate the relay log to avoid mixed-format
  relay logs.

  @param mi master_info for the slave
  @param rev The rotate log event read from the master

  @note The caller must hold mi->data_lock before invoking this function.

  @retval 0 ok
  @retval 1 error
*/
static int process_io_rotate(Master_info *mi, Rotate_log_event *rev)
{
  DBUG_ENTER("process_io_rotate");
  mysql_mutex_assert_owner(&mi->data_lock);

  if (unlikely(!rev->is_valid()))
    DBUG_RETURN(1);

  /* Safe copy as 'rev' has been "sanitized" in Rotate_log_event's ctor */
  memcpy(const_cast<char *>(mi->get_master_log_name()),
         rev->new_log_ident, rev->ident_len + 1);
  mi->set_master_log_pos(rev->pos);
  DBUG_PRINT("info", ("new (master_log_name, master_log_pos): ('%s', %lu)",
                      mi->get_master_log_name(), (ulong) mi->get_master_log_pos()));
#ifndef DBUG_OFF
  /*
    If we do not do this, we will be getting the first
    rotate event forever, so we need to not disconnect after one.
  */
  if (disconnect_slave_event_count)
    mi->events_until_exit++;
#endif

  /*
    If mi_description_event is format <4, there is conversion in the
    relay log to the slave's format (4). And Rotate can mean upgrade or
    nothing. If upgrade, it's to 5.0 or newer, so we will get a Format_desc, so
    no need to reset mi_description_event now. And if it's nothing (same
    master version as before), no need (still using the slave's format).
  */
  Format_description_log_event *old_fdle= mi->get_mi_description_event();
  if (old_fdle->binlog_version >= 4)
  {
    DBUG_ASSERT(old_fdle->common_footer->checksum_alg ==
                mi->rli->relay_log.relay_log_checksum_alg);
    Format_description_log_event *new_fdle= new
      Format_description_log_event(3);
    new_fdle->common_footer->checksum_alg=
                             mi->rli->relay_log.relay_log_checksum_alg;
    mi->set_mi_description_event(new_fdle);
  }
  /*
    Rotate the relay log makes binlog format detection easier (at next slave
    start or mysqlbinlog)
  */
  int ret= rotate_relay_log(mi);
  DBUG_RETURN(ret);
}

/**
  Reads a 3.23 event and converts it to the slave's format. This code was
  copied from MySQL 4.0.

  @note The caller must hold mi->data_lock before invoking this function.
*/
static int queue_binlog_ver_1_event(Master_info *mi, const char *buf,
                                    ulong event_len)
{
  const char *errmsg = 0;
  ulong inc_pos;
  bool ignore_event= 0;
  char *tmp_buf = 0;
  Relay_log_info *rli= mi->rli;
  DBUG_ENTER("queue_binlog_ver_1_event");

  mysql_mutex_assert_owner(&mi->data_lock);

  /*
    If we get Load event, we need to pass a non-reusable buffer
    to read_log_event, so we do a trick
  */
  if (buf[EVENT_TYPE_OFFSET] == binary_log::LOAD_EVENT)
  {
    if (unlikely(!(tmp_buf=(char*)my_malloc(key_memory_binlog_ver_1_event,
                                            event_len+1,MYF(MY_WME)))))
    {
      mi->report(ERROR_LEVEL, ER_SLAVE_FATAL_ERROR,
                 ER(ER_SLAVE_FATAL_ERROR), "Memory allocation failed");
      DBUG_RETURN(1);
    }
    memcpy(tmp_buf,buf,event_len);
    /*
      Create_file constructor wants a 0 as last char of buffer, this 0 will
      serve as the string-termination char for the file's name (which is at the
      end of the buffer)
      We must increment event_len, otherwise the event constructor will not see
      this end 0, which leads to segfault.
    */
    tmp_buf[event_len++]=0;
    int4store(tmp_buf+EVENT_LEN_OFFSET, event_len);
    buf = (const char*)tmp_buf;
  }
  /*
    This will transform LOAD_EVENT into CREATE_FILE_EVENT, ask the master to
    send the loaded file, and write it to the relay log in the form of
    Append_block/Exec_load (the SQL thread needs the data, as that thread is not
    connected to the master).
  */
  Log_event *ev=
    Log_event::read_log_event(buf, event_len, &errmsg,
                              mi->get_mi_description_event(), 0);
  if (unlikely(!ev))
  {
    sql_print_error("Read invalid event from master: '%s',\
 master could be corrupt but a more likely cause of this is a bug",
                    errmsg);
    my_free((char*) tmp_buf);
    DBUG_RETURN(1);
  }
  /* 3.23 events don't contain log_pos */
  mi->set_master_log_pos(ev->common_header->log_pos);
  switch (ev->get_type_code()) {
  case binary_log::STOP_EVENT:
    ignore_event= 1;
    inc_pos= event_len;
    break;
  case binary_log::ROTATE_EVENT:
    if (unlikely(process_io_rotate(mi,(Rotate_log_event*)ev)))
    {
      delete ev;
      DBUG_RETURN(1);
    }
    inc_pos= 0;
    break;
  case binary_log::CREATE_FILE_EVENT:
    /*
      Yes it's possible to have CREATE_FILE_EVENT here, even if we're in
      queue_old_event() which is for 3.23 events which don't comprise
      CREATE_FILE_EVENT. This is because read_log_event() above has just
      transformed LOAD_EVENT into CREATE_FILE_EVENT.
    */
  {
    /* We come here when and only when tmp_buf != 0 */
    DBUG_ASSERT(tmp_buf != 0);
    inc_pos=event_len;
    ev->common_header->log_pos+= inc_pos;
    int error = process_io_create_file(mi,(Create_file_log_event*)ev);
    delete ev;
    mi->set_master_log_pos(mi->get_master_log_pos() + inc_pos);
    DBUG_PRINT("info", ("master_log_pos: %lu", (ulong) mi->get_master_log_pos()));
    my_free((char*)tmp_buf);
    DBUG_RETURN(error);
  }
  default:
    inc_pos= event_len;
    break;
  }
  if (likely(!ignore_event))
  {
    if (ev->common_header->log_pos)
      /*
         Don't do it for fake Rotate events (see comment in
      Log_event::Log_event(const char* buf...) in log_event.cc).
      */
      /* make log_pos be the pos of the end of the event */
      ev->common_header->log_pos+= event_len;
    if (unlikely(rli->relay_log.append_event(ev, mi) != 0))
    {
      delete ev;
      DBUG_RETURN(1);
    }
    rli->relay_log.harvest_bytes_written(&rli->log_space_total);
  }
  delete ev;
  mi->set_master_log_pos(mi->get_master_log_pos() + inc_pos);
  DBUG_PRINT("info", ("master_log_pos: %lu", (ulong) mi->get_master_log_pos()));
  DBUG_RETURN(0);
}

/**
  Reads a 4.0 event and converts it to the slave's format. This code was copied
  from queue_binlog_ver_1_event(), with some affordable simplifications.

  @note The caller must hold mi->data_lock before invoking this function.
*/
static int queue_binlog_ver_3_event(Master_info *mi, const char *buf,
                                    ulong event_len)
{
  const char *errmsg = 0;
  ulong inc_pos;
  char *tmp_buf = 0;
  Relay_log_info *rli= mi->rli;
  DBUG_ENTER("queue_binlog_ver_3_event");

  mysql_mutex_assert_owner(&mi->data_lock);

  /* read_log_event() will adjust log_pos to be end_log_pos */
  Log_event *ev=
    Log_event::read_log_event(buf, event_len, &errmsg,
                              mi->get_mi_description_event(), 0);
  if (unlikely(!ev))
  {
    sql_print_error("Read invalid event from master: '%s',\
 master could be corrupt but a more likely cause of this is a bug",
                    errmsg);
    my_free((char*) tmp_buf);
    DBUG_RETURN(1);
  }
  switch (ev->get_type_code()) {
  case binary_log::STOP_EVENT:
    goto err;
  case binary_log::ROTATE_EVENT:
    if (unlikely(process_io_rotate(mi,(Rotate_log_event*)ev)))
    {
      delete ev;
      DBUG_RETURN(1);
    }
    inc_pos= 0;
    break;
  default:
    inc_pos= event_len;
    break;
  }

  if (unlikely(rli->relay_log.append_event(ev, mi) != 0))
  {
    delete ev;
    DBUG_RETURN(1);
  }
  rli->relay_log.harvest_bytes_written(&rli->log_space_total);
  delete ev;
  mi->set_master_log_pos(mi->get_master_log_pos() + inc_pos);
err:
  DBUG_PRINT("info", ("master_log_pos: %lu", (ulong) mi->get_master_log_pos()));
  DBUG_RETURN(0);
}

/*
  queue_old_event()

  Writes a 3.23 or 4.0 event to the relay log, after converting it to the 5.0
  (exactly, slave's) format. To do the conversion, we create a 5.0 event from
  the 3.23/4.0 bytes, then write this event to the relay log.

  TODO:
    Test this code before release - it has to be tested on a separate
    setup with 3.23 master or 4.0 master
*/

static int queue_old_event(Master_info *mi, const char *buf,
                           ulong event_len)
{
  DBUG_ENTER("queue_old_event");

  mysql_mutex_assert_owner(&mi->data_lock);

  switch (mi->get_mi_description_event()->binlog_version)
  {
  case 1:
      DBUG_RETURN(queue_binlog_ver_1_event(mi,buf,event_len));
  case 3:
      DBUG_RETURN(queue_binlog_ver_3_event(mi,buf,event_len));
  default: /* unsupported format; eg version 2 */
    DBUG_PRINT("info",("unsupported binlog format %d in queue_old_event()",
                       mi->get_mi_description_event()->binlog_version));
    DBUG_RETURN(1);
  }
}

/*
  queue_event()

  If the event is 3.23/4.0, passes it to queue_old_event() which will convert
  it. Otherwise, writes a 5.0 (or newer) event to the relay log. Then there is
  no format conversion, it's pure read/write of bytes.
  So a 5.0.0 slave's relay log can contain events in the slave's format or in
  any >=5.0.0 format.
*/

int queue_event(Master_info* mi,const char* buf, ulong event_len)
{
  bool reported_error= false;
  int error= 0;
  String error_msg;
  ulong inc_pos= 0;
  Relay_log_info *rli= mi->rli;
  mysql_mutex_t *log_lock= rli->relay_log.get_log_lock();
  ulong s_id;
  bool unlock_data_lock= TRUE;
  /*
    FD_q must have been prepared for the first R_a event
    inside get_master_version_and_clock()
    Show-up of FD:s affects checksum_alg at once because
    that changes FD_queue.
  */
  enum_binlog_checksum_alg checksum_alg= mi->checksum_alg_before_fd !=
                                         binary_log::BINLOG_CHECKSUM_ALG_UNDEF ?
    mi->checksum_alg_before_fd :
    mi->rli->relay_log.relay_log_checksum_alg;

  char *save_buf= NULL; // needed for checksumming the fake Rotate event
  char rot_buf[LOG_EVENT_HEADER_LEN + Binary_log_event::ROTATE_HEADER_LEN + FN_REFLEN];
  Gtid gtid= { 0, 0 };
  Log_event_type event_type= (Log_event_type)buf[EVENT_TYPE_OFFSET];

  DBUG_ASSERT(checksum_alg == binary_log::BINLOG_CHECKSUM_ALG_OFF || 
              checksum_alg == binary_log::BINLOG_CHECKSUM_ALG_UNDEF || 
              checksum_alg == binary_log::BINLOG_CHECKSUM_ALG_CRC32); 

  DBUG_ENTER("queue_event");

  /*
    Pause the IO thread execution and wait for 'continue_queuing_event'
    signal to continue IO thread execution.
  */
  DBUG_EXECUTE_IF("pause_on_queuing_event",
                  {
                    const char act[]= "now SIGNAL reached_queuing_event "
                                      "WAIT_FOR continue_queuing_event";
                    DBUG_ASSERT(!debug_sync_set_action(current_thd,
                                                       STRING_WITH_LEN(act)));
                  };);

  /*
    FD_queue checksum alg description does not apply in a case of
    FD itself. The one carries both parts of the checksum data.
  */
  if (event_type == binary_log::FORMAT_DESCRIPTION_EVENT)
  {
    checksum_alg= Log_event_footer::get_checksum_alg(buf, event_len);
  }
  else if (event_type == binary_log::START_EVENT_V3)
  {
    // checksum behaviour is similar to the pre-checksum FD handling
    mi->checksum_alg_before_fd= binary_log::BINLOG_CHECKSUM_ALG_UNDEF;
    mysql_mutex_lock(&mi->data_lock);
    mi->get_mi_description_event()->common_footer->checksum_alg=
      mi->rli->relay_log.relay_log_checksum_alg= checksum_alg=
      binary_log::BINLOG_CHECKSUM_ALG_OFF;
    mysql_mutex_unlock(&mi->data_lock);
  }

  // does not hold always because of old binlog can work with NM 
  // DBUG_ASSERT(checksum_alg != BINLOG_CHECKSUM_ALG_UNDEF);

  // should hold unless manipulations with RL. Tests that do that
  // will have to refine the clause.
  DBUG_ASSERT(mi->rli->relay_log.relay_log_checksum_alg !=
              binary_log::BINLOG_CHECKSUM_ALG_UNDEF);
              
  // Emulate the network corruption
  DBUG_EXECUTE_IF("corrupt_queue_event",
    if (event_type != binary_log::FORMAT_DESCRIPTION_EVENT)
    {
      char *debug_event_buf_c = (char*) buf;
      int debug_cor_pos = rand() % (event_len - BINLOG_CHECKSUM_LEN);
      debug_event_buf_c[debug_cor_pos] =~ debug_event_buf_c[debug_cor_pos];
      DBUG_PRINT("info", ("Corrupt the event at queue_event: byte on position %d", debug_cor_pos));
      DBUG_SET("");
    }
  );
  binary_log_debug::debug_checksum_test=
    DBUG_EVALUATE_IF("simulate_checksum_test_failure", true, false);
  if (Log_event_footer::event_checksum_test((uchar *) buf,
                                            event_len, checksum_alg))
  {
    error= ER_NETWORK_READ_EVENT_CHECKSUM_FAILURE;
    unlock_data_lock= FALSE;
    goto err;
  }

  mysql_mutex_lock(&mi->data_lock);

  /*
    Simulate an unknown ignorable log event by rewriting a Xid
    log event before queuing it into relay log.
  */
  DBUG_EXECUTE_IF("simulate_unknown_ignorable_log_event_with_xid",
    if (event_type == binary_log::XID_EVENT)
    {
      uchar* ev_buf= (uchar*)buf;
      /* Overwrite the log event type with an unknown type. */
      ev_buf[EVENT_TYPE_OFFSET]= binary_log::ENUM_END_EVENT + 1;
      /* Set LOG_EVENT_IGNORABLE_F for the log event. */
      int2store(ev_buf + FLAGS_OFFSET,
                uint2korr(ev_buf + FLAGS_OFFSET) | LOG_EVENT_IGNORABLE_F);
      /* Recalc event's CRC */
      ha_checksum ev_crc= checksum_crc32(0L, NULL, 0);
      ev_crc= checksum_crc32(ev_crc, (const uchar *) ev_buf,
                             event_len - BINLOG_CHECKSUM_LEN);
      int4store(&ev_buf[event_len - BINLOG_CHECKSUM_LEN], ev_crc);
      /*
        We will skip writing this event to the relay log in order to let
        the startup procedure to not finding it and assuming this transaction
        is incomplete.
        But we have to keep the unknown ignorable error to let the
        "stop_io_after_reading_unknown_event" debug point to work after
        "queuing" this event.
      */
      mi->set_master_log_pos(mi->get_master_log_pos() + event_len);
      goto skip_relay_logging;
    }
  );

  /*
    This transaction parser is used to ensure that the GTID of the transaction
    (if it has one) will only be added to the Retrieved_Gtid_Set after the
    last event of the transaction be queued.
    It will also be used to avoid rotating the relay log in the middle of
    a transaction.
  */
  if (mi->transaction_parser.feed_event(buf, event_len,
                                        mi->get_mi_description_event(), true))
  {
    /*
      The transaction parser detected a problem while changing state and threw
      a warning message. We are taking care of avoiding transaction boundary
      issues, but it can happen.

      Transaction boundary errors might happen only because of bad master
      positioning in 'CHANGE MASTER TO' (or bad manipulation of master.info)
      when GTID auto positioning is off.

      The IO thread will keep working and queuing events regardless of the
      transaction parser error, but we will throw another warning message to
      log the relay log file and position of the parser error to help
      forensics.
    */
    sql_print_warning(
      "An unexpected event sequence was detected by the IO thread while "
      "queuing the event received from master '%s' binary log file, at "
      "position %llu.", mi->get_master_log_name(), mi->get_master_log_pos());

    DBUG_ASSERT(!mi->is_auto_position());
  }

  if (mi->get_mi_description_event()->binlog_version < 4 &&
      event_type != binary_log::FORMAT_DESCRIPTION_EVENT /* a way to escape */)
  {
    int ret= queue_old_event(mi,buf,event_len);
    mysql_mutex_unlock(&mi->data_lock);
    DBUG_RETURN(ret);
  }
  switch (event_type) {
  case binary_log::STOP_EVENT:
    /*
      We needn't write this event to the relay log. Indeed, it just indicates a
      master server shutdown. The only thing this does is cleaning. But
      cleaning is already done on a per-master-thread basis (as the master
      server is shutting down cleanly, it has written all DROP TEMPORARY TABLE
      prepared statements' deletion are TODO only when we binlog prep stmts).

      We don't even increment mi->get_master_log_pos(), because we may be just after
      a Rotate event. Btw, in a few milliseconds we are going to have a Start
      event from the next binlog (unless the master is presently running
      without --log-bin).
    */
    goto err;
  case binary_log::ROTATE_EVENT:
  {
    Rotate_log_event rev(buf, checksum_alg != binary_log::BINLOG_CHECKSUM_ALG_OFF ?
                         event_len - BINLOG_CHECKSUM_LEN : event_len,
                         mi->get_mi_description_event());

    if (unlikely(process_io_rotate(mi, &rev)))
    {
      error= ER_SLAVE_RELAY_LOG_WRITE_FAILURE;
      goto err;
    }
    /* 
       Checksum special cases for the fake Rotate (R_f) event caused by the protocol
       of events generation and serialization in RL where Rotate of master is 
       queued right next to FD of slave.
       Since it's only FD that carries the alg desc of FD_s has to apply to R_m.
       Two special rules apply only to the first R_f which comes in before any FD_m.
       The 2nd R_f should be compatible with the FD_s that must have taken over
       the last seen FD_m's (A).
       
       RSC_1: If OM \and fake Rotate \and slave is configured to
              to compute checksum for its first FD event for RL
              the fake Rotate gets checksummed here.
    */
    if (uint4korr(&buf[0]) == 0 && checksum_alg ==
                  binary_log::BINLOG_CHECKSUM_ALG_OFF &&
                  mi->rli->relay_log.relay_log_checksum_alg !=
                  binary_log::BINLOG_CHECKSUM_ALG_OFF)
    {
      ha_checksum rot_crc= checksum_crc32(0L, NULL, 0);
      event_len += BINLOG_CHECKSUM_LEN;
      memcpy(rot_buf, buf, event_len - BINLOG_CHECKSUM_LEN);
      int4store(&rot_buf[EVENT_LEN_OFFSET],
                uint4korr(rot_buf + EVENT_LEN_OFFSET) +
                BINLOG_CHECKSUM_LEN);
      rot_crc= checksum_crc32(rot_crc, (const uchar *) rot_buf,
                           event_len - BINLOG_CHECKSUM_LEN);
      int4store(&rot_buf[event_len - BINLOG_CHECKSUM_LEN], rot_crc);
      DBUG_ASSERT(event_len == uint4korr(&rot_buf[EVENT_LEN_OFFSET]));
      DBUG_ASSERT(mi->get_mi_description_event()->common_footer->checksum_alg ==
                  mi->rli->relay_log.relay_log_checksum_alg);
      /* the first one */
      DBUG_ASSERT(mi->checksum_alg_before_fd !=
                  binary_log::BINLOG_CHECKSUM_ALG_UNDEF);
      save_buf= (char *) buf;
      buf= rot_buf;
    }
    else
      /*
        RSC_2: If NM \and fake Rotate \and slave does not compute checksum
        the fake Rotate's checksum is stripped off before relay-logging.
      */
      if (uint4korr(&buf[0]) == 0 && checksum_alg !=
                    binary_log::BINLOG_CHECKSUM_ALG_OFF &&
                    mi->rli->relay_log.relay_log_checksum_alg ==
                    binary_log::BINLOG_CHECKSUM_ALG_OFF)
      {
        event_len -= BINLOG_CHECKSUM_LEN;
        memcpy(rot_buf, buf, event_len);
        int4store(&rot_buf[EVENT_LEN_OFFSET],
                  uint4korr(rot_buf + EVENT_LEN_OFFSET) -
                  BINLOG_CHECKSUM_LEN);
        DBUG_ASSERT(event_len == uint4korr(&rot_buf[EVENT_LEN_OFFSET]));
        DBUG_ASSERT(mi->get_mi_description_event()->common_footer->checksum_alg ==
                    mi->rli->relay_log.relay_log_checksum_alg);
        /* the first one */
        DBUG_ASSERT(mi->checksum_alg_before_fd !=
                    binary_log::BINLOG_CHECKSUM_ALG_UNDEF);
        save_buf= (char *) buf;
        buf= rot_buf;
      }
    /*
      Now the I/O thread has just changed its mi->get_master_log_name(), so
      incrementing mi->get_master_log_pos() is nonsense.
    */
    inc_pos= 0;
    break;
  }
  case binary_log::FORMAT_DESCRIPTION_EVENT:
  {
    /*
      Create an event, and save it (when we rotate the relay log, we will have
      to write this event again).
    */
    /*
      We are the only thread which reads/writes mi_description_event.
      The relay_log struct does not move (though some members of it can
      change), so we needn't any lock (no rli->data_lock, no log lock).
    */
    const char* errmsg;
    // mark it as undefined that is irrelevant anymore
    mi->checksum_alg_before_fd= binary_log::BINLOG_CHECKSUM_ALG_UNDEF;
    Format_description_log_event *new_fdle=
      (Format_description_log_event*)
      Log_event::read_log_event(buf, event_len, &errmsg,
                                mi->get_mi_description_event(), 1);
    if (new_fdle == NULL)
    {
      error= ER_SLAVE_RELAY_LOG_WRITE_FAILURE;
      goto err;
    }
    if (new_fdle->common_footer->checksum_alg ==
                                 binary_log::BINLOG_CHECKSUM_ALG_UNDEF)
      new_fdle->common_footer->checksum_alg= binary_log::BINLOG_CHECKSUM_ALG_OFF;

    mi->set_mi_description_event(new_fdle);

    /* installing new value of checksum Alg for relay log */
    mi->rli->relay_log.relay_log_checksum_alg= new_fdle->common_footer->checksum_alg;

    /*
       Though this does some conversion to the slave's format, this will
       preserve the master's binlog format version, and number of event types.
    */
    /*
       If the event was not requested by the slave (the slave did not ask for
       it), i.e. has end_log_pos=0, we do not increment mi->get_master_log_pos()
    */
    inc_pos= uint4korr(buf+LOG_POS_OFFSET) ? event_len : 0;
    DBUG_PRINT("info",("binlog format is now %d",
                       mi->get_mi_description_event()->binlog_version));

  }
  break;

  case binary_log::HEARTBEAT_LOG_EVENT:
  {
    /*
      HB (heartbeat) cannot come before RL (Relay)
    */
    char  llbuf[22];
    Heartbeat_log_event hb(buf,
                           mi->rli->relay_log.relay_log_checksum_alg
                           != binary_log::BINLOG_CHECKSUM_ALG_OFF ?
                           event_len - BINLOG_CHECKSUM_LEN : event_len,
                           mi->get_mi_description_event());
    if (!hb.is_valid())
    {
      error= ER_SLAVE_HEARTBEAT_FAILURE;
      error_msg.append(STRING_WITH_LEN("inconsistent heartbeat event content;"));
      error_msg.append(STRING_WITH_LEN("the event's data: log_file_name "));
      error_msg.append(hb.get_log_ident(), strlen(hb.get_log_ident()));
      error_msg.append(STRING_WITH_LEN(" log_pos "));
      llstr(hb.common_header->log_pos, llbuf);
      error_msg.append(llbuf, strlen(llbuf));
      goto err;
    }
    mi->received_heartbeats++;
    mi->last_heartbeat= my_time(0);


    /*
      During GTID protocol, if the master skips transactions,
      a heartbeat event is sent to the slave at the end of last
      skipped transaction to update coordinates.

      I/O thread receives the heartbeat event and updates mi
      only if the received heartbeat position is greater than
      mi->get_master_log_pos(). This event is written to the
      relay log as an ignored Rotate event. SQL thread reads
      the rotate event only to update the coordinates corresponding
      to the last skipped transaction. Note that,
      we update only the positions and not the file names, as a ROTATE
      EVENT from the master prior to this will update the file name.
    */
    if (mi->is_auto_position()  && mi->get_master_log_pos() <
       hb.common_header->log_pos &&  mi->get_master_log_name() != NULL)
    {

      DBUG_ASSERT(memcmp(const_cast<char*>(mi->get_master_log_name()),
                         hb.get_log_ident(), hb.get_ident_len()) == 0);

      mi->set_master_log_pos(hb.common_header->log_pos);

      /*
         Put this heartbeat event in the relay log as a Rotate Event.
      */
      inc_pos= 0;
      memcpy(rli->ign_master_log_name_end, mi->get_master_log_name(),
             FN_REFLEN);
      rli->ign_master_log_pos_end = mi->get_master_log_pos();

      if (write_ignored_events_info_to_relay_log(mi->info_thd, mi))
        goto err;
    }

    /* 
       compare local and event's versions of log_file, log_pos.
       
       Heartbeat is sent only after an event corresponding to the corrdinates
       the heartbeat carries.
       Slave can not have a difference in coordinates except in the only
       special case when mi->get_master_log_name(), mi->get_master_log_pos() have never
       been updated by Rotate event i.e when slave does not have any history
       with the master (and thereafter mi->get_master_log_pos() is NULL).

       TODO: handling `when' for SHOW SLAVE STATUS' snds behind
    */
    if (memcmp(const_cast<char *>(mi->get_master_log_name()),
               hb.get_log_ident(), hb.get_ident_len())
        || (mi->get_master_log_pos() > hb.common_header->log_pos))
    {
      /* missed events of heartbeat from the past */
      error= ER_SLAVE_HEARTBEAT_FAILURE;
      error_msg.append(STRING_WITH_LEN("heartbeat is not compatible with local info; "));
      error_msg.append(STRING_WITH_LEN("the event's data: log_file_name "));
      error_msg.append(hb.get_log_ident(), strlen(hb.get_log_ident()));
      error_msg.append(STRING_WITH_LEN(" log_pos "));
      llstr(hb.common_header->log_pos, llbuf);
      error_msg.append(llbuf, strlen(llbuf));
      goto err;
    }
    goto skip_relay_logging;
  }
  break;

  case binary_log::PREVIOUS_GTIDS_LOG_EVENT:
  {
    /*
      This event does not have any meaning for the slave and
      was just sent to show the slave the master is making
      progress and avoid possible deadlocks.
      So at this point, the event is replaced by a rotate
      event what will make the slave to update what it knows
      about the master's coordinates.
    */
    inc_pos= 0;
    mi->set_master_log_pos(mi->get_master_log_pos() + event_len);
    memcpy(rli->ign_master_log_name_end, mi->get_master_log_name(), FN_REFLEN);
    rli->ign_master_log_pos_end= mi->get_master_log_pos();

    if (write_ignored_events_info_to_relay_log(mi->info_thd, mi))
      goto err;

    goto skip_relay_logging;
  }
  break;

  case binary_log::GTID_LOG_EVENT:
  {
    global_sid_lock->rdlock();
    /*
      This can happen if the master uses GTID_MODE=OFF_PERMISSIVE, and
      sends GTID events to the slave. A possible scenario is that user
      does not follow the upgrade procedure for GTIDs, and creates a
      topology like A->B->C, where A uses GTID_MODE=ON_PERMISSIVE, B
      uses GTID_MODE=OFF_PERMISSIVE, and C uses GTID_MODE=OFF.  Each
      connection is allowed, but the master A will generate GTID
      transactions which will be sent through B to C.  Then C will hit
      this error.
    */
    if (get_gtid_mode(GTID_MODE_LOCK_SID) == GTID_MODE_OFF)
    {
      global_sid_lock->unlock();
      error= ER_CANT_REPLICATE_GTID_WITH_GTID_MODE_OFF;
      reported_error= true;
      mi->report(ERROR_LEVEL, ER_CANT_REPLICATE_GTID_WITH_GTID_MODE_OFF,
                 ER(ER_CANT_REPLICATE_GTID_WITH_GTID_MODE_OFF),
                 mi->get_master_log_name(), mi->get_master_log_pos());
      goto err;
    }
    Gtid_log_event gtid_ev(buf,
                           checksum_alg != binary_log::BINLOG_CHECKSUM_ALG_OFF ?
                           event_len - BINLOG_CHECKSUM_LEN : event_len,
                           mi->get_mi_description_event());
    gtid.sidno= gtid_ev.get_sidno(false);
    global_sid_lock->unlock();
    if (gtid.sidno < 0)
      goto err;
    gtid.gno= gtid_ev.get_gno();
    inc_pos= event_len;
  }
  break;

  case binary_log::ANONYMOUS_GTID_LOG_EVENT:
    /*
      This cannot normally happen, because the master has a check that
      prevents it from sending anonymous events when auto_position is
      enabled.  However, the master could be something else than
      mysqld, which could contain bugs that we have no control over.
      So we need this check on the slave to be sure that whoever is on
      the other side of the protocol does not break the protocol.
    */
    if (mi->is_auto_position())
    {
      error= ER_CANT_REPLICATE_ANONYMOUS_WITH_AUTO_POSITION;
      reported_error= true;
      mi->report(ERROR_LEVEL, ER_CANT_REPLICATE_ANONYMOUS_WITH_AUTO_POSITION,
                 ER(ER_CANT_REPLICATE_ANONYMOUS_WITH_AUTO_POSITION),
                 mi->get_master_log_name(), mi->get_master_log_pos());
      goto err;
    }
    /*
      This can happen if the master uses GTID_MODE=ON_PERMISSIVE, and
      sends an anonymous event to the slave. A possible scenario is
      that user does not follow the upgrade procedure for GTIDs, and
      creates a topology like A->B->C, where A uses
      GTID_MODE=OFF_PERMISSIVE, B uses GTID_MODE=ON_PERMISSIVE, and C
      uses GTID_MODE=ON.  Each connection is allowed, but the master A
      will generate anonymous transactions which will be sent through
      B to C.  Then C will hit this error.
    */
    else if (get_gtid_mode(GTID_MODE_LOCK_NONE) == GTID_MODE_ON)
    {
      error= ER_CANT_REPLICATE_ANONYMOUS_WITH_GTID_MODE_ON;
      reported_error= true;
      mi->report(ERROR_LEVEL, ER_CANT_REPLICATE_ANONYMOUS_WITH_GTID_MODE_ON,
                 ER(ER_CANT_REPLICATE_ANONYMOUS_WITH_GTID_MODE_ON),
                 mi->get_master_log_name(), mi->get_master_log_pos());
      goto err;
    }
    /* fall through */

  default:
    inc_pos= event_len;
  break;
  }

  /*
    Simulate an unknown ignorable log event by rewriting the write_rows log
    event and previous_gtids log event before writing them in relay log.
  */
  DBUG_EXECUTE_IF("simulate_unknown_ignorable_log_event",
    if (event_type == binary_log::WRITE_ROWS_EVENT ||
        event_type == binary_log::PREVIOUS_GTIDS_LOG_EVENT)
    {
      char *event_buf= const_cast<char*>(buf);
      /* Overwrite the log event type with an unknown type. */
      event_buf[EVENT_TYPE_OFFSET]= binary_log::ENUM_END_EVENT + 1;
      /* Set LOG_EVENT_IGNORABLE_F for the log event. */
      int2store(event_buf + FLAGS_OFFSET,
                uint2korr(event_buf + FLAGS_OFFSET) | LOG_EVENT_IGNORABLE_F);
    }
  );

  /*
     If this event is originating from this server, don't queue it.
     We don't check this for 3.23 events because it's simpler like this; 3.23
     will be filtered anyway by the SQL slave thread which also tests the
     server id (we must also keep this test in the SQL thread, in case somebody
     upgrades a 4.0 slave which has a not-filtered relay log).

     ANY event coming from ourselves can be ignored: it is obvious for queries;
     for STOP_EVENT/ROTATE_EVENT/START_EVENT: these cannot come from ourselves
     (--log-slave-updates would not log that) unless this slave is also its
     direct master (an unsupported, useless setup!).
  */

  mysql_mutex_lock(log_lock);
  s_id= uint4korr(buf + SERVER_ID_OFFSET);

  /*
    If server_id_bits option is set we need to mask out irrelevant bits
    when checking server_id, but we still put the full unmasked server_id
    into the Relay log so that it can be accessed when applying the event
  */
  s_id&= opt_server_id_mask;

  if ((s_id == ::server_id && !mi->rli->replicate_same_server_id) ||
      /*
        the following conjunction deals with IGNORE_SERVER_IDS, if set
        If the master is on the ignore list, execution of
        format description log events and rotate events is necessary.
      */
      (mi->ignore_server_ids->dynamic_ids.size() > 0 &&
       mi->shall_ignore_server_id(s_id) &&
       /* everything is filtered out from non-master */
       (s_id != mi->master_id ||
        /* for the master meta information is necessary */
        (event_type != binary_log::FORMAT_DESCRIPTION_EVENT &&
         event_type != binary_log::ROTATE_EVENT))))
  {
    /*
      Do not write it to the relay log.
      a) We still want to increment mi->get_master_log_pos(), so that we won't
      re-read this event from the master if the slave IO thread is now
      stopped/restarted (more efficient if the events we are ignoring are big
      LOAD DATA INFILE).
      b) We want to record that we are skipping events, for the information of
      the slave SQL thread, otherwise that thread may let
      rli->group_relay_log_pos stay too small if the last binlog's event is
      ignored.
      But events which were generated by this slave and which do not exist in
      the master's binlog (i.e. Format_desc, Rotate & Stop) should not increment
      mi->get_master_log_pos().
      If the event is originated remotely and is being filtered out by
      IGNORE_SERVER_IDS it increments mi->get_master_log_pos()
      as well as rli->group_relay_log_pos.
    */
    if (!(s_id == ::server_id && !mi->rli->replicate_same_server_id) ||
        (event_type != binary_log::FORMAT_DESCRIPTION_EVENT &&
         event_type != binary_log::ROTATE_EVENT &&
         event_type != binary_log::STOP_EVENT))
    {
      mi->set_master_log_pos(mi->get_master_log_pos() + inc_pos);
      memcpy(rli->ign_master_log_name_end, mi->get_master_log_name(), FN_REFLEN);
      DBUG_ASSERT(rli->ign_master_log_name_end[0]);
      rli->ign_master_log_pos_end= mi->get_master_log_pos();
    }
    rli->relay_log.signal_update(); // the slave SQL thread needs to re-check
    DBUG_PRINT("info", ("master_log_pos: %lu, event originating from %u server, ignored",
                        (ulong) mi->get_master_log_pos(), uint4korr(buf + SERVER_ID_OFFSET)));
  }
  else
  {
    /* write the event to the relay log */
    if (likely(rli->relay_log.append_buffer(buf, event_len, mi) == 0))
    {
      mi->set_master_log_pos(mi->get_master_log_pos() + inc_pos);
      DBUG_PRINT("info", ("master_log_pos: %lu", (ulong) mi->get_master_log_pos()));
      rli->relay_log.harvest_bytes_written(&rli->log_space_total);

      /*
        If this event is GTID_LOG_EVENT we store its GTID to add to the
        Retrieved_Gtid_Set later, when the last event of the transaction be
        queued.
      */
      if (event_type == binary_log::GTID_LOG_EVENT)
      {
        mi->set_last_gtid_queued(gtid);
      }

      /*
        If we are starting an anonymous transaction, we have to discard
        the GTID of the partial transaction that was not finished (if
        there is one).
        */
      if (event_type == binary_log::ANONYMOUS_GTID_LOG_EVENT)
      {
#ifndef DBUG_OFF
        if (!mi->get_last_gtid_queued()->is_empty())
        {
          DBUG_PRINT("info", ("Discarding Gtid(%d, %lld) as the transaction "
                              "wasn't complete and we found an "
                              "ANONYMOUS_GTID_LOG_EVENT.",
                              mi->get_last_gtid_queued()->sidno,
                              mi->get_last_gtid_queued()->gno));
        }
#endif
        mi->clear_last_gtid_queued();
      }
    }
    else
    {
      error= ER_SLAVE_RELAY_LOG_WRITE_FAILURE;
    }
    rli->ign_master_log_name_end[0]= 0; // last event is not ignored
    if (save_buf != NULL)
      buf= save_buf;
  }
  mysql_mutex_unlock(log_lock);
skip_relay_logging:

err:
  if (unlock_data_lock)
    mysql_mutex_unlock(&mi->data_lock);
  DBUG_PRINT("info", ("error: %d", error));
  if (error && !reported_error)
    mi->report(ERROR_LEVEL, error, ER(error), 
               (error == ER_SLAVE_RELAY_LOG_WRITE_FAILURE)?
               "could not queue event from master" :
               error_msg.ptr());
  DBUG_RETURN(error);
}

/**
  Hook to detach the active VIO before closing a connection handle.

  The client API might close the connection (and associated data)
  in case it encounters a unrecoverable (network) error. This hook
  is called from the client code before the VIO handle is deleted
  allows the thread to detach the active vio so it does not point
  to freed memory.

  Other calls to THD::clear_active_vio throughout this module are
  redundant due to the hook but are left in place for illustrative
  purposes.
*/

extern "C" void slave_io_thread_detach_vio()
{
  THD *thd= current_thd;
  if (thd && thd->slave_thread)
    thd->clear_active_vio();
}


/*
  Try to connect until successful or slave killed

  SYNPOSIS
    safe_connect()
    thd                 Thread handler for slave
    mysql               MySQL connection handle
    mi                  Replication handle

  RETURN
    0   ok
    #   Error
*/

static int safe_connect(THD* thd, MYSQL* mysql, Master_info* mi)
{
  DBUG_ENTER("safe_connect");

  DBUG_RETURN(connect_to_master(thd, mysql, mi, 0, 0));
}


/*
  SYNPOSIS
    connect_to_master()

  IMPLEMENTATION
    Try to connect until successful or slave killed or we have retried
    mi->retry_count times
*/

static int connect_to_master(THD* thd, MYSQL* mysql, Master_info* mi,
                             bool reconnect, bool suppress_warnings)
{
  int slave_was_killed= 0;
  int last_errno= -2;                           // impossible error
  ulong err_count=0;
  char llbuff[22];
  char password[MAX_PASSWORD_LENGTH + 1];
  size_t password_size= sizeof(password);
  DBUG_ENTER("connect_to_master");
  set_slave_max_allowed_packet(thd, mysql);
#ifndef DBUG_OFF
  mi->events_until_exit = disconnect_slave_event_count;
#endif
  ulong client_flag= CLIENT_REMEMBER_OPTIONS;
  if (opt_slave_compressed_protocol)
    client_flag|= CLIENT_COMPRESS;              /* We will use compression */

  mysql_options(mysql, MYSQL_OPT_CONNECT_TIMEOUT, (char *) &slave_net_timeout);
  mysql_options(mysql, MYSQL_OPT_READ_TIMEOUT, (char *) &slave_net_timeout);

  if (mi->bind_addr[0])
  {
    DBUG_PRINT("info",("bind_addr: %s", mi->bind_addr));
    mysql_options(mysql, MYSQL_OPT_BIND, mi->bind_addr);
  }

#ifdef HAVE_OPENSSL
  if (mi->ssl)
  {
    const static my_bool ssl_enforce_true= TRUE;
    mysql_ssl_set(mysql,
                  mi->ssl_key[0]?mi->ssl_key:0,
                  mi->ssl_cert[0]?mi->ssl_cert:0,
                  mi->ssl_ca[0]?mi->ssl_ca:0,
                  mi->ssl_capath[0]?mi->ssl_capath:0,
                  mi->ssl_cipher[0]?mi->ssl_cipher:0);
#ifdef HAVE_YASSL
    mi->ssl_crl[0]= '\0';
    mi->ssl_crlpath[0]= '\0';
#endif
    mysql_options(mysql, MYSQL_OPT_SSL_CRL,
                  mi->ssl_crl[0] ? mi->ssl_crl : 0);
    mysql_options(mysql, MYSQL_OPT_SSL_CRLPATH,
                  mi->ssl_crlpath[0] ? mi->ssl_crlpath : 0);
    mysql_options(mysql, MYSQL_OPT_SSL_VERIFY_SERVER_CERT,
                  &mi->ssl_verify_server_cert);
    /* we always enforce SSL if SSL is turned on */
    mysql_options(mysql, MYSQL_OPT_SSL_ENFORCE, &ssl_enforce_true);
  }
#endif

  /*
    If server's default charset is not supported (like utf16, utf32) as client
    charset, then set client charset to 'latin1' (default client charset).
  */
  if (is_supported_parser_charset(default_charset_info))
    mysql_options(mysql, MYSQL_SET_CHARSET_NAME, default_charset_info->csname);
  else
  {
    sql_print_information("'%s' can not be used as client character set. "
                          "'%s' will be used as default client character set "
                          "while connecting to master.",
                          default_charset_info->csname,
                          default_client_charset_info->csname);
    mysql_options(mysql, MYSQL_SET_CHARSET_NAME,
                  default_client_charset_info->csname);
  }


  /* This one is not strictly needed but we have it here for completeness */
  mysql_options(mysql, MYSQL_SET_CHARSET_DIR, (char *) charsets_dir);

  if (mi->is_start_plugin_auth_configured())
  {
    DBUG_PRINT("info", ("Slaving is using MYSQL_DEFAULT_AUTH %s",
                        mi->get_start_plugin_auth()));
    mysql_options(mysql, MYSQL_DEFAULT_AUTH, mi->get_start_plugin_auth());
  }
  
  if (mi->is_start_plugin_dir_configured())
  {
    DBUG_PRINT("info", ("Slaving is using MYSQL_PLUGIN_DIR %s",
                        mi->get_start_plugin_dir()));
    mysql_options(mysql, MYSQL_PLUGIN_DIR, mi->get_start_plugin_dir());
  }
  /* Set MYSQL_PLUGIN_DIR in case master asks for an external authentication plugin */
  else if (opt_plugin_dir_ptr && *opt_plugin_dir_ptr)
    mysql_options(mysql, MYSQL_PLUGIN_DIR, opt_plugin_dir_ptr);
  
  if (!mi->is_start_user_configured())
    sql_print_warning("%s", ER(ER_INSECURE_CHANGE_MASTER));

  if (mi->get_password(password, &password_size))
  {
    mi->report(ERROR_LEVEL, ER_SLAVE_FATAL_ERROR,
               ER(ER_SLAVE_FATAL_ERROR),
               "Unable to configure password when attempting to "
               "connect to the master server. Connection attempt "
               "terminated.");
    DBUG_RETURN(1);
  }

  const char* user= mi->get_user();
  if (user == NULL || user[0] == 0)
  {
    mi->report(ERROR_LEVEL, ER_SLAVE_FATAL_ERROR,
               ER(ER_SLAVE_FATAL_ERROR),
               "Invalid (empty) username when attempting to "
               "connect to the master server. Connection attempt "
               "terminated.");
    DBUG_RETURN(1);
  }

  while (!(slave_was_killed = io_slave_killed(thd,mi))
         && (reconnect ? mysql_reconnect(mysql) != 0 :
             mysql_real_connect(mysql, mi->host, user,
                                password, 0, mi->port, 0, client_flag) == 0))
  {
    /*
       SHOW SLAVE STATUS will display the number of retries which
       would be real retry counts instead of mi->retry_count for
       each connection attempt by 'Last_IO_Error' entry.
    */
    last_errno=mysql_errno(mysql);
    suppress_warnings= 0;
    mi->report(ERROR_LEVEL, last_errno,
               "error %s to master '%s@%s:%d'"
               " - retry-time: %d  retries: %lu",
               (reconnect ? "reconnecting" : "connecting"),
               mi->get_user(), mi->host, mi->port,
               mi->connect_retry, err_count + 1);
    /*
      By default we try forever. The reason is that failure will trigger
      master election, so if the user did not set mi->retry_count we
      do not want to have election triggered on the first failure to
      connect
    */
    if (++err_count == mi->retry_count)
    {
      slave_was_killed=1;
      break;
    }
    slave_sleep(thd, mi->connect_retry, io_slave_killed, mi);
  }

  if (!slave_was_killed)
  {
    mi->clear_error(); // clear possible left over reconnect error
    if (reconnect)
    {
      if (!suppress_warnings)
        sql_print_information("Slave%s: connected to master '%s@%s:%d',"
                              "replication resumed in log '%s' at position %s",
                              mi->get_for_channel_str(), mi->get_user(),
                              mi->host, mi->port,
                              mi->get_io_rpl_log_name(),
                              llstr(mi->get_master_log_pos(),llbuff));
    }
    else
    {
      query_logger.general_log_print(thd, COM_CONNECT_OUT, "%s@%s:%d",
                                     mi->get_user(), mi->host, mi->port);
    }

    thd->set_active_vio(mysql->net.vio);
  }
  mysql->reconnect= 1;
  DBUG_PRINT("exit",("slave_was_killed: %d", slave_was_killed));
  DBUG_RETURN(slave_was_killed);
}


/*
  safe_reconnect()

  IMPLEMENTATION
    Try to connect until successful or slave killed or we have retried
    mi->retry_count times
*/

static int safe_reconnect(THD* thd, MYSQL* mysql, Master_info* mi,
                          bool suppress_warnings)
{
  DBUG_ENTER("safe_reconnect");
  DBUG_RETURN(connect_to_master(thd, mysql, mi, 1, suppress_warnings));
}


/*
  Called when we notice that the current "hot" log got rotated under our feet.
*/

static IO_CACHE *reopen_relay_log(Relay_log_info *rli, const char **errmsg)
{
  DBUG_ENTER("reopen_relay_log");
  DBUG_ASSERT(rli->cur_log != &rli->cache_buf);
  DBUG_ASSERT(rli->cur_log_fd == -1);

  IO_CACHE *cur_log = rli->cur_log=&rli->cache_buf;
  if ((rli->cur_log_fd=open_binlog_file(cur_log,rli->get_event_relay_log_name(),
                                        errmsg)) <0)
    DBUG_RETURN(0);
  /*
    We want to start exactly where we was before:
    relay_log_pos       Current log pos
    pending             Number of bytes already processed from the event
  */
  rli->set_event_relay_log_pos(max<ulonglong>(rli->get_event_relay_log_pos(),
                                              BIN_LOG_HEADER_SIZE));
  my_b_seek(cur_log,rli->get_event_relay_log_pos());
  DBUG_RETURN(cur_log);
}


/**
  Reads next event from the relay log.  Should be called from the
  slave IO thread.

  @param rli Relay_log_info structure for the slave IO thread.

  @return The event read, or NULL on error.  If an error occurs, the
  error is reported through the sql_print_information() or
  sql_print_error() functions.
*/
static Log_event* next_event(Relay_log_info* rli)
{
  Log_event* ev;
  IO_CACHE* cur_log = rli->cur_log;
  mysql_mutex_t *log_lock = rli->relay_log.get_log_lock();
  const char* errmsg=0;
  THD* thd = rli->info_thd;
  DBUG_ENTER("next_event");

  DBUG_ASSERT(thd != 0);

#ifndef DBUG_OFF
  if (abort_slave_event_count && !rli->events_until_exit--)
    DBUG_RETURN(0);
#endif

  /*
    For most operations we need to protect rli members with data_lock,
    so we assume calling function acquired this mutex for us and we will
    hold it for the most of the loop below However, we will release it
    whenever it is worth the hassle,  and in the cases when we go into a
    mysql_cond_wait() with the non-data_lock mutex
  */
  mysql_mutex_assert_owner(&rli->data_lock);

  while (!sql_slave_killed(thd,rli))
  {
    /*
      We can have two kinds of log reading:
      hot_log:
        rli->cur_log points at the IO_CACHE of relay_log, which
        is actively being updated by the I/O thread. We need to be careful
        in this case and make sure that we are not looking at a stale log that
        has already been rotated. If it has been, we reopen the log.

      The other case is much simpler:
        We just have a read only log that nobody else will be updating.
    */
    bool hot_log;
    if ((hot_log = (cur_log != &rli->cache_buf)))
    {
      DBUG_ASSERT(rli->cur_log_fd == -1); // foreign descriptor
      mysql_mutex_lock(log_lock);

      /*
        Reading xxx_file_id is safe because the log will only
        be rotated when we hold relay_log.LOCK_log
      */
      if (rli->relay_log.get_open_count() != rli->cur_log_old_open_count)
      {
        // The master has switched to a new log file; Reopen the old log file
        cur_log=reopen_relay_log(rli, &errmsg);
        mysql_mutex_unlock(log_lock);
        if (!cur_log)                           // No more log files
          goto err;
        hot_log=0;                              // Using old binary log
      }
    }
    /* 
      As there is no guarantee that the relay is open (for example, an I/O
      error during a write by the slave I/O thread may have closed it), we
      have to test it.
    */
    if (!my_b_inited(cur_log))
      goto err;
#ifndef DBUG_OFF
    {
      DBUG_PRINT("info", ("assertion skip %lu file pos %lu event relay log pos %lu file %s\n",
        (ulong) rli->slave_skip_counter, (ulong) my_b_tell(cur_log),
        (ulong) rli->get_event_relay_log_pos(),
        rli->get_event_relay_log_name()));

      /* This is an assertion which sometimes fails, let's try to track it */
      char llbuf1[22], llbuf2[22];
      DBUG_PRINT("info", ("my_b_tell(cur_log)=%s rli->event_relay_log_pos=%s",
                          llstr(my_b_tell(cur_log),llbuf1),
                          llstr(rli->get_event_relay_log_pos(),llbuf2)));

      DBUG_ASSERT(my_b_tell(cur_log) >= BIN_LOG_HEADER_SIZE);
      DBUG_ASSERT(my_b_tell(cur_log) == rli->get_event_relay_log_pos() || rli->is_parallel_exec());

      DBUG_PRINT("info", ("next_event group master %s %lu group relay %s %lu event %s %lu\n",
        rli->get_group_master_log_name(),
        (ulong) rli->get_group_master_log_pos(),
        rli->get_group_relay_log_name(),
        (ulong) rli->get_group_relay_log_pos(),
        rli->get_event_relay_log_name(),
        (ulong) rli->get_event_relay_log_pos()));
    }
#endif
    rli->set_event_start_pos(my_b_tell(cur_log));
    /*
      Relay log is always in new format - if the master is 3.23, the
      I/O thread will convert the format for us.
      A problem: the description event may be in a previous relay log. So if
      the slave has been shutdown meanwhile, we would have to look in old relay
      logs, which may even have been deleted. So we need to write this
      description event at the beginning of the relay log.
      When the relay log is created when the I/O thread starts, easy: the
      master will send the description event and we will queue it.
      But if the relay log is created by new_file(): then the solution is:
      MYSQL_BIN_LOG::open() will write the buffered description event.
    */
    if ((ev= Log_event::read_log_event(cur_log, 0,
                                       rli->get_rli_description_event(),
                                       opt_slave_sql_verify_checksum)))
    {
      DBUG_ASSERT(thd==rli->info_thd);
      /*
        read it while we have a lock, to avoid a mutex lock in
        inc_event_relay_log_pos()
      */
      rli->set_future_event_relay_log_pos(my_b_tell(cur_log));
      ev->future_event_relay_log_pos= rli->get_future_event_relay_log_pos();

      if (hot_log)
        mysql_mutex_unlock(log_lock);
      /*
         MTS checkpoint in the successful read branch.
         The following block makes sure that
         a. GAQ the job assignment control resource is not run out of space, and
         b. Last executed transaction coordinates are advanced whenever
            there's been progress by Workers.
         Notice, MTS logical clock scheduler does not introduce any
         own specfics even though internally it may need to learn about
         the done status of a job.
      */
      bool force= (rli->checkpoint_seqno > (rli->checkpoint_group - 1));
      if (rli->is_parallel_exec() && (opt_mts_checkpoint_period != 0 || force))
      {
        ulonglong period= static_cast<ulonglong>(opt_mts_checkpoint_period * 1000000ULL);
        mysql_mutex_unlock(&rli->data_lock);
        /*
          At this point the coordinator has is delegating jobs to workers and
          the checkpoint routine must be periodically invoked.
        */
        (void) mts_checkpoint_routine(rli, period, force, true/*need_data_lock=true*/); // TODO: ALFRANIO ERROR
        DBUG_ASSERT(!force ||
                    (force && (rli->checkpoint_seqno <= (rli->checkpoint_group - 1))) ||
                    sql_slave_killed(thd, rli));
        mysql_mutex_lock(&rli->data_lock);
      }
      DBUG_RETURN(ev);
    }
    DBUG_ASSERT(thd==rli->info_thd);
    if (opt_reckless_slave)                     // For mysql-test
      cur_log->error = 0;
    if (cur_log->error < 0)
    {
      errmsg = "slave SQL thread aborted because of I/O error";
      if (rli->mts_group_status == Relay_log_info::MTS_IN_GROUP)
        /*
          MTS group status is set to MTS_KILLED_GROUP, whenever a read event
          error happens and there was already a non-terminal event scheduled.
        */
        rli->mts_group_status= Relay_log_info::MTS_KILLED_GROUP;
      if (hot_log)
        mysql_mutex_unlock(log_lock);
      goto err;
    }
    if (!cur_log->error) /* EOF */
    {
      /*
        On a hot log, EOF means that there are no more updates to
        process and we must block until I/O thread adds some and
        signals us to continue
      */
      if (hot_log)
      {
        /*
          We say in Seconds_Behind_Master that we have "caught up". Note that
          for example if network link is broken but I/O slave thread hasn't
          noticed it (slave_net_timeout not elapsed), then we'll say "caught
          up" whereas we're not really caught up. Fixing that would require
          internally cutting timeout in smaller pieces in network read, no
          thanks. Another example: SQL has caught up on I/O, now I/O has read
          a new event and is queuing it; the false "0" will exist until SQL
          finishes executing the new event; it will be look abnormal only if
          the events have old timestamps (then you get "many", 0, "many").

          Transient phases like this can be fixed with implemeting
          Heartbeat event which provides the slave the status of the
          master at time the master does not have any new update to send.
          Seconds_Behind_Master would be zero only when master has no
          more updates in binlog for slave. The heartbeat can be sent
          in a (small) fraction of slave_net_timeout. Until it's done
          rli->last_master_timestamp is temporarely (for time of
          waiting for the following event) reset whenever EOF is
          reached.
        */

        /* shows zero while it is sleeping (and until the next event
           is about to be executed).  Note, in MTS case
           Seconds_Behind_Master resetting follows slightly different
           schema where reaching EOF is not enough.  The status
           parameter is updated per some number of processed group of
           events. The number can't be greater than
           @@global.slave_checkpoint_group and anyway SBM updating
           rate does not exceed @@global.slave_checkpoint_period.
           Notice that SBM is set to a new value after processing the
           terminal event (e.g Commit) of a group.  Coordinator resets
           SBM when notices no more groups left neither to read from
           Relay-log nor to process by Workers.
        */
        if (!rli->is_parallel_exec())
          rli->last_master_timestamp= 0;

        DBUG_ASSERT(rli->relay_log.get_open_count() ==
                    rli->cur_log_old_open_count);

        if (rli->ign_master_log_name_end[0])
        {
          /* We generate and return a Rotate, to make our positions advance */
          DBUG_PRINT("info",("seeing an ignored end segment"));
          ev= new Rotate_log_event(rli->ign_master_log_name_end,
                                   0, rli->ign_master_log_pos_end,
                                   Rotate_log_event::DUP_NAME);
          rli->ign_master_log_name_end[0]= 0;
          mysql_mutex_unlock(log_lock);
          if (unlikely(!ev))
          {
            errmsg= "Slave SQL thread failed to create a Rotate event "
              "(out of memory?), SHOW SLAVE STATUS may be inaccurate";
            goto err;
          }
          ev->server_id= 0; // don't be ignored by slave SQL thread
          DBUG_RETURN(ev);
        }

        /*
          We can, and should release data_lock while we are waiting for
          update. If we do not, show slave status will block
        */
        mysql_mutex_unlock(&rli->data_lock);

        /*
          Possible deadlock :
          - the I/O thread has reached log_space_limit
          - the SQL thread has read all relay logs, but cannot purge for some
          reason:
            * it has already purged all logs except the current one
            * there are other logs than the current one but they're involved in
            a transaction that finishes in the current one (or is not finished)
          Solution :
          Wake up the possibly waiting I/O thread, and set a boolean asking
          the I/O thread to temporarily ignore the log_space_limit
          constraint, because we do not want the I/O thread to block because of
          space (it's ok if it blocks for any other reason (e.g. because the
          master does not send anything). Then the I/O thread stops waiting
          and reads one more event and starts honoring log_space_limit again.

          If the SQL thread needs more events to be able to rotate the log (it
          might need to finish the current group first), then it can ask for one
          more at a time. Thus we don't outgrow the relay log indefinitely,
          but rather in a controlled manner, until the next rotate.

          When the SQL thread starts it sets ignore_log_space_limit to false. 
          We should also reset ignore_log_space_limit to 0 when the user does 
          RESET SLAVE, but in fact, no need as RESET SLAVE requires that the slave
          be stopped, and the SQL thread sets ignore_log_space_limit to 0 when
          it stops.
        */
        mysql_mutex_lock(&rli->log_space_lock);

        /* 
          If we have reached the limit of the relay space and we
          are going to sleep, waiting for more events:

          1. If outside a group, SQL thread asks the IO thread 
             to force a rotation so that the SQL thread purges 
             logs next time it processes an event (thus space is
             freed).

          2. If in a group, SQL thread asks the IO thread to 
             ignore the limit and queues yet one more event 
             so that the SQL thread finishes the group and 
             is are able to rotate and purge sometime soon.
         */
        if (rli->log_space_limit && 
            rli->log_space_limit < rli->log_space_total)
        {
          /* force rotation if not in an unfinished group */
          if (!rli->is_parallel_exec())
          {
            rli->sql_force_rotate_relay= !rli->is_in_group();
          }
          else
          {
            rli->sql_force_rotate_relay=
              (rli->mts_group_status != Relay_log_info::MTS_IN_GROUP);
          }
          /* ask for one more event */
          rli->ignore_log_space_limit= true;
        }

        /*
          If the I/O thread is blocked, unblock it.  Ok to broadcast
          after unlock, because the mutex is only destroyed in
          ~Relay_log_info(), i.e. when rli is destroyed, and rli will
          not be destroyed before we exit the present function.
        */
        mysql_mutex_unlock(&rli->log_space_lock);
        mysql_cond_broadcast(&rli->log_space_cond);
        // Note that wait_for_update_relay_log unlocks lock_log !

        if (rli->is_parallel_exec() && (opt_mts_checkpoint_period != 0 ||
            DBUG_EVALUATE_IF("check_slave_debug_group", 1, 0)))
        {
          int ret= 0;
          struct timespec waittime;
          ulonglong period= static_cast<ulonglong>(opt_mts_checkpoint_period * 1000000ULL);
          ulong signal_cnt= rli->relay_log.signal_cnt;

          mysql_mutex_unlock(log_lock);
          do
          {
            /*
              At this point the coordinator has no job to delegate to workers.
              However, workers are executing their assigned jobs and as such
              the checkpoint routine must be periodically invoked.
            */
            (void) mts_checkpoint_routine(rli, period, false, true/*need_data_lock=true*/); // TODO: ALFRANIO ERROR
            mysql_mutex_lock(log_lock);
            // More to the empty relay-log all assigned events done so reset it.
            if (rli->gaq->empty())
              rli->last_master_timestamp= 0;

            if (DBUG_EVALUATE_IF("check_slave_debug_group", 1, 0))
              period= 10000000ULL;

            set_timespec_nsec(&waittime, period);
            ret= rli->relay_log.wait_for_update_relay_log(thd, &waittime);
          } while ((ret == ETIMEDOUT || ret == ETIME) /* todo:remove */ &&
                   signal_cnt == rli->relay_log.signal_cnt && !thd->killed);
        }
        else
        {
          rli->relay_log.wait_for_update_relay_log(thd, NULL);
        }
        
        // re-acquire data lock since we released it earlier
        mysql_mutex_lock(&rli->data_lock);
        continue;
      }
      /*
        If the log was not hot, we need to move to the next log in
        sequence. The next log could be hot or cold, we deal with both
        cases separately after doing some common initialization
      */
      end_io_cache(cur_log);
      DBUG_ASSERT(rli->cur_log_fd >= 0);
      mysql_file_close(rli->cur_log_fd, MYF(MY_WME));
      rli->cur_log_fd = -1;

      if (relay_log_purge)
      {
        /*
          purge_first_log will properly set up relay log coordinates in rli.
          If the group's coordinates are equal to the event's coordinates
          (i.e. the relay log was not rotated in the middle of a group),
          we can purge this relay log too.
          We do ulonglong and string comparisons, this may be slow but
          - purging the last relay log is nice (it can save 1GB of disk), so we
          like to detect the case where we can do it, and given this,
          - I see no better detection method
          - purge_first_log is not called that often
        */
        if (rli->relay_log.purge_first_log
            (rli,
             rli->get_group_relay_log_pos() == rli->get_event_relay_log_pos()
             && !strcmp(rli->get_group_relay_log_name(),rli->get_event_relay_log_name())))
        {
          errmsg = "Error purging processed logs";
          goto err;
        }
        DBUG_PRINT("info", ("next_event group master %s %lu  group relay %s %lu event %s %lu\n",
          rli->get_group_master_log_name(),
          (ulong) rli->get_group_master_log_pos(),
          rli->get_group_relay_log_name(),
          (ulong) rli->get_group_relay_log_pos(),
          rli->get_event_relay_log_name(),
          (ulong) rli->get_event_relay_log_pos()));
      }
      else
      {
        /*
          If hot_log is set, then we already have a lock on
          LOCK_log.  If not, we have to get the lock.

          According to Sasha, the only time this code will ever be executed
          is if we are recovering from a bug.
        */
        if (rli->relay_log.find_next_log(&rli->linfo, !hot_log))
        {
          errmsg = "error switching to the next log";
          goto err;
        }
        rli->set_event_relay_log_pos(BIN_LOG_HEADER_SIZE);
        rli->set_event_relay_log_name(rli->linfo.log_file_name);
        /*
          We may update the worker here but this is not extremlly
          necessary. /Alfranio
        */
        rli->flush_info();
      }

      /* Reset the relay-log-change-notified status of  Slave Workers */
      if (rli->is_parallel_exec())
      {
        DBUG_PRINT("info", ("next_event: MTS group relay log changes to %s %lu\n",
                            rli->get_group_relay_log_name(),
                            (ulong) rli->get_group_relay_log_pos()));
        rli->reset_notified_relay_log_change();
      }

      /*
        Now we want to open this next log. To know if it's a hot log (the one
        being written by the I/O thread now) or a cold log, we can use
        is_active(); if it is hot, we use the I/O cache; if it's cold we open
        the file normally. But if is_active() reports that the log is hot, this
        may change between the test and the consequence of the test. So we may
        open the I/O cache whereas the log is now cold, which is nonsense.
        To guard against this, we need to have LOCK_log.
      */

      DBUG_PRINT("info",("hot_log: %d",hot_log));
      if (!hot_log) /* if hot_log, we already have this mutex */
        mysql_mutex_lock(log_lock);
      if (rli->relay_log.is_active(rli->linfo.log_file_name))
      {
#ifdef EXTRA_DEBUG
        sql_print_information("next log '%s' is currently active",
                              rli->linfo.log_file_name);
#endif
        rli->cur_log= cur_log= rli->relay_log.get_log_file();
        rli->cur_log_old_open_count= rli->relay_log.get_open_count();
        DBUG_ASSERT(rli->cur_log_fd == -1);

        /*
           When the SQL thread is [stopped and] (re)started the
           following may happen:

           1. Log was hot at stop time and remains hot at restart

              SQL thread reads again from hot_log (SQL thread was
              reading from the active log when it was stopped and the
              very same log is still active on SQL thread restart).

              In this case, my_b_seek is performed on cur_log, while
              cur_log points to relay_log.get_log_file();

           2. Log was hot at stop time but got cold before restart

              The log was hot when SQL thread stopped, but it is not
              anymore when the SQL thread restarts.

              In this case, the SQL thread reopens the log, using
              cache_buf, ie, cur_log points to &cache_buf, and thence
              its coordinates are reset.

           3. Log was already cold at stop time

              The log was not hot when the SQL thread stopped, and, of
              course, it will not be hot when it restarts.

              In this case, the SQL thread opens the cold log again,
              using cache_buf, ie, cur_log points to &cache_buf, and
              thence its coordinates are reset.

           4. Log was hot at stop time, DBA changes to previous cold
              log and restarts SQL thread

              The log was hot when the SQL thread was stopped, but the
              user changed the coordinates of the SQL thread to
              restart from a previous cold log.

              In this case, at start time, cur_log points to a cold
              log, opened using &cache_buf as cache, and coordinates
              are reset. However, as it moves on to the next logs, it
              will eventually reach the hot log. If the hot log is the
              same at the time the SQL thread was stopped, then
              coordinates were not reset - the cur_log will point to
              relay_log.get_log_file(), and not a freshly opened
              IO_CACHE through cache_buf. For this reason we need to
              deploy a my_b_seek before calling check_binlog_magic at
              this point of the code (see: BUG#55263 for more
              details).
          
          NOTES: 
            - We must keep the LOCK_log to read the 4 first bytes, as
              this is a hot log (same as when we call read_log_event()
              above: for a hot log we take the mutex).

            - Because of scenario #4 above, we need to have a
              my_b_seek here. Otherwise, we might hit the assertion
              inside check_binlog_magic.
        */

        my_b_seek(cur_log, (my_off_t) 0);
        if (check_binlog_magic(cur_log,&errmsg))
        {
          if (!hot_log)
            mysql_mutex_unlock(log_lock);
          goto err;
        }
        if (!hot_log)
          mysql_mutex_unlock(log_lock);
        continue;
      }
      if (!hot_log)
        mysql_mutex_unlock(log_lock);
      /*
        if we get here, the log was not hot, so we will have to open it
        ourselves. We are sure that the log is still not hot now (a log can get
        from hot to cold, but not from cold to hot). No need for LOCK_log.
      */
#ifdef EXTRA_DEBUG
      sql_print_information("next log '%s' is not active",
                            rli->linfo.log_file_name);
#endif
      // open_binlog_file() will check the magic header
      if ((rli->cur_log_fd=open_binlog_file(cur_log,rli->linfo.log_file_name,
                                            &errmsg)) <0)
        goto err;
    }
    else
    {
      /*
        Read failed with a non-EOF error.
        TODO: come up with something better to handle this error
      */
      if (hot_log)
        mysql_mutex_unlock(log_lock);
      sql_print_error("Slave SQL thread%s: I/O error reading "
                      "event(errno: %d  cur_log->error: %d)",
                      rli->get_for_channel_str(), my_errno,cur_log->error);
      // set read position to the beginning of the event
      my_b_seek(cur_log,rli->get_event_relay_log_pos());
      /* otherwise, we have had a partial read */
      errmsg = "Aborting slave SQL thread because of partial event read";
      break;                                    // To end of function
    }
  }
  if (!errmsg)
  {
    sql_print_information("Error reading relay log event%s: %s",
                          rli->get_for_channel_str(), "slave SQL thread was killed");
    DBUG_RETURN(0);
  }

err:
  if (errmsg)
    sql_print_error("Error reading relay log event%s: %s", rli->get_for_channel_str(), errmsg);
  DBUG_RETURN(0);
}

/*
  Rotate a relay log (this is used only by FLUSH LOGS; the automatic rotation
  because of size is simpler because when we do it we already have all relevant
  locks; here we don't, so this function is mainly taking locks).
  Returns nothing as we cannot catch any error (MYSQL_BIN_LOG::new_file()
  is void).
*/

int rotate_relay_log(Master_info* mi)
{
  DBUG_ENTER("rotate_relay_log");

  mysql_mutex_assert_owner(&mi->data_lock);
  DBUG_EXECUTE_IF("crash_before_rotate_relaylog", DBUG_SUICIDE(););

  Relay_log_info* rli= mi->rli;
  int error= 0;

  /*
     We need to test inited because otherwise, new_file() will attempt to lock
     LOCK_log, which may not be inited (if we're not a slave).
  */
  if (!rli->inited)
  {
    DBUG_PRINT("info", ("rli->inited == 0"));
    goto end;
  }

  /* If the relay log is closed, new_file() will do nothing. */
  error= rli->relay_log.new_file(mi->get_mi_description_event());
  if (error != 0)
    goto end;

  /*
    We harvest now, because otherwise BIN_LOG_HEADER_SIZE will not immediately
    be counted, so imagine a succession of FLUSH LOGS  and assume the slave
    threads are started:
    relay_log_space decreases by the size of the deleted relay log, but does
    not increase, so flush-after-flush we may become negative, which is wrong.
    Even if this will be corrected as soon as a query is replicated on the
    slave (because the I/O thread will then call harvest_bytes_written() which
    will harvest all these BIN_LOG_HEADER_SIZE we forgot), it may give strange
    output in SHOW SLAVE STATUS meanwhile. So we harvest now.
    If the log is closed, then this will just harvest the last writes, probably
    0 as they probably have been harvested.
  */
  rli->relay_log.harvest_bytes_written(&rli->log_space_total);
end:
  DBUG_RETURN(error);
}


/**
  flushes the relay logs of a replication channel.

  @param[in]         mi      Master_info corresponding to the
                             channel.
  @return
    @retval          true     fail
    @retval          false     ok.
*/
bool flush_relay_logs(Master_info *mi)
{
  DBUG_ENTER("flush_relay_logs");
  bool error= false;

  if (mi)
  {
    mysql_mutex_lock(&mi->data_lock);
    if (rotate_relay_log(mi))
      error= true;
    mysql_mutex_unlock(&mi->data_lock);
  }
  DBUG_RETURN(error);
}


/**
   Entry point for FLUSH RELAYLOGS command or to flush relaylogs for
   the FLUSH LOGS command.
   FLUSH LOGS or FLUSH RELAYLOGS needs to flush the relaylogs of all
   the replciaiton channels in multisource replication.
   FLUSH RELAYLOGS FOR CHANNEL flushes only the relaylogs pertaining to
   a channel.

   @param[in]         thd              the client thread carrying the command.

   @return
     @retval           true                fail
     @retval           false              success
*/
bool flush_relay_logs_cmd(THD *thd)
{
  DBUG_ENTER("flush_relay_logs_cmd");
  Master_info *mi= 0;
  LEX *lex= thd->lex;
  bool error =false;

  mysql_mutex_lock(&LOCK_msr_map);

  /*
     lex->mi.channel is NULL, for FLUSH LOGS or when the client thread
     is not present. (See tmp_thd in  the caller).
     When channel is not provided, lex->mi.for_channel is false.
  */
  if (!lex->mi.channel || !lex->mi.for_channel)
  {
    for (mi_map::iterator it= msr_map.begin(); it!= msr_map.end(); it++)
    {
      mi= it->second;

      if ((error = flush_relay_logs(mi)))
        break;
    }
  }
  else
  {

    mi= msr_map.get_mi(lex->mi.channel);

    if (mi)
      error= flush_relay_logs(mi);
    else
    {
      if (thd->system_thread == SYSTEM_THREAD_SLAVE_SQL ||
          thd->system_thread == SYSTEM_THREAD_SLAVE_WORKER)
      {
        /*
          Log warning on SQL or worker threads.
        */
        sql_print_warning(ER(ER_SLAVE_CHANNEL_DOES_NOT_EXIST),
                          lex->mi.channel);
      }
      else
      {
        /*
          Return error on client sessions.
        */
        error= true;
        my_error(ER_SLAVE_CHANNEL_DOES_NOT_EXIST, MYF(0), lex->mi.channel);
      }
    }
  }

  mysql_mutex_unlock(&LOCK_msr_map);

  DBUG_RETURN(error);
}


/**
   Detects, based on master's version (as found in the relay log), if master
   has a certain bug.
   @param rli Relay_log_info which tells the master's version
   @param bug_id Number of the bug as found in bugs.mysql.com
   @param report bool report error message, default TRUE

   @param pred Predicate function that will be called with @c param to
   check for the bug. If the function return @c true, the bug is present,
   otherwise, it is not.

   @param param  State passed to @c pred function.

   @return TRUE if master has the bug, FALSE if it does not.
*/
bool rpl_master_has_bug(const Relay_log_info *rli, uint bug_id, bool report,
                        bool (*pred)(const void *), const void *param)
{
  struct st_version_range_for_one_bug {
    uint        bug_id;
    const uchar introduced_in[3]; // first version with bug
    const uchar fixed_in[3];      // first version with fix
  };
  static struct st_version_range_for_one_bug versions_for_all_bugs[]=
  {
    {24432, { 5, 0, 24 }, { 5, 0, 38 } },
    {24432, { 5, 1, 12 }, { 5, 1, 17 } },
    {33029, { 5, 0,  0 }, { 5, 0, 58 } },
    {33029, { 5, 1,  0 }, { 5, 1, 12 } },
    {37426, { 5, 1,  0 }, { 5, 1, 26 } },
  };
  const uchar *master_ver=
    rli->get_rli_description_event()->server_version_split;

  DBUG_ASSERT(sizeof(rli->get_rli_description_event()->server_version_split) == 3);

  for (uint i= 0;
       i < sizeof(versions_for_all_bugs)/sizeof(*versions_for_all_bugs);i++)
  {
    const uchar *introduced_in= versions_for_all_bugs[i].introduced_in,
      *fixed_in= versions_for_all_bugs[i].fixed_in;
    if ((versions_for_all_bugs[i].bug_id == bug_id) &&
        (memcmp(introduced_in, master_ver, 3) <= 0) &&
        (memcmp(fixed_in,      master_ver, 3) >  0) &&
        (pred == NULL || (*pred)(param)))
    {
      if (!report)
	return TRUE;
      // a short message for SHOW SLAVE STATUS (message length constraints)
      my_printf_error(ER_UNKNOWN_ERROR, "master may suffer from"
                      " http://bugs.mysql.com/bug.php?id=%u"
                      " so slave stops; check error log on slave"
                      " for more info", MYF(0), bug_id);
      // a verbose message for the error log
      rli->report(ERROR_LEVEL, ER_UNKNOWN_ERROR,
                  "According to the master's version ('%s'),"
                  " it is probable that master suffers from this bug:"
                  " http://bugs.mysql.com/bug.php?id=%u"
                  " and thus replicating the current binary log event"
                  " may make the slave's data become different from the"
                  " master's data."
                  " To take no risk, slave refuses to replicate"
                  " this event and stops."
                  " We recommend that all updates be stopped on the"
                  " master and slave, that the data of both be"
                  " manually synchronized,"
                  " that master's binary logs be deleted,"
                  " that master be upgraded to a version at least"
                  " equal to '%d.%d.%d'. Then replication can be"
                  " restarted.",
                  rli->get_rli_description_event()->server_version,
                  bug_id,
                  fixed_in[0], fixed_in[1], fixed_in[2]);
      return TRUE;
    }
  }
  return FALSE;
}

/**
   BUG#33029, For all 5.0 up to 5.0.58 exclusive, and 5.1 up to 5.1.12
   exclusive, if one statement in a SP generated AUTO_INCREMENT value
   by the top statement, all statements after it would be considered
   generated AUTO_INCREMENT value by the top statement, and a
   erroneous INSERT_ID value might be associated with these statement,
   which could cause duplicate entry error and stop the slave.

   Detect buggy master to work around.
 */
bool rpl_master_erroneous_autoinc(THD *thd)
{
  if (thd->rli_slave && thd->rli_slave->info_thd == thd)
  {
    Relay_log_info *c_rli= thd->rli_slave->get_c_rli();

    DBUG_EXECUTE_IF("simulate_bug33029", return TRUE;);
    return rpl_master_has_bug(c_rli, 33029, FALSE, NULL, NULL);
  }
  return FALSE;
}

/**
  a copy of active_mi->rli->slave_skip_counter, for showing in SHOW GLOBAL VARIABLES,
  INFORMATION_SCHEMA.GLOBAL_VARIABLES and @@sql_slave_skip_counter without
  taking all the mutexes needed to access active_mi->rli->slave_skip_counter
  properly.
*/
uint sql_slave_skip_counter;

/**
   Executes a START SLAVE statement.

  @param thd                 Pointer to THD object for the client thread
                             executing the statement.

   @param connection_param   Connection parameters for starting threads

   @param master_param       Master parameters used for starting threads

   @param thread_mask_input  The thread mask that identifies which threads to
                             start. If 0 is passed (start no thread) then this
                             parameter is ignored and all stopped threads are
                             started

   @param mi                 Pointer to Master_info object for the slave's IO
                             thread.

   @param set_mts_settings   If true, the channel uses the server MTS
                             configured settings when starting the applier
                             thread.

   @param net_report         If true, saves the exit status into the
                             Diagnostics_area.

   @return
    @retval 0   success
    @retval !=0 error
*/
int start_slave(THD* thd,
                LEX_SLAVE_CONNECTION* connection_param,
                LEX_MASTER_INFO* master_param,
                int thread_mask_input,
                Master_info* mi,
                bool set_mts_settings,
                bool net_report)
{
  int slave_errno= 0;
  int thread_mask;
  bool error_reported= false;

  DBUG_ENTER("start_slave(THD, lex, lex, int ,Master_info, bool, bool");

  if (check_access(thd, SUPER_ACL, any_db, NULL, NULL, 0, 0))
    DBUG_RETURN(1);

  if (connection_param->user ||
      connection_param->password)
  {
#if defined(HAVE_OPENSSL) && !defined(EMBEDDED_LIBRARY)
    if (!thd->get_protocol()->get_ssl())
      push_warning(thd, Sql_condition::SL_NOTE,
                   ER_INSECURE_PLAIN_TEXT,
                   ER(ER_INSECURE_PLAIN_TEXT));
#endif
#if !defined(HAVE_OPENSSL) && !defined(EMBEDDED_LIBRARY)
    push_warning(thd, Sql_condition::SL_NOTE,
                 ER_INSECURE_PLAIN_TEXT,
                 ER(ER_INSECURE_PLAIN_TEXT));
#endif
  }

  lock_slave_threads(mi);  // this allows us to cleanly read slave_running
  // Get a mask of _stopped_ threads
  init_thread_mask(&thread_mask,mi,1 /* inverse */);
  /*
    Below we will start all stopped threads.  But if the user wants to
    start only one thread, do as if the other thread was running (as we
    don't wan't to touch the other thread), so set the bit to 0 for the
    other thread
  */
  if (thread_mask_input)
  {
    thread_mask&= thread_mask_input;
  }
  if (thread_mask) //some threads are stopped, start them
  {
    if (global_init_info(mi, false, thread_mask))
      slave_errno=ER_MASTER_INFO;
    else if (server_id_supplied && (*mi->host || !(thread_mask & SLAVE_IO)))
    {
      /*
        If we will start IO thread we need to take care of possible
        options provided through the START SLAVE if there is any.
      */
      if (thread_mask & SLAVE_IO)
      {
        if (connection_param->user)
        {
          mi->set_start_user_configured(true);
          mi->set_user(connection_param->user);
        }
        if (connection_param->password)
        {
          mi->set_start_user_configured(true);
          mi->set_password(connection_param->password);
        }
        if (connection_param->plugin_auth)
          mi->set_plugin_auth(connection_param->plugin_auth);
        if (connection_param->plugin_dir)
          mi->set_plugin_dir(connection_param->plugin_dir);
      }

      /*
        If we will start SQL thread we will care about UNTIL options If
        not and they are specified we will ignore them and warn user
        about this fact.
      */
      if (thread_mask & SLAVE_SQL)
      {
        /*
          sql_slave_skip_counter only effects the applier thread which is
          first started. So after sql_slave_skip_counter is copied to
          rli->slave_skip_counter, it is reset to 0.
        */
        mysql_mutex_lock(&LOCK_sql_slave_skip_counter);
        mi->rli->slave_skip_counter= sql_slave_skip_counter;
        sql_slave_skip_counter= 0;
        mysql_mutex_unlock(&LOCK_sql_slave_skip_counter);
        /*
          To cache the MTS system var values and used them in the following
          runtime. The system vars can change meanwhile but having no other
          effects.
          It also allows the per channel definition of this variables.
        */
        if (set_mts_settings)
        {
          mi->rli->opt_slave_parallel_workers= opt_mts_slave_parallel_workers;
          if (mts_parallel_option == MTS_PARALLEL_TYPE_DB_NAME)
            mi->rli->channel_mts_submode = MTS_PARALLEL_TYPE_DB_NAME;
          else
            mi->rli->channel_mts_submode = MTS_PARALLEL_TYPE_LOGICAL_CLOCK;

#ifndef DBUG_OFF
        if (!DBUG_EVALUATE_IF("check_slave_debug_group", 1, 0))
#endif
          mi->rli->checkpoint_group= opt_mts_checkpoint_group;
        }

        mysql_mutex_lock(&mi->rli->data_lock);

        if (master_param->pos)
        {
          if (master_param->relay_log_pos)
            slave_errno= ER_BAD_SLAVE_UNTIL_COND;
          mi->rli->until_condition= Relay_log_info::UNTIL_MASTER_POS;
          mi->rli->until_log_pos= master_param->pos;
          /*
             We don't check thd->lex->mi.log_file_name for NULL here
             since it is checked in sql_yacc.yy
          */
          strmake(mi->rli->until_log_name, master_param->log_file_name,
                  sizeof(mi->rli->until_log_name)-1);
        }
        else if (master_param->relay_log_pos)
        {
          if (master_param->pos)
            slave_errno= ER_BAD_SLAVE_UNTIL_COND;
          mi->rli->until_condition= Relay_log_info::UNTIL_RELAY_POS;
          mi->rli->until_log_pos= master_param->relay_log_pos;
          strmake(mi->rli->until_log_name, master_param->relay_log_name,
                  sizeof(mi->rli->until_log_name)-1);
        }
        else if (master_param->gtid)
        {
          global_sid_lock->wrlock();
          mi->rli->clear_until_condition();
          if (mi->rli->until_sql_gtids.add_gtid_text(master_param->gtid)
              != RETURN_STATUS_OK)
            slave_errno= ER_BAD_SLAVE_UNTIL_COND;
          else {
            mi->rli->until_condition=
              LEX_MASTER_INFO::UNTIL_SQL_BEFORE_GTIDS == master_param->gtid_until_condition
              ? Relay_log_info::UNTIL_SQL_BEFORE_GTIDS
              : Relay_log_info::UNTIL_SQL_AFTER_GTIDS;
            if ((mi->rli->until_condition ==
               Relay_log_info::UNTIL_SQL_AFTER_GTIDS) &&
               mi->rli->opt_slave_parallel_workers != 0)
            {
              mi->rli->opt_slave_parallel_workers= 0;
              push_warning_printf(thd, Sql_condition::SL_NOTE,
                                  ER_MTS_FEATURE_IS_NOT_SUPPORTED,
                                  ER(ER_MTS_FEATURE_IS_NOT_SUPPORTED),
                                  "UNTIL condtion",
                                  "Slave is started in the sequential execution mode.");
            }
          }
          global_sid_lock->unlock();
        }
        else if (master_param->until_after_gaps)
        {
            mi->rli->until_condition= Relay_log_info::UNTIL_SQL_AFTER_MTS_GAPS;
            mi->rli->opt_slave_parallel_workers=
              mi->rli->recovery_parallel_workers;
        }
        else if (master_param->view_id)
        {
          mi->rli->until_condition= Relay_log_info::UNTIL_SQL_VIEW_ID;
          mi->rli->until_view_id.clear();
          mi->rli->until_view_id.append(master_param->view_id);
        }
        else
          mi->rli->clear_until_condition();

        if (mi->rli->until_condition == Relay_log_info::UNTIL_MASTER_POS ||
            mi->rli->until_condition == Relay_log_info::UNTIL_RELAY_POS)
        {
          /* Preparing members for effective until condition checking */
          const char *p= fn_ext(mi->rli->until_log_name);
          char *p_end;
          if (*p)
          {
            //p points to '.'
            mi->rli->until_log_name_extension= strtoul(++p,&p_end, 10);
            /*
              p_end points to the first invalid character. If it equals
              to p, no digits were found, error. If it contains '\0' it
              means  conversion went ok.
            */
            if (p_end==p || *p_end)
              slave_errno=ER_BAD_SLAVE_UNTIL_COND;
          }
          else
            slave_errno=ER_BAD_SLAVE_UNTIL_COND;

          /* mark the cached result of the UNTIL comparison as "undefined" */
          mi->rli->until_log_names_cmp_result=
            Relay_log_info::UNTIL_LOG_NAMES_CMP_UNKNOWN;

          /* Issuing warning then started without --skip-slave-start */
          if (!opt_skip_slave_start)
            push_warning(thd, Sql_condition::SL_NOTE,
                         ER_MISSING_SKIP_SLAVE,
                         ER(ER_MISSING_SKIP_SLAVE));
          if (mi->rli->opt_slave_parallel_workers != 0)
          {
            mi->rli->opt_slave_parallel_workers= 0;
            push_warning_printf(thd, Sql_condition::SL_NOTE,
                                ER_MTS_FEATURE_IS_NOT_SUPPORTED,
                                ER(ER_MTS_FEATURE_IS_NOT_SUPPORTED),
                                "UNTIL condtion",
                                "Slave is started in the sequential execution mode.");
          }
        }

        mysql_mutex_unlock(&mi->rli->data_lock);

        if (!slave_errno)
        {
          slave_errno= check_slave_sql_config_conflict(thd, mi->rli);
          if (slave_errno)
            error_reported= true;
        }
      }
      else if (master_param->pos || master_param->relay_log_pos || master_param->gtid)
        push_warning(thd, Sql_condition::SL_NOTE, ER_UNTIL_COND_IGNORED,
                     ER(ER_UNTIL_COND_IGNORED));

      if (!slave_errno)
        slave_errno = start_slave_threads(false/*need_lock_slave=false*/,
                                          true/*wait_for_start=true*/,
                                          mi,
                                          thread_mask);
    }
    else
      slave_errno = ER_BAD_SLAVE;
  }
  else
  {
    /* no error if all threads are already started, only a warning */
    push_warning_printf(thd, Sql_condition::SL_NOTE,
                        ER_SLAVE_CHANNEL_WAS_RUNNING,
                        ER(ER_SLAVE_CHANNEL_WAS_RUNNING),
                        mi->get_channel());
  }

  /*
    Clean up start information if there was an attempt to start
    the IO thread to avoid any security issue.
  */
  if (slave_errno &&
      (thread_mask & SLAVE_IO) == SLAVE_IO)
    mi->reset_start_info();

  unlock_slave_threads(mi);

  if (slave_errno)
  {
    if (net_report && !error_reported)
    {
      if ((slave_errno==ER_SLAVE_CHANNEL_NOT_RUNNING)||
          (slave_errno==ER_SLAVE_CHANNEL_MUST_STOP))
        my_error(slave_errno, MYF(0), mi->get_channel());
      else
        my_message(slave_errno, ER(slave_errno), MYF(0));
    }
    DBUG_RETURN(slave_errno);
  }

  DBUG_RETURN(0);
}


/**
  Execute a STOP SLAVE statement.

  @param thd              Pointer to THD object for the client thread executing
                          the statement.

  @param mi               Pointer to Master_info object for the slave's IO
                          thread.

  @param net_report       If true, saves the exit status into Diagnostics_area.

  @param for_one_channel  If the method is being invoked only for one channel

  @retval 0 success
  @retval 1 error
*/
int stop_slave(THD* thd, Master_info* mi, bool net_report, bool for_one_channel)
{
  DBUG_ENTER("stop_slave(THD, Master_info, bool, bool");

  int slave_errno;
  if (!thd)
    thd = current_thd;

  if (check_access(thd, SUPER_ACL, any_db, NULL, NULL, 0, 0))
    DBUG_RETURN(1);

  THD_STAGE_INFO(thd, stage_killing_slave);
  int thread_mask;
  lock_slave_threads(mi);

  DBUG_EXECUTE_IF("simulate_hold_run_locks_on_stop_slave",
                  my_sleep(10000000););

  // Get a mask of _running_ threads
  init_thread_mask(&thread_mask,mi,0 /* not inverse*/);

  /*
    Below we will stop all running threads.
    But if the user wants to stop only one thread, do as if the other thread
    was stopped (as we don't wan't to touch the other thread), so set the
    bit to 0 for the other thread
  */
  if (thd->lex->slave_thd_opt)
    thread_mask &= thd->lex->slave_thd_opt;

  if (thread_mask)
  {
    slave_errno= terminate_slave_threads(mi,thread_mask,
                                         rpl_stop_slave_timeout,
                                         false/*need_lock_term=false*/);
  }
  else
  {
    //no error if both threads are already stopped, only a warning
    slave_errno= 0;
    push_warning_printf(thd, Sql_condition::SL_NOTE,
                        ER_SLAVE_CHANNEL_WAS_NOT_RUNNING,
                        ER(ER_SLAVE_CHANNEL_WAS_NOT_RUNNING),
                        mi->get_channel());
  }

  /*
    If the slave has open temp tables and there is a following CHANGE MASTER
    there is a possibility that the temporary tables are left open forever.
    Though we dont restrict failover here, we do warn users. In future, we
    should have a command to delete open temp tables the slave has replicated.
    See WL#7441 regarding this command.
  */

  if (slave_open_temp_tables)
    push_warning(thd, Sql_condition::SL_WARNING,
                 ER_WARN_OPEN_TEMP_TABLES_MUST_BE_ZERO,
                 ER(ER_WARN_OPEN_TEMP_TABLES_MUST_BE_ZERO));

  unlock_slave_threads(mi);

  if (slave_errno)
  {
    if ((slave_errno == ER_STOP_SLAVE_SQL_THREAD_TIMEOUT) ||
        (slave_errno == ER_STOP_SLAVE_IO_THREAD_TIMEOUT))
    {
      push_warning(thd, Sql_condition::SL_NOTE, slave_errno,
                   ER(slave_errno));
      sql_print_warning("%s",ER(slave_errno));
    }
    if (net_report)
      my_message(slave_errno, ER(slave_errno), MYF(0));
    DBUG_RETURN(1);
  }
  else if (net_report && for_one_channel)
    my_ok(thd);

  DBUG_RETURN(0);
}

/**
  Delete slave info objects (mi, rli and workers) corresponding to a channel.

  @param[in]       mi        master_info corresponding to a channel

  @return
    @retval   0                           OK.
    @retval   ER_SLAVE_CHANNEL_DELETE     The channel is not present
*/
int delete_slave_info_object(Master_info *mi)
{

  if (msr_map.delete_mi(mi->get_channel()))
  {
    sql_print_error("Slave%s: Couldn't delete slave info objects",
                    mi->get_for_channel_str());
    my_error(ER_SLAVE_CHANNEL_DELETE, MYF(0), mi->get_channel());

    return ER_SLAVE_CHANNEL_DELETE;
  }
  return 0;
}

/**
  Execute a RESET SLAVE (for all channels), used in Multisource replication.
  If resetting of a particular channel fails, it exits out.

  @param[in]  THD  THD object of the client.

  @retval     0    success
  @retval     1    error
 */

int reset_slave(THD *thd)
{
  DBUG_ENTER("reset_slave(THD)");

  Master_info *mi= 0;
  int result= 0;
  mi_map::iterator it= msr_map.begin();
  if (thd->lex->reset_slave_info.all)
  {
    /* First do reset_slave for default channel */
    mi= msr_map.get_mi(msr_map.get_default_channel());
    if (mi && reset_slave(thd, mi, thd->lex->reset_slave_info.all))
      DBUG_RETURN(1);
    /* Do while iteration for rest of the channels */
    while (it!= msr_map.end())
    {
      if (!it->first.compare(msr_map.get_default_channel()))
      {
        it++;
        continue;
      }
      mi= it->second;
      DBUG_ASSERT(mi);
      if ((result= reset_slave(thd, mi, thd->lex->reset_slave_info.all)))
        break;
      it= msr_map.begin();
    }
  }
  else
  {
    while (it!= msr_map.end())
    {
      mi= it->second;
      DBUG_ASSERT(mi);
      if ((result= reset_slave(thd, mi, thd->lex->reset_slave_info.all)))
        break;
      it++;
    }
  }
  DBUG_RETURN(result);

}


/**
  Execute a RESET SLAVE statement.
  Locks slave threads and unlocks the slave threads after executing
  reset slave.

  @param thd        Pointer to THD object of the client thread executing the
                    statement.

  @param mi         Pointer to Master_info object for the slave.

  @param reset_all  Do a full reset or only clean master info structures

  @retval 0   success
  @retval !=0 error
*/
int reset_slave(THD *thd, Master_info* mi, bool reset_all)
{
  int thread_mask= 0, error= 0;
  const char* errmsg= "Unknown error occured while reseting slave";
  DBUG_ENTER("reset_slave");

  bool no_init_after_delete= false;

  lock_slave_threads(mi);
  init_thread_mask(&thread_mask,mi,0 /* not inverse */);
  if (thread_mask) // We refuse if any slave thread is running
  {
    my_error(ER_SLAVE_CHANNEL_MUST_STOP, MYF(0), mi->get_channel());
    error=ER_SLAVE_CHANNEL_MUST_STOP;
    unlock_slave_threads(mi);
    goto err;
  }

  ha_reset_slave(thd);


  // delete relay logs, clear relay log coordinates

  /*
     For named channels, we have to delete the index and log files
     and not init them
  */
  if (strcmp(mi->get_channel(), msr_map.get_default_channel()))
    no_init_after_delete= true;

  if ((error= mi->rli->purge_relay_logs(thd,
                                        1 /* just reset */,
                                        &errmsg,
                                        no_init_after_delete)))
  {
    my_error(ER_RELAY_LOG_FAIL, MYF(0), errmsg);
    error= ER_RELAY_LOG_FAIL;
    unlock_slave_threads(mi);
    goto err;
  }

  /* Clear master's log coordinates and associated information */
  DBUG_ASSERT(!mi->rli || !mi->rli->slave_running); // none writes in rli table
  mi->clear_in_memory_info(reset_all);

  if (remove_info(mi))
  {
    error= ER_UNKNOWN_ERROR;
    my_error(ER_UNKNOWN_ERROR, MYF(0));
    unlock_slave_threads(mi);
    goto err;
  }

  unlock_slave_threads(mi);

  (void) RUN_HOOK(binlog_relay_io, after_reset_slave, (thd, mi));

  /*
     delete the channel if reset_slave_info.all is set,
     except the default channel
  */
  if (!error && reset_all &&
      strcmp(mi->get_channel(), msr_map.get_default_channel()))
  {
    error= delete_slave_info_object(mi);
  }

err:
  DBUG_RETURN(error);
}


/**
  Entry function for RESET SLAVE command. Function either resets
  the slave for all channels or for a single channel.
  When RESET SLAVE ALL is given, the slave_info_objects (mi, rli & workers)
  are destroyed.

  @param[in]           thd          the client thread with the command.

  @return
    @retval            false            OK
    @retval            true            not OK
*/
bool reset_slave_cmd(THD *thd)
{
  DBUG_ENTER("reset_slave_cmd");

  Master_info *mi;
  LEX *lex= thd->lex;
  bool res= true;  // default, an error

  mysql_mutex_lock(&LOCK_msr_map);

  if (!is_slave_configured())
  {
    my_message(ER_SLAVE_CONFIGURATION, ER(ER_SLAVE_CONFIGURATION), MYF(0));
    mysql_mutex_unlock(&LOCK_msr_map);
    DBUG_RETURN(res= true);
  }

  if (!lex->mi.for_channel)
    res= reset_slave(thd);
  else
  {
    mi= msr_map.get_mi(lex->mi.channel);

    if (mi)
      res= reset_slave(thd, mi, thd->lex->reset_slave_info.all);
    else if (strcmp(msr_map.get_default_channel(), lex->mi.channel))
      my_error(ER_SLAVE_CHANNEL_DOES_NOT_EXIST, MYF(0), lex->mi.channel);
  }

  mysql_mutex_unlock(&LOCK_msr_map);

  DBUG_RETURN(res);
}


/**
   This function checks if the given CHANGE MASTER command has any receive
   option being set or changed.

   - used in change_master().

  @param  lex_mi structure that holds all change master options given on the
          change master command.

  @retval false No change master receive option.
  @retval true  At least one receive option was there.
*/

static bool have_change_master_receive_option(const LEX_MASTER_INFO* lex_mi)
{
  bool have_receive_option= false;

  DBUG_ENTER("have_change_master_receive_option");

  /* Check if *at least one* receive option is given on change master command*/
  if (lex_mi->host ||
      lex_mi->user ||
      lex_mi->password ||
      lex_mi->log_file_name ||
      lex_mi->pos ||
      lex_mi->bind_addr ||
      lex_mi->port ||
      lex_mi->connect_retry ||
      lex_mi->server_id ||
      lex_mi->ssl != LEX_MASTER_INFO::LEX_MI_UNCHANGED ||
      lex_mi->ssl_verify_server_cert != LEX_MASTER_INFO::LEX_MI_UNCHANGED ||
      lex_mi->heartbeat_opt != LEX_MASTER_INFO::LEX_MI_UNCHANGED ||
      lex_mi->retry_count_opt !=  LEX_MASTER_INFO::LEX_MI_UNCHANGED ||
      lex_mi->ssl_key ||
      lex_mi->ssl_cert ||
      lex_mi->ssl_ca ||
      lex_mi->ssl_capath ||
      lex_mi->ssl_cipher ||
      lex_mi->ssl_crl ||
      lex_mi->ssl_crlpath ||
      lex_mi->repl_ignore_server_ids_opt == LEX_MASTER_INFO::LEX_MI_ENABLE)
    have_receive_option= true;

  DBUG_RETURN(have_receive_option);
}

/**
   This function checks if the given CHANGE MASTER command has any execute
   option being set or changed.

   - used in change_master().

  @param  lex_mi structure that holds all change master options given on the
          change master command.

  @param[OUT] need_relay_log_purge
              - If relay_log_file/relay_log_pos options are used,
                we wont delete relaylogs. We set this boolean flag to false.
              - If relay_log_file/relay_log_pos options are NOT used,
                we return the boolean flag UNCHANGED.
              - Used in change_receive_options() and change_master().

  @retval false No change master execute option.
  @retval true  At least one execute option was there.
*/

static bool have_change_master_execute_option(const LEX_MASTER_INFO* lex_mi,
                                              bool* need_relay_log_purge )
{
  bool have_execute_option= false;

  DBUG_ENTER("have_change_master_execute_option");

  /* Check if *at least one* execute option is given on change master command*/
  if (lex_mi->relay_log_name ||
      lex_mi->relay_log_pos ||
      lex_mi->sql_delay != -1)
    have_execute_option= true;

  if (lex_mi->relay_log_name || lex_mi->relay_log_pos)
    *need_relay_log_purge= false;

  DBUG_RETURN(have_execute_option);
}

/**
   This function is called if the change master command had at least one
   receive option. This function then sets or alters the receive option(s)
   given in the command. The execute options are handled in the function
   change_execute_options()

   - used in change_master().
   - Receiver threads should be stopped when this function is called.

  @param thd    Pointer to THD object for the client thread executing the
                statement.

  @param lex_mi structure that holds all change master options given on the
                change master command.
                Coming from the an executing statement or set directly this
                shall contain connection settings like hostname, user, password
                and other settings like the number of connection retries.

  @param mi     Pointer to Master_info object belonging to the slave's IO
                thread.

  @retval 0    no error i.e., success.
  @retval !=0  error.
*/

static int change_receive_options(THD* thd, LEX_MASTER_INFO* lex_mi,
                                  Master_info* mi, bool need_relay_log_purge)
{
  int ret= 0; /* return value. Set if there is an error. */

  DBUG_ENTER("change_receive_options");

  /*
    We want to save the old receive configurations so that we can use them to
    print the changes in these configurations (from-to form). This is used in
    sql_print_information() later.
  */
  char saved_host[HOSTNAME_LENGTH + 1], saved_bind_addr[HOSTNAME_LENGTH + 1];
  uint saved_port= 0;
  char saved_log_name[FN_REFLEN];
  my_off_t saved_log_pos= 0;

  strmake(saved_host, mi->host, HOSTNAME_LENGTH);
  strmake(saved_bind_addr, mi->bind_addr, HOSTNAME_LENGTH);
  saved_port= mi->port;
  strmake(saved_log_name, mi->get_master_log_name(), FN_REFLEN - 1);
  saved_log_pos= mi->get_master_log_pos();

  /*
    If the user specified host or port without binlog or position,
    reset binlog's name to FIRST and position to 4.
  */

  if ((lex_mi->host && strcmp(lex_mi->host, mi->host)) ||
      (lex_mi->port && lex_mi->port != mi->port))
  {
    /*
      This is necessary because the primary key, i.e. host or port, has
      changed.

      The repository does not support direct changes on the primary key,
      so the row is dropped and re-inserted with a new primary key. If we
      don't do that, the master info repository we will end up with several
      rows.
    */
    if (mi->clean_info())
    {
      ret= 1;
      goto err;
    }
    mi->master_uuid[0]= 0;
    mi->master_id= 0;
  }

  if ((lex_mi->host || lex_mi->port) && !lex_mi->log_file_name && !lex_mi->pos)
  {
    char *var_master_log_name= NULL;
    var_master_log_name= const_cast<char*>(mi->get_master_log_name());
    var_master_log_name[0]= '\0';
    mi->set_master_log_pos(BIN_LOG_HEADER_SIZE);
  }

  if (lex_mi->log_file_name)
    mi->set_master_log_name(lex_mi->log_file_name);
  if (lex_mi->pos)
  {
    mi->set_master_log_pos(lex_mi->pos);
  }

  if (lex_mi->log_file_name && !lex_mi->pos)
    push_warning(thd, Sql_condition::SL_WARNING,
                 ER_WARN_ONLY_MASTER_LOG_FILE_NO_POS,
                 ER(ER_WARN_ONLY_MASTER_LOG_FILE_NO_POS));

  DBUG_PRINT("info", ("master_log_pos: %lu", (ulong) mi->get_master_log_pos()));

  if (lex_mi->user || lex_mi->password)
  {
#if defined(HAVE_OPENSSL) && !defined(EMBEDDED_LIBRARY)
    if (!thd->get_protocol()->get_ssl())
      push_warning(thd, Sql_condition::SL_NOTE,
                   ER_INSECURE_PLAIN_TEXT,
                   ER(ER_INSECURE_PLAIN_TEXT));
#endif
#if !defined(HAVE_OPENSSL) && !defined(EMBEDDED_LIBRARY)
    push_warning(thd, Sql_condition::SL_NOTE,
                 ER_INSECURE_PLAIN_TEXT,
                 ER(ER_INSECURE_PLAIN_TEXT));
#endif
    push_warning(thd, Sql_condition::SL_NOTE,
                 ER_INSECURE_CHANGE_MASTER,
                 ER(ER_INSECURE_CHANGE_MASTER));
  }

  if (lex_mi->user)
    mi->set_user(lex_mi->user);
  if (lex_mi->password)
    mi->set_password(lex_mi->password);
  if (lex_mi->host)
    strmake(mi->host, lex_mi->host, sizeof(mi->host)-1);
  if (lex_mi->bind_addr)
    strmake(mi->bind_addr, lex_mi->bind_addr, sizeof(mi->bind_addr)-1);
  if (lex_mi->port)
    mi->port = lex_mi->port;
  if (lex_mi->connect_retry)
    mi->connect_retry = lex_mi->connect_retry;
  if (lex_mi->retry_count_opt !=  LEX_MASTER_INFO::LEX_MI_UNCHANGED)
    mi->retry_count = lex_mi->retry_count;

  if (lex_mi->heartbeat_opt != LEX_MASTER_INFO::LEX_MI_UNCHANGED)
    mi->heartbeat_period = lex_mi->heartbeat_period;
  else if (lex_mi->host || lex_mi->port)
  {
    /*
      If the user specified host or port or both without heartbeat_period,
      we use default value for heartbeat_period. By default, We want to always
      have heartbeat enabled when we switch master unless
      master_heartbeat_period is explicitly set to zero (heartbeat disabled).

      Here is the default value for heartbeat period if CHANGE MASTER did not
      specify it.  (no data loss in conversion as hb period has a max)
    */
    mi->heartbeat_period= min<float>(SLAVE_MAX_HEARTBEAT_PERIOD,
                                     (slave_net_timeout/2.0f));
    DBUG_ASSERT(mi->heartbeat_period > (float) 0.001
                || mi->heartbeat_period == 0);

    // counter is cleared if master is CHANGED.
    mi->received_heartbeats= 0;
    // clear timestamp of last heartbeat as well.
    mi->last_heartbeat= 0;
  }

  /*
    reset the last time server_id list if the current CHANGE MASTER
    is mentioning IGNORE_SERVER_IDS= (...)
  */
  if (lex_mi->repl_ignore_server_ids_opt == LEX_MASTER_INFO::LEX_MI_ENABLE)
    mi->ignore_server_ids->dynamic_ids.clear();
  for (size_t i= 0; i < lex_mi->repl_ignore_server_ids.size(); i++)
  {
    ulong s_id= lex_mi->repl_ignore_server_ids[i];
    if (s_id == ::server_id && replicate_same_server_id)
    {
      ret= ER_SLAVE_IGNORE_SERVER_IDS;
      my_error(ER_SLAVE_IGNORE_SERVER_IDS, MYF(0), static_cast<int>(s_id));
      goto err;
    }
    else
    {
      // Keep the array sorted, ignore duplicates.
      mi->ignore_server_ids->dynamic_ids.insert_unique(s_id);
    }
  }

  if (lex_mi->ssl != LEX_MASTER_INFO::LEX_MI_UNCHANGED)
    mi->ssl= (lex_mi->ssl == LEX_MASTER_INFO::LEX_MI_ENABLE);

  if (lex_mi->ssl_verify_server_cert != LEX_MASTER_INFO::LEX_MI_UNCHANGED)
    mi->ssl_verify_server_cert=
      (lex_mi->ssl_verify_server_cert == LEX_MASTER_INFO::LEX_MI_ENABLE);

  if (lex_mi->ssl_ca)
    strmake(mi->ssl_ca, lex_mi->ssl_ca, sizeof(mi->ssl_ca)-1);
  if (lex_mi->ssl_capath)
    strmake(mi->ssl_capath, lex_mi->ssl_capath, sizeof(mi->ssl_capath)-1);
  if (lex_mi->ssl_cert)
    strmake(mi->ssl_cert, lex_mi->ssl_cert, sizeof(mi->ssl_cert)-1);
  if (lex_mi->ssl_cipher)
    strmake(mi->ssl_cipher, lex_mi->ssl_cipher, sizeof(mi->ssl_cipher)-1);
  if (lex_mi->ssl_key)
    strmake(mi->ssl_key, lex_mi->ssl_key, sizeof(mi->ssl_key)-1);
  if (lex_mi->ssl_crl)
    strmake(mi->ssl_crl, lex_mi->ssl_crl, sizeof(mi->ssl_crl)-1);
  if (lex_mi->ssl_crlpath)
    strmake(mi->ssl_crlpath, lex_mi->ssl_crlpath, sizeof(mi->ssl_crlpath)-1);
#ifndef HAVE_OPENSSL
  if (lex_mi->ssl || lex_mi->ssl_ca || lex_mi->ssl_capath ||
      lex_mi->ssl_cert || lex_mi->ssl_cipher || lex_mi->ssl_key ||
      lex_mi->ssl_verify_server_cert || lex_mi->ssl_crl || lex_mi->ssl_crlpath)
    push_warning(thd, Sql_condition::SL_NOTE,
                 ER_SLAVE_IGNORED_SSL_PARAMS, ER(ER_SLAVE_IGNORED_SSL_PARAMS));
#endif

  /*
    If user did specify neither host nor port nor any log name nor any log
    pos, i.e. he specified only user/password/master_connect_retry, he probably
    wants replication to resume from where it had left, i.e. from the
    coordinates of the **SQL** thread (imagine the case where the I/O is ahead
    of the SQL; restarting from the coordinates of the I/O would lose some
    events which is probably unwanted when you are just doing minor changes
    like changing master_connect_retry).
    A side-effect is that if only the I/O thread was started, this thread may
    restart from ''/4 after the CHANGE MASTER. That's a minor problem (it is a
    much more unlikely situation than the one we are fixing here).
    Note: coordinates of the SQL thread must be read here, before the
    'if (need_relay_log_purge)' block which resets them.
  */
  if (!lex_mi->host && !lex_mi->port &&
      !lex_mi->log_file_name && !lex_mi->pos &&
      need_relay_log_purge)
  {
    /*
      Sometimes mi->rli->master_log_pos == 0 (it happens when the SQL thread is
      not initialized), so we use a max().
      What happens to mi->rli->master_log_pos during the initialization stages
      of replication is not 100% clear, so we guard against problems using
      max().
    */
    mi->set_master_log_pos(max<ulonglong>(BIN_LOG_HEADER_SIZE,
                                          mi->rli->get_group_master_log_pos()));
    mi->set_master_log_name(mi->rli->get_group_master_log_name());
  }

  sql_print_information("'CHANGE MASTER TO%s executed'. "
    "Previous state master_host='%s', master_port= %u, master_log_file='%s', "
    "master_log_pos= %ld, master_bind='%s'. "
    "New state master_host='%s', master_port= %u, master_log_file='%s', "
    "master_log_pos= %ld, master_bind='%s'.",
    mi->get_for_channel_str(true),
    saved_host, saved_port, saved_log_name, (ulong) saved_log_pos,
    saved_bind_addr, mi->host, mi->port, mi->get_master_log_name(),
    (ulong) mi->get_master_log_pos(), mi->bind_addr);

err:
  DBUG_RETURN(ret);
}

/**
   This function is called if the change master command had at least one
   execute option. This function then sets or alters the execute option(s)
   given in the command. The receive options are handled in the function
   change_receive_options()

   - used in change_master().
   - Execute threads should be stopped before this function is called.

  @param lex_mi structure that holds all change master options given on the
                change master command.
                Coming from the an executing statement or set directly this
                shall contain connection settings like hostname, user, password
                and other settings like the number of connection retries.

  @param mi     Pointer to Master_info object belonging to the slave's IO
                thread.
*/

static void change_execute_options(LEX_MASTER_INFO* lex_mi, Master_info* mi)
{
  DBUG_ENTER("change_execute_options");

  if (lex_mi->relay_log_name)
  {
    char relay_log_name[FN_REFLEN];
    mi->rli->relay_log.make_log_name(relay_log_name, lex_mi->relay_log_name);
    mi->rli->set_group_relay_log_name(relay_log_name);
    mi->rli->set_event_relay_log_name(relay_log_name);
    mi->rli->is_group_master_log_pos_invalid= true;
  }

  if (lex_mi->relay_log_pos)
  {
    mi->rli->set_group_relay_log_pos(lex_mi->relay_log_pos);
    mi->rli->set_event_relay_log_pos(lex_mi->relay_log_pos);
    mi->rli->is_group_master_log_pos_invalid= true;
  }

  if (lex_mi->sql_delay != -1)
    mi->rli->set_sql_delay(lex_mi->sql_delay);

  DBUG_VOID_RETURN;
}

/**
  Execute a CHANGE MASTER statement.

  Apart from changing the receive/execute configurations/positions,
  this function also does the following:
  - May leave replicated open temporary table after warning.
  - Purges relay logs if no threads running and no relay log file/pos options.
  - Delete worker info in mysql.slave_worker_info table if applier not running.

  @param thd            Pointer to THD object for the client thread executing
                        the statement.

  @param mi             Pointer to Master_info object belonging to the slave's
                        IO thread.

  @param lex_mi         Lex information with master connection data.
                        Coming from the an executing statement or set directly
                        this shall contain connection settings like hostname,
                        user, password and other settings like the number of
                        connection retries.

  @param preserve_logs  If the decision of purging the logs should be always be
                        false even if a relay log name is given to the method.

  @retval 0   success
  @retval !=0 error
*/
int change_master(THD* thd, Master_info* mi, LEX_MASTER_INFO* lex_mi,
                  bool preserve_logs)
{
  int error= 0;

  /* Do we have at least one receive related (IO thread) option? */
  bool have_receive_option= false;
  /* Do we have at least one execute related (SQL/coord/worker) option? */
  bool have_execute_option= false;
  /* If there are no mts gaps, we delete the rows in this table. */
  bool mts_remove_worker_info= false;
  /* used as a bit mask to indicate running slave threads. */
  int thread_mask;
  /*
    Relay logs are purged only if both receive and execute threads are
    stopped before executing CHANGE MASTER and relay_log_file/relay_log_pos
    options are not used.
  */
  bool need_relay_log_purge= 1;

  DBUG_ENTER("change_master");

  /*
    When we change master, we first decide which thread is running and
    which is not. We dont want this assumption to break while we change master.

    Suppose we decide that receiver thread is running and thus it is
    safe to change receive related options in mi. By this time if
    the receive thread is started, we may have a race condition between
    the client thread and receiver thread.
  */
  lock_slave_threads(mi);

  /*
    Get a bit mask for the slave threads that are running.
    Since the third argument is 0, thread_mask after the function
    returns stands for running threads.
  */
  init_thread_mask(&thread_mask, mi, 0);

  /*
    change master with master_auto_position=1 requires stopping both
    receiver and applier threads. If any slave thread is running,
    we report an error.
  */
  if (thread_mask) /* If any thread is running */
  {
    if (lex_mi->auto_position != LEX_MASTER_INFO::LEX_MI_UNCHANGED)
    {
      error= ER_SLAVE_CHANNEL_MUST_STOP;
      my_error(ER_SLAVE_CHANNEL_MUST_STOP, MYF(0), mi->get_channel());
      goto err;
    }
    /*
      Prior to WL#6120, we imposed the condition that STOP SLAVE is required
      before CHANGE MASTER. Since the slave threads die on STOP SLAVE, it was
      fine if we purged relay logs.

      Now that we do allow CHANGE MASTER with a running receiver/applier thread,
      we need to make sure that the relay logs are purged only if both
      receiver and applier threads are stopped otherwise we could lose events.

      The idea behind purging relay logs if both the threads are stopped is to
      keep consistency with the old behavior. If the user/application is doing
      a CHANGE MASTER without stopping any one thread, the relay log purge
      should be controlled via the 'relay_log_purge' option.
    */
    need_relay_log_purge= 0;
  }

  /*
    We cannot specify auto position and set either the coordinates
    on master or slave. If we try to do so, an error message is
    printed out.
  */
  if (lex_mi->log_file_name != NULL || lex_mi->pos != 0 ||
      lex_mi->relay_log_name != NULL || lex_mi->relay_log_pos != 0)
  {
    if (lex_mi->auto_position == LEX_MASTER_INFO::LEX_MI_ENABLE ||
        (lex_mi->auto_position != LEX_MASTER_INFO::LEX_MI_DISABLE &&
         mi->is_auto_position()))
    {
      error= ER_BAD_SLAVE_AUTO_POSITION;
      my_message(ER_BAD_SLAVE_AUTO_POSITION,
                 ER(ER_BAD_SLAVE_AUTO_POSITION), MYF(0));
      goto err;
    }
  }

  /* CHANGE MASTER TO MASTER_AUTO_POSITION = 1 requires GTID_MODE != OFF */
  if (lex_mi->auto_position == LEX_MASTER_INFO::LEX_MI_ENABLE &&
      /*
        We hold lock_msr_map for the duration of the CHANGE MASTER.
        This is important since it prevents that a concurrent
        connection changes to GTID_MODE=OFF between this check and the
        point where AUTO_POSITION is stored in the table and in mi.
      */
      get_gtid_mode(GTID_MODE_LOCK_MSR_MAP) == GTID_MODE_OFF)
  {
    error= ER_AUTO_POSITION_REQUIRES_GTID_MODE_NOT_OFF;
    my_message(ER_AUTO_POSITION_REQUIRES_GTID_MODE_NOT_OFF,
               ER(ER_AUTO_POSITION_REQUIRES_GTID_MODE_NOT_OFF), MYF(0));
    goto err;
  }

  /* Check if at least one receive option is given on change master */
  have_receive_option= have_change_master_receive_option(lex_mi);

  /* Check if at least one execute option is given on change master */
  have_execute_option= have_change_master_execute_option(lex_mi,
                                                         &need_relay_log_purge);

  if (preserve_logs && need_relay_log_purge)
  {
    need_relay_log_purge= false;
  }

  /* With receiver thread running, we dont allow changing receive options. */
  if (have_receive_option && (thread_mask & SLAVE_IO))
  {
    error= ER_SLAVE_CHANNEL_IO_THREAD_MUST_STOP;
    my_error(ER_SLAVE_CHANNEL_IO_THREAD_MUST_STOP, MYF(0), mi->get_channel());
    goto err;
  }

  /* With an execute thread running, we don't allow changing execute options. */
  if (have_execute_option && (thread_mask & SLAVE_SQL))
  {
    error= ER_SLAVE_CHANNEL_SQL_THREAD_MUST_STOP;
    my_error(ER_SLAVE_CHANNEL_SQL_THREAD_MUST_STOP, MYF(0), mi->get_channel());
    goto err;
  }

  /*
    We need to check if there is an empty master_host. Otherwise
    change master succeeds, a master.info file is created containing
    empty master_host string and when issuing: start slave; an error
    is thrown stating that the server is not configured as slave.
    (See BUG#28796).
  */
  if (lex_mi->host && !*lex_mi->host)
  {
    error= ER_WRONG_ARGUMENTS;
    my_error(ER_WRONG_ARGUMENTS, MYF(0), "MASTER_HOST");
    goto err;
  }

  THD_STAGE_INFO(thd, stage_changing_master);

  int thread_mask_stopped_threads;

  /*
    Before global_init_info() call, get a bit mask to indicate stopped threads
    in thread_mask_stopped_threads. Since the third argguement is 1,
    thread_mask when the function returns stands for stopped threads.
  */

  init_thread_mask(&thread_mask_stopped_threads, mi, 1);

  if (global_init_info(mi, false, thread_mask_stopped_threads))
  {
    error= ER_MASTER_INFO;
    my_message(ER_MASTER_INFO, ER(ER_MASTER_INFO), MYF(0));
    goto err;
  }

  if ((thread_mask & SLAVE_SQL) == 0) // If execute threads are stopped
  {
    if (mi->rli->mts_recovery_group_cnt)
    {
      /*
        Change-Master can't be done if there is a mts group gap.
        That requires mts-recovery which START SLAVE provides.
      */
      DBUG_ASSERT(mi->rli->recovery_parallel_workers);

      error= ER_MTS_CHANGE_MASTER_CANT_RUN_WITH_GAPS;
      my_message(ER_MTS_CHANGE_MASTER_CANT_RUN_WITH_GAPS,
                 ER(ER_MTS_CHANGE_MASTER_CANT_RUN_WITH_GAPS), MYF(0));
      goto err;
    }
    else
    {
      /*
        Lack of mts group gaps makes Workers info stale regardless of
        need_relay_log_purge computation. We set the mts_remove_worker_info
        flag here and call reset_workers() later to delete the worker info
        in mysql.slave_worker_info table.
      */
      if (mi->rli->recovery_parallel_workers)
        mts_remove_worker_info= true;
    }
  }

  /*
    When give a warning?
    CHANGE MASTER command is used in three ways:
    a) To change a connection configuration but remain connected to
       the same master.
    b) To change positions in binary or relay log(eg: master_log_pos).
    c) To change the master you are replicating from.
    We give a warning in cases b and c.
  */
  if ((lex_mi->host || lex_mi->port || lex_mi->log_file_name || lex_mi->pos ||
       lex_mi->relay_log_name || lex_mi->relay_log_pos) &&
      (slave_open_temp_tables > 0))
    push_warning(thd, Sql_condition::SL_WARNING,
                 ER_WARN_OPEN_TEMP_TABLES_MUST_BE_ZERO,
                 ER(ER_WARN_OPEN_TEMP_TABLES_MUST_BE_ZERO));

  /*
    auto_position is the only option that affects both receive
    and execute sections of replication. So, this code is kept
    outside both if (have_receive_option) and if (have_execute_option)

    Here, we check if the auto_position option was used and set the flag
    if the slave should connect to the master and look for GTIDs.
  */
  if (lex_mi->auto_position != LEX_MASTER_INFO::LEX_MI_UNCHANGED)
    mi->set_auto_position(
      (lex_mi->auto_position == LEX_MASTER_INFO::LEX_MI_ENABLE));

  if (have_receive_option)
  {
    if ((error= change_receive_options(thd, lex_mi, mi, need_relay_log_purge)))
    {
      goto err;
    }
  }

  if (have_execute_option)
    change_execute_options(lex_mi, mi);

  /* If the receiver is stopped, flush master_info to disk. */
  if ((thread_mask & SLAVE_IO) == 0 && flush_master_info(mi, true))
  {
    error= ER_RELAY_LOG_INIT;
    my_error(ER_RELAY_LOG_INIT, MYF(0), "Failed to flush master info file");
    goto err;
  }

  if ((thread_mask & SLAVE_SQL) == 0) /* Applier module is not executing */
  {

    /*
      The following code for purging logs can be improved. We currently use
      3 flags-
      1) need_relay_log_purge,
      2) relay_log_purge(global) and
      3) save_relay_log_purge.

      The use of the global variable 'relay_log_purge' is bad. So, when
      refactoring the code for purge logs, please consider improving this code.
    */

    /*
      Used as a temporary variable while logs are being purged.

      We save the value of the global variable 'relay_log_purge' here and then
      set/unset it as required in if (need_relay_log_purge){}else{} block
      following which we restore relay_log_purge value from its saved value.
    */
    bool save_relay_log_purge= relay_log_purge;

    if (need_relay_log_purge)
    {
      /*
        'if (need_relay_log_purge)' implicitly means that all slave threads are
        stopped and there is no use of relay_log_file/relay_log_pos options.
        We need not check these here again.
      */

      /* purge_relay_log() returns pointer to an error message here. */
      const char* errmsg= 0;
      /*
        purge_relay_log() assumes that we have run_lock and no slave threads
        are running.
      */
      relay_log_purge= 1;
      THD_STAGE_INFO(thd, stage_purging_old_relay_logs);
      if (mi->rli->purge_relay_logs(thd,
                                    0 /* not only reset, but also reinit */,
                                    &errmsg))
      {
        error= ER_RELAY_LOG_FAIL;
        my_error(ER_RELAY_LOG_FAIL, MYF(0), errmsg);
        goto err;
      }
    }
    else
    {
      /*
        If our applier module is executing and we want to switch to another
        master without disturbing it, relay log position need not be disturbed.
        The SQL/coordinator thread will continue reasding whereever it is
        placed at the moement, finish events from the old master and
        then start with the new relay log containing events from new master
        on its own. So we only  do this when the relay logs are not purged.

        execute this when the applier is NOT executing.
      */
      const char* msg;
      relay_log_purge= 0;
      /* Relay log is already initialized */

      if (mi->rli->init_relay_log_pos(mi->rli->get_group_relay_log_name(),
                                      mi->rli->get_group_relay_log_pos(),
                                      true/*we do need mi->rli->data_lock*/,
                                      &msg, 0))
      {
        error= ER_RELAY_LOG_INIT;
        my_error(ER_RELAY_LOG_INIT, MYF(0), msg);
        goto err;
      }
    }

    relay_log_purge= save_relay_log_purge;

    /*
      Coordinates in rli were spoilt by the 'if (need_relay_log_purge)' block,
      so restore them to good values. If we left them to ''/0, that would work;
      but that would fail in the case of 2 successive CHANGE MASTER (without a
      START SLAVE in between): because first one would set the coords in mi to
      the good values of those in rli, then set those i>n rli to ''/0, then
      second CHANGE MASTER would set the coords in mi to those of rli, i.e. to
      ''/0: we have lost all copies of the original good coordinates.
      That's why we always save good coords in rli.
    */
    if (need_relay_log_purge)
    {
      mi->rli->set_group_master_log_pos(mi->get_master_log_pos());
      DBUG_PRINT("info", ("master_log_pos: %lu", (ulong) mi->get_master_log_pos()));
      mi->rli->set_group_master_log_name(mi->get_master_log_name());
    }

    char *var_group_master_log_name=
      const_cast<char *>(mi->rli->get_group_master_log_name());

    if (!var_group_master_log_name[0]) // uninitialized case
      mi->rli->set_group_master_log_pos(0);

    mi->rli->abort_pos_wait++; /* for MASTER_POS_WAIT() to abort */

    /* Clear the errors, for a clean start */
    mi->rli->clear_error();
    if (mi->rli->workers_array_initialized)
    {
      for(size_t i= 0; i < mi->rli->get_worker_count(); i++)
      {
        mi->rli->get_worker(i)->clear_error();
      }
    }

    mi->rli->clear_until_condition();

    /*
      If we don't write new coordinates to disk now, then old will remain in
      relay-log.info until START SLAVE is issued; but if mysqld is shutdown
      before START SLAVE, then old will remain in relay-log.info, and will be the
      in-memory value at restart (thus causing errors, as the old relay log does
      not exist anymore).

      Notice that the rli table is available exclusively as slave is not
      running.
    */
    if (mi->rli->flush_info(true))
    {
      error= ER_RELAY_LOG_INIT;
      my_error(ER_RELAY_LOG_INIT, MYF(0), "Failed to flush relay info file.");
      goto err;
    }

  } /* end 'if (thread_mask & SLAVE_SQL == 0)' */

  if (mts_remove_worker_info)
    if (Rpl_info_factory::reset_workers(mi->rli))
    {
      error= ER_MTS_RESET_WORKERS;
      my_error(ER_MTS_RESET_WORKERS, MYF(0));
      goto err;
    }

err:

  unlock_slave_threads(mi);
  DBUG_RETURN(error);
}


/**
   This function is first called when the Master_info object
   corresponding to a channel in a multisourced slave does not
   exist. But before a new channel is created, certain
   conditions have to be met. The below function apriorily
   checks if all such conditions are met. If all the
   conditions are met then it creates a channel i.e
   mi<->rli

   @param[in,out]  mi                When new {mi,rli} are created,
                                     the reference is stored in *mi
   @param[in]      channel           The channel on which the change
                                     master was introduced.
   @param[in]      channel_type      The channel type to be added.
*/
int add_new_channel(Master_info** mi, const char* channel,
                    enum_channel_type channel_type)
{
  DBUG_ENTER("add_new_channel");

  int error= 0;
  enum_ident_name_check ident_check_status;

  /*
    Refuse to create a new channel if the repositories does not support this.
  */

  if (opt_mi_repository_id == INFO_REPOSITORY_FILE ||
      opt_rli_repository_id == INFO_REPOSITORY_FILE)
  {
    sql_print_error("Slave: Cannot create new master info structure when"
                    " repositories are of type FILE. Convert slave"
                    " repositories  to TABLE to replicate from multiple"
                    " sources.");
    error= ER_SLAVE_NEW_CHANNEL_WRONG_REPOSITORY;
    my_error(ER_SLAVE_NEW_CHANNEL_WRONG_REPOSITORY, MYF(0));
    goto err;
  }

  /*
    Return if max num of replication channels exceeded already.
  */

  if (!msr_map.is_valid_channel_count())
  {
    error= ER_SLAVE_MAX_CHANNELS_EXCEEDED;
    my_error(ER_SLAVE_MAX_CHANNELS_EXCEEDED, MYF(0));
    goto err;
  }

 /*
   Now check the sanity of the channel name. It's length etc. The channel
   identifier is similar to table names. So, use  check_table_function.
 */
  if (channel)
  {
    ident_check_status= check_table_name(channel, strlen(channel), false);
  }
  else
    ident_check_status= IDENT_NAME_WRONG;

  if (ident_check_status != IDENT_NAME_OK)
  {
    error= ER_SLAVE_CHANNEL_NAME_INVALID_OR_TOO_LONG;
    my_error(ER_SLAVE_CHANNEL_NAME_INVALID_OR_TOO_LONG, MYF(0));
    goto err;
  }

  if (!((*mi)=Rpl_info_factory::create_slave_per_channel(
                                             opt_mi_repository_id,
                                             opt_rli_repository_id,
                                             channel, false, &msr_map,
                                             channel_type)))
  {
    error= ER_MASTER_INFO;
    my_message(ER_MASTER_INFO, ER(ER_MASTER_INFO), MYF(0));
    goto err;
  }

err:

  DBUG_RETURN(error);

}

/**
  Entry point for the CHANGE MASTER command. Function
  decides to create a new channel or create an existing one.

  @param[in]        thd        the client thread that issued the command.

  @return
    @retval         true        fail
    @retval         false       success.
*/
bool change_master_cmd(THD *thd)
{
  DBUG_ENTER("change_master_cmd");

  Master_info *mi= 0;
  LEX *lex= thd->lex;
  bool res=false;

  mysql_mutex_lock(&LOCK_msr_map);

  /* The slave must have been initialized to allow CHANGE MASTER statements */
  if (!is_slave_configured())
  {
    my_message(ER_SLAVE_CONFIGURATION, ER(ER_SLAVE_CONFIGURATION), MYF(0));
    res= true;
    goto err;
  }

  //If the chosen name is a group replication reserved name abort
  if (msr_map.is_group_replication_channel_name(lex->mi.channel))
  {
    my_error(ER_SLAVE_CHANNEL_NAME_INVALID_OR_TOO_LONG, MYF(0));
    res= true;
    goto err;
  }

  /*
    Error out if number of replication channels are > 1 if FOR CHANNEL
    clause is not provided in the CHANGE MASTER command.
  */
  if (!lex->mi.for_channel && msr_map.get_num_instances() > 1)
  {
    my_error(ER_SLAVE_MULTIPLE_CHANNELS_CMD, MYF(0));
    res= true;
    goto err;
  }

  /* Get the Master_info of the channel */
  mi= msr_map.get_mi(lex->mi.channel);

  /* create a new channel if doesn't exist */
  if (!mi  && strcmp(lex->mi.channel, msr_map.get_default_channel()))
  {
    if (add_new_channel(&mi, lex->mi.channel))
      goto err;
    }

  if (mi)
  {
    if (!(res= change_master(thd, mi, &thd->lex->mi)))
    {
      my_ok(thd);
    }
  }
  else
  {
    /*
       Even default channel does not exist. So issue a previous
       backward compatible  error message (till 5.6).
       @TODO: This error message shall be improved.
    */
    my_message(ER_SLAVE_CONFIGURATION, ER(ER_SLAVE_CONFIGURATION), MYF(0));
  }

err:
  mysql_mutex_unlock(&LOCK_msr_map);

  DBUG_RETURN(res);
}


/**
  Check if there is any slave SQL config conflict.

  @param[in] thd The THD object of current session.
  @param[in] rli The slave's rli object.

  @return 0 is returned if there is no conflict, otherwise 1 is returned.
 */
static int check_slave_sql_config_conflict(THD *thd, const Relay_log_info *rli)
{
  if (opt_slave_preserve_commit_order && rli->opt_slave_parallel_workers > 0)
  {
    if (rli->channel_mts_submode == MTS_PARALLEL_TYPE_DB_NAME)
    {
      my_error(ER_DONT_SUPPORT_SLAVE_PRESERVE_COMMIT_ORDER, MYF(0),
               "when slave_parallel_type is DATABASE");
      return ER_DONT_SUPPORT_SLAVE_PRESERVE_COMMIT_ORDER;
    }

    if ((!opt_bin_log || !opt_log_slave_updates) &&
        rli->channel_mts_submode == MTS_PARALLEL_TYPE_LOGICAL_CLOCK)
    {
      my_error(ER_DONT_SUPPORT_SLAVE_PRESERVE_COMMIT_ORDER, MYF(0),
               "unless the binlog and log_slave update options are "
               "both enabled");
      return ER_DONT_SUPPORT_SLAVE_PRESERVE_COMMIT_ORDER;
    }
  }
  return 0;
}


bool inline is_slave_configured()
{

  /* If msr_map count is zero because of opt_slave_skip_start
     OR
     failure to load slave info repositories because of repository
     mismatch i.e Assume slave had a multisource replication with several
     channels setup  with TABLE repository. Then if the slave is restarted
     with FILE repository, we fail to load any of the slave repositories.
     Hence, msr_map.get_num_instances() will be 0
  */

  return (msr_map.get_num_instances() > 0);

}

/**
  Checks if any slave threads of any channel is running in Multisource
  replication.
  @note: The caller shall possess LOCK_msr_map before calling this function.

  @param[in]        thread_mask       type of slave thread- IO/SQL or any
  @param[in]        already_locked_mi the mi that has its run_lock already
                                      taken.

  @return
    @retval          true               atleast one channel threads are running.
    @retval          false              none of the the channels are running.
*/
bool is_any_slave_channel_running(int thread_mask,
                                  Master_info* already_locked_mi)
{
  DBUG_ENTER("is_any_slave_channel_running");
  Master_info *mi= 0;
  bool is_running;

  mysql_mutex_assert_owner(&LOCK_msr_map);

  for (mi_map::iterator it= msr_map.begin(); it != msr_map.end(); it++)
  {
    mi= it->second;

    if (mi)
    {
      if ((thread_mask & SLAVE_IO) != 0)
      {
        /*
          start_slave() might call this function after already locking the
          rli->run_lock for a slave channel that is going to be started.
          In this case, we just assert that the lock is taken.
        */
        if (mi != already_locked_mi)
          mysql_mutex_lock(&mi->run_lock);
        else
        {
          mysql_mutex_assert_owner(&mi->run_lock);
        }
        is_running= mi->slave_running;
        if (mi != already_locked_mi)
          mysql_mutex_unlock(&mi->run_lock);
        if (is_running)
          DBUG_RETURN(true);
      }

      if ((thread_mask & SLAVE_SQL) != 0)
      {
        /*
          start_slave() might call this function after already locking the
          rli->run_lock for a slave channel that is going to be started.
          In this case, we just assert that the lock is taken.
        */
        if (mi != already_locked_mi)
          mysql_mutex_lock(&mi->rli->run_lock);
        else
        {
          mysql_mutex_assert_owner(&mi->rli->run_lock);
        }
        is_running= mi->rli->slave_running;
        if (mi != already_locked_mi)
          mysql_mutex_unlock(&mi->rli->run_lock);
        if (is_running)
          DBUG_RETURN(true);
      }
    }

  }

  DBUG_RETURN(false);
}


/**
  @} (end of group Replication)
*/
#endif /* HAVE_REPLICATION */<|MERGE_RESOLUTION|>--- conflicted
+++ resolved
@@ -6571,6 +6571,7 @@
 void slave_stop_workers(Relay_log_info *rli, bool *mts_inited)
 {
   THD *thd= rli->info_thd;
+
   if (!*mts_inited)
     return;
   else if (rli->slave_parallel_workers == 0)
@@ -6585,46 +6586,14 @@
   rli->max_updated_index= (rli->until_condition !=
                            Relay_log_info::UNTIL_NONE)?
                            rli->mts_groups_assigned:0;
-
-<<<<<<< HEAD
-#ifndef DBUG_OFF
-    if (DBUG_EVALUATE_IF("check_slave_debug_group", 1, 0))
-    {
-      sql_print_error("This is not supposed to happen at this point...");
-      DBUG_SUICIDE();
-    }
-#endif
-    // No need to know a possible error out of synchronization call.
-    (void)rli->current_mts_submode->wait_for_workers_to_finish(rli);
-    /*
-      At this point the coordinator has been stopped and the checkpoint
-      routine is executed to eliminate possible gaps.
-    */
-    (void) mts_checkpoint_routine(rli, 0, false, true/*need_data_lock=true*/); // TODO: ALFRANIO ERROR
-  }
   if (!rli->workers.empty())
   {
     for (int i= static_cast<int>(rli->workers.size()) - 1; i >= 0; i--)
-=======
-  for (i= rli->workers.elements - 1; i >= 0; i--)
-  {
-    Slave_worker *w;
-    struct slave_job_item item= {NULL}, *job_item= &item;
-    get_dynamic((DYNAMIC_ARRAY*)&rli->workers, (uchar*) &w, i);
-    mysql_mutex_lock(&w->jobs_lock);
-    //Inform all workers to stop
-    if (w->running_status != Slave_worker::RUNNING)
->>>>>>> 37f2e969
     {
       Slave_worker *w= rli->workers[i];
-
-<<<<<<< HEAD
+      struct slave_job_item item= {NULL, 0, 0};
+      struct slave_job_item *job_item= &item;
       mysql_mutex_lock(&w->jobs_lock);
-=======
-    w->running_status= Slave_worker::STOP;
-    (void) set_max_updated_index_on_stop(w, job_item);
-    mysql_cond_signal(&w->jobs_cond);
->>>>>>> 37f2e969
 
       if (w->running_status != Slave_worker::RUNNING)
       {
@@ -6632,7 +6601,8 @@
         continue;
       }
 
-      w->running_status= Slave_worker::KILLED;
+      w->running_status= Slave_worker::STOP;
+      (void) set_max_updated_index_on_stop(w, job_item);
       mysql_cond_signal(&w->jobs_cond);
 
       mysql_mutex_unlock(&w->jobs_lock);
@@ -6670,10 +6640,9 @@
     rli->workers_copy_pfs.push_back(worker_copy);
   }
 
-  while (!rli->workers.empty())
-  {
-    Slave_worker *w= rli->workers.back();
-
+  for (Slave_worker **it= rli->workers.begin(); it != rli->workers.end(); ++it)
+  {
+    Slave_worker *w= *it;
     mysql_mutex_lock(&w->jobs_lock);
     while (w->running_status != Slave_worker::NOT_RUNNING)
     {
@@ -6690,14 +6659,20 @@
       mysql_mutex_lock(&w->jobs_lock);
     }
     mysql_mutex_unlock(&w->jobs_lock);
-<<<<<<< HEAD
+  }
+
+  if (thd->killed == THD::NOT_KILLED)
+    (void) mts_checkpoint_routine(rli, 0, false, true/*need_data_lock=true*/); // TODO:consider to propagate an error out of the function
+
+  while (!rli->workers.empty())
+  {
+    Slave_worker *w= rli->workers.back();
     // Free the current submode object
     delete w->current_mts_submode;
     w->current_mts_submode= 0;
     rli->workers.pop_back();
     delete w;
   }
-
   struct timespec stats_end;
   set_timespec_nsec(&stats_end, 0);
 
@@ -6717,30 +6692,6 @@
                       rli->mts_total_wait_overlap,
                       rli->mts_wq_no_underrun_cnt,
                       rli->mts_total_wait_worker_avail));
-=======
-  }
-
-  if (thd->killed == THD::NOT_KILLED)
-    (void) mts_checkpoint_routine(rli, 0, false, true/*need_data_lock=true*/); // TODO:consider to propagate an error out of the function
-
-  for (i= rli->workers.elements - 1; i >= 0; i--)
-  {
-    Slave_worker *w= NULL;
-    get_dynamic((DYNAMIC_ARRAY*)&rli->workers, (uchar*) &w, i);
-    delete_dynamic_element(&rli->workers, i);
-    delete w;
-  }
-  if (log_warnings > 1)
-    sql_print_information("Total MTS session statistics: "
-                          "events processed = %llu; "
-                          "worker queues filled over overrun level = %lu; "
-                          "waited due a Worker queue full = %lu; "
-                          "waited due the total size = %lu; "
-                          "slept when Workers occupied = %lu ",
-                          rli->mts_events_assigned, rli->mts_wq_overrun_cnt,
-                          rli->mts_wq_overfill_cnt, rli->wq_size_waits_cnt,
-                          rli->mts_wq_no_underrun_cnt);
->>>>>>> 37f2e969
 
   DBUG_ASSERT(rli->pending_jobs == 0);
   DBUG_ASSERT(rli->mts_pending_jobs_size == 0);
