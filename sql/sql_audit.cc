/* Copyright (c) 2007, 2019, Oracle and/or its affiliates. All rights reserved.

   This program is free software; you can redistribute it and/or modify
   it under the terms of the GNU General Public License, version 2.0,
   as published by the Free Software Foundation.

   This program is also distributed with certain software (including
   but not limited to OpenSSL) that is licensed under separate terms,
   as designated in a particular file or component or in included license
   documentation.  The authors of MySQL hereby grant you an additional
   permission to link the program and your derivative works with the
   separately licensed software that they have included with MySQL.

   This program is distributed in the hope that it will be useful,
   but WITHOUT ANY WARRANTY; without even the implied warranty of
   MERCHANTABILITY or FITNESS FOR A PARTICULAR PURPOSE.  See the
   GNU General Public License, version 2.0, for more details.

   You should have received a copy of the GNU General Public License
   along with this program; if not, write to the Free Software
   Foundation, Inc., 51 Franklin St, Fifth Floor, Boston, MA 02110-1301  USA */

#include "sql/sql_audit.h"

#include <sys/types.h>

#include "lex_string.h"
#include "m_ctype.h"
#include "my_compiler.h"
#include "my_dbug.h"
#include "my_inttypes.h"
#include "my_loglevel.h"
#include "my_macros.h"
#include "my_psi_config.h"
#include "my_sqlcommand.h"
#include "my_sys.h"
#include "mysql/components/services/log_builtins.h"
#include "mysql/components/services/log_shared.h"
#include "mysql/components/services/mysql_mutex_bits.h"
#include "mysql/components/services/psi_mutex_bits.h"
#include "mysql/mysql_lex_string.h"
#include "mysql/plugin.h"
#include "mysql/psi/mysql_mutex.h"
#include "mysql/psi/psi_base.h"
#include "mysqld_error.h"
#include "prealloced_array.h"
#include "sql/auto_thd.h"  // Auto_THD
#include "sql/current_thd.h"
#include "sql/error_handler.h"  // Internal_error_handler
#include "sql/log.h"
#include "sql/mysqld.h"     // sql_statement_names
#include "sql/sql_class.h"  // THD
#include "sql/sql_error.h"
#include "sql/sql_lex.h"
#include "sql/sql_plugin.h"  // my_plugin_foreach
#include "sql/sql_plugin_ref.h"
#include "sql/sql_rewrite.h"  // mysql_rewrite_query
#include "sql/table.h"
#include "sql_string.h"
#include "thr_mutex.h"

/**
  @class Audit_error_handler

  Error handler that controls error reporting by plugin.
*/
class Audit_error_handler : public Internal_error_handler {
 private:
  /**
    @brief Blocked copy constructor (private).
  */
  Audit_error_handler(const Audit_error_handler &obj MY_ATTRIBUTE((unused)))
      : m_thd(NULL),
        m_warning_message(NULL),
        m_error_reported(false),
        m_active(false) {}

 public:
  /**
    @brief Construction.

    @param thd            Current thread data.
    @param warning_message Warning message used when error has been
                               suppressed.
    @param active              Specifies whether the handler is active or not.
                               Optional parameter (default is true).
  */
  Audit_error_handler(THD *thd, const char *warning_message, bool active = true)
      : m_thd(thd),
        m_warning_message(warning_message),
        m_error_reported(false),
        m_active(active) {
    if (m_active) {
      /* Activate the error handler. */
      m_thd->push_internal_handler(this);
    }
  }

  /**
    @brief Destruction.
  */
  virtual ~Audit_error_handler() {
    if (m_active) {
      /* Deactivate this handler. */
      m_thd->pop_internal_handler();
    }
  }

  /**
    @brief Simplified custom handler.

    @returns True on error rejection, otherwise false.
  */
  virtual bool handle() = 0;

  /**
    @brief Error handler.

    @see Internal_error_handler::handle_condition

    @returns True on error rejection, otherwise false.
  */
  virtual bool handle_condition(THD *, uint sql_errno, const char *sqlstate,
                                Sql_condition::enum_severity_level *,
                                const char *msg) {
    if (m_active && handle()) {
      /* Error has been rejected. Write warning message. */
      print_warning(m_warning_message, sql_errno, sqlstate, msg);

      m_error_reported = true;

      return true;
    }

    return false;
  }

  /**
    @brief Warning print routine.

    Also prints the underlying error attributes if supplied.

    @param warn_msg  Warning message to be printed.
    @param sql_errno The error number of the underlying error
    @param sqlstate  The SQL state of the underlying error. NULL if none
    @param msg       The text of the underlying error. NULL if none
  */
  virtual void print_warning(const char *warn_msg, uint sql_errno,
                             const char *sqlstate, const char *msg) {
    LogErr(WARNING_LEVEL, ER_AUDIT_WARNING, warn_msg, sql_errno,
           sqlstate ? sqlstate : "<NO_STATE>", msg ? msg : "<NO_MESSAGE>");
  }

  /**
    @brief Convert the result value returned from the audit api.

    @param result Result value received from the plugin function.

    @returns Converted result value.
  */
  int get_result(int result) { return m_error_reported ? 0 : result; }

 private:
  /** Current thread data. */
  THD *m_thd;

  /** Warning message used when the error is rejected. */
  const char *m_warning_message;

  /** Error has been reported. */
  bool m_error_reported;

  /** Handler has been activated. */
  const bool m_active;
};

struct st_mysql_event_generic {
  mysql_event_class_t event_class;
  const void *event;
};

/**
  @struct st_mysql_subscribe_event

  Plugin event subscription structure. Used during acquisition of the plugins
  into user session.
*/
struct st_mysql_subscribe_event {
  /*
    Event class.
  */
  mysql_event_class_t event_class;
  /*
    Event subclass.
  */
  unsigned long event_subclass;
  /*
    The array that keeps sum (OR) mask of all plugins that subscribe
    to the event specified by the event_class and event_subclass.

    lookup_mask is acquired during build_lookup_mask call.
  */
  unsigned long lookup_mask[MYSQL_AUDIT_CLASS_MASK_SIZE];
  /*
    The array that keeps sum (OR) mask of all plugins that are acquired
    to the current session as a result of acquire_plugins call.

    subscribed_mask is acquired during acquisition of the plugins
    (acquire_plugins call).
  */
  unsigned long subscribed_mask[MYSQL_AUDIT_CLASS_MASK_SIZE];
  /*
    The array that keeps sum (OR) mask of all plugins that were not acquired
    to the current session as a result of acquire_plugins call.
  */
  unsigned long not_subscribed_mask[MYSQL_AUDIT_CLASS_MASK_SIZE];
};

unsigned long mysql_global_audit_mask[MYSQL_AUDIT_CLASS_MASK_SIZE];

static mysql_mutex_t LOCK_audit_mask;

static int event_class_dispatch(THD *thd, mysql_event_class_t event_class,
                                const void *event);

static int event_class_dispatch_error(THD *thd, mysql_event_class_t event_class,
                                      const char *event_name,
                                      const void *event);

/**
  Add mask specified by the rhs parameter to the mask parameter.

  @param mask Mask, to which rhs mask is to be added.
  @param rhs  Mask to be added to mask parameter.
*/
static inline void add_audit_mask(unsigned long *mask, unsigned long rhs) {
  *mask |= rhs;
}

/**
  Add entire audit mask specified by the src to dst.

  @param dst Destination mask array pointer.
  @param src Source mask array pointer.
*/
static inline void add_audit_mask(unsigned long *dst,
                                  const unsigned long *src) {
  int i;
  for (i = MYSQL_AUDIT_GENERAL_CLASS; i < MYSQL_AUDIT_CLASS_MASK_SIZE; i++)
    add_audit_mask(dst++, *src++);
}

/**
  Check, whether masks specified by lhs parameter and rhs parameters overlap.

  @param lhs First mask to check.
  @param rhs Second mask to check.

  @return false, when masks overlap, otherwise true.
*/
static inline bool check_audit_mask(const unsigned long lhs,
                                    const unsigned long rhs) {
  return !(lhs & rhs);
}

/**
  Check, whether mask arrays specified by the lhs parameter and rhs parameter
  overlap.

  @param lhs First mask array to check.
  @param rhs Second mask array to check.

  @return false, when mask array overlap, otherwise true.
*/
static inline bool check_audit_mask(const unsigned long *lhs,
                                    const unsigned long *rhs) {
  int i;
  for (i = MYSQL_AUDIT_GENERAL_CLASS; i < MYSQL_AUDIT_CLASS_MASK_SIZE; i++)
    if (!check_audit_mask(*lhs++, *rhs++)) return false;

  return true;
}

/**
  Fill query and query charset info extracted from the thread object.

  @param[in]  thd     Thread data.
  @param[out] query   SQL query text.
  @param[out] charset SQL query charset.
*/
inline void thd_get_audit_query(THD *thd, MYSQL_LEX_CSTRING *query,
                                const CHARSET_INFO **charset) {
  if (!thd->rewritten_query.length()) mysql_rewrite_query(thd);

  if (thd->rewritten_query.length()) {
    query->str = thd->rewritten_query.ptr();
    query->length = thd->rewritten_query.length();
    *charset = thd->rewritten_query.charset();
  } else {
    query->str = thd->query().str;
    query->length = thd->query().length;
    *charset = thd->charset();
  }
}

/**
  @class Ignore_event_error_handler

  Ignore all errors notified from within plugin.
*/
class Ignore_event_error_handler : public Audit_error_handler {
 public:
  /**
    @brief Construction.

    @param thd             Current thread data.
    @param event_name
  */
  Ignore_event_error_handler(THD *thd, const char *event_name)
      : Audit_error_handler(thd, ""), m_event_name(event_name) {}

  /**
    @brief Ignore all errors.

    @retval True on error rejection, otherwise false.
  */
  virtual bool handle() { return true; }

  /**
    @brief Custom warning print routine.

    Also prints the underlying error attributes if supplied.

    @param warn_msg  Warning message to be printed.
    @param sql_errno The error number of the underlying error
    @param sqlstate  The SQL state of the underlying error. NULL if none
    @param msg       The text of the underlying error. NULL if none
  */
  virtual void print_warning(const char *warn_msg MY_ATTRIBUTE((unused)),
                             uint sql_errno, const char *sqlstate,
                             const char *msg) {
    LogErr(WARNING_LEVEL, ER_AUDIT_CANT_ABORT_EVENT, m_event_name, sql_errno,
           sqlstate ? sqlstate : "<NO_STATE>", msg ? msg : "<NO_MESSAGE>");
  }

 private:
  /**
  @brief Event name used in the warning message.
  */
  const char *m_event_name;
};

int mysql_audit_notify(THD *thd, mysql_event_general_subclass_t subclass,
                       const char *subclass_name, int error_code,
                       const char *msg, size_t msg_len) {
  mysql_event_general event;
  char user_buff[MAX_USER_HOST_SIZE];

  DBUG_ASSERT(thd);

  if (mysql_audit_acquire_plugins(thd, MYSQL_AUDIT_GENERAL_CLASS,
                                  static_cast<unsigned long>(subclass)))
    return 0;

  event.event_subclass = subclass;
  event.general_error_code = error_code;
  event.general_thread_id = thd->thread_id();

  Security_context *sctx = thd->security_context();

  event.general_user.str = user_buff;
  event.general_user.length = make_user_name(sctx, user_buff);
  event.general_ip = sctx->ip();
  event.general_host = sctx->host();
  event.general_external_user = sctx->external_user();
  event.general_rows = thd->get_stmt_da()->current_row_for_condition();
  event.general_sql_command = sql_statement_names[thd->lex->sql_command];

  thd_get_audit_query(thd, &event.general_query,
                      (const CHARSET_INFO **)&event.general_charset);

  event.general_time = thd->query_start_in_secs();

  DBUG_EXECUTE_IF("audit_log_negative_general_error_code",
                  event.general_error_code *= -1;);

  event.general_command.str = msg;
  event.general_command.length = msg_len;

  if (subclass == MYSQL_AUDIT_GENERAL_ERROR ||
      subclass == MYSQL_AUDIT_GENERAL_STATUS ||
      subclass == MYSQL_AUDIT_GENERAL_RESULT) {
    Ignore_event_error_handler handler(thd, subclass_name);

    return handler.get_result(
        event_class_dispatch(thd, MYSQL_AUDIT_GENERAL_CLASS, &event));
  }

  return event_class_dispatch_error(thd, MYSQL_AUDIT_GENERAL_CLASS,
                                    subclass_name, &event);
}

int mysql_audit_notify(THD *thd, mysql_event_connection_subclass_t subclass,
                       const char *subclass_name, int errcode) {
  mysql_event_connection event;

  if (mysql_audit_acquire_plugins(thd, MYSQL_AUDIT_CONNECTION_CLASS,
                                  static_cast<unsigned long>(subclass)))
    return 0;

  event.event_subclass = subclass;
  event.status = errcode;
  event.connection_id = thd->thread_id();
  event.user.str = thd->security_context()->user().str;
  event.user.length = thd->security_context()->user().length;
  event.priv_user.str = thd->security_context()->priv_user().str;
  event.priv_user.length = thd->security_context()->priv_user().length;
  event.external_user.str = thd->security_context()->external_user().str;
  event.external_user.length = thd->security_context()->external_user().length;
  event.proxy_user.str = thd->security_context()->proxy_user().str;
  event.proxy_user.length = thd->security_context()->proxy_user().length;
  event.host.str = thd->security_context()->host().str;
  event.host.length = thd->security_context()->host().length;
  event.ip.str = thd->security_context()->ip().str;
  event.ip.length = thd->security_context()->ip().length;
  event.database.str = thd->db().str;
  event.database.length = thd->db().length;
  event.connection_type = thd->get_vio_type();

  if (subclass == MYSQL_AUDIT_CONNECTION_DISCONNECT) {
    Ignore_event_error_handler handler(thd, subclass_name);

    return handler.get_result(event_class_dispatch_error(
        thd, MYSQL_AUDIT_CONNECTION_CLASS, subclass_name, &event));
  }

  return event_class_dispatch_error(thd, MYSQL_AUDIT_CONNECTION_CLASS,
                                    subclass_name, &event);
}

int mysql_audit_notify(THD *thd, mysql_event_connection_subclass_t subclass,
                       const char *subclass_name) {
  return mysql_audit_notify(
      thd, subclass, subclass_name,
      thd->get_stmt_da()->is_error() ? thd->get_stmt_da()->mysql_errno() : 0);
}

int mysql_audit_notify(THD *thd, mysql_event_parse_subclass_t subclass,
                       const char *subclass_name,
                       mysql_event_parse_rewrite_plugin_flag *flags,
                       LEX_CSTRING *rewritten_query) {
  mysql_event_parse event;

  if (mysql_audit_acquire_plugins(thd, MYSQL_AUDIT_PARSE_CLASS, subclass))
    return 0;

  event.event_subclass = subclass;
  event.flags = flags;
  event.query.str = thd->query().str;
  event.query.length = thd->query().length;
  event.rewritten_query = rewritten_query;

  return event_class_dispatch_error(thd, MYSQL_AUDIT_PARSE_CLASS, subclass_name,
                                    &event);
}

/**
  Check whether the table access event for a specified table will
  be generated.

  Events for Views, table catogories other than 'SYSTEM' or 'USER' and
  temporary tables are not generated.

  @param table Table that is to be check.

  @retval true - generate event, otherwise not.
*/
inline bool generate_table_access_event(TABLE_LIST *table) {
  /* Discard views or derived tables. */
  if (table->is_view_or_derived()) return false;

  /* TRUNCATE query on Storage Engine supporting HTON_CAN_RECREATE flag. */
  if (!table->table) return true;

  /* Do not generate events, which come from PS preparation. */
  if (table->table->in_use->lex->is_ps_or_view_context_analysis()) return false;

  /* Generate event for SYSTEM and USER tables, which are not temp tables. */
  if ((table->table->s->table_category == TABLE_CATEGORY_SYSTEM ||
       table->table->s->table_category == TABLE_CATEGORY_USER) &&
      table->table->s->tmp_table == NO_TMP_TABLE)
    return true;

  return false;
}

/**
  Function that allows to use AUDIT_EVENT macro for setting subclass
  and subclass name values.

  @param [out] out_subclass      Subclass value pointer to be set.
  @param [out] out_subclass_name Subclass name pointer to be set.
  @param subclass                Subclass that sets out_subclass value.
  @param subclass_name           Subclass name that sets out_subclass_name.
*/
inline static void set_table_access_subclass(
    mysql_event_table_access_subclass_t *out_subclass,
    const char **out_subclass_name,
    mysql_event_table_access_subclass_t subclass, const char *subclass_name) {
  *out_subclass = subclass;
  *out_subclass_name = subclass_name;
}

/**
  Generate table access event for a specified table. Table is being
  verified, whether the event for this table is to be generated.

  @see generate_event

  @param thd           Current thread data.
  @param subclass      Subclass value.
  @param subclass_name Subclass name.
  @param table         Table, for which table access event is to be generated.

  @return Abort execution on 'true', otherwise continue execution.
*/
static int mysql_audit_notify(THD *thd,
                              mysql_event_table_access_subclass_t subclass,
                              const char *subclass_name, TABLE_LIST *table) {
  LEX_CSTRING str;
  mysql_event_table_access event;

  if (!generate_table_access_event(table) ||
      mysql_audit_acquire_plugins(thd, MYSQL_AUDIT_TABLE_ACCESS_CLASS,
                                  static_cast<unsigned long>(subclass)))
    return 0;

  event.event_subclass = subclass;
  event.connection_id = thd->thread_id();
  event.sql_command_id = thd->lex->sql_command;

  thd_get_audit_query(thd, &event.query, &event.query_charset);

  lex_cstring_set(&str, table->db);
  event.table_database.str = str.str;
  event.table_database.length = str.length;

  lex_cstring_set(&str, table->table_name);
  event.table_name.str = str.str;
  event.table_name.length = str.length;

  return event_class_dispatch_error(thd, MYSQL_AUDIT_TABLE_ACCESS_CLASS,
                                    subclass_name, &event);
}

int mysql_audit_table_access_notify(THD *thd, TABLE_LIST *table) {
  mysql_event_table_access_subclass_t subclass;
  const char *subclass_name;
  int ret;

  /* Do not generate events for non query table access. */
  if (!thd->lex->query_tables) return 0;

  switch (thd->lex->sql_command) {
    case SQLCOM_REPLACE_SELECT:
    case SQLCOM_INSERT_SELECT: {
      /*
        INSERT/REPLACE SELECT generates Insert event for the first table in the
        list and Read for remaining tables.
      */
      set_table_access_subclass(&subclass, &subclass_name,
                                AUDIT_EVENT(MYSQL_AUDIT_TABLE_ACCESS_INSERT));

      if ((ret = mysql_audit_notify(thd, subclass, subclass_name, table)))
        return ret;

      /* Skip this table (event already generated). */
      table = table->next_global;

      set_table_access_subclass(&subclass, &subclass_name,
                                AUDIT_EVENT(MYSQL_AUDIT_TABLE_ACCESS_READ));
      break;
    }
    case SQLCOM_INSERT:
    case SQLCOM_REPLACE:
    case SQLCOM_LOAD:
      set_table_access_subclass(&subclass, &subclass_name,
                                AUDIT_EVENT(MYSQL_AUDIT_TABLE_ACCESS_INSERT));
      break;
    case SQLCOM_DELETE:
    case SQLCOM_DELETE_MULTI:
    case SQLCOM_TRUNCATE:
      set_table_access_subclass(&subclass, &subclass_name,
                                AUDIT_EVENT(MYSQL_AUDIT_TABLE_ACCESS_DELETE));
      break;
    case SQLCOM_UPDATE:
    case SQLCOM_UPDATE_MULTI:
      /* Update state is taken from the table instance in the
         mysql_audit_notify function. */
      set_table_access_subclass(&subclass, &subclass_name,
                                AUDIT_EVENT(MYSQL_AUDIT_TABLE_ACCESS_UPDATE));
      break;
    case SQLCOM_SELECT:
    case SQLCOM_HA_READ:
      set_table_access_subclass(&subclass, &subclass_name,
                                AUDIT_EVENT(MYSQL_AUDIT_TABLE_ACCESS_READ));
      break;
    default:
      /* Do not generate event for not supported command. */
      return 0;
  }

  for (; table; table = table->next_global) {
    /*
      Do not generate audit logs for opening DD tables when processing I_S
      queries.
    */
    if (table->referencing_view && table->referencing_view->is_system_view)
      continue;

    /*
      Update-Multi query can have several updatable tables as well as readable
      tables. This is taken from table->updating field, which holds info,
      whether table is being updated or not. table->updating holds invalid
      info, when the updatable table is referenced by a view. View status is
      taken into account in that case.
    */
    if (subclass == MYSQL_AUDIT_TABLE_ACCESS_UPDATE &&
        !table->referencing_view && !table->updating)
      set_table_access_subclass(&subclass, &subclass_name,
                                AUDIT_EVENT(MYSQL_AUDIT_TABLE_ACCESS_READ));

    if ((ret = mysql_audit_notify(thd, subclass, subclass_name, table)))
      return ret;
  }

  return 0;
}

int mysql_audit_notify(THD *thd,
                       mysql_event_global_variable_subclass_t subclass,
                       const char *subclass_name, const char *name,
                       const char *value, const unsigned int value_length) {
  mysql_event_global_variable event;

  if (mysql_audit_acquire_plugins(thd, MYSQL_AUDIT_GLOBAL_VARIABLE_CLASS,
                                  static_cast<unsigned long>(subclass)))
    return 0;

  event.event_subclass = subclass;
  event.connection_id = thd->thread_id();
  event.sql_command_id = thd->lex->sql_command;

  LEX_CSTRING name_str;
  lex_cstring_set(&name_str, name);
  event.variable_name.str = name_str.str;
  event.variable_name.length = name_str.length;

  event.variable_value.str = value;
  event.variable_value.length = value_length;

  return event_class_dispatch_error(thd, MYSQL_AUDIT_GLOBAL_VARIABLE_CLASS,
                                    subclass_name, &event);
}

int mysql_audit_notify(mysql_event_server_startup_subclass_t subclass,
                       const char *subclass_name, const char **argv,
                       unsigned int argc) {
  mysql_event_server_startup event;
  Auto_THD thd;

  if (mysql_audit_acquire_plugins(thd.thd, MYSQL_AUDIT_SERVER_STARTUP_CLASS,
                                  static_cast<unsigned long>(subclass)))
    return 0;

  event.event_subclass = subclass;
  event.argv = argv;
  event.argc = argc;

  return event_class_dispatch_error(thd.thd, MYSQL_AUDIT_SERVER_STARTUP_CLASS,
                                    subclass_name, &event);
}

/**
  Call audit plugins of SERVER SHUTDOWN audit class.

  @param[in] thd       Client thread info or NULL.
  @param[in] subclass  Type of the server abort audit event.
  @param[in] reason    Reason code of the shutdown.
  @param[in] exit_code Abort exit code.

  @result Value returned is not taken into consideration by the server.
*/
int mysql_audit_notify(THD *thd,
                       mysql_event_server_shutdown_subclass_t subclass,
                       mysql_server_shutdown_reason_t reason, int exit_code) {
  mysql_event_server_shutdown event;

  if (mysql_audit_acquire_plugins(thd, MYSQL_AUDIT_SERVER_SHUTDOWN_CLASS,
                                  static_cast<unsigned long>(subclass)))
    return 0;

  event.event_subclass = subclass;
  event.exit_code = exit_code;
  event.reason = reason;

  return event_class_dispatch(thd, MYSQL_AUDIT_SERVER_SHUTDOWN_CLASS, &event);
}

int mysql_audit_notify(mysql_event_server_shutdown_subclass_t subclass,
                       mysql_server_shutdown_reason_t reason, int exit_code) {
  if (error_handler_hook == my_message_sql) {
    Auto_THD thd;

    return mysql_audit_notify(thd.thd, subclass, reason, exit_code);
  }

  return mysql_audit_notify(NULL, subclass, reason, exit_code);
}

/*
Function commented out. No Audit API calls yet.

int mysql_audit_notify(THD *thd, mysql_event_authorization_subclass_t subclass,
                       const char* subclass_name,
                       const char *database, const char *table,
                       const char *object)
{
  mysql_event_authorization event;

  mysql_audit_acquire_plugins(thd, MYSQL_AUDIT_AUTHORIZATION_CLASS,
                              static_cast<unsigned long>(subclass));

  event.event_subclass= subclass;
  event.connection_id= thd->thread_id();
  event.sql_command_id= thd->lex->sql_command;

  thd_get_audit_query(thd, &event.query, &event.query_charset);

  LEX_CSTRING obj_str;

  lex_cstring_set(&obj_str, database ? database : "");
  event.database.str= database;
  event.database.length= obj_str.length;

  lex_cstring_set(&obj_str, table ? table : "");
  event.table.str= table;
  event.table.length = obj_str.length;

  lex_cstring_set(&obj_str, object ? object : "");
  event.object.str= object;
  event.object.length= obj_str.length;

  return event_class_dispatch_error(thd, MYSQL_AUDIT_AUTHORIZATION_CLASS,
                                    subclass_name, &event);
}
*/

/**
  @class Ignore_command_start_error_handler

  Ignore error for specified commands.
*/
class Ignore_command_start_error_handler : public Audit_error_handler {
 public:
  /**
    @brief Construction.

    @param thd     Current thread data.
    @param command Current command that the handler will be active against.
    @param command_text
  */
  Ignore_command_start_error_handler(THD *thd, enum_server_command command,
                                     const char *command_text)
      : Audit_error_handler(thd, "", ignore_command(command)),
        m_command(command),
        m_command_text(command_text) {}

  /**
    @brief Error for specified command handling routine.

    @retval True on error rejection, otherwise false.
  */
  virtual bool handle() { return ignore_command(m_command); }

  /**
    @brief Custom warning print routine.

    Also prints the underlying error attributes if supplied.

    @param warn_msg  Warning message to be printed.
    @param sql_errno The error number of the underlying error
    @param sqlstate  The SQL state of the underlying error. NULL if none
    @param msg       The text of the underlying error. NULL if none
  */
  virtual void print_warning(const char *warn_msg MY_ATTRIBUTE((unused)),
                             uint sql_errno, const char *sqlstate,
                             const char *msg) {
    LogErr(WARNING_LEVEL, ER_AUDIT_CANT_ABORT_COMMAND, m_command_text,
           sql_errno, sqlstate ? sqlstate : "<NO_STATE>",
           msg ? msg : "<NO_MESSAGE>");
  }

  /**
    @brief Check whether the command is to be ignored.

    @retval True whether the command is to be ignored. Otherwise false.
  */
  static bool ignore_command(enum_server_command command) {
    /* Ignore these commands. The plugin cannot abort on these commands. */
    if (command == COM_QUIT || command == COM_PING ||
        command == COM_SLEEP || /* Deprecated commands from here. */
        command == COM_CONNECT || command == COM_TIME ||
        command == COM_DELAYED_INSERT || command == COM_END) {
      return true;
    }

    return false;
  }

 private:
  /** Command that the handler is active against. */
  enum_server_command m_command;

  /** Command string. */
  const char *m_command_text;
};

int mysql_audit_notify(THD *thd, mysql_event_command_subclass_t subclass,
                       const char *subclass_name, enum_server_command command,
                       const char *command_text) {
  mysql_event_command event;

  if (mysql_audit_acquire_plugins(thd, MYSQL_AUDIT_COMMAND_CLASS,
                                  static_cast<unsigned long>(subclass)))
    return 0;

  event.event_subclass = subclass;
  event.status =
      thd->get_stmt_da()->is_error() ? thd->get_stmt_da()->mysql_errno() : 0;
  event.connection_id = thd && thd->thread_id();
  event.command_id = command;

  if (subclass == MYSQL_AUDIT_COMMAND_START) {
    Ignore_command_start_error_handler handler(thd, command, command_text);

    return handler.get_result(event_class_dispatch_error(
        thd, MYSQL_AUDIT_COMMAND_CLASS, subclass_name, &event));
  }

  /* MYSQL_AUDIT_COMMAND_END event handling. */
  Ignore_event_error_handler handler(thd, subclass_name);

  return handler.get_result(event_class_dispatch_error(
      thd, MYSQL_AUDIT_COMMAND_CLASS, subclass_name, &event));
}

int mysql_audit_notify(THD *thd, mysql_event_query_subclass_t subclass,
                       const char *subclass_name) {
  mysql_event_query event;

  if (mysql_audit_acquire_plugins(thd, MYSQL_AUDIT_QUERY_CLASS,
                                  static_cast<unsigned long>(subclass)))
    return 0;

  event.event_subclass = subclass;
  event.status =
      thd->get_stmt_da()->is_error() ? thd->get_stmt_da()->mysql_errno() : 0;
  event.connection_id = thd->thread_id();

  event.sql_command_id = thd->lex->sql_command;

  thd_get_audit_query(thd, &event.query, &event.query_charset);

  return event_class_dispatch_error(thd, MYSQL_AUDIT_QUERY_CLASS, subclass_name,
                                    &event);
}

int mysql_audit_notify(THD *thd, mysql_event_stored_program_subclass_t subclass,
                       const char *subclass_name, const char *database,
                       const char *name, void *parameters) {
  mysql_event_stored_program event;

  if (mysql_audit_acquire_plugins(thd, MYSQL_AUDIT_STORED_PROGRAM_CLASS,
                                  static_cast<unsigned long>(subclass)))
    return 0;

  event.event_subclass = subclass;
  event.connection_id = thd->thread_id();
  event.sql_command_id = thd->lex->sql_command;

  thd_get_audit_query(thd, &event.query, &event.query_charset);

  LEX_CSTRING obj_str;

  lex_cstring_set(&obj_str, database ? database : "");
  event.database.str = obj_str.str;
  event.database.length = obj_str.length;

  lex_cstring_set(&obj_str, name ? name : "");
  event.name.str = obj_str.str;
  event.name.length = obj_str.length;

  event.parameters = parameters;

  return event_class_dispatch_error(thd, MYSQL_AUDIT_STORED_PROGRAM_CLASS,
                                    subclass_name, &event);
}

int mysql_audit_notify(THD *thd, mysql_event_authentication_subclass_t subclass,
                       const char *subclass_name, int status, const char *user,
                       const char *host, const char *authentication_plugin,
                       bool is_role, const char *new_user,
                       const char *new_host) {
  mysql_event_authentication event;

  if (mysql_audit_acquire_plugins(thd, MYSQL_AUDIT_AUTHENTICATION_CLASS,
                                  static_cast<unsigned long>(subclass)))
    return 0;

  event.event_subclass = subclass;
  event.status = status;
  event.connection_id = thd->thread_id();
  event.sql_command_id = thd->lex->sql_command;

  thd_get_audit_query(thd, &event.query, &event.query_charset);

  LEX_CSTRING obj_str;

  lex_cstring_set(&obj_str, user ? user : "");
  event.user.str = obj_str.str;
  event.user.length = obj_str.length;

  lex_cstring_set(&obj_str, host ? host : "");
  event.host.str = obj_str.str;
  event.host.length = obj_str.length;

  lex_cstring_set(&obj_str, authentication_plugin ? authentication_plugin : "");
  event.authentication_plugin.str = obj_str.str;
  event.authentication_plugin.length = obj_str.length;

  event.is_role = is_role;

  lex_cstring_set(&obj_str, new_user ? new_user : "");
  event.new_user.str = obj_str.str;
  event.new_user.length = obj_str.length;

  lex_cstring_set(&obj_str, new_host ? new_host : "");
  event.new_host.str = obj_str.str;
  event.new_host.length = obj_str.length;

  Ignore_event_error_handler handler(thd, subclass_name);

  return handler.get_result(event_class_dispatch_error(
      thd, MYSQL_AUDIT_AUTHENTICATION_CLASS, subclass_name, &event));
}

int mysql_audit_notify(THD *thd, mysql_event_message_subclass_t subclass,
                       const char *subclass_name, const char *component,
                       size_t component_length, const char *producer,
                       size_t producer_length, const char *message,
                       size_t message_length,
                       mysql_event_message_key_value_t *key_value_map,
                       size_t key_value_map_length) {
  if (mysql_audit_acquire_plugins(thd, MYSQL_AUDIT_MESSAGE_CLASS,
                                  static_cast<unsigned long>(subclass)))
    return 0;

  mysql_event_message event;

  event.event_subclass = subclass;
  event.component.str = component;
  event.component.length = component_length;
  event.producer.str = producer;
  event.producer.length = producer_length;
  event.message.str = message;
  event.message.length = message_length;
  event.key_value_map = key_value_map;
  event.key_value_map_length = key_value_map_length;

  return event_class_dispatch_error(thd, MYSQL_AUDIT_MESSAGE_CLASS,
                                    subclass_name, &event);
}

/**
  Acquire plugin masks subscribing to the specified event of the specified
  class, passed by arg parameter. lookup_mask of the st_mysql_subscribe_event
  structure is filled, when the plugin is interested in receiving the event.

  @param         plugin Plugin reference.
  @param[in,out] arg    Opaque st_mysql_subscribe_event pointer.

  @return false is always returned.
*/
static bool acquire_lookup_mask(THD *, plugin_ref plugin, void *arg) {
  st_mysql_subscribe_event *evt = static_cast<st_mysql_subscribe_event *>(arg);
  st_mysql_audit *audit = plugin_data<st_mysql_audit *>(plugin);

  /* Check if this plugin is interested in the event */
  if (!check_audit_mask(audit->class_mask[evt->event_class],
                        evt->event_subclass))
    add_audit_mask(evt->lookup_mask, audit->class_mask);

  return false;
}

/**
  Acquire and lock any additional audit plugins, whose subscription
  mask overlaps with the lookup_mask.

  @param         thd    Current session THD.
  @param         plugin Plugin reference.
  @param[in,out] arg    Opaque st_mysql_subscribe_event pointer.

  @return This function always returns false.
*/
static bool acquire_plugins(THD *thd, plugin_ref plugin, void *arg) {
  st_mysql_subscribe_event *evt = static_cast<st_mysql_subscribe_event *>(arg);
  st_mysql_audit *data = plugin_data<st_mysql_audit *>(plugin);

  /* Check if this plugin is interested in the event */
  if (check_audit_mask(data->class_mask, evt->lookup_mask)) {
    add_audit_mask(evt->not_subscribed_mask, data->class_mask);
    return false;
  }

  /* Prevent from adding the same plugin more than one time. */
<<<<<<< HEAD
  if (thd->audit_class_plugins.exists(plugin)) return false;

  /* lock the plugin and add it to the list */
  plugin = my_plugin_lock(NULL, &plugin);
  thd->audit_class_plugins.push_back(plugin);
=======
  if (!thd->audit_class_plugins.exists(plugin))
  {
    /* lock the plugin and add it to the list */
    plugin= my_plugin_lock(NULL, &plugin);

    /* The plugin could not be acquired. */
    if (plugin == NULL)
    {
      /* Add this plugin mask to non subscribed mask. */
      add_audit_mask(evt->not_subscribed_mask, data->class_mask);
      return FALSE;
    }

    thd->audit_class_plugins.push_back(plugin);
  }

  /* Copy subscription mask from the plugin into the array. */
  add_audit_mask(evt->subscribed_mask, data->class_mask);
>>>>>>> e2376aba

  return false;
}

/**
  Acquire audit plugins. Ensure that audit plugins interested in given event
  class are locked by current thread.

  @param thd            MySQL thread handle.
  @param event_class    Audit event class.
  @param event_subclass Audit event subclass.

  @return Zero, when there is a plugins interested in the event specified
          by event_class and event_subclass. Otherwise non zero value is
          returned.
*/
int mysql_audit_acquire_plugins(THD *thd, mysql_event_class_t event_class,
                                unsigned long event_subclass) {
  DBUG_ENTER("mysql_audit_acquire_plugins");
  unsigned long global_mask = mysql_global_audit_mask[event_class];

  if (thd && !check_audit_mask(global_mask, event_subclass) &&
      check_audit_mask(thd->audit_class_mask[event_class], event_subclass)) {
    /*
      There is a plugin registered for the subclass, but THD has not
      registered yet for this event. Refresh THD class mask.
    */
    st_mysql_subscribe_event evt = {event_class,
                                    event_subclass,
                                    {
                                        0,
                                    },
                                    {
                                        0,
                                    },
                                    {
                                        0,
                                    }};
    plugin_foreach_func *funcs[] = {acquire_lookup_mask, acquire_plugins, NULL};
    /*
      Acquire lookup_mask, which contains mask of all plugins that subscribe
      event specified by the event_class and event_subclass
      (acquire_lookup_mask).
      Load plugins that overlap with the lookup_mask (acquire_plugins).
    */
    plugin_foreach(thd, funcs, MYSQL_AUDIT_PLUGIN, &evt);
    /*
      Iterate through event masks of the acquired plugin, excluding masks
      of the the plugin not acquired. It's more likely that these plugins will
      be acquired during the next audit plugin acquisition.
    */
    int i;
    for (i = MYSQL_AUDIT_GENERAL_CLASS; i < MYSQL_AUDIT_CLASS_MASK_SIZE; i++)
      add_audit_mask(&thd->audit_class_mask[i],
                     (evt.subscribed_mask[i] ^ evt.not_subscribed_mask[i]) &
                         evt.subscribed_mask[i]);

    global_mask = thd->audit_class_mask[event_class];
  }

  /* Check whether there is a plugin registered for this event. */
  DBUG_RETURN(check_audit_mask(global_mask, event_subclass) ? 1 : 0);
}

/**
  Release any resources associated with the current thd.

  @param[in] thd

*/

void mysql_audit_release(THD *thd) {
  plugin_ref *plugins, *plugins_last;

  if (!thd || thd->audit_class_plugins.empty()) return;

  plugins = thd->audit_class_plugins.begin();
  plugins_last = thd->audit_class_plugins.end();
  for (; plugins != plugins_last; plugins++) {
    st_mysql_audit *data = plugin_data<st_mysql_audit *>(*plugins);

    /* Check to see if the plugin has a release method */
    if (!(data->release_thd)) continue;

    /* Tell the plugin to release its resources */
    data->release_thd(thd);
  }

  /* Now we actually unlock the plugins */
  plugin_unlock_list(NULL, thd->audit_class_plugins.begin(),
                     thd->audit_class_plugins.size());

  /* Reset the state of thread values */
  thd->audit_class_plugins.clear();
  thd->audit_class_mask.clear();
  thd->audit_class_mask.resize(MYSQL_AUDIT_CLASS_MASK_SIZE);
}

/**
  Initialize thd variables used by Audit

  @param[in] thd

*/

void mysql_audit_init_thd(THD *thd) {
  thd->audit_class_mask.clear();
  thd->audit_class_mask.resize(MYSQL_AUDIT_CLASS_MASK_SIZE);
}

/**
  Free thd variables used by Audit

  @param thd Current thread
*/

void mysql_audit_free_thd(THD *thd) {
  mysql_audit_release(thd);
  DBUG_ASSERT(thd->audit_class_plugins.empty());
}

#ifdef HAVE_PSI_INTERFACE
static PSI_mutex_key key_LOCK_audit_mask;

static PSI_mutex_info all_audit_mutexes[] = {
    {&key_LOCK_audit_mask, "LOCK_audit_mask", PSI_FLAG_SINGLETON, 0,
     PSI_DOCUMENT_ME}};

static void init_audit_psi_keys(void) {
  const char *category = "sql";
  int count;

  count = static_cast<int>(array_elements(all_audit_mutexes));
  mysql_mutex_register(category, all_audit_mutexes, count);
}
#endif /* HAVE_PSI_INTERFACE */

/**
  Initialize Audit global variables
*/

void mysql_audit_initialize() {
#ifdef HAVE_PSI_INTERFACE
  init_audit_psi_keys();
#endif

  mysql_mutex_init(key_LOCK_audit_mask, &LOCK_audit_mask, MY_MUTEX_INIT_FAST);
  memset(mysql_global_audit_mask, 0, sizeof(mysql_global_audit_mask));
}

/**
  Finalize Audit global variables
*/

void mysql_audit_finalize() { mysql_mutex_destroy(&LOCK_audit_mask); }

/**
  Initialize an Audit plug-in

  @param[in] plugin

  @retval false  OK
  @retval true   There was an error.
*/

int initialize_audit_plugin(st_plugin_int *plugin) {
  st_mysql_audit *data = (st_mysql_audit *)plugin->plugin->info;
  int i;
  unsigned long masks = 0;

  for (i = MYSQL_AUDIT_GENERAL_CLASS; i < MYSQL_AUDIT_CLASS_MASK_SIZE; i++) {
    masks |= data->class_mask[i];
  }

  if (data->class_mask[MYSQL_AUDIT_AUTHORIZATION_CLASS]) {
    LogErr(ERROR_LEVEL, ER_AUDIT_PLUGIN_DOES_NOT_SUPPORT_AUDIT_AUTH_EVENTS,
           plugin->name.str);
    return 1;
  }

  if (!data->event_notify || !masks) {
    LogErr(ERROR_LEVEL, ER_AUDIT_PLUGIN_HAS_INVALID_DATA, plugin->name.str);
    return 1;
  }

  if (plugin->plugin->init && plugin->plugin->init(plugin)) {
    LogErr(ERROR_LEVEL, ER_PLUGIN_INIT_FAILED, plugin->name.str);
    return 1;
  }

  /* Make the interface info more easily accessible */
  plugin->data = plugin->plugin->info;

  /* Add the bits the plugin is interested in to the global mask */
  mysql_mutex_lock(&LOCK_audit_mask);
  add_audit_mask(mysql_global_audit_mask, data->class_mask);
  mysql_mutex_unlock(&LOCK_audit_mask);

  return 0;
}

/**
  Performs a bitwise OR of the installed plugins event class masks

  @param[in] plugin
  @param[in] arg

  @retval false  always
*/
static bool calc_class_mask(THD *, plugin_ref plugin, void *arg) {
  st_mysql_audit *data = plugin_data<st_mysql_audit *>(plugin);
  if (data)
    add_audit_mask(reinterpret_cast<unsigned long *>(arg), data->class_mask);
  return 0;
}

/**
  Finalize an Audit plug-in

  @param[in] plugin

  @retval false  OK
  @retval true   There was an error.
*/
int finalize_audit_plugin(st_plugin_int *plugin) {
  unsigned long event_class_mask[MYSQL_AUDIT_CLASS_MASK_SIZE];

  if (plugin->plugin->deinit && plugin->plugin->deinit(NULL)) {
    DBUG_PRINT("warning", ("Plugin '%s' deinit function returned error.",
                           plugin->name.str));
    DBUG_EXECUTE("finalize_audit_plugin", return 1;);
  }

  plugin->data = NULL;
  memset(&event_class_mask, 0, sizeof(event_class_mask));

  /* Iterate through all the installed plugins to create new mask */

  /*
    LOCK_audit_mask/LOCK_plugin order is not fixed, but serialized with table
    lock on mysql.plugin.
  */
  mysql_mutex_lock(&LOCK_audit_mask);
  plugin_foreach(current_thd, calc_class_mask, MYSQL_AUDIT_PLUGIN,
                 &event_class_mask);

  /* Set the global audit mask */
  memmove(mysql_global_audit_mask, event_class_mask, sizeof(event_class_mask));
  mysql_mutex_unlock(&LOCK_audit_mask);

  return 0;
}

/**
  Dispatches an event by invoking the plugin's event_notify method.

  @param[in] thd
  @param[in] plugin
  @param[in] arg

  @retval false  always
*/

static int plugins_dispatch(THD *thd, plugin_ref plugin, void *arg) {
  const struct st_mysql_event_generic *event_generic =
      (const struct st_mysql_event_generic *)arg;
  unsigned long subclass = (unsigned long)*(int *)event_generic->event;
  st_mysql_audit *data = plugin_data<st_mysql_audit *>(plugin);

  /* Check to see if the plugin is interested in this event */
  if (check_audit_mask(data->class_mask[event_generic->event_class], subclass))
    return 0;

  /* Actually notify the plugin */
  return data->event_notify(thd, event_generic->event_class,
                            event_generic->event);
}

static bool plugins_dispatch_bool(THD *thd, plugin_ref plugin, void *arg) {
  return plugins_dispatch(thd, plugin, arg) ? true : false;
}

/**
  Distributes an audit event to plug-ins

  @param[in] thd
  @param     event_class
  @param[in] event
*/

static int event_class_dispatch(THD *thd, mysql_event_class_t event_class,
                                const void *event) {
  int result = 0;
  struct st_mysql_event_generic event_generic;
  event_generic.event_class = event_class;
  event_generic.event = event;
  /*
    Check if we are doing a slow global dispatch. This event occurs when
    thd == NULL as it is not associated with any particular thread.
  */
  if (unlikely(!thd)) {
    return plugin_foreach(thd, plugins_dispatch_bool, MYSQL_AUDIT_PLUGIN,
                          &event_generic)
               ? 1
               : 0;
  } else {
    plugin_ref *plugins, *plugins_last;

    /* Use the cached set of audit plugins */
    plugins = thd->audit_class_plugins.begin();
    plugins_last = thd->audit_class_plugins.end();

    for (; plugins != plugins_last; plugins++)
      result |= plugins_dispatch(thd, *plugins, &event_generic);
  }

  return result;
}

static int event_class_dispatch_error(THD *thd, mysql_event_class_t event_class,
                                      const char *event_name,
                                      const void *event) {
  int result = 0;
  bool err = thd ? thd->get_stmt_da()->is_error() : true;

  if (err) /* Audit API cannot modify the already set DA's error state. */
    event_class_dispatch(thd, event_class, event);
  else {
    /* We are not is the error state, we can modify the existing one. */
    thd->get_stmt_da()->set_overwrite_status(true);

    result = event_class_dispatch(thd, event_class, event);

    if (result) {
      if (!thd->get_stmt_da()->is_error()) {
        my_error(ER_AUDIT_API_ABORT, MYF(0), event_name, result);
      }
    }

    thd->get_stmt_da()->set_overwrite_status(false);

    /* Because we rely on the error state, we have to notify our
    caller that the Audit API returned with error state. */
    if (thd->get_stmt_da()->is_error()) result = result != 0 ? result : 1;
  }

  return result;
}

/**  There's at least one active audit plugin tracking a specified class */
bool is_audit_plugin_class_active(THD *thd MY_ATTRIBUTE((unused)),
                                  unsigned long event_class) {
  return mysql_global_audit_mask[event_class] != 0;
}

/**
  @brief Checks presence of active audit plugin

  @retval      TRUE             At least one audit plugin is present
  @retval      FALSE            No audit plugin is present
*/
bool is_global_audit_mask_set() {
  for (int i = MYSQL_AUDIT_GENERAL_CLASS; i < MYSQL_AUDIT_CLASS_MASK_SIZE;
       i++) {
    if (mysql_global_audit_mask[i] != 0) return true;
  }
  return false;
}

size_t make_user_name(Security_context *sctx, char *buf) {
  LEX_CSTRING sctx_user = sctx->user();
  LEX_CSTRING sctx_host = sctx->host();
  LEX_CSTRING sctx_ip = sctx->ip();
  LEX_CSTRING sctx_priv_user = sctx->priv_user();
  return static_cast<size_t>(
      strxnmov(buf, MAX_USER_HOST_SIZE,
               sctx_priv_user.str[0] ? sctx_priv_user.str : "", "[",
               sctx_user.length ? sctx_user.str : "", "] @ ",
               sctx_host.length ? sctx_host.str : "", " [",
               sctx_ip.length ? sctx_ip.str : "", "]", NullS) -
      buf);
}<|MERGE_RESOLUTION|>--- conflicted
+++ resolved
@@ -1025,24 +1025,15 @@
   }
 
   /* Prevent from adding the same plugin more than one time. */
-<<<<<<< HEAD
-  if (thd->audit_class_plugins.exists(plugin)) return false;
-
-  /* lock the plugin and add it to the list */
-  plugin = my_plugin_lock(NULL, &plugin);
-  thd->audit_class_plugins.push_back(plugin);
-=======
-  if (!thd->audit_class_plugins.exists(plugin))
-  {
+  if (!thd->audit_class_plugins.exists(plugin)) {
     /* lock the plugin and add it to the list */
-    plugin= my_plugin_lock(NULL, &plugin);
+    plugin = my_plugin_lock(NULL, &plugin);
 
     /* The plugin could not be acquired. */
-    if (plugin == NULL)
-    {
+    if (plugin == NULL) {
       /* Add this plugin mask to non subscribed mask. */
       add_audit_mask(evt->not_subscribed_mask, data->class_mask);
-      return FALSE;
+      return false;
     }
 
     thd->audit_class_plugins.push_back(plugin);
@@ -1050,7 +1041,6 @@
 
   /* Copy subscription mask from the plugin into the array. */
   add_audit_mask(evt->subscribed_mask, data->class_mask);
->>>>>>> e2376aba
 
   return false;
 }
