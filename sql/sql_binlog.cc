/* Copyright (C) 2005-2006 MySQL AB

   This program is free software; you can redistribute it and/or modify
   it under the terms of the GNU General Public License as published by
   the Free Software Foundation; version 2 of the License.

   This program is distributed in the hope that it will be useful,
   but WITHOUT ANY WARRANTY; without even the implied warranty of
   MERCHANTABILITY or FITNESS FOR A PARTICULAR PURPOSE.  See the
   GNU General Public License for more details.

   You should have received a copy of the GNU General Public License
   along with this program; if not, write to the Free Software
   Foundation, Inc., 51 Franklin St, Fifth Floor, Boston, MA  02110-1301  USA */

#include "mysql_priv.h"
#include "rpl_rli.h"
#include "base64.h"

/**
  Execute a BINLOG statement

  To execute the BINLOG command properly the server needs to know
  which format the BINLOG command's event is in.  Therefore, the first
  BINLOG statement seen must be a base64 encoding of the
  Format_description_log_event, as outputted by mysqlbinlog.  This
  Format_description_log_event is cached in
  rli->description_event_for_exec.
*/

void mysql_client_binlog_statement(THD* thd)
{
  DBUG_ENTER("mysql_client_binlog_statement");
  DBUG_PRINT("info",("binlog base64: '%*s'",
                     (int) (thd->lex->comment.length < 2048 ?
                            thd->lex->comment.length : 2048),
                     thd->lex->comment.str));

  if (check_global_access(thd, SUPER_ACL))
    DBUG_VOID_RETURN;

  size_t coded_len= thd->lex->comment.length + 1;
  size_t decoded_len= base64_needed_decoded_length(coded_len);
  DBUG_ASSERT(coded_len > 0);

  /*
    Allocation
  */

  /*
    If we do not have a Format_description_event, we create a dummy
    one here.  In this case, the first event we read must be a
    Format_description_event.
  */
  my_bool have_fd_event= TRUE;
  if (!thd->rli_fake)
  {
    thd->rli_fake= new Relay_log_info;
    have_fd_event= FALSE;
  }
  if (thd->rli_fake && !thd->rli_fake->relay_log.description_event_for_exec)
  {
    thd->rli_fake->relay_log.description_event_for_exec=
      new Format_description_log_event(4);
    have_fd_event= FALSE;
  }

  const char *error= 0;
  char *buf= (char *) my_malloc(decoded_len, MYF(MY_WME));
  Log_event *ev = 0;

  /*
    Out of memory check
  */
  if (!(thd->rli_fake &&
        thd->rli_fake->relay_log.description_event_for_exec &&
        buf))
  {
    my_error(ER_OUTOFMEMORY, MYF(0), 1);  /* needed 1 bytes */
    goto end;
  }

  thd->rli_fake->sql_thd= thd;
  thd->rli_fake->no_storage= TRUE;

  for (char const *strptr= thd->lex->comment.str ;
       strptr < thd->lex->comment.str + thd->lex->comment.length ; )
  {
    char const *endptr= 0;
    int bytes_decoded= base64_decode(strptr, coded_len, buf, &endptr);

#ifndef HAVE_purify
      /*
        This debug printout should not be used for valgrind builds
        since it will read from unassigned memory.
      */
    DBUG_PRINT("info",
               ("bytes_decoded: %d  strptr: 0x%lx  endptr: 0x%lx ('%c':%d)",
                bytes_decoded, (long) strptr, (long) endptr, *endptr,
                *endptr));
#endif

    if (bytes_decoded < 0)
    {
      my_error(ER_BASE64_DECODE_ERROR, MYF(0));
      goto end;
    }
    else if (bytes_decoded == 0)
      break; // If no bytes where read, the string contained only whitespace

    DBUG_ASSERT(bytes_decoded > 0);
    DBUG_ASSERT(endptr > strptr);
    coded_len-= endptr - strptr;
    strptr= endptr;

    /*
      Now we have one or more events stored in the buffer. The size of
      the buffer is computed based on how much base64-encoded data
      there were, so there should be ample space for the data (maybe
      even too much, since a statement can consist of a considerable
      number of events).

      TODO: Switch to use a stream-based base64 encoder/decoder in
      order to be able to read exactly what is necessary.
    */

    DBUG_PRINT("info",("binlog base64 decoded_len: %lu  bytes_decoded: %d",
                       (ulong) decoded_len, bytes_decoded));

    /*
      Now we start to read events of the buffer, until there are no
      more.
    */
    for (char *bufptr= buf ; bytes_decoded > 0 ; )
    {
      /*
        Checking that the first event in the buffer is not truncated.
      */
      ulong event_len= uint4korr(bufptr + EVENT_LEN_OFFSET);
      DBUG_PRINT("info", ("event_len=%lu, bytes_decoded=%d",
                          event_len, bytes_decoded));
      if (bytes_decoded < EVENT_LEN_OFFSET || (uint) bytes_decoded < event_len)
      {
        my_error(ER_SYNTAX_ERROR, MYF(0));
        goto end;
      }

      /*
        If we have not seen any Format_description_event, then we must
        see one; it is the only statement that can be read in base64
        without a prior Format_description_event.
      */
      if (!have_fd_event)
      {
        if (bufptr[EVENT_TYPE_OFFSET] == FORMAT_DESCRIPTION_EVENT)
          have_fd_event= TRUE;
        else
        {
          my_error(ER_NO_FORMAT_DESCRIPTION_EVENT_BEFORE_BINLOG_STATEMENT,
                   MYF(0),
                   Log_event::get_type_str(
                     (Log_event_type)bufptr[EVENT_TYPE_OFFSET]));
          goto end;
        }
      }

      ev= Log_event::read_log_event(bufptr, event_len, &error,
                                    thd->rli_fake->relay_log.
                                      description_event_for_exec);

      DBUG_PRINT("info",("binlog base64 err=%s", error));
      if (!ev)
      {
        /*
          This could actually be an out-of-memory, but it is more likely
          causes by a bad statement
        */
        my_error(ER_SYNTAX_ERROR, MYF(0));
        goto end;
      }

      bytes_decoded -= event_len;
      bufptr += event_len;

      DBUG_PRINT("info",("ev->get_type_code()=%d", ev->get_type_code()));
#ifndef HAVE_purify
      /*
        This debug printout should not be used for valgrind builds
        since it will read from unassigned memory.
      */
      DBUG_PRINT("info",("bufptr+EVENT_TYPE_OFFSET: 0x%lx",
                         (long) (bufptr+EVENT_TYPE_OFFSET)));
      DBUG_PRINT("info", ("bytes_decoded: %d   bufptr: 0x%lx  buf[EVENT_LEN_OFFSET]: %lu",
                          bytes_decoded, (long) bufptr,
                          (ulong) uint4korr(bufptr+EVENT_LEN_OFFSET)));
#endif
      ev->thd= thd;
      /*
        We go directly to the application phase, since we don't need
        to check if the event shall be skipped or not.

        Neither do we have to update the log positions, since that is
        not used at all: the rli_fake instance is used only for error
        reporting.
      */
#if !defined(MYSQL_CLIENT) && defined(HAVE_REPLICATION)
      if (apply_event_and_update_pos(ev, thd, thd->rli_fake, FALSE))
      {
        /*
          TODO: Maybe a better error message since the BINLOG statement
          now contains several events.
        */
        my_error(ER_UNKNOWN_ERROR, MYF(0), "Error executing BINLOG statement");
        goto end;
      }
#endif

      /*
        Format_description_log_event should not be deleted because it
        will be used to read info about the relay log's format; it
        will be deleted when the SQL thread does not need it,
        i.e. when this thread terminates.
      */
      if (ev->get_type_code() != FORMAT_DESCRIPTION_EVENT)
        delete ev;
      ev= 0;
    }
  }


  DBUG_PRINT("info",("binlog base64 execution finished successfully"));
  send_ok(thd);

end:
<<<<<<< HEAD
  delete desc;
=======
  /*
    Restore setting of no_send_ok
  */
  thd->net.no_send_ok= nsok;

>>>>>>> fabaa50c
  my_free(buf, MYF(MY_ALLOW_ZERO_PTR));
  DBUG_VOID_RETURN;
}<|MERGE_RESOLUTION|>--- conflicted
+++ resolved
@@ -232,15 +232,6 @@
   send_ok(thd);
 
 end:
-<<<<<<< HEAD
-  delete desc;
-=======
-  /*
-    Restore setting of no_send_ok
-  */
-  thd->net.no_send_ok= nsok;
-
->>>>>>> fabaa50c
   my_free(buf, MYF(MY_ALLOW_ZERO_PTR));
   DBUG_VOID_RETURN;
 }