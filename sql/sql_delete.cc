--- conflicted
+++ resolved
@@ -1,8 +1,4 @@
-<<<<<<< HEAD
-/* Copyright (c) 2000, 2018, Oracle and/or its affiliates. All rights reserved.
-=======
 /* Copyright (c) 2000, 2019, Oracle and/or its affiliates. All rights reserved.
->>>>>>> 94499c2d
 
    This program is free software; you can redistribute it and/or modify
    it under the terms of the GNU General Public License as published by
