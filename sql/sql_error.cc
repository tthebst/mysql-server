--- conflicted
+++ resolved
@@ -1,8 +1,4 @@
-<<<<<<< HEAD
-/* Copyright (c) 1995, 2011, Oracle and/or its affiliates. All rights reserved.
-=======
 /* Copyright (c) 2002, 2011, Oracle and/or its affiliates. All rights reserved.
->>>>>>> fb5f6ee8
 
    This program is free software; you can redistribute it and/or modify
    it under the terms of the GNU General Public License as published by
@@ -51,21 +47,12 @@
 #include "sp_rcontext.h"
 
 /*
-<<<<<<< HEAD
-  Design notes about MYSQL_ERROR::m_message_text.
-
-  The member MYSQL_ERROR::m_message_text contains the text associated with
-  an error, warning or note (which are all SQL 'conditions')
-
-  Producer of MYSQL_ERROR::m_message_text:
-=======
   Design notes about Sql_condition::m_message_text.
 
   The member Sql_condition::m_message_text contains the text associated with
   an error, warning or note (which are all SQL 'conditions')
 
   Producer of Sql_condition::m_message_text:
->>>>>>> fb5f6ee8
   ----------------------------------------
 
   (#1) the server implementation itself, when invoking functions like
@@ -91,27 +78,16 @@
   - a RESIGNAL statement,
   the message text is provided by the user logic, and is expressed in UTF8.
 
-<<<<<<< HEAD
-  Storage of MYSQL_ERROR::m_message_text:
-  ---------------------------------------
-
-  (#4) The class MYSQL_ERROR is used to hold the message text member.
-=======
   Storage of Sql_condition::m_message_text:
   ---------------------------------------
 
   (#4) The class Sql_condition is used to hold the message text member.
->>>>>>> fb5f6ee8
   This class represents a single SQL condition.
 
   (#5) The class Warning_info represents a SQL condition area, and contains
   a collection of SQL conditions in the Warning_info::m_warn_list
 
-<<<<<<< HEAD
-  Consumer of MYSQL_ERROR::m_message_text:
-=======
   Consumer of Sql_condition::m_message_text:
->>>>>>> fb5f6ee8
   ----------------------------------------
 
   (#6) The statements SHOW WARNINGS and SHOW ERRORS display the content of
@@ -121,15 +97,9 @@
   also read the content of:
   - the top level statement condition area (when executed in a query),
   - a sub statement (when executed in a stored program)
-<<<<<<< HEAD
-  and return the data stored in a MYSQL_ERROR.
-
-  (#8) The RESIGNAL statement reads the MYSQL_ERROR caught by an exception
-=======
   and return the data stored in a Sql_condition.
 
   (#8) The RESIGNAL statement reads the Sql_condition caught by an exception
->>>>>>> fb5f6ee8
   handler, to raise a new or modified condition (in #3).
 
   The big picture
@@ -143,11 +113,7 @@
       ----------------------------|----------------------------            |
                                   |                                        |
                                   V                                        |
-<<<<<<< HEAD
-                           MYSQL_ERROR(#4)                                 |
-=======
                            Sql_condition(#4)                                 |
->>>>>>> fb5f6ee8
                                   |                                        |
                                   |                                        |
                                   V                                        |
@@ -185,11 +151,7 @@
 
   As a result, the design choice for (#4) and (#5) is to store data in
   the 'error_message_charset_info' CHARSET, to minimize impact on the code base.
-<<<<<<< HEAD
-  This is implemented by using 'String MYSQL_ERROR::m_message_text'.
-=======
   This is implemented by using 'String Sql_condition::m_message_text'.
->>>>>>> fb5f6ee8
 
   The UTF8 -> error_message_charset_info conversion is implemented in
   Sql_cmd_common_signal::eval_signal_informations() (for path #B and #C).
@@ -202,22 +164,14 @@
 
   - Change (#4 and #5) to store message text in UTF8 natively.
     In practice, this means changing the type of the message text to
-<<<<<<< HEAD
-    '<UTF8 String 128 class> MYSQL_ERROR::m_message_text', and is a direct
-=======
     '<UTF8 String 128 class> Sql_condition::m_message_text', and is a direct
->>>>>>> fb5f6ee8
     consequence of WL#751.
 
   - Implement (#9) (GET DIAGNOSTICS).
     See WL#2111 (Stored Procedures: Implement GET DIAGNOSTICS)
 */
 
-<<<<<<< HEAD
-MYSQL_ERROR::MYSQL_ERROR()
-=======
 Sql_condition::Sql_condition()
->>>>>>> fb5f6ee8
  : Sql_alloc(),
    m_class_origin((const char*) NULL, 0, & my_charset_utf8_bin),
    m_subclass_origin((const char*) NULL, 0, & my_charset_utf8_bin),
@@ -231,32 +185,20 @@
    m_cursor_name((const char*) NULL, 0, & my_charset_utf8_bin),
    m_message_text(),
    m_sql_errno(0),
-<<<<<<< HEAD
-   m_level(MYSQL_ERROR::WARN_LEVEL_ERROR),
-=======
    m_level(Sql_condition::WARN_LEVEL_ERROR),
->>>>>>> fb5f6ee8
    m_mem_root(NULL)
 {
   memset(m_returned_sqlstate, 0, sizeof(m_returned_sqlstate));
 }
 
-<<<<<<< HEAD
-void MYSQL_ERROR::init(MEM_ROOT *mem_root)
-=======
 void Sql_condition::init(MEM_ROOT *mem_root)
->>>>>>> fb5f6ee8
 {
   DBUG_ASSERT(mem_root != NULL);
   DBUG_ASSERT(m_mem_root == NULL);
   m_mem_root= mem_root;
 }
 
-<<<<<<< HEAD
-void MYSQL_ERROR::clear()
-=======
 void Sql_condition::clear()
->>>>>>> fb5f6ee8
 {
   m_class_origin.length(0);
   m_subclass_origin.length(0);
@@ -270,17 +212,10 @@
   m_cursor_name.length(0);
   m_message_text.length(0);
   m_sql_errno= 0;
-<<<<<<< HEAD
-  m_level= MYSQL_ERROR::WARN_LEVEL_ERROR;
-}
-
-MYSQL_ERROR::MYSQL_ERROR(MEM_ROOT *mem_root)
-=======
   m_level= Sql_condition::WARN_LEVEL_ERROR;
 }
 
 Sql_condition::Sql_condition(MEM_ROOT *mem_root)
->>>>>>> fb5f6ee8
  : Sql_alloc(),
    m_class_origin((const char*) NULL, 0, & my_charset_utf8_bin),
    m_subclass_origin((const char*) NULL, 0, & my_charset_utf8_bin),
@@ -294,11 +229,7 @@
    m_cursor_name((const char*) NULL, 0, & my_charset_utf8_bin),
    m_message_text(),
    m_sql_errno(0),
-<<<<<<< HEAD
-   m_level(MYSQL_ERROR::WARN_LEVEL_ERROR),
-=======
    m_level(Sql_condition::WARN_LEVEL_ERROR),
->>>>>>> fb5f6ee8
    m_mem_root(mem_root)
 {
   DBUG_ASSERT(mem_root != NULL);
@@ -323,11 +254,7 @@
 }
 
 void
-<<<<<<< HEAD
-MYSQL_ERROR::copy_opt_attributes(const MYSQL_ERROR *cond)
-=======
 Sql_condition::copy_opt_attributes(const Sql_condition *cond)
->>>>>>> fb5f6ee8
 {
   DBUG_ASSERT(this != cond);
   copy_string(m_mem_root, & m_class_origin, & cond->m_class_origin);
@@ -343,13 +270,8 @@
 }
 
 void
-<<<<<<< HEAD
-MYSQL_ERROR::set(uint sql_errno, const char* sqlstate,
-                 MYSQL_ERROR::enum_warning_level level, const char* msg)
-=======
 Sql_condition::set(uint sql_errno, const char* sqlstate,
                    Sql_condition::enum_warning_level level, const char* msg)
->>>>>>> fb5f6ee8
 {
   DBUG_ASSERT(sql_errno != 0);
   DBUG_ASSERT(sqlstate != NULL);
@@ -364,19 +286,11 @@
 }
 
 void
-<<<<<<< HEAD
-MYSQL_ERROR::set_builtin_message_text(const char* str)
-{
-  /*
-    See the comments
-     "Design notes about MYSQL_ERROR::m_message_text."
-=======
 Sql_condition::set_builtin_message_text(const char* str)
 {
   /*
     See the comments
      "Design notes about Sql_condition::m_message_text."
->>>>>>> fb5f6ee8
   */
   const char* copy;
 
@@ -386,38 +300,24 @@
 }
 
 const char*
-<<<<<<< HEAD
-MYSQL_ERROR::get_message_text() const
-=======
 Sql_condition::get_message_text() const
->>>>>>> fb5f6ee8
 {
   return m_message_text.ptr();
 }
 
 int
-<<<<<<< HEAD
-MYSQL_ERROR::get_message_octet_length() const
-=======
 Sql_condition::get_message_octet_length() const
->>>>>>> fb5f6ee8
 {
   return m_message_text.length();
 }
 
 void
-<<<<<<< HEAD
-MYSQL_ERROR::set_sqlstate(const char* sqlstate)
-=======
 Sql_condition::set_sqlstate(const char* sqlstate)
->>>>>>> fb5f6ee8
 {
   memcpy(m_returned_sqlstate, sqlstate, SQLSTATE_LENGTH);
   m_returned_sqlstate[SQLSTATE_LENGTH]= '\0';
 }
 
-<<<<<<< HEAD
-=======
 Diagnostics_area::Diagnostics_area()
  : m_main_wi(0, false)
 {
@@ -435,7 +335,6 @@
   reset_diagnostics_area();
 }
 
->>>>>>> fb5f6ee8
 /**
   Clear this diagnostics area.
 
@@ -447,11 +346,7 @@
 {
   DBUG_ENTER("reset_diagnostics_area");
 #ifdef DBUG_OFF
-<<<<<<< HEAD
-  can_overwrite_status= FALSE;
-=======
   set_overwrite_status(false);
->>>>>>> fb5f6ee8
   /** Don't take chances in production */
   m_message[0]= '\0';
   m_sql_errno= 0;
@@ -459,12 +354,8 @@
   m_last_insert_id= 0;
   m_statement_warn_count= 0;
 #endif
-<<<<<<< HEAD
-  is_sent= FALSE;
-=======
   get_warning_info()->clear_error_condition();
   set_is_sent(false);
->>>>>>> fb5f6ee8
   /** Tiny reset in debug mode to see garbage right away */
   m_status= DA_EMPTY;
   DBUG_VOID_RETURN;
@@ -477,15 +368,9 @@
 */
 
 void
-<<<<<<< HEAD
-Diagnostics_area::set_ok_status(THD *thd, ulonglong affected_rows_arg,
-                                ulonglong last_insert_id_arg,
-                                const char *message_arg)
-=======
 Diagnostics_area::set_ok_status(ulonglong affected_rows,
                                 ulonglong last_insert_id,
                                 const char *message)
->>>>>>> fb5f6ee8
 {
   DBUG_ENTER("set_ok_status");
   DBUG_ASSERT(! is_set());
@@ -496,19 +381,11 @@
   if (is_error() || is_disabled())
     return;
 
-<<<<<<< HEAD
-  m_statement_warn_count= thd->warning_info->statement_warn_count();
-  m_affected_rows= affected_rows_arg;
-  m_last_insert_id= last_insert_id_arg;
-  if (message_arg)
-    strmake(m_message, message_arg, sizeof(m_message) - 1);
-=======
   m_statement_warn_count= current_statement_warn_count();
   m_affected_rows= affected_rows;
   m_last_insert_id= last_insert_id;
   if (message)
     strmake(m_message, message, sizeof(m_message) - 1);
->>>>>>> fb5f6ee8
   else
     m_message[0]= '\0';
   m_status= DA_OK;
@@ -539,178 +416,14 @@
     anyway.
   */
   m_statement_warn_count= (thd->spcont ?
-<<<<<<< HEAD
-                           0 : thd->warning_info->statement_warn_count());
-=======
                            0 :
                            current_statement_warn_count());
->>>>>>> fb5f6ee8
 
   m_status= DA_EOF;
   DBUG_VOID_RETURN;
 }
 
 /**
-<<<<<<< HEAD
-  Set ERROR status.
-*/
-
-void
-Diagnostics_area::set_error_status(THD *thd, uint sql_errno_arg,
-                                   const char *message_arg,
-                                   const char *sqlstate)
-{
-  DBUG_ENTER("set_error_status");
-  /*
-    Only allowed to report error if has not yet reported a success
-    The only exception is when we flush the message to the client,
-    an error can happen during the flush.
-  */
-  DBUG_ASSERT(! is_set() || can_overwrite_status);
-#ifdef DBUG_OFF
-  /*
-    In production, refuse to overwrite a custom response with an
-    ERROR packet.
-  */
-  if (is_disabled())
-    return;
-#endif
-
-  if (sqlstate == NULL)
-    sqlstate= mysql_errno_to_sqlstate(sql_errno_arg);
-
-  m_sql_errno= sql_errno_arg;
-  memcpy(m_sqlstate, sqlstate, SQLSTATE_LENGTH);
-  m_sqlstate[SQLSTATE_LENGTH]= '\0';
-  strmake(m_message, message_arg, sizeof(m_message)-1);
-
-  m_status= DA_ERROR;
-  DBUG_VOID_RETURN;
-}
-
-
-/**
-  Mark the diagnostics area as 'DISABLED'.
-
-  This is used in rare cases when the COM_ command at hand sends a response
-  in a custom format. One example is the query cache, another is
-  COM_STMT_PREPARE.
-*/
-
-void
-Diagnostics_area::disable_status()
-{
-  DBUG_ASSERT(! is_set());
-  m_status= DA_DISABLED;
-}
-
-Warning_info::Warning_info(ulonglong warn_id_arg, bool allow_unlimited_warnings)
-  :m_statement_warn_count(0),
-  m_current_row_for_warning(1),
-  m_warn_id(warn_id_arg),
-  m_allow_unlimited_warnings(allow_unlimited_warnings),
-  m_read_only(FALSE)
-{
-  /* Initialize sub structures */
-  init_sql_alloc(&m_warn_root, WARN_ALLOC_BLOCK_SIZE, WARN_ALLOC_PREALLOC_SIZE);
-  m_warn_list.empty();
-  bzero((char*) m_warn_count, sizeof(m_warn_count));
-}
-
-
-Warning_info::~Warning_info()
-{
-  free_root(&m_warn_root,MYF(0));
-}
-
-
-/**
-  Reset the warning information of this connection.
-*/
-
-void Warning_info::clear_warning_info(ulonglong warn_id_arg)
-{
-  m_warn_id= warn_id_arg;
-  free_root(&m_warn_root, MYF(0));
-  bzero((char*) m_warn_count, sizeof(m_warn_count));
-  m_warn_list.empty();
-  m_statement_warn_count= 0;
-  m_current_row_for_warning= 1; /* Start counting from the first row */
-}
-
-/**
-  Append warnings only if the original contents of the routine
-  warning info was replaced.
-*/
-void Warning_info::merge_with_routine_info(THD *thd, Warning_info *source)
-{
-  /*
-    If a routine body is empty or if a routine did not
-    generate any warnings (thus m_warn_id didn't change),
-    do not duplicate our own contents by appending the
-    contents of the called routine. We know that the called
-    routine did not change its warning info.
-
-    On the other hand, if the routine body is not empty and
-    some statement in the routine generates a warning or
-    uses tables, m_warn_id is guaranteed to have changed.
-    In this case we know that the routine warning info
-    contains only new warnings, and thus we perform a copy.
-  */
-  if (m_warn_id != source->m_warn_id)
-  {
-    /*
-      If the invocation of the routine was a standalone statement,
-      rather than a sub-statement, in other words, if it's a CALL
-      of a procedure, rather than invocation of a function or a
-      trigger, we need to clear the current contents of the caller's
-      warning info.
-
-      This is per MySQL rules: if a statement generates a warning,
-      warnings from the previous statement are flushed.  Normally
-      it's done in push_warning(). However, here we don't use
-      push_warning() to avoid invocation of condition handlers or
-      escalation of warnings to errors.
-    */
-    opt_clear_warning_info(thd->query_id);
-    append_warning_info(thd, source);
-  }
-}
-
-/**
-  Add a warning to the list of warnings. Increment the respective
-  counters.
-*/
-MYSQL_ERROR *Warning_info::push_warning(THD *thd,
-                                        uint sql_errno, const char* sqlstate,
-                                        MYSQL_ERROR::enum_warning_level level,
-                                        const char *msg)
-{
-  MYSQL_ERROR *cond= NULL;
-
-  if (! m_read_only)
-  {
-    if (m_allow_unlimited_warnings ||
-        m_warn_list.elements < thd->variables.max_error_count)
-    {
-      cond= new (& m_warn_root) MYSQL_ERROR(& m_warn_root);
-      if (cond)
-      {
-        cond->set(sql_errno, sqlstate, level, msg);
-        m_warn_list.push_back(cond, &m_warn_root);
-      }
-    }
-    m_warn_count[(uint) level]++;
-  }
-
-  m_statement_warn_count++;
-  return cond;
-}
-
-MYSQL_ERROR *Warning_info::push_warning(THD *thd, const MYSQL_ERROR *sql_condition)
-{
-  MYSQL_ERROR *new_condition= push_warning(thd,
-=======
   Set ERROR status in the Diagnostics Area. This function should be used to
   report fatal errors (such as out-of-memory errors) when no further
   processing is possible.
@@ -952,7 +665,6 @@
 Sql_condition *Warning_info::push_warning(THD *thd, const Sql_condition *sql_condition)
 {
   Sql_condition *new_condition= push_warning(thd,
->>>>>>> fb5f6ee8
                                            sql_condition->get_sql_errno(),
                                            sql_condition->get_sqlstate(),
                                            sql_condition->get_level(),
@@ -962,7 +674,6 @@
     new_condition->copy_opt_attributes(sql_condition);
 
   return new_condition;
-<<<<<<< HEAD
 }
 
 /*
@@ -976,43 +687,6 @@
     msg			Clear error message
 */
 
-void push_warning(THD *thd, MYSQL_ERROR::enum_warning_level level,
-                  uint code, const char *msg)
-{
-  DBUG_ENTER("push_warning");
-  DBUG_PRINT("enter", ("code: %d, msg: %s", code, msg));
-
-  /*
-    Calling push_warning/push_warning_printf with a level of
-    WARN_LEVEL_ERROR *is* a bug.  Either use my_printf_error(),
-    my_error(), or WARN_LEVEL_WARN.
-  */
-  DBUG_ASSERT(level != MYSQL_ERROR::WARN_LEVEL_ERROR);
-
-  if (level == MYSQL_ERROR::WARN_LEVEL_ERROR)
-    level= MYSQL_ERROR::WARN_LEVEL_WARN;
-
-  (void) thd->raise_condition(code, NULL, level, msg);
-
-  DBUG_VOID_RETURN;
-=======
->>>>>>> fb5f6ee8
-}
-
-
-/*
-  Push the warning to error list if there is still room in the list
-<<<<<<< HEAD
-=======
-
-  SYNOPSIS
-    push_warning()
-    thd			Thread handle
-    level		Severity of warning (note, warning)
-    code		Error number
-    msg			Clear error message
-*/
-
 void push_warning(THD *thd, Sql_condition::enum_warning_level level,
                   uint code, const char *msg)
 {
@@ -1037,7 +711,6 @@
 
 /*
   Push the warning to error list if there is still room in the list
->>>>>>> fb5f6ee8
 
   SYNOPSIS
     push_warning_printf()
@@ -1096,11 +769,7 @@
   List<Item> field_list;
   DBUG_ENTER("mysqld_show_warnings");
 
-<<<<<<< HEAD
-  DBUG_ASSERT(thd->warning_info->is_read_only());
-=======
   DBUG_ASSERT(thd->get_stmt_da()->is_warning_info_read_only());
->>>>>>> fb5f6ee8
 
   field_list.push_back(new Item_empty_string("Level", 7));
   field_list.push_back(new Item_return_int("Code",4, MYSQL_TYPE_LONG));
@@ -1118,12 +787,8 @@
 
   unit->set_limit(sel);
 
-<<<<<<< HEAD
-  List_iterator_fast<MYSQL_ERROR> it(thd->warning_info->warn_list());
-=======
   Diagnostics_area::Sql_condition_iterator it=
     thd->get_stmt_da()->sql_conditions();
->>>>>>> fb5f6ee8
   while ((err= it++))
   {
     /* Skip levels that the user is not interested in */
@@ -1146,11 +811,7 @@
   }
   my_eof(thd);
 
-<<<<<<< HEAD
-  thd->warning_info->set_read_only(FALSE);
-=======
   thd->get_stmt_da()->set_warning_info_read_only(FALSE);
->>>>>>> fb5f6ee8
 
   DBUG_RETURN(FALSE);
 }
