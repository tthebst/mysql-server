/*
   Copyright (c) 2000, 2015, Oracle and/or its affiliates. All rights reserved.

   This program is free software; you can redistribute it and/or modify
   it under the terms of the GNU General Public License as published by
   the Free Software Foundation; version 2 of the License.

   This program is distributed in the hope that it will be useful,
   but WITHOUT ANY WARRANTY; without even the implied warranty of
   MERCHANTABILITY or FITNESS FOR A PARTICULAR PURPOSE.  See the
   GNU General Public License for more details.

   You should have received a copy of the GNU General Public License
   along with this program; if not, write to the Free Software
   Foundation, Inc., 51 Franklin St, Fifth Floor, Boston, MA 02110-1301  USA
*/

/* Insert of records */

/*
  INSERT DELAYED

  Insert delayed is distinguished from a normal insert by lock_type ==
  TL_WRITE_DELAYED instead of TL_WRITE. It first tries to open a
  "delayed" table (delayed_get_table()), but falls back to
  open_and_lock_tables() on error and proceeds as normal insert then.

  Opening a "delayed" table means to find a delayed insert thread that
  has the table open already. If this fails, a new thread is created and
  waited for to open and lock the table.

  If accessing the thread succeeded, in
  Delayed_insert::get_local_table() the table of the thread is copied
  for local use. A copy is required because the normal insert logic
  works on a target table, but the other threads table object must not
  be used. The insert logic uses the record buffer to create a record.
  And the delayed insert thread uses the record buffer to pass the
  record to the table handler. So there must be different objects. Also
  the copied table is not included in the lock, so that the statement
  can proceed even if the real table cannot be accessed at this moment.

  Copying a table object is not a trivial operation. Besides the TABLE
  object there are the field pointer array, the field objects and the
  record buffer. After copying the field objects, their pointers into
  the record must be "moved" to point to the new record buffer.

  After this setup the normal insert logic is used. Only that for
  delayed inserts write_delayed() is called instead of write_record().
  It inserts the rows into a queue and signals the delayed insert thread
  instead of writing directly to the table.

  The delayed insert thread awakes from the signal. It locks the table,
  inserts the rows from the queue, unlocks the table, and waits for the
  next signal. It does normally live until a FLUSH TABLES or SHUTDOWN.

*/

#include "my_global.h"                          /* NO_EMBEDDED_ACCESS_CHECKS */
#include "sql_priv.h"
#include "unireg.h"                    // REQUIRED: for other includes
#include "sql_insert.h"
#include "sql_update.h"                         // compare_record
#include "sql_base.h"                           // close_thread_tables
#include "sql_cache.h"                          // query_cache_*
#include "key.h"                                // key_copy
#include "lock.h"                               // mysql_unlock_tables
#include "sp_head.h"
#include "sql_view.h"         // check_key_in_view, insert_view_fields
#include "sql_table.h"        // mysql_create_table_no_lock
#include "sql_acl.h"          // *_ACL, check_grant_all_columns
#include "sql_trigger.h"
#include "sql_select.h"
#include "sql_show.h"
#include "rpl_slave.h"
#include "sql_parse.h"                          // end_active_trans
#include "rpl_mi.h"
#include "transaction.h"
#include "sql_audit.h"
#include "debug_sync.h"
#include "opt_explain.h"
#include "delayable_insert_operation.h"
#include "sql_tmp_table.h"    // tmp tables
#include "sql_optimizer.h"    // JOIN
#include "global_threads.h"
#ifdef WITH_PARTITION_STORAGE_ENGINE
#include "sql_partition.h"
#include "partition_info.h"            // partition_info
#endif /* WITH_PARTITION_STORAGE_ENGINE */

#include "debug_sync.h"

#ifndef EMBEDDED_LIBRARY
static bool delayed_get_table(THD *thd, MDL_request *grl_protection_request,
                              TABLE_LIST *table_list);

static bool write_delayed(THD *thd, TABLE *table, LEX_STRING query, bool log_on,
                          COPY_INFO *client_op);

static void end_delayed_insert(THD *thd);
pthread_handler_t handle_delayed_insert(void *arg);
static void unlink_blobs(register TABLE *table);
#endif
static bool check_view_insertability(THD *thd, TABLE_LIST *view);

/*
  Check that insert/update fields are from the same single table of a view.

  @param fields            The insert/update fields to be checked.
  @param values            The insert/update values to be checked, NULL if
  checking is not wanted.
  @param view              The view for insert.
  @param map     [in/out]  The insert table map.

  This function is called in 2 cases:
    1. to check insert fields. In this case *map will be set to 0.
       Insert fields are checked to be all from the same single underlying
       table of the given view. Otherwise the error is thrown. Found table
       map is returned in the map parameter.
    2. to check update fields of the ON DUPLICATE KEY UPDATE clause.
       In this case *map contains table_map found on the previous call of
       the function to check insert fields. Update fields are checked to be
       from the same table as the insert fields.

  @returns false if success.
*/

bool check_view_single_update(List<Item> &fields, List<Item> *values,
                              TABLE_LIST *view, table_map *map)
{
  /* it is join view => we need to find the table for update */
  List_iterator_fast<Item> it(fields);
  Item *item;
  TABLE_LIST *tbl= 0;            // reset for call to check_single_table()
  table_map tables= 0;

  while ((item= it++))
    tables|= item->used_tables();

  if (values)
  {
    it.init(*values);
    while ((item= it++))
      tables|= item->used_tables();
  }

  /* Convert to real table bits */
  tables&= ~PSEUDO_TABLE_BITS;


  /* Check found map against provided map */
  if (*map)
  {
    if (tables != *map)
      goto error;
    return FALSE;
  }

  if (view->check_single_table(&tbl, tables, view) || tbl == 0)
    goto error;

  view->table= tbl->table;
  *map= tables;

  return FALSE;

error:
  my_error(ER_VIEW_MULTIUPDATE, MYF(0),
           view->view_db.str, view->view_name.str);
  return TRUE;
}


/*
  Check if insert fields are correct.

  @param thd            The current thread.
  @param table_list     The table we are inserting into (may be view)
  @param fields         The insert fields.
  @param values         The insert values.
  @param check_unique   If duplicate values should be rejected.
  @param fields_and_values_from_different_maps If 'values' are allowed to
  refer to other tables than those of 'fields'
  @param map            See check_view_single_update
  
  @returns 0 if success, -1 if error
*/

static int check_insert_fields(THD *thd, TABLE_LIST *table_list,
                               List<Item> &fields, List<Item> &values,
                               bool check_unique,
                               bool fields_and_values_from_different_maps,
                               table_map *map)
{
  TABLE *table= table_list->table;

  if (!table_list->updatable)
  {
    my_error(ER_NON_INSERTABLE_TABLE, MYF(0), table_list->alias, "INSERT");
    return -1;
  }

  if (fields.elements == 0 && values.elements != 0)
  {
    if (!table)
    {
      my_error(ER_VIEW_NO_INSERT_FIELD_LIST, MYF(0),
               table_list->view_db.str, table_list->view_name.str);
      return -1;
    }
    if (values.elements != table->s->fields)
    {
      my_error(ER_WRONG_VALUE_COUNT_ON_ROW, MYF(0), 1L);
      return -1;
    }
#ifndef NO_EMBEDDED_ACCESS_CHECKS
    Field_iterator_table_ref field_it;
    field_it.set(table_list);
    if (check_grant_all_columns(thd, INSERT_ACL, &field_it))
      return -1;
#endif
    /*
      No fields are provided so all fields must be provided in the values.
      Thus we set all bits in the write set.
    */
    bitmap_set_all(table->write_set);
  }
  else
  {						// Part field list
    SELECT_LEX *select_lex= &thd->lex->select_lex;
    Name_resolution_context *context= &select_lex->context;
    Name_resolution_context_state ctx_state;
    int res;

    if (fields.elements != values.elements)
    {
      my_error(ER_WRONG_VALUE_COUNT_ON_ROW, MYF(0), 1L);
      return -1;
    }

    thd->dup_field= 0;
    select_lex->no_wrap_view_item= TRUE;

    /* Save the state of the current name resolution context. */
    ctx_state.save_state(context, table_list);

    /*
      Perform name resolution only in the first table - 'table_list',
      which is the table that is inserted into.
    */
    table_list->next_local= 0;
    context->resolve_in_table_list_only(table_list);
    res= setup_fields(thd, Ref_ptr_array(), fields, MARK_COLUMNS_WRITE, 0, 0);

    /* Restore the current context. */
    ctx_state.restore_state(context, table_list);
    thd->lex->select_lex.no_wrap_view_item= FALSE;

    if (res)
      return -1;

    if (table_list->effective_algorithm == VIEW_ALGORITHM_MERGE)
    {
      if (check_view_single_update(fields,
                                   fields_and_values_from_different_maps ?
                                   (List<Item>*) 0 : &values,
                                   table_list, map))
        return -1;
      table= table_list->table;
    }

    if (check_unique && thd->dup_field)
    {
      my_error(ER_FIELD_SPECIFIED_TWICE, MYF(0), thd->dup_field->field_name);
      return -1;
    }
  }
  // For the values we need select_priv
#ifndef NO_EMBEDDED_ACCESS_CHECKS
  table->grant.want_privilege= (SELECT_ACL & ~table->grant.privilege);
#endif

  if (check_key_in_view(thd, table_list) ||
      (table_list->view &&
       check_view_insertability(thd, table_list)))
  {
    my_error(ER_NON_INSERTABLE_TABLE, MYF(0), table_list->alias, "INSERT");
    return -1;
  }

  return 0;
}


/**
  Check if update fields are correct.

  @param thd                  The current thread.
  @param insert_table_list    The table we are inserting into (may be view)
  @param update_fields        The update fields.
  @param update_values        The update values.
  @param fields_and_values_from_different_maps If 'update_values' are allowed to
  refer to other tables than those of 'update_fields'
  @param map                  See check_view_single_update

  @returns 0 if success, -1 if error
*/

static int check_update_fields(THD *thd, TABLE_LIST *insert_table_list,
                               List<Item> &update_fields,
                               List<Item> &update_values,
                               bool fields_and_values_from_different_maps,
                               table_map *map)
{
  /* Check the fields we are going to modify */
  if (setup_fields(thd, Ref_ptr_array(),
                   update_fields, MARK_COLUMNS_WRITE, 0, 0))
    return -1;

  if (insert_table_list->effective_algorithm == VIEW_ALGORITHM_MERGE &&
      check_view_single_update(update_fields,
                               fields_and_values_from_different_maps ?
                               (List<Item>*) 0 : &update_values,
                               insert_table_list, map))
    return -1;
  return 0;
}

/**
  Validates default value of fields which are not specified in
  the column list of INSERT statement.

  @Note table->record[0] should be be populated with default values
        before calling this function.
  @Note THD->abort_on_warning flag should be set to report an error
        or a warning if default value is incorrect.

  @param thd              thread context
  @param table            table to which values are inserted.

  @return
    @retval false Success.
    @retval true  Failure.
*/
bool validate_default_values_of_unset_fields(THD *thd, TABLE *table)
{
  MY_BITMAP *write_set= table->write_set;
  DBUG_ENTER("validate_default_values_of_unset_fields");

  for (Field **field= table->field; *field; field++)
  {
    if (!bitmap_is_set(write_set, (*field)->field_index) &&
        !((*field)->flags & NO_DEFAULT_VALUE_FLAG))
    {
      if ((*field)->validate_stored_val(thd) && thd->is_error())
        DBUG_RETURN(true);
    }
  }

  DBUG_RETURN(false);
}


/*
  Prepare triggers  for INSERT-like statement.

  SYNOPSIS
    prepare_triggers_for_insert_stmt()
      table   Table to which insert will happen

  NOTE
    Prepare triggers for INSERT-like statement by marking fields
    used by triggers and inform handlers that batching of UPDATE/DELETE 
    cannot be done if there are BEFORE UPDATE/DELETE triggers.
*/

void prepare_triggers_for_insert_stmt(TABLE *table)
{
  if (table->triggers)
  {
    if (table->triggers->has_triggers(TRG_EVENT_DELETE,
                                      TRG_ACTION_AFTER))
    {
      /*
        The table has AFTER DELETE triggers that might access to 
        subject table and therefore might need delete to be done 
        immediately. So we turn-off the batching.
      */ 
      (void) table->file->extra(HA_EXTRA_DELETE_CANNOT_BATCH);
    }
    if (table->triggers->has_triggers(TRG_EVENT_UPDATE,
                                      TRG_ACTION_AFTER))
    {
      /*
        The table has AFTER UPDATE triggers that might access to subject 
        table and therefore might need update to be done immediately. 
        So we turn-off the batching.
      */ 
      (void) table->file->extra(HA_EXTRA_UPDATE_CANNOT_BATCH);
    }
  }
  table->mark_columns_needed_for_insert();
}


/**
  Upgrade table-level lock of INSERT statement to TL_WRITE if
  a more concurrent lock is infeasible for some reason. This is
  necessary for engines without internal locking support (MyISAM).
  An engine with internal locking implementation might later
  downgrade the lock in handler::store_lock() method.
*/

static
void upgrade_lock_type(THD *thd, thr_lock_type *lock_type,
                       enum_duplicates duplic)
{
  if (duplic == DUP_UPDATE ||
      (duplic == DUP_REPLACE && *lock_type == TL_WRITE_CONCURRENT_INSERT))
  {
    *lock_type= TL_WRITE_DEFAULT;
    return;
  }

  if (*lock_type == TL_WRITE_DELAYED)
  {
    /*
      We do not use delayed threads if:
      - we're running in skip-new mode -- the feature is disabled
        in this mode
      - we're executing this statement on a replication slave --
        we need to ensure serial execution of queries on the
        slave
      - it is INSERT .. ON DUPLICATE KEY UPDATE - in this case the
        insert cannot be concurrent
      - this statement is directly or indirectly invoked from
        a stored function or trigger (under pre-locking) - to
        avoid deadlocks, since INSERT DELAYED involves a lock
        upgrade (TL_WRITE_DELAYED -> TL_WRITE) which we should not
        attempt while keeping other table level locks.
      - this statement itself may require pre-locking.
        We should upgrade the lock even though in most cases
        delayed functionality may work. Unfortunately, we can't
        easily identify whether the subject table is not used in
        the statement indirectly via a stored function or trigger:
        if it is used, that will lead to a deadlock between the
        client connection and the delayed thread.
      - we're running the EXPLAIN INSERT command
    */
    if (specialflag & SPECIAL_NO_NEW_FUNC ||
        thd->variables.max_insert_delayed_threads == 0 ||
        thd->locked_tables_mode > LTM_LOCK_TABLES ||
        thd->lex->uses_stored_routines() || thd->lex->describe)
    {
      *lock_type= TL_WRITE;
      return;
    }
    if (thd->slave_thread)
    {
      /* Try concurrent insert */
      *lock_type= (duplic == DUP_UPDATE || duplic == DUP_REPLACE) ?
                  TL_WRITE : TL_WRITE_CONCURRENT_INSERT;
      return;
    }

    bool log_on= (thd->variables.option_bits & OPTION_BIN_LOG);
    if (global_system_variables.binlog_format == BINLOG_FORMAT_STMT &&
        log_on && mysql_bin_log.is_open())
    {
      /*
        Statement-based binary logging does not work in this case, because:
        a) two concurrent statements may have their rows intermixed in the
        queue, leading to autoincrement replication problems on slave (because
        the values generated used for one statement don't depend only on the
        value generated for the first row of this statement, so are not
        replicable)
        b) if first row of the statement has an error the full statement is
        not binlogged, while next rows of the statement may be inserted.
        c) if first row succeeds, statement is binlogged immediately with a
        zero error code (i.e. "no error"), if then second row fails, query
        will fail on slave too and slave will stop (wrongly believing that the
        master got no error).
        So we fallback to non-delayed INSERT.
        Note that to be fully correct, we should test the "binlog format which
        the delayed thread is going to use for this row". But in the common case
        where the global binlog format is not changed and the session binlog
        format may be changed, that is equal to the global binlog format.
        We test it without mutex for speed reasons (condition rarely true), and
        in the common case (global not changed) it is as good as without mutex;
        if global value is changed, anyway there is uncertainty as the delayed
        thread may be old and use the before-the-change value.
      */
      *lock_type= TL_WRITE;
      return;
    }
  }
}


/**
  Find or create a delayed insert thread for the first table in
  the table list, then open and lock the remaining tables.
  If a table can not be used with insert delayed, upgrade the lock
  and open and lock all tables using the standard mechanism.

  @param thd         thread context
  @param table_list  list of "descriptors" for tables referenced
                     directly in statement SQL text.
                     The first element in the list corresponds to
                     the destination table for inserts, remaining
                     tables, if any, are usually tables referenced
                     by sub-queries in the right part of the
                     INSERT.

  @return Status of the operation. In case of success 'table'
  member of every table_list element points to an instance of
  class TABLE.

  @sa open_and_lock_tables for more information about MySQL table
  level locking
*/

static
bool open_and_lock_for_insert_delayed(THD *thd, TABLE_LIST *table_list)
{
  MDL_request protection_request;
  DBUG_ENTER("open_and_lock_for_insert_delayed");

#ifndef EMBEDDED_LIBRARY
  /* INSERT DELAYED is not allowed in a read only transaction. */
  if (thd->tx_read_only)
  {
    my_error(ER_CANT_EXECUTE_IN_READ_ONLY_TRANSACTION, MYF(0));
    DBUG_RETURN(true);
  }

  /*
    In order for the deadlock detector to be able to find any deadlocks
    caused by the handler thread waiting for GRL or this table, we acquire
    protection against GRL (global IX metadata lock) and metadata lock on
    table to being inserted into inside the connection thread.
    If this goes ok, the tickets are cloned and added to the list of granted
    locks held by the handler thread.
  */
  if (thd->global_read_lock.can_acquire_protection())
    DBUG_RETURN(TRUE);

  protection_request.init(MDL_key::GLOBAL, "", "", MDL_INTENTION_EXCLUSIVE,
                          MDL_STATEMENT);

  if (thd->mdl_context.acquire_lock(&protection_request,
                                    thd->variables.lock_wait_timeout))
    DBUG_RETURN(TRUE);

  if (thd->mdl_context.acquire_lock(&table_list->mdl_request,
                                    thd->variables.lock_wait_timeout))
    /*
      If a lock can't be acquired, it makes no sense to try normal insert.
      Therefore we just abort the statement.
    */
    DBUG_RETURN(TRUE);

  bool error= FALSE;
  if (delayed_get_table(thd, &protection_request, table_list))
    error= TRUE;
  else if (table_list->table)
  {
    /*
      Open tables used for sub-selects or in stored functions, will also
      cache these functions.
    */
    if (open_and_lock_tables(thd, table_list->next_global, TRUE, 0))
    {
      end_delayed_insert(thd);
      error= TRUE;
    }
    else
    {
      /*
        First table was not processed by open_and_lock_tables(),
        we need to set updatability flag "by hand".
      */
      if (!table_list->derived && !table_list->view)
        table_list->updatable= 1;  // usual table
    }
  }

  /*
    We can't release protection against GRL and metadata lock on the table
    being inserted into here. These locks might be required, for example,
    because this INSERT DELAYED calls functions which may try to update
    this or another tables (updating the same table is of course illegal,
    but such an attempt can be discovered only later during statement
    execution).
  */

  /*
    Reset the ticket in case we end up having to use normal insert and
    therefore will reopen the table and reacquire the metadata lock.
  */
  table_list->mdl_request.ticket= NULL;

  if (error || table_list->table)
    DBUG_RETURN(error);
#endif
  /*
    * This is embedded library and we don't have auxiliary
    threads OR
    * a lock upgrade was requested inside delayed_get_table
      because
      - there are too many delayed insert threads OR
      - the table has triggers.
    Use a normal insert.
  */
  table_list->lock_type= TL_WRITE;
  DBUG_RETURN(open_and_lock_tables(thd, table_list, TRUE, 0));
}


/**
  Create a new query string for removing DELAYED keyword for
  multi INSERT DEALAYED statement.

  @param[in] thd                 Thread handler
  @param[in] buf                 Query string

  @return
             0           ok
             1           error
*/
static int
create_insert_stmt_from_insert_delayed(THD *thd, String *buf)
{
  /* Make a copy of thd->query() and then remove the "DELAYED" keyword */
  if (buf->append(thd->query()) ||
      buf->replace(thd->lex->keyword_delayed_begin_offset,
                   thd->lex->keyword_delayed_end_offset -
                   thd->lex->keyword_delayed_begin_offset, 0))
    return 1;
  return 0;
}


/**
  INSERT statement implementation

  @note Like implementations of other DDL/DML in MySQL, this function
  relies on the caller to close the thread tables. This is done in the
  end of dispatch_command().
*/

bool mysql_insert(THD *thd,TABLE_LIST *table_list,
                  List<Item> &fields,
                  List<List_item> &values_list,
                  List<Item> &update_fields,
                  List<Item> &update_values,
                  enum_duplicates duplic,
		  bool ignore)
{
  int error, res;
  bool err= true;
  bool transactional_table, joins_freed= FALSE;
  bool changed;
  bool was_insert_delayed= (table_list->lock_type ==  TL_WRITE_DELAYED);
  bool is_locked= false;
  ulong counter = 1;
  ulonglong id;
  /*
    We have three alternative syntax rules for the INSERT statement:
    1) "INSERT (columns) VALUES ...", so non-listed columns need a default
    2) "INSERT VALUES (), ..." so all columns need a default;
    note that "VALUES (),(expr_1, ..., expr_n)" is not allowed, so checking
    emptiness of the first row is enough
    3) "INSERT VALUES (expr_1, ...), ..." so no defaults are needed; even if
    expr_i is "DEFAULT" (in which case the column is set by
    Item_default_value::save_in_field()).
  */
  const bool manage_defaults=
    fields.elements != 0 ||                     // 1)
    values_list.head()->elements == 0;          // 2)
  COPY_INFO info(COPY_INFO::INSERT_OPERATION,
                 &fields,
                 manage_defaults,
                 duplic,
                 ignore);
  COPY_INFO update(COPY_INFO::UPDATE_OPERATION, &update_fields, &update_values);
  Name_resolution_context *context;
  Name_resolution_context_state ctx_state;
#ifndef EMBEDDED_LIBRARY
  char *query= thd->query();
  /*
    log_on is about delayed inserts only.
    By default, both logs are enabled (this won't cause problems if the server
    runs without --log-bin).
  */
  bool log_on= (thd->variables.option_bits & OPTION_BIN_LOG);
#endif
  Item *unused_conds= 0;
#ifdef WITH_PARTITION_STORAGE_ENGINE
  uint num_partitions= 0;
  enum partition_info::enum_can_prune can_prune_partitions=
                                                  partition_info::PRUNE_NO;
  MY_BITMAP used_partitions;
  bool prune_needs_default_values;
#endif /* WITH_PARITITION_STORAGE_ENGINE */
  DBUG_ENTER("mysql_insert");

  /*
    Upgrade lock type if the requested lock is incompatible with
    the current connection mode or table operation.
  */
  upgrade_lock_type(thd, &table_list->lock_type, duplic);

  /*
    We can't write-delayed into a table locked with LOCK TABLES:
    this will lead to a deadlock, since the delayed thread will
    never be able to get a lock on the table. QQQ: why not
    upgrade the lock here instead?
  */
  if (table_list->lock_type == TL_WRITE_DELAYED &&
      thd->locked_tables_mode &&
      find_locked_table(thd->open_tables, table_list->db,
                        table_list->table_name))
  {
    my_error(ER_DELAYED_INSERT_TABLE_LOCKED, MYF(0),
             table_list->table_name);
    DBUG_RETURN(TRUE);
  }

  if (table_list->lock_type == TL_WRITE_DELAYED)
  {
    if (open_and_lock_for_insert_delayed(thd, table_list))
      DBUG_RETURN(TRUE);
    is_locked= true;
  }
  else
  {
    if (open_normal_and_derived_tables(thd, table_list, 0))
      DBUG_RETURN(true);
  }

  const thr_lock_type lock_type= table_list->lock_type;

  THD_STAGE_INFO(thd, stage_init);
  thd->lex->used_tables=0;

  List_iterator_fast<List_item> its(values_list);
  List_item *values= its++;
  const uint value_count= values->elements;
  TABLE *table= NULL;
  if (mysql_prepare_insert(thd, table_list, table, fields, values,
			   update_fields, update_values, duplic, &unused_conds,
                           FALSE,
                           (fields.elements || !value_count ||
                            table_list->view != 0),
                           !ignore && thd->is_strict_mode()))
    goto exit_without_my_ok;

  /* mysql_prepare_insert set table_list->table if it was not set */
  table= table_list->table;

  /* Must be done before can_prune_insert, due to internal initialization. */
  if (info.add_function_default_columns(table, table->write_set))
    goto exit_without_my_ok;
  if (duplic == DUP_UPDATE &&
      update.add_function_default_columns(table, table->write_set))
    goto exit_without_my_ok;

  context= &thd->lex->select_lex.context;
  /*
    These three asserts test the hypothesis that the resetting of the name
    resolution context below is not necessary at all since the list of local
    tables for INSERT always consists of one table.
  */
  DBUG_ASSERT(!table_list->next_local);
  DBUG_ASSERT(!context->table_list->next_local);
  DBUG_ASSERT(!context->first_name_resolution_table->next_name_resolution_table);

  /* Save the state of the current name resolution context. */
  ctx_state.save_state(context, table_list);

  /*
    Perform name resolution only in the first table - 'table_list',
    which is the table that is inserted into.
  */
  table_list->next_local= 0;
  context->resolve_in_table_list_only(table_list);

#ifdef WITH_PARTITION_STORAGE_ENGINE
  if (!is_locked && table->part_info)
  {
    if (table->part_info->can_prune_insert(thd,
                                           duplic,
                                           update,
                                           update_fields,
                                           fields,
                                           !MY_TEST(values->elements),
                                           &can_prune_partitions,
                                           &prune_needs_default_values,
                                           &used_partitions))
      goto exit_without_my_ok;

    if (can_prune_partitions != partition_info::PRUNE_NO)
    {
      num_partitions= table->part_info->lock_partitions.n_bits;
      /*
        Pruning probably possible, all partitions is unmarked for read/lock,
        and we must now add them on row by row basis.

        Check the first INSERT value.
        Do not fail here, since that would break MyISAM behavior of inserting
        all rows before the failing row.

        PRUNE_DEFAULTS means the partitioning fields are only set to DEFAULT
        values, so we only need to check the first INSERT value, since all the
        rest will be in the same partition.
      */
      if (table->part_info->set_used_partition(fields,
                                               *values,
                                               info,
                                               prune_needs_default_values,
                                               &used_partitions))
        can_prune_partitions= partition_info::PRUNE_NO;
    }
  }
#endif /* WITH_PARTITION_STORAGE_ENGINE */

  while ((values= its++))
  {
    counter++;
    if (values->elements != value_count)
    {
      my_error(ER_WRONG_VALUE_COUNT_ON_ROW, MYF(0), counter);
      goto exit_without_my_ok;
    }
    if (setup_fields(thd, Ref_ptr_array(), *values, MARK_COLUMNS_READ, 0, 0))
      goto exit_without_my_ok;

#ifdef WITH_PARTITION_STORAGE_ENGINE
    /*
      To make it possible to increase concurrency on table level locking
      engines such as MyISAM, we check pruning for each row until we will use
      all partitions, Even if the number of rows is much higher than the
      number of partitions.
      TODO: Cache the calculated part_id and reuse in
      ha_partition::write_row() if possible.
    */
    if (can_prune_partitions == partition_info::PRUNE_YES)
    {
      if (table->part_info->set_used_partition(fields,
                                               *values,
                                               info,
                                               prune_needs_default_values,
                                               &used_partitions))
        can_prune_partitions= partition_info::PRUNE_NO;
      if (!(counter % num_partitions))
      {
        /*
          Check if we using all partitions in table after adding partition
          for current row to the set of used partitions. Do it only from
          time to time to avoid overhead from bitmap_is_set_all() call.
        */
        if (bitmap_is_set_all(&used_partitions))
          can_prune_partitions= partition_info::PRUNE_NO;
      }
    }
#endif /* WITH_PARTITION_STORAGE_ENGINE */
  }
  table->auto_increment_field_not_null= false;
  its.rewind ();
 
  /* Restore the current context. */
  ctx_state.restore_state(context, table_list);

  if (thd->lex->describe)
  {
    /*
      Send "No tables used" and stop execution here since
      there is no SELECT to explain.
    */

    err= explain_no_table(thd, "No tables used");
    goto exit_without_my_ok;
  }

#ifdef WITH_PARTITION_STORAGE_ENGINE
  if (can_prune_partitions != partition_info::PRUNE_NO)
  {
    /*
      Only lock the partitions we will insert into.
      And also only read from those partitions (duplicates etc.).
      If explicit partition selection 'INSERT INTO t PARTITION (p1)' is used,
      the new set of read/lock partitions is the intersection of read/lock
      partitions and used partitions, i.e only the partitions that exists in
      both sets will be marked for read/lock.
      It is also safe for REPLACE, since all potentially conflicting records
      always belong to the same partition as the one which we try to
      insert a row. This is because ALL unique/primary keys must
      include ALL partitioning columns.
    */
    bitmap_intersect(&table->part_info->read_partitions,
                     &used_partitions);
    bitmap_intersect(&table->part_info->lock_partitions,
                     &used_partitions);
  }
#endif /* WITH_PARTITION_STORAGE_ENGINE */

  /* Lock the tables now if not delayed/already locked. */
  if (!is_locked &&
      lock_tables(thd, table_list, thd->lex->table_count, 0))
    DBUG_RETURN(true);
 
  /*
    Count warnings for all inserts.
    For single line insert, generate an error if try to set a NOT NULL field
    to NULL.
  */
  thd->count_cuted_fields= ((values_list.elements == 1 &&
                             !ignore) ?
			    CHECK_FIELD_ERROR_FOR_NULL :
			    CHECK_FIELD_WARN);
  thd->cuted_fields = 0L;
  table->next_number_field=table->found_next_number_field;

#ifdef HAVE_REPLICATION
  if (thd->slave_thread)
  {
    DBUG_ASSERT(active_mi != NULL);
    if(info.get_duplicate_handling() == DUP_UPDATE &&
       table->next_number_field != NULL &&
       rpl_master_has_bug(active_mi->rli, 24432, TRUE, NULL, NULL))
      goto exit_without_my_ok;
  }
#endif

  error=0;
  THD_STAGE_INFO(thd, stage_update);
  if (duplic == DUP_REPLACE &&
      (!table->triggers || !table->triggers->has_delete_triggers()))
    table->file->extra(HA_EXTRA_WRITE_CAN_REPLACE);
  if (duplic == DUP_UPDATE)
    table->file->extra(HA_EXTRA_INSERT_WITH_UPDATE);
  /*
    let's *try* to start bulk inserts. It won't necessary
    start them as values_list.elements should be greater than
    some - handler dependent - threshold.
    We should not start bulk inserts if this statement uses
    functions or invokes triggers since they may access
    to the same table and therefore should not see its
    inconsistent state created by this optimization.
    So we call start_bulk_insert to perform nesessary checks on
    values_list.elements, and - if nothing else - to initialize
    the code to make the call of end_bulk_insert() below safe.
  */
#ifndef EMBEDDED_LIBRARY
  if (lock_type != TL_WRITE_DELAYED)
#endif /* EMBEDDED_LIBRARY */
  {
    if (duplic != DUP_ERROR || ignore)
      table->file->extra(HA_EXTRA_IGNORE_DUP_KEY);
    /**
      This is a simple check for the case when the table has a trigger
      that reads from it, or when the statement invokes a stored function
      that reads from the table being inserted to.
      Engines can't handle a bulk insert in parallel with a read form the
      same table in the same connection.
    */
    if (thd->locked_tables_mode <= LTM_LOCK_TABLES)
      table->file->ha_start_bulk_insert(values_list.elements);
  }

  thd->abort_on_warning= (!ignore && thd->is_strict_mode());

  prepare_triggers_for_insert_stmt(table);


  if (table_list->prepare_where(thd, 0, TRUE) ||
      table_list->prepare_check_option(thd))
    error= 1;

  while ((values= its++))
  {
    if (fields.elements || !value_count)
    {
      restore_record(table,s->default_values);	// Get empty record

      /*
        Check whether default values of the fields not specified in column list
        are correct or not.
      */
      if (validate_default_values_of_unset_fields(thd, table))
      {
        error= 1;
        break;
      }

      if (fill_record_n_invoke_before_triggers(thd, fields, *values, 0,
                                               table->triggers,
                                               TRG_EVENT_INSERT))
      {
	if (values_list.elements != 1 && ! thd->is_error())
	{
	  info.stats.records++;
	  continue;
	}
	/*
	  TODO: set thd->abort_on_warning if values_list.elements == 1
	  and check that all items return warning in case of problem with
	  storing field.
        */
	error=1;
	break;
      }
    }
    else
    {
      if (thd->lex->used_tables)               // Column used in values()
        restore_record(table,s->default_values); // Get empty record
      else
      {
        TABLE_SHARE *share= table->s;

        /*
          Fix delete marker. No need to restore rest of record since it will
          be overwritten by fill_record() anyway (and fill_record() does not
          use default values in this case).
        */
        table->record[0][0]= share->default_values[0];

        /* Fix undefined null_bits. */
        if (share->null_bytes > 1 && share->last_null_bit_pos)
        {
          table->record[0][share->null_bytes - 1]= 
            share->default_values[share->null_bytes - 1];
        }
      }
      if (fill_record_n_invoke_before_triggers(thd, table->field, *values, 0,
                                               table->triggers,
                                               TRG_EVENT_INSERT))
      {
	if (values_list.elements != 1 && ! thd->is_error())
	{
	  info.stats.records++;
	  continue;
	}
	error=1;
	break;
      }
    }

    if ((res= table_list->view_check_option(thd,
					    (values_list.elements == 1 ?
					     0 :
					     ignore))) ==
        VIEW_CHECK_SKIP)
      continue;
    else if (res == VIEW_CHECK_ERROR)
    {
      error= 1;
      break;
    }
#ifndef EMBEDDED_LIBRARY
    if (lock_type == TL_WRITE_DELAYED)
    {
      LEX_STRING const st_query = { query, thd->query_length() };
      DEBUG_SYNC(thd, "before_write_delayed");
      error= write_delayed(thd, table, st_query, log_on, &info);
      DEBUG_SYNC(thd, "after_write_delayed");
      query=0;
    }
    else
#endif
      error= write_record(thd, table, &info, &update);
    if (error)
      break;
    thd->get_stmt_da()->inc_current_row_for_warning();
  }

  free_underlaid_joins(thd, &thd->lex->select_lex);
  joins_freed= TRUE;

  /*
    Now all rows are inserted.  Time to update logs and sends response to
    user
  */
#ifndef EMBEDDED_LIBRARY
  if (lock_type == TL_WRITE_DELAYED)
  {
    if (!error)
    {
      info.stats.copied=values_list.elements;
      end_delayed_insert(thd);
    }
  }
  else
#endif
  {
    /*
      Do not do this release if this is a delayed insert, it would steal
      auto_inc values from the delayed_insert thread as they share TABLE.
    */
    table->file->ha_release_auto_increment();
    if (thd->locked_tables_mode <= LTM_LOCK_TABLES &&
        table->file->ha_end_bulk_insert() && !error)
    {
      table->file->print_error(my_errno,MYF(0));
      error=1;
    }
    if (duplic != DUP_ERROR || ignore)
      table->file->extra(HA_EXTRA_NO_IGNORE_DUP_KEY);

    transactional_table= table->file->has_transactions();

    if ((changed= (info.stats.copied || info.stats.deleted || info.stats.updated)))
    {
      /*
        Invalidate the table in the query cache if something changed.
        For the transactional algorithm to work the invalidation must be
        before binlog writing and ha_autocommit_or_rollback
      */
      query_cache_invalidate3(thd, table_list, 1);
    }

    if (error <= 0 ||
        thd->transaction.stmt.cannot_safely_rollback() ||
        was_insert_delayed)
    {
      if (mysql_bin_log.is_open())
      {
        int errcode= 0;
	if (error <= 0)
        {
	  /*
	    [Guilhem wrote] Temporary errors may have filled
	    thd->net.last_error/errno.  For example if there has
	    been a disk full error when writing the row, and it was
	    MyISAM, then thd->net.last_error/errno will be set to
            "disk full"... and the mysql_file_pwrite() will wait until free
	    space appears, and so when it finishes then the
	    write_row() was entirely successful
	  */
	  /* todo: consider removing */
	  thd->clear_error();
	}
        else
          errcode= query_error_code(thd, thd->killed == THD::NOT_KILLED);
        
	/* bug#22725:

	A query which per-row-loop can not be interrupted with
	KILLED, like INSERT, and that does not invoke stored
	routines can be binlogged with neglecting the KILLED error.
        
	If there was no error (error == zero) until after the end of
	inserting loop the KILLED flag that appeared later can be
	disregarded since previously possible invocation of stored
	routines did not result in any error due to the KILLED.  In
	such case the flag is ignored for constructing binlog event.
	*/
	DBUG_ASSERT(thd->killed != THD::KILL_BAD_DATA || error > 0);
        if (was_insert_delayed && table_list->lock_type ==  TL_WRITE)
        {
          /* Binlog INSERT DELAYED as INSERT without DELAYED. */
          String log_query;
          if (create_insert_stmt_from_insert_delayed(thd, &log_query))
          {
            sql_print_error("Event Error: An error occurred while creating query string"
                            "for INSERT DELAYED stmt, before writing it into binary log.");

            error= 1;
          }
          else if (thd->binlog_query(THD::ROW_QUERY_TYPE,
                                     log_query.c_ptr(), log_query.length(),
                                     transactional_table, FALSE, FALSE,
                                     errcode))
            error= 1;
        }
        else if (thd->binlog_query(THD::ROW_QUERY_TYPE,
			           thd->query(), thd->query_length(),
			           transactional_table, FALSE, FALSE,
                                   errcode))
	  error= 1;
      }
    }
    DBUG_ASSERT(transactional_table || !changed || 
                thd->transaction.stmt.cannot_safely_rollback());
  }
  THD_STAGE_INFO(thd, stage_end);
  /*
    We'll report to the client this id:
    - if the table contains an autoincrement column and we successfully
    inserted an autogenerated value, the autogenerated value.
    - if the table contains no autoincrement column and LAST_INSERT_ID(X) was
    called, X.
    - if the table contains an autoincrement column, and some rows were
    inserted, the id of the last "inserted" row (if IGNORE, that value may not
    have been really inserted but ignored).
  */
  id= (thd->first_successful_insert_id_in_cur_stmt > 0) ?
    thd->first_successful_insert_id_in_cur_stmt :
    (thd->arg_of_last_insert_id_function ?
     thd->first_successful_insert_id_in_prev_stmt :
     ((table->next_number_field && info.stats.copied) ?
     table->next_number_field->val_int() : 0));
  table->next_number_field=0;
  thd->count_cuted_fields= CHECK_FIELD_IGNORE;
  table->auto_increment_field_not_null= FALSE;
  if (duplic == DUP_REPLACE &&
      (!table->triggers || !table->triggers->has_delete_triggers()))
    table->file->extra(HA_EXTRA_WRITE_CANNOT_REPLACE);

  if (error)
    goto exit_without_my_ok;
  if (values_list.elements == 1 && (!(thd->variables.option_bits & OPTION_WARNINGS) ||
				    !thd->cuted_fields))
  {
    my_ok(thd, info.stats.copied + info.stats.deleted +
               ((thd->client_capabilities & CLIENT_FOUND_ROWS) ?
                info.stats.touched : info.stats.updated),
          id);
  }
  else
  {
    char buff[160];
    ha_rows updated=((thd->client_capabilities & CLIENT_FOUND_ROWS) ?
                     info.stats.touched : info.stats.updated);
    if (ignore)
      my_snprintf(buff, sizeof(buff),
                  ER(ER_INSERT_INFO), (long) info.stats.records,
                  (lock_type == TL_WRITE_DELAYED) ? (long) 0 :
                  (long) (info.stats.records - info.stats.copied),
                  (long) thd->get_stmt_da()->current_statement_warn_count());
    else
      my_snprintf(buff, sizeof(buff),
                  ER(ER_INSERT_INFO), (long) info.stats.records,
                  (long) (info.stats.deleted + updated),
                  (long) thd->get_stmt_da()->current_statement_warn_count());
    my_ok(thd, info.stats.copied + info.stats.deleted + updated, id, buff);
  }
  thd->abort_on_warning= 0;
  DBUG_RETURN(FALSE);

exit_without_my_ok:
#ifndef EMBEDDED_LIBRARY
  if (lock_type == TL_WRITE_DELAYED)
    end_delayed_insert(thd);
#endif
  if (!joins_freed)
    free_underlaid_joins(thd, &thd->lex->select_lex);
  thd->abort_on_warning= 0;
  DBUG_RETURN(err);
}


/*
  Additional check for insertability for VIEW

  SYNOPSIS
    check_view_insertability()
    thd     - thread handler
    view    - reference on VIEW

  IMPLEMENTATION
    A view is insertable if the folloings are true:
    - All columns in the view are columns from a table
    - All not used columns in table have a default values
    - All field in view are unique (not referring to the same column)

  RETURN
    FALSE - OK
      view->contain_auto_increment is 1 if and only if the view contains an
      auto_increment field

    TRUE  - can't be used for insert
*/

static bool check_view_insertability(THD * thd, TABLE_LIST *view)
{
  uint num= view->view->select_lex.item_list.elements;
  TABLE *table= view->table;
  Field_translator *trans_start= view->field_translation,
		   *trans_end= trans_start + num;
  Field_translator *trans;
  uint used_fields_buff_size= bitmap_buffer_size(table->s->fields);
  uint32 *used_fields_buff= (uint32*)thd->alloc(used_fields_buff_size);
  MY_BITMAP used_fields;
  enum_mark_columns save_mark_used_columns= thd->mark_used_columns;
  DBUG_ENTER("check_key_in_view");

  if (!used_fields_buff)
    DBUG_RETURN(TRUE);  // EOM

  DBUG_ASSERT(view->table != 0 && view->field_translation != 0);

  (void) bitmap_init(&used_fields, used_fields_buff, table->s->fields, 0);
  bitmap_clear_all(&used_fields);

  view->contain_auto_increment= 0;
  /* 
    we must not set query_id for fields as they're not 
    really used in this context
  */
  thd->mark_used_columns= MARK_COLUMNS_NONE;
  /* check simplicity and prepare unique test of view */
  for (trans= trans_start; trans != trans_end; trans++)
  {
    if (!trans->item->fixed && trans->item->fix_fields(thd, &trans->item))
    {
      thd->mark_used_columns= save_mark_used_columns;
      DBUG_RETURN(TRUE);
    }
    Item_field *field;
    /* simple SELECT list entry (field without expression) */
    if (!(field= trans->item->field_for_view_update()))
    {
      thd->mark_used_columns= save_mark_used_columns;
      DBUG_RETURN(TRUE);
    }
    if (field->field->unireg_check == Field::NEXT_NUMBER)
      view->contain_auto_increment= 1;
    /* prepare unique test */
    /*
      remove collation (or other transparent for update function) if we have
      it
    */
    trans->item= field;
  }
  thd->mark_used_columns= save_mark_used_columns;
  /* unique test */
  for (trans= trans_start; trans != trans_end; trans++)
  {
    /* Thanks to test above, we know that all columns are of type Item_field */
    Item_field *field= (Item_field *)trans->item;
    /* check fields belong to table in which we are inserting */
    if (field->field->table == table &&
        bitmap_fast_test_and_set(&used_fields, field->field->field_index))
      DBUG_RETURN(TRUE);
  }

  DBUG_RETURN(FALSE);
}


/*
  Check if table can be updated

  SYNOPSIS
     mysql_prepare_insert_check_table()
     thd		Thread handle
     table_list		Table list
     fields		List of fields to be updated
     where		Pointer to where clause
     select_insert      Check is making for SELECT ... INSERT

   RETURN
     FALSE ok
     TRUE  ERROR
*/

static bool mysql_prepare_insert_check_table(THD *thd, TABLE_LIST *table_list,
                                             List<Item> &fields,
                                             bool select_insert)
{
  bool insert_into_view= (table_list->view != 0);
  DBUG_ENTER("mysql_prepare_insert_check_table");

  if (!table_list->updatable)
  {
    my_error(ER_NON_INSERTABLE_TABLE, MYF(0), table_list->alias, "INSERT");
    DBUG_RETURN(TRUE);
  }
  /*
     first table in list is the one we'll INSERT into, requires INSERT_ACL.
     all others require SELECT_ACL only. the ACL requirement below is for
     new leaves only anyway (view-constituents), so check for SELECT rather
     than INSERT.
  */

  if (setup_tables_and_check_access(thd, &thd->lex->select_lex.context,
                                    &thd->lex->select_lex.top_join_list,
                                    table_list,
                                    &thd->lex->select_lex.leaf_tables,
                                    select_insert, INSERT_ACL, SELECT_ACL))
    DBUG_RETURN(TRUE);

  if (insert_into_view && !fields.elements)
  {
    thd->lex->empty_field_list_on_rset= 1;
    if (!table_list->table)
    {
      my_error(ER_VIEW_NO_INSERT_FIELD_LIST, MYF(0),
               table_list->view_db.str, table_list->view_name.str);
      DBUG_RETURN(TRUE);
    }
    DBUG_RETURN(insert_view_fields(thd, &fields, table_list));
  }

  DBUG_RETURN(FALSE);
}


/*
  Get extra info for tables we insert into

  @param table     table(TABLE object) we insert into,
                   might be NULL in case of view
  @param           table(TABLE_LIST object) or view we insert into
*/

static void prepare_for_positional_update(TABLE *table, TABLE_LIST *tables)
{
  if (table)
  {
    if(table->reginfo.lock_type != TL_WRITE_DELAYED)
      table->prepare_for_position();
    return;
  }

  DBUG_ASSERT(tables->view);
  List_iterator<TABLE_LIST> it(*tables->view_tables);
  TABLE_LIST *tbl;
  while ((tbl= it++))
    prepare_for_positional_update(tbl->table, tbl);

  return;
}


/*
  Prepare items in INSERT statement

  SYNOPSIS
    mysql_prepare_insert()
    thd			Thread handler
    table_list	        Global/local table list
    table		Table to insert into (can be NULL if table should
			be taken from table_list->table)    
    where		Where clause (for insert ... select)
    select_insert	TRUE if INSERT ... SELECT statement
    check_fields        TRUE if need to check that all INSERT fields are 
                        given values.
    abort_on_warning    whether to report if some INSERT field is not 
                        assigned as an error (TRUE) or as a warning (FALSE).

  TODO (in far future)
    In cases of:
    INSERT INTO t1 SELECT a, sum(a) as sum1 from t2 GROUP BY a
    ON DUPLICATE KEY ...
    we should be able to refer to sum1 in the ON DUPLICATE KEY part

  WARNING
    You MUST set table->insert_values to 0 after calling this function
    before releasing the table object.
  
  RETURN VALUE
    FALSE OK
    TRUE  error
*/

bool mysql_prepare_insert(THD *thd, TABLE_LIST *table_list,
                          TABLE *table, List<Item> &fields, List_item *values,
                          List<Item> &update_fields, List<Item> &update_values,
                          enum_duplicates duplic,
                          Item **where, bool select_insert,
                          bool check_fields, bool abort_on_warning)
{
  SELECT_LEX *select_lex= &thd->lex->select_lex;
  Name_resolution_context *context= &select_lex->context;
  Name_resolution_context_state ctx_state;
  bool insert_into_view= (table_list->view != 0);
  bool res= 0;
  table_map map= 0;
  DBUG_ENTER("mysql_prepare_insert");
  DBUG_PRINT("enter", ("table_list 0x%lx, table 0x%lx, view %d",
		       (ulong)table_list, (ulong)table,
		       (int)insert_into_view));
  /* INSERT should have a SELECT or VALUES clause */
  DBUG_ASSERT (!select_insert || !values);

  /*
    For subqueries in VALUES() we should not see the table in which we are
    inserting (for INSERT ... SELECT this is done by changing table_list,
    because INSERT ... SELECT share SELECT_LEX it with SELECT.
  */
  if (!select_insert)
  {
    for (SELECT_LEX_UNIT *un= select_lex->first_inner_unit();
         un;
         un= un->next_unit())
    {
      for (SELECT_LEX *sl= un->first_select();
           sl;
           sl= sl->next_select())
      {
        sl->context.outer_context= 0;
      }
    }
  }

  if (duplic == DUP_UPDATE)
  {
    /* it should be allocated before Item::fix_fields() */
    if (table_list->set_insert_values(thd->mem_root))
      DBUG_RETURN(TRUE);
  }

  if (mysql_prepare_insert_check_table(thd, table_list, fields, select_insert))
    DBUG_RETURN(TRUE);


  /* Prepare the fields in the statement. */
  if (values)
  {
    /* if we have INSERT ... VALUES () we cannot have a GROUP BY clause */
    DBUG_ASSERT (!select_lex->group_list.elements);

    /* Save the state of the current name resolution context. */
    ctx_state.save_state(context, table_list);

    /*
      Perform name resolution only in the first table - 'table_list',
      which is the table that is inserted into.
     */
    table_list->next_local= 0;
    context->resolve_in_table_list_only(table_list);

    res= (setup_fields(thd, Ref_ptr_array(),
                       *values, MARK_COLUMNS_READ, 0, 0) ||
          check_insert_fields(thd, context->table_list, fields, *values,
                              !insert_into_view, 0, &map));

    if (!res && check_fields)
    {
      bool saved_abort_on_warning= thd->abort_on_warning;
      thd->abort_on_warning= abort_on_warning;
      res= check_that_all_fields_are_given_values(thd, 
                                                  table ? table : 
                                                  context->table_list->table,
                                                  context->table_list);
      thd->abort_on_warning= saved_abort_on_warning;
    }

   if (!res)
     res= setup_fields(thd, Ref_ptr_array(),
                       update_values, MARK_COLUMNS_READ, 0, 0);

    if (!res && duplic == DUP_UPDATE)
    {
      select_lex->no_wrap_view_item= TRUE;
      res= check_update_fields(thd, context->table_list, update_fields,
                               update_values, false, &map);
      select_lex->no_wrap_view_item= FALSE;
    }

    /* Restore the current context. */
    ctx_state.restore_state(context, table_list);
  }

  if (res)
    DBUG_RETURN(res);

  if (!table)
    table= table_list->table;

  if (!select_insert)
  {
    Item *fake_conds= 0;
    TABLE_LIST *duplicate;
    if ((duplicate= unique_table(thd, table_list, table_list->next_global, 1)))
    {
      update_non_unique_table_error(table_list, "INSERT", duplicate);
      DBUG_RETURN(TRUE);
    }
    select_lex->fix_prepare_information(thd, &fake_conds, &fake_conds);
    select_lex->first_execution= 0;
  }
  /*
    Only call prepare_for_posistion() if we are not performing a DELAYED
    operation. It will instead be executed by delayed insert thread.
  */
  if (duplic == DUP_UPDATE || duplic == DUP_REPLACE)
    prepare_for_positional_update(table, table_list);
  DBUG_RETURN(FALSE);
}


	/* Check if there is more uniq keys after field */

static int last_uniq_key(TABLE *table,uint keynr)
{
  /*
    When an underlying storage engine informs that the unique key
    conflicts are not reported in the ascending order by setting
    the HA_DUPLICATE_KEY_NOT_IN_ORDER flag, we cannot rely on this
    information to determine the last key conflict.
   
    The information about the last key conflict will be used to
    do a replace of the new row on the conflicting row, rather
    than doing a delete (of old row) + insert (of new row).
   
    Hence check for this flag and disable replacing the last row
    by returning 0 always. Returning 0 will result in doing
    a delete + insert always.
  */
  if (table->file->ha_table_flags() & HA_DUPLICATE_KEY_NOT_IN_ORDER)
    return 0;

  while (++keynr < table->s->keys)
    if (table->key_info[keynr].flags & HA_NOSAME)
      return 0;
  return 1;
}


/**
  Write a record to table with optional deletion of conflicting records,
  invoke proper triggers if needed.

  SYNOPSIS
     write_record()
      thd   - thread context
      table - table to which record should be written
      info  - COPY_INFO structure describing handling of duplicates
              and which is used for counting number of records inserted
              and deleted.
      update - COPY_INFO structure describing the UPDATE part (only used for
               INSERT ON DUPLICATE KEY UPDATE)

  @note

  Once this record is written to the table buffer, any AFTER INSERT trigger
  will be invoked. If instead of inserting a new record we end up updating an
  old one, both ON UPDATE triggers will fire instead. Similarly both ON
  DELETE triggers will be invoked if are to delete conflicting records.

  Call thd->transaction.stmt.mark_modified_non_trans_table() if table is a
  non-transactional table.

  RETURN VALUE
    0     - success
    non-0 - error
*/

int write_record(THD *thd, TABLE *table, COPY_INFO *info, COPY_INFO *update)
{
  int error, trg_error= 0;
  char *key=0;
  MY_BITMAP *save_read_set, *save_write_set;
  ulonglong prev_insert_id= table->file->next_insert_id;
  ulonglong insert_id_for_cur_row= 0;
  DBUG_ENTER("write_record");

  info->stats.records++;
  save_read_set=  table->read_set;
  save_write_set= table->write_set;

  info->set_function_defaults(table);

  const enum_duplicates duplicate_handling= info->get_duplicate_handling();
  const bool ignore_errors= info->get_ignore_errors();

  if (duplicate_handling == DUP_REPLACE || duplicate_handling == DUP_UPDATE)
  {
    DBUG_ASSERT(duplicate_handling != DUP_UPDATE || update != NULL);
    while ((error=table->file->ha_write_row(table->record[0])))
    {
      uint key_nr;
      /*
        If we do more than one iteration of this loop, from the second one the
        row will have an explicit value in the autoinc field, which was set at
        the first call of handler::update_auto_increment(). So we must save
        the autogenerated value to avoid thd->insert_id_for_cur_row to become
        0.
      */
      if (table->file->insert_id_for_cur_row > 0)
        insert_id_for_cur_row= table->file->insert_id_for_cur_row;
      else
        table->file->insert_id_for_cur_row= insert_id_for_cur_row;
      bool is_duplicate_key_error;
      if (table->file->is_fatal_error(error, HA_CHECK_DUP))
	goto err;
      is_duplicate_key_error= table->file->is_fatal_error(error, 0);
      if (!is_duplicate_key_error)
      {
        /*
          We come here when we had an ignorable error which is not a duplicate
          key error. In this we ignore error if ignore flag is set, otherwise
          report error as usual. We will not do any duplicate key processing.
        */
        if (ignore_errors)
          goto ok_or_after_trg_err; /* Ignoring a not fatal error, return 0 */
        goto err;
      }
      if ((int) (key_nr = table->file->get_dup_key(error)) < 0)
      {
	error= HA_ERR_FOUND_DUPP_KEY;         /* Database can't find key */
	goto err;
      }
      DEBUG_SYNC(thd, "write_row_replace");

      /* Read all columns for the row we are going to replace */
      table->use_all_columns();
      /*
	Don't allow REPLACE to replace a row when a auto_increment column
	was used.  This ensures that we don't get a problem when the
	whole range of the key has been used.
      */
      if (duplicate_handling == DUP_REPLACE &&
          table->next_number_field &&
          key_nr == table->s->next_number_index &&
	  (insert_id_for_cur_row > 0))
	goto err;
      if (table->file->ha_table_flags() & HA_DUPLICATE_POS)
      {
        if (table->file->ha_rnd_pos(table->record[1],table->file->dup_ref))
          goto err;
      }
      else
      {
	if (table->file->extra(HA_EXTRA_FLUSH_CACHE)) /* Not needed with NISAM */
	{
	  error=my_errno;
	  goto err;
	}

	if (!key)
	{
	  if (!(key=(char*) my_safe_alloca(table->s->max_unique_length,
					   MAX_KEY_LENGTH)))
	  {
	    error=ENOMEM;
	    goto err;
	  }
	}
	key_copy((uchar*) key,table->record[0],table->key_info+key_nr,0);
	if ((error=(table->file->ha_index_read_idx_map(table->record[1],key_nr,
                                                       (uchar*) key, HA_WHOLE_KEY,
                                                       HA_READ_KEY_EXACT))))
	  goto err;
      }
      if (duplicate_handling == DUP_UPDATE)
      {
        int res= 0;
        /*
          We don't check for other UNIQUE keys - the first row
          that matches, is updated. If update causes a conflict again,
          an error is returned
        */
	DBUG_ASSERT(table->insert_values != NULL);
        store_record(table,insert_values);
        restore_record(table,record[1]);
        DBUG_ASSERT(update->get_changed_columns()->elements ==
                    update->update_values->elements);
        if (fill_record_n_invoke_before_triggers(thd,
                                                 *update->get_changed_columns(),
                                                 *update->update_values,
                                                 ignore_errors,
                                                 table->triggers,
                                                 TRG_EVENT_UPDATE))
          goto before_trg_err;

        bool insert_id_consumed= false;
        if (// UPDATE clause specifies a value for the auto increment field
            table->auto_increment_field_not_null &&
            // An auto increment value has been generated for this row
            (insert_id_for_cur_row > 0))
        {
          // After-update value:
          const ulonglong auto_incr_val= table->next_number_field->val_int();
          if (auto_incr_val == insert_id_for_cur_row)
          {
            // UPDATE wants to use the generated value
            insert_id_consumed= true;
          }
          else if (table->file->auto_inc_interval_for_cur_row.
                   in_range(auto_incr_val))
          {
            /*
              UPDATE wants to use one auto generated value which we have already
              reserved for another (previous or following) row. That may cause
              a duplicate key error if we later try to insert the reserved
              value. Such conflicts on auto generated values would be strange
              behavior, so we return a clear error now.
            */
            my_error(ER_AUTO_INCREMENT_CONFLICT, MYF(0));
	    goto before_trg_err;
          }
        }

        if (!insert_id_consumed)
          table->file->restore_auto_increment(prev_insert_id);

        /* CHECK OPTION for VIEW ... ON DUPLICATE KEY UPDATE ... */
        {
          const TABLE_LIST *inserted_view=
            table->pos_in_table_list->belong_to_view;
          if (inserted_view != NULL)
          {
            res= inserted_view->view_check_option(thd, ignore_errors);
            if (res == VIEW_CHECK_SKIP)
              goto ok_or_after_trg_err;
            if (res == VIEW_CHECK_ERROR)
              goto before_trg_err;
          }
        }

        info->stats.touched++;
        if (!records_are_comparable(table) || compare_records(table))
        {
          // Handle the INSERT ON DUPLICATE KEY UPDATE operation
          update->set_function_defaults(table);

          if ((error=table->file->ha_update_row(table->record[1],
                                                table->record[0])) &&
              error != HA_ERR_RECORD_IS_THE_SAME)
          {
            if (ignore_errors &&
                !table->file->is_fatal_error(error, HA_CHECK_DUP_KEY))
            {
              goto ok_or_after_trg_err;
            }
            goto err;
          }

          if (error != HA_ERR_RECORD_IS_THE_SAME)
            info->stats.updated++;
          else
            error= 0;
          /*
            If ON DUP KEY UPDATE updates a row instead of inserting one, it's
            like a regular UPDATE statement: it should not affect the value of a
            next SELECT LAST_INSERT_ID() or mysql_insert_id().
            Except if LAST_INSERT_ID(#) was in the INSERT query, which is
            handled separately by THD::arg_of_last_insert_id_function.
          */
          insert_id_for_cur_row= table->file->insert_id_for_cur_row= 0;
          trg_error= (table->triggers &&
                      table->triggers->process_triggers(thd, TRG_EVENT_UPDATE,
                                                        TRG_ACTION_AFTER, TRUE));
          info->stats.copied++;
        }

        goto ok_or_after_trg_err;
      }
      else /* DUP_REPLACE */
      {
	/*
	  The manual defines the REPLACE semantics that it is either
	  an INSERT or DELETE(s) + INSERT; FOREIGN KEY checks in
	  InnoDB do not function in the defined way if we allow MySQL
	  to convert the latter operation internally to an UPDATE.
          We also should not perform this conversion if we have 
          timestamp field with ON UPDATE which is different from DEFAULT.
          Another case when conversion should not be performed is when
          we have ON DELETE trigger on table so user may notice that
          we cheat here. Note that it is ok to do such conversion for
          tables which have ON UPDATE but have no ON DELETE triggers,
          we just should not expose this fact to users by invoking
          ON UPDATE triggers.
	*/
	if (last_uniq_key(table,key_nr) &&
	    !table->file->referenced_by_foreign_key() &&
            (!table->triggers || !table->triggers->has_delete_triggers()))
        {
          if ((error=table->file->ha_update_row(table->record[1],
					        table->record[0])) &&
              error != HA_ERR_RECORD_IS_THE_SAME)
            goto err;
          if (error != HA_ERR_RECORD_IS_THE_SAME)
            info->stats.deleted++;
          else
            error= 0;
          thd->record_first_successful_insert_id_in_cur_stmt(table->file->insert_id_for_cur_row);
          /*
            Since we pretend that we have done insert we should call
            its after triggers.
          */
          goto after_trg_n_copied_inc;
        }
        else
        {
          if (table->triggers &&
              table->triggers->process_triggers(thd, TRG_EVENT_DELETE,
                                                TRG_ACTION_BEFORE, TRUE))
            goto before_trg_err;
          if ((error=table->file->ha_delete_row(table->record[1])))
            goto err;
          info->stats.deleted++;
          if (!table->file->has_transactions())
            thd->transaction.stmt.mark_modified_non_trans_table();
          if (table->triggers &&
              table->triggers->process_triggers(thd, TRG_EVENT_DELETE,
                                                TRG_ACTION_AFTER, TRUE))
          {
            trg_error= 1;
            goto ok_or_after_trg_err;
          }
          /* Let us attempt do write_row() once more */
        }
      }
    }
    
    /*
        If more than one iteration of the above while loop is done, from the second 
        one the row being inserted will have an explicit value in the autoinc field, 
        which was set at the first call of handler::update_auto_increment(). This 
        value is saved to avoid thd->insert_id_for_cur_row becoming 0. Use this saved
        autoinc value.
     */
    if (table->file->insert_id_for_cur_row == 0)
      table->file->insert_id_for_cur_row= insert_id_for_cur_row;
      
    thd->record_first_successful_insert_id_in_cur_stmt(table->file->insert_id_for_cur_row);
    /*
      Restore column maps if they where replaced during an duplicate key
      problem.
    */
    if (table->read_set != save_read_set ||
        table->write_set != save_write_set)
      table->column_bitmaps_set(save_read_set, save_write_set);
  }
  else if ((error=table->file->ha_write_row(table->record[0])))
  {
    DEBUG_SYNC(thd, "write_row_noreplace");
    if (!ignore_errors ||
        table->file->is_fatal_error(error, HA_CHECK_DUP))
      goto err;
    table->file->restore_auto_increment(prev_insert_id);
    goto ok_or_after_trg_err;
  }

after_trg_n_copied_inc:
  info->stats.copied++;
  thd->record_first_successful_insert_id_in_cur_stmt(table->file->insert_id_for_cur_row);
  trg_error= (table->triggers &&
              table->triggers->process_triggers(thd, TRG_EVENT_INSERT,
                                                TRG_ACTION_AFTER, TRUE));

ok_or_after_trg_err:
  if (key)
    my_safe_afree(key,table->s->max_unique_length,MAX_KEY_LENGTH);
  if (!table->file->has_transactions())
    thd->transaction.stmt.mark_modified_non_trans_table();
  DBUG_RETURN(trg_error);

err:
  info->last_errno= error;
  /* current_select is NULL if this is a delayed insert */
  if (thd->lex->current_select)
    thd->lex->current_select->no_error= 0;        // Give error
  table->file->print_error(error,MYF(0));
  
before_trg_err:
  table->file->restore_auto_increment(prev_insert_id);
  if (key)
    my_safe_afree(key, table->s->max_unique_length, MAX_KEY_LENGTH);
  table->column_bitmaps_set(save_read_set, save_write_set);
  DBUG_RETURN(1);
}


/******************************************************************************
  Check that all fields with arn't null_fields are used
******************************************************************************/

int check_that_all_fields_are_given_values(THD *thd, TABLE *entry,
                                           TABLE_LIST *table_list)
{
  int err= 0;
  MY_BITMAP *write_set= entry->write_set;

  for (Field **field=entry->field ; *field ; field++)
  {
    if (!bitmap_is_set(write_set, (*field)->field_index) &&
        ((*field)->flags & NO_DEFAULT_VALUE_FLAG) &&
        ((*field)->real_type() != MYSQL_TYPE_ENUM))
    {
      bool view= FALSE;
      if (table_list)
      {
        table_list= table_list->top_table();
        view= MY_TEST(table_list->view);
      }
      if (view)
      {
        push_warning_printf(thd, Sql_condition::WARN_LEVEL_WARN,
                            ER_NO_DEFAULT_FOR_VIEW_FIELD,
                            ER(ER_NO_DEFAULT_FOR_VIEW_FIELD),
                            table_list->view_db.str,
                            table_list->view_name.str);
      }
      else
      {
        push_warning_printf(thd, Sql_condition::WARN_LEVEL_WARN,
                            ER_NO_DEFAULT_FOR_FIELD,
                            ER(ER_NO_DEFAULT_FOR_FIELD),
                            (*field)->field_name);
      }
      err= 1;
    }
  }
  return thd->abort_on_warning ? err : 0;
}

/*****************************************************************************
  Handling of delayed inserts
  A thread is created for each table that one uses with the DELAYED attribute.
*****************************************************************************/

#ifndef EMBEDDED_LIBRARY


/**
   A row in the INSERT DELAYED queue. The client thread which runs INSERT
   DELAYED adds its to-be-inserted row into a queue, in the form of a
   delayed_row object. Later the system thread scans the queue, and actually
   writes the rows to the table.

   @note that custom operator new/delete are inherited from the ilink class.
*/
class delayed_row :public ilink<delayed_row> {
public:
  char *record;
  enum_duplicates dup;
  time_t start_time;
  sql_mode_t sql_mode;
  bool auto_increment_field_not_null;
  bool query_start_used, ignore, log_query, binlog_rows_query_log_events;
  bool stmt_depends_on_first_successful_insert_id_in_prev_stmt;
  MY_BITMAP write_set;
  ulonglong first_successful_insert_id_in_prev_stmt;
  ulonglong forced_insert_id;
  ulong auto_increment_increment;
  ulong auto_increment_offset;
  LEX_STRING query;
  Time_zone *time_zone;

  /**
     @param query_arg        The query's text
     @param insert_operation A COPY_INFO describing the operation
     @param log_query_arg    Binary logging is on.

     @note we take ownership of query_arg, will free its string in destructor.
   */
  delayed_row(LEX_STRING const query_arg,  const COPY_INFO *insert_operation,
              bool log_query_arg)
    : record(NULL),
      dup(insert_operation->get_duplicate_handling()),
      ignore(insert_operation->get_ignore_errors()),
      log_query(log_query_arg),
      binlog_rows_query_log_events(false),
      forced_insert_id(0),
      query(query_arg),
      time_zone(0)
    {
      memset(&write_set, 0, sizeof(write_set));
    }

  /**
     Copies row data and session- and table context from the client thread to
     the delayed row.

     @param thd  The client session. Information that is needed in order to
                 insert the row is copied.
     @param client_table The client session's table instance. Some state
                         information such as the row itself is copied.
     @param local_table The delayed insert session's instance of the table.

     @note This function must not keep any reference to the THD and
     client_table objects.

     @retval false Success.
     @retval true Resource allocation problem when trying to copy context.
  */
  bool copy_context(THD *thd, TABLE *client_table, TABLE *local_table);

  ~delayed_row()
  {
    my_free(query.str);
    my_free(record);
    bitmap_free(&write_set);
  }
};


bool delayed_row::copy_context(THD *thd, TABLE *client_table,
                               TABLE *local_table)
{
  if (!(record= (char*) my_malloc(client_table->s->reclength, MYF(MY_WME))))
    return true;

  memcpy(record, client_table->record[0], client_table->s->reclength);
  start_time= thd->start_time.tv_sec;
  query_start_used= thd->query_start_used;

  /*
    those are for the binlog: LAST_INSERT_ID() has been evaluated at this
    time, so record does not need it, but statement-based binlogging of the
    INSERT will need when the row is actually inserted.
    As for SET INSERT_ID, DELAYED does not honour it (BUG#20830).
  */
  stmt_depends_on_first_successful_insert_id_in_prev_stmt=
    thd->stmt_depends_on_first_successful_insert_id_in_prev_stmt;
  first_successful_insert_id_in_prev_stmt=
    thd->first_successful_insert_id_in_prev_stmt;

  /*
    Add session variable timezone Time_zone object will not be freed even the
    thread is ended.  So we can get time_zone object from thread which
    handling delayed statement.  See the comment of my_tz_find() for detail.
  */
  if (thd->time_zone_used)
  {
    time_zone= thd->variables.time_zone;
  }
  else
  {
    time_zone= NULL;
  }
  /* Copy session variables. */
  auto_increment_increment= thd->variables.auto_increment_increment;
  auto_increment_offset= thd->variables.auto_increment_offset;
  sql_mode= thd->variables.sql_mode;
  auto_increment_field_not_null= client_table->auto_increment_field_not_null;
  binlog_rows_query_log_events= thd->variables.binlog_rows_query_log_events;

  /* Copy the next forced auto increment value, if any. */
  const Discrete_interval *forced_auto_inc=
    thd->auto_inc_intervals_forced.get_next();
  if (forced_auto_inc != NULL)
  {
    forced_insert_id= forced_auto_inc->minimum();
    DBUG_PRINT("delayed", ("transmitting auto_inc: %lu",
                           (ulong) forced_insert_id));
  }

  /*
    Since insert delayed has its own thread and table, we
    need to copy the user thread session write_set.
  */
  my_bitmap_map *bitmaps=
    (my_bitmap_map*)
    my_malloc(bitmap_buffer_size(client_table->write_set->n_bits), MYF(0));

  if (bitmaps == NULL)
    return true;

  bitmap_init(&write_set, bitmaps, client_table->write_set->n_bits, false);
  bitmap_union(&write_set, client_table->write_set);

  return false;
}


/**
  Delayed_insert - context of a thread responsible for delayed insert
  into one table. When processing delayed inserts, we create an own
  thread for every distinct table. Later on all delayed inserts directed
  into that table are handled by a dedicated thread.

   @note that custom operator new/delete are inherited from the ilink class.
*/
class Delayed_insert :public ilink<Delayed_insert> {
  uint locks_in_memory;
  thr_lock_type delayed_lock;
public:
  THD thd;
  TABLE *table;
  mysql_mutex_t mutex;
  mysql_cond_t cond, cond_client;
  volatile uint tables_in_use,stacked_inserts;
  volatile bool status;
  /**
    When the handler thread starts, it clones a metadata lock ticket
    which protects against GRL and ticket for the table to be inserted.
    This is done to allow the deadlock detector to detect deadlocks
    resulting from these locks.
    Before this is done, the connection thread cannot safely exit
    without causing problems for clone_ticket().
    Once handler_thread_initialized has been set, it is safe for the
    connection thread to exit.
    Access to handler_thread_initialized is protected by di->mutex.
  */
  bool handler_thread_initialized;

  /// An INSERT operation reused for all delayed rows of this thread
  Delayable_insert_operation d_info;

  I_List<delayed_row> rows;
  ulong group_count;
  TABLE_LIST table_list;			// Argument
  /**
    Request for IX metadata lock protecting against GRL which is
    passed from connection thread to the handler thread.
  */
  MDL_request grl_protection;

<<<<<<< HEAD
  /** Creates a new delayed insert handler. */
  Delayed_insert()
=======
  Delayed_insert(SELECT_LEX *current_select)
>>>>>>> 130b5fbf
    :locks_in_memory(0), table(0),tables_in_use(0),stacked_inserts(0),
     status(0), handler_thread_initialized(FALSE), group_count(0)
  {
    DBUG_ENTER("Delayed_insert constructor");
    thd.security_ctx->user=(char*) delayed_user;
    thd.security_ctx->set_host(my_localhost);
    strmake(thd.security_ctx->priv_user, thd.security_ctx->user,
            USERNAME_LENGTH);
    thd.current_tablenr=0;
<<<<<<< HEAD
    thd.set_command(COM_DELAYED_INSERT);
    thd.lex->current_select= 0; 		// for my_message_sql
=======
    thd.command=COM_DELAYED_INSERT;
    thd.lex->current_select= current_select;
>>>>>>> 130b5fbf
    thd.lex->sql_command= SQLCOM_INSERT;        // For innodb::store_lock()

    /*
      Prevent changes to global.lock_wait_timeout from affecting
      delayed insert threads as any timeouts in delayed inserts
      are not communicated to the client.
    */
    thd.variables.lock_wait_timeout= LONG_TIMEOUT;

    memset(&thd.net, 0, sizeof(thd.net));           // Safety
    memset(&table_list, 0, sizeof(table_list));     // Safety
    thd.system_thread= SYSTEM_THREAD_DELAYED_INSERT;
    thd.security_ctx->host_or_ip= "";
    mysql_mutex_init(key_delayed_insert_mutex, &mutex, MY_MUTEX_INIT_FAST);
    mysql_cond_init(key_delayed_insert_cond, &cond, NULL);
    mysql_cond_init(key_delayed_insert_cond_client, &cond_client, NULL);
    mysql_mutex_lock(&LOCK_thread_count);
    delayed_insert_threads++;
    delayed_lock= global_system_variables.low_priority_updates ?
                                          TL_WRITE_LOW_PRIORITY : TL_WRITE;
    mysql_mutex_unlock(&LOCK_thread_count);
    DBUG_VOID_RETURN;
  }
  ~Delayed_insert()
  {
    /* The following is not really needed, but just for safety */
    delayed_row *row;
    while ((row=rows.get()))
      delete row;
    if (table)
    {
      close_thread_tables(&thd);
      thd.mdl_context.release_transactional_locks();
    }
    thd.release_resources();
    remove_global_thread(&thd);
    mysql_mutex_destroy(&mutex);
    mysql_cond_destroy(&cond);
    mysql_cond_destroy(&cond_client);
    my_free(table_list.table_name);
    thd.security_ctx->set_host("");
    thd.security_ctx->user= 0;
    mysql_mutex_lock(&LOCK_thread_count);
    delayed_insert_threads--;
    mysql_mutex_unlock(&LOCK_thread_count);
  }

  /* The following is for checking when we can delete ourselves */
  inline void lock()
  {
    locks_in_memory++;				// Assume LOCK_delay_insert
  }
  void unlock()
  {
    mysql_mutex_lock(&LOCK_delayed_insert);
    if (!--locks_in_memory)
    {
      mysql_mutex_lock(&mutex);
      if (thd.killed && ! stacked_inserts && ! tables_in_use)
      {
        mysql_cond_signal(&cond);
	status=1;
      }
      mysql_mutex_unlock(&mutex);
    }
    mysql_mutex_unlock(&LOCK_delayed_insert);
  }
  inline uint lock_count() { return locks_in_memory; }

  TABLE* get_local_table(THD* client_thd);
  bool open_and_lock_table();
  bool handle_inserts(void);
};


I_List<Delayed_insert> delayed_threads;


/**
  Return an instance of delayed insert thread that can handle
  inserts into a given table, if it exists. Otherwise return NULL.
*/

static
Delayed_insert *find_handler(THD *thd, TABLE_LIST *table_list)
{
  THD_STAGE_INFO(thd, stage_waiting_for_delay_list);
  mysql_mutex_lock(&LOCK_delayed_insert);       // Protect master list
  I_List_iterator<Delayed_insert> it(delayed_threads);
  Delayed_insert *di;
  while ((di= it++))
  {
    if (!strcmp(table_list->db, di->table_list.db) &&
	!strcmp(table_list->table_name, di->table_list.table_name))
    {
      di->lock();
      break;
    }
  }
  mysql_mutex_unlock(&LOCK_delayed_insert); // For unlink from list
  return di;
}


/**
  Attempt to find or create a delayed insert thread to handle inserts
  into this table.

  @param table_list  Will be modified to point to the delayed insert thread's
                     table.
  @param grl_protection_request  Client's protection against global-read-lock,
                                 here handed to the system thread.

  @return In case of success, table_list->table points to a local copy
          of the delayed table or is set to NULL, which indicates a
          request for lock upgrade. In case of failure, value of
          table_list->table is undefined.
  @retval TRUE  - this thread ran out of resources OR
                - a newly created delayed insert thread ran out of
                  resources OR
                - the created thread failed to open and lock the table
                  (e.g. because it does not exist) OR
                - the table opened in the created thread turned out to
                  be a view
  @retval FALSE - table successfully opened OR
                - too many delayed insert threads OR
                - the table has triggers and we have to fall back to
                  a normal INSERT
                Two latter cases indicate a request for lock upgrade.

  XXX: why do we regard INSERT DELAYED into a view as an error and
  do not simply perform a lock upgrade?

  TODO: The approach with using two mutexes to work with the
  delayed thread list -- LOCK_delayed_insert and
  LOCK_delayed_create -- is redundant, and we only need one of
  them to protect the list.  The reason we have two locks is that
  we do not want to block look-ups in the list while we're waiting
  for the newly created thread to open the delayed table. However,
  this wait itself is redundant -- we always call get_local_table
  later on, and there wait again until the created thread acquires
  a table lock.

  As is redundant the concept of locks_in_memory, since we already
  have another counter with similar semantics - tables_in_use,
  both of them are devoted to counting the number of producers for
  a given consumer (delayed insert thread), only at different
  stages of producer-consumer relationship.

  The 'status' variable in Delayed_insert is redundant
  too, since there is already di->stacked_inserts.
*/

static
bool delayed_get_table(THD *thd, MDL_request *grl_protection_request,
                       TABLE_LIST *table_list)
{
  int error;
  Delayed_insert *di;
  DBUG_ENTER("delayed_get_table");

  /* Must be set in the parser */
  DBUG_ASSERT(table_list->db);

  /* Find the thread which handles this table. */
  if (!(di= find_handler(thd, table_list)))
  {
    /*
      No match. Create a new thread to handle the table, but
      no more than max_insert_delayed_threads.
    */
    if (delayed_insert_threads >= thd->variables.max_insert_delayed_threads)
      DBUG_RETURN(0);
    THD_STAGE_INFO(thd, stage_creating_delayed_handler);
    mysql_mutex_lock(&LOCK_delayed_create);
    /*
      The first search above was done without LOCK_delayed_create.
      Another thread might have created the handler in between. Search again.
    */
    if (! (di= find_handler(thd, table_list)))
    {
      if (!(di= new Delayed_insert(thd->lex->current_select)))
        goto end_create;
      di->table_list= *table_list;			// Needed to open table
      /* Replace volatile strings with local copies */
      di->thd.set_db(table_list->db, (uint) strlen(table_list->db));
      di->table_list.alias= di->table_list.table_name=
        my_strdup(table_list->table_name, MYF(MY_WME | ME_FATALERROR));
      di->table_list.db= di->thd.db;
      di->thd.set_query(di->table_list.table_name, 0, system_charset_info);
      if (di->thd.db == NULL || di->thd.query() == NULL)
      {
        /* The error is reported */
	delete di;
        goto end_create;
      }
      /* We need the tickets so that they can be cloned in handle_delayed_insert */
      di->grl_protection.init(MDL_key::GLOBAL, "", "",
                              MDL_INTENTION_EXCLUSIVE, MDL_STATEMENT);
      di->grl_protection.ticket= grl_protection_request->ticket;
      init_mdl_requests(&di->table_list);
      di->table_list.mdl_request.ticket= table_list->mdl_request.ticket;

      di->lock();
      mysql_mutex_lock(&di->mutex);
      if ((error= mysql_thread_create(key_thread_delayed_insert,
                                      &di->thd.real_id, &connection_attrib,
                                      handle_delayed_insert, (void*) di)))
      {
	DBUG_PRINT("error",
		   ("Can't create thread to handle delayed insert (error %d)",
		    error));
        mysql_mutex_unlock(&di->mutex);
	di->unlock();
	delete di;
	my_error(ER_CANT_CREATE_THREAD, MYF(ME_FATALERROR), error);
        goto end_create;
      }

      /*
        Wait until table is open unless the handler thread or the connection
        thread has been killed. Note that we in all cases must wait until the
        handler thread has been properly initialized before exiting. Otherwise
        we risk doing clone_ticket() on a ticket that is no longer valid.
      */
      THD_STAGE_INFO(thd, stage_waiting_for_handler_open);
      while (!di->handler_thread_initialized ||
             (!di->thd.killed && !di->table && !thd->killed))
      {
        mysql_cond_wait(&di->cond_client, &di->mutex);
      }
      mysql_mutex_unlock(&di->mutex);
      THD_STAGE_INFO(thd, stage_got_old_table);
      if (thd->killed)
      {
        di->unlock();
        goto end_create;
      }
      if (di->thd.killed)
      {
        if (di->thd.is_error())
        {
          /*
            Copy the error message. Note that we don't treat fatal
            errors in the delayed thread as fatal errors in the
            main thread. If delayed thread was killed, we don't
            want to send "Server shutdown in progress" in the
            INSERT THREAD.
          */
          if (di->thd.get_stmt_da()->sql_errno() == ER_SERVER_SHUTDOWN)
            my_message(ER_QUERY_INTERRUPTED, ER(ER_QUERY_INTERRUPTED), MYF(0));
          else
            my_message(di->thd.get_stmt_da()->sql_errno(),
                       di->thd.get_stmt_da()->message(),
                       MYF(0));
        }
        di->unlock();
        goto end_create;
      }
      mysql_mutex_lock(&LOCK_delayed_insert);
      delayed_threads.push_front(di);
      mysql_mutex_unlock(&LOCK_delayed_insert);
    }
    mysql_mutex_unlock(&LOCK_delayed_create);
  }

  mysql_mutex_lock(&di->mutex);
  table_list->table= di->get_local_table(thd);
  mysql_mutex_unlock(&di->mutex);
  if (table_list->table)
  {
    DBUG_ASSERT(! thd->is_error());
    thd->di= di;
  }
  /* Unlock the delayed insert object after its last access. */
  di->unlock();
  DBUG_RETURN((table_list->table == NULL));

end_create:
  mysql_mutex_unlock(&LOCK_delayed_create);
  DBUG_RETURN(thd->is_error());
}


/**
  As we can't let many client threads modify the same TABLE
  structure of the dedicated delayed insert thread, we create an
  own structure for each client thread. This includes a row
  buffer to save the column values and new fields that point to
  the new row buffer. The memory is allocated in the client
  thread and is freed automatically.

  @pre This function is called from the client thread.  Delayed
       insert thread mutex must be acquired before invoking this
       function.

  @return Not-NULL table object on success. NULL in case of an error,
                    which is set in client_thd.
*/

TABLE *Delayed_insert::get_local_table(THD* client_thd)
{
  my_ptrdiff_t adjust_ptrs;
  Field **field,**org_field, *found_next_number_field;
  TABLE *copy;
  TABLE_SHARE *share;
  uchar *bitmap;
  DBUG_ENTER("Delayed_insert::get_local_table");

  /* First request insert thread to get a lock */
  status=1;
  tables_in_use++;
  if (!thd.lock)				// Table is not locked
  {
    THD_STAGE_INFO(client_thd, stage_waiting_for_handler_lock);
    mysql_cond_signal(&cond);			// Tell handler to lock table
    while (!thd.killed && !thd.lock && ! client_thd->killed)
    {
      mysql_cond_wait(&cond_client, &mutex);
    }
    THD_STAGE_INFO(client_thd, stage_got_handler_lock);
    if (client_thd->killed)
      goto error;
    if (thd.killed)
    {
      /*
        Copy the error message. Note that we don't treat fatal
        errors in the delayed thread as fatal errors in the
        main thread. If delayed thread was killed, we don't
        want to send "Server shutdown in progress" in the
        INSERT THREAD.

        The thread could be killed with an error message if
        di->handle_inserts() or di->open_and_lock_table() fails.
        The thread could be killed without an error message if
        killed using THD::notify_shared_lock() or
        kill_delayed_threads_for_table().
      */
      if (!thd.is_error() ||
          thd.get_stmt_da()->sql_errno() == ER_SERVER_SHUTDOWN)
        my_message(ER_QUERY_INTERRUPTED, ER(ER_QUERY_INTERRUPTED), MYF(0));
      else
        my_message(thd.get_stmt_da()->sql_errno(),
                   thd.get_stmt_da()->message(), MYF(0));
      goto error;
    }
  }
  share= table->s;

  /*
    Allocate memory for the TABLE object, the field pointers array, and
    one record buffer of reclength size. Normally a table has three
    record buffers of rec_buff_length size, which includes alignment
    bytes. Since the table copy is used for creating one record only,
    the other record buffers and alignment are unnecessary.
  */
  THD_STAGE_INFO(client_thd, stage_allocating_local_table);
  copy= (TABLE*) client_thd->alloc(sizeof(*copy)+
				   (share->fields+1)*sizeof(Field**)+
				   share->reclength +
                                   share->column_bitmap_size*2);
  if (!copy)
    goto error;

  /* Copy the TABLE object. */
  *copy= *table;
  /* We don't need to change the file handler here */
  /* Assign the pointers for the field pointers array and the record. */
  field= copy->field= (Field**) (copy + 1);
  bitmap= (uchar*) (field + share->fields + 1);
  copy->record[0]= (bitmap + share->column_bitmap_size * 2);
  memcpy((char*) copy->record[0], (char*) table->record[0], share->reclength);
  /*
    Make a copy of all fields.
    The copied fields need to point into the copied record. This is done
    by copying the field objects with their old pointer values and then
    "move" the pointers by the distance between the original and copied
    records. That way we preserve the relative positions in the records.
  */
  adjust_ptrs= PTR_BYTE_DIFF(copy->record[0], table->record[0]);
  found_next_number_field= table->found_next_number_field;
  for (org_field= table->field; *org_field; org_field++, field++)
  {
    if (!(*field= (*org_field)->new_field(client_thd->mem_root, copy, 1)))
      goto error;
    (*field)->orig_table= copy;			// Remove connection
    (*field)->move_field_offset(adjust_ptrs);	// Point at copy->record[0]
    if (*org_field == found_next_number_field)
      (*field)->table->found_next_number_field= *field;

    /*
       The Field::new_field() method does not transfer unireg_check values to
       the new Field object, and function defaults needed to be copied
       here. Hence this must be done manually.
    */
    if ((*org_field)->has_insert_default_function() ||
        (*org_field)->has_update_default_function())
      (*field)->unireg_check= (*org_field)->unireg_check;
  }
  *field=0;

  /* Adjust in_use for pointing to client thread */
  copy->in_use= client_thd;
  /* Adjust lock_count. This table object is not part of a lock. */
  copy->lock_count= 0;

  /* Adjust bitmaps */
  bitmap_init(&copy->def_read_set,
              reinterpret_cast<my_bitmap_map*>(bitmap),
              table->def_read_set.n_bits,
              false);
  bitmap_init(&copy->def_write_set,
              reinterpret_cast<my_bitmap_map*>
              (bitmap + share->column_bitmap_size),
              table->def_write_set.n_bits,
              false);
  copy->tmp_set.bitmap= 0;                      // To catch errors
  copy->read_set=  &copy->def_read_set;
  copy->write_set= &copy->def_write_set;

  DBUG_RETURN(copy);

  /* Got fatal error */
 error:
  tables_in_use--;
  status=1;
  mysql_cond_signal(&cond);                     // Inform thread about abort
  DBUG_RETURN(0);
}


/**
   Puts the row in the table's write buffer in the queue of a delayed insert
   handler. The handler is assumed to be associated with the current
   session. If it is not, the function will segfault.

   @param[in] thd       The client session, i.e. the session handling the
                        insert statement.
   @param[in] table     The client's copy of the changed table.
   @param[in] query     The query string verbatim.
   @param[in] log_on    Binary logging is on.
   @param[in] client_op The insert operation instantiated by the client.
 */

static bool write_delayed(THD *thd, TABLE *table, LEX_STRING query, bool log_on,
                          COPY_INFO *client_op)
{
  delayed_row *row= 0;
  Delayed_insert *di=thd->di;
  DBUG_ENTER("write_delayed");
  DBUG_PRINT("enter", ("query = '%s' length %lu", query.str,
                       (ulong) query.length));

  THD_STAGE_INFO(thd, stage_waiting_for_handler_insert);
  mysql_mutex_lock(&di->mutex);
  while (di->stacked_inserts >= delayed_queue_size && !thd->killed)
    mysql_cond_wait(&di->cond_client, &di->mutex);
  THD_STAGE_INFO(thd, stage_storing_row_into_queue);

  if (thd->killed)
    goto err;

  /*
    Take a copy of the query string, if there is any. The string will
    be free'ed when the row is destroyed. If there is no query string,
    we don't do anything special.
   */

  if (query.str)
  {
    char *str;
    if (!(str= my_strndup(query.str, query.length, MYF(MY_WME))))
      goto err;
    query.str= str;
  }

  client_op->set_function_defaults(table);
  row= new delayed_row(query, client_op, log_on);
  if (row->copy_context(thd, table, di->table))
    goto err;

  di->rows.push_back(row);
  di->stacked_inserts++;
  di->status=1;
  if (table->s->blob_fields)
    unlink_blobs(table);
  mysql_cond_signal(&di->cond);

  thread_safe_increment(delayed_rows_in_use,&LOCK_delayed_status);
  mysql_mutex_unlock(&di->mutex);
  DBUG_RETURN(false);

 err:
  delete row;
  mysql_mutex_unlock(&di->mutex);
  DBUG_RETURN(true);
}

/**
  Signal the delayed insert thread that this user connection
  is finished using it for this statement.
*/

static void end_delayed_insert(THD *thd)
{
  DBUG_ENTER("end_delayed_insert");
  Delayed_insert *di=thd->di;
  mysql_mutex_lock(&di->mutex);
  DBUG_PRINT("info",("tables in use: %d",di->tables_in_use));
  if (!--di->tables_in_use || di->thd.killed)
  {						// Unlock table
    di->status=1;
    mysql_cond_signal(&di->cond);
  }
  mysql_mutex_unlock(&di->mutex);
  DBUG_VOID_RETURN;
}


/* We kill all delayed threads when doing flush-tables */

void kill_delayed_threads(void)
{
  mysql_mutex_lock(&LOCK_delayed_insert); // For unlink from list

  I_List_iterator<Delayed_insert> it(delayed_threads);
  Delayed_insert *di;
  while ((di= it++))
  {
    di->thd.killed= THD::KILL_CONNECTION;
    if (di->thd.mysys_var)
    {
      mysql_mutex_lock(&di->thd.mysys_var->mutex);
      if (di->thd.mysys_var->current_cond)
      {
	/*
	  We need the following test because the main mutex may be locked
	  in handle_delayed_insert()
	*/
	if (&di->mutex != di->thd.mysys_var->current_mutex)
          mysql_mutex_lock(di->thd.mysys_var->current_mutex);
        mysql_cond_broadcast(di->thd.mysys_var->current_cond);
	if (&di->mutex != di->thd.mysys_var->current_mutex)
          mysql_mutex_unlock(di->thd.mysys_var->current_mutex);
      }
      mysql_mutex_unlock(&di->thd.mysys_var->mutex);
    }
  }
  mysql_mutex_unlock(&LOCK_delayed_insert); // For unlink from list
}


/**
  A strategy for the prelocking algorithm which prevents the
  delayed insert thread from opening tables with engines which
  do not support delayed inserts.

  Particularly it allows to abort open_tables() as soon as we
  discover that we have opened a MERGE table, without acquiring
  metadata locks on underlying tables.
*/

class Delayed_prelocking_strategy : public Prelocking_strategy
{
public:
  virtual bool handle_routine(THD *thd, Query_tables_list *prelocking_ctx,
                              Sroutine_hash_entry *rt, sp_head *sp,
                              bool *need_prelocking);
  virtual bool handle_table(THD *thd, Query_tables_list *prelocking_ctx,
                            TABLE_LIST *table_list, bool *need_prelocking);
  virtual bool handle_view(THD *thd, Query_tables_list *prelocking_ctx,
                           TABLE_LIST *table_list, bool *need_prelocking);
};


bool Delayed_prelocking_strategy::
handle_table(THD *thd, Query_tables_list *prelocking_ctx,
             TABLE_LIST *table_list, bool *need_prelocking)
{
  DBUG_ASSERT(table_list->lock_type == TL_WRITE_DELAYED);

  if (!(table_list->table->file->ha_table_flags() & HA_CAN_INSERT_DELAYED))
  {
    my_error(ER_DELAYED_NOT_SUPPORTED, MYF(0), table_list->table_name);
    return TRUE;
  }
  return FALSE;
}


bool Delayed_prelocking_strategy::
handle_routine(THD *thd, Query_tables_list *prelocking_ctx,
               Sroutine_hash_entry *rt, sp_head *sp,
               bool *need_prelocking)
{
  /* LEX used by the delayed insert thread has no routines. */
  DBUG_ASSERT(0);
  return FALSE;
}


bool Delayed_prelocking_strategy::
handle_view(THD *thd, Query_tables_list *prelocking_ctx,
            TABLE_LIST *table_list, bool *need_prelocking)
{
  /* We don't open views in the delayed insert thread. */
  DBUG_ASSERT(0);
  return FALSE;
}


/**
   Open and lock table for use by delayed thread and check that
   this table is suitable for delayed inserts.

   @retval FALSE - Success.
   @retval TRUE  - Failure.
*/

bool Delayed_insert::open_and_lock_table()
{
  DBUG_ENTER("Delayed_insert::open_and_lock_table");
  Delayed_prelocking_strategy prelocking_strategy;

  /*
    Use special prelocking strategy to get ER_DELAYED_NOT_SUPPORTED
    error for tables with engines which don't support delayed inserts.
  */
  if (!(table= open_n_lock_single_table(&thd, &table_list,
                                        TL_WRITE_DELAYED,
                                        MYSQL_OPEN_IGNORE_GLOBAL_READ_LOCK,
                                        &prelocking_strategy)))
  {
    thd.fatal_error();				// Abort waiting inserts
    DBUG_RETURN(true);
  }

  if (table->triggers)
  {
    /*
      Table has triggers. This is not an error, but we do
      not support triggers with delayed insert. Terminate the delayed
      thread without an error and thus request lock upgrade.
    */
    DBUG_RETURN(true);
  }
  table->copy_blobs= 1;
  DBUG_RETURN(false);
}


/*
 * Create a new delayed insert thread
*/

pthread_handler_t handle_delayed_insert(void *arg)
{
  Delayed_insert *di=(Delayed_insert*) arg;
  THD *thd= &di->thd;

  pthread_detach_this_thread();
  /* Add thread to THD list so that's it's visible in 'show processlist' */
  mysql_mutex_lock(&LOCK_thread_count);
  thd->thread_id= thd->variables.pseudo_thread_id= thread_id++;
  thd->set_current_time();
  add_global_thread(thd);
  thd->killed=abort_loop ? THD::KILL_CONNECTION : THD::NOT_KILLED;
  mysql_mutex_unlock(&LOCK_thread_count);

  mysql_thread_set_psi_id(thd->thread_id);

  /*
    Wait until the client runs into mysql_cond_wait(),
    where we free it after the table is opened and di linked in the list.
    If we did not wait here, the client might detect the opened table
    before it is linked to the list. It would release LOCK_delayed_create
    and allow another thread to create another handler for the same table,
    since it does not find one in the list.
  */
  mysql_mutex_lock(&di->mutex);
  if (my_thread_init())
  {
    /* Can't use my_error since store_globals has not yet been called */
    thd->get_stmt_da()->set_error_status(ER_OUT_OF_RESOURCES);
    di->handler_thread_initialized= TRUE;
  }
  else
  {
    DBUG_ENTER("handle_delayed_insert");
    thd->thread_stack= (char*) &thd;
    if (init_thr_lock() || thd->store_globals())
    {
      /* Can't use my_error since store_globals has perhaps failed */
      thd->get_stmt_da()->set_error_status(ER_OUT_OF_RESOURCES);
      di->handler_thread_initialized= TRUE;
      thd->fatal_error();
      goto err;
    }

    thd->lex->sql_command= SQLCOM_INSERT;        // For innodb::store_lock()

    /*
      INSERT DELAYED has to go to row-based format because the time
      at which rows are inserted cannot be determined in mixed mode.
    */
    thd->set_current_stmt_binlog_format_row_if_mixed();

    /*
      Clone tickets representing protection against GRL and the lock on
      the target table for the insert and add them to the list of granted
      metadata locks held by the handler thread. This is safe since the
      handler thread is not holding nor waiting on any metadata locks.
    */
    if (thd->mdl_context.clone_ticket(&di->grl_protection) ||
        thd->mdl_context.clone_ticket(&di->table_list.mdl_request))
    {
      thd->mdl_context.release_transactional_locks();
      di->handler_thread_initialized= TRUE;
      goto err;
    }

    /*
      Now that the ticket has been cloned, it is safe for the connection
      thread to exit.
    */
    di->handler_thread_initialized= TRUE;
    di->table_list.mdl_request.ticket= NULL;

    if (di->open_and_lock_table())
      goto err;

    /*
      INSERT DELAYED generally expects thd->lex->current_select to be NULL,
      since this is not an attribute of the current thread. This can lead to
      problems if the thread that spawned the current one disconnects.
      current_select will then point to freed memory. But current_select is
      required to resolve the partition function. So, after fulfilling that
      requirement, we set the current_select to 0.
    */
    thd->lex->current_select= NULL;

    /* Tell client that the thread is initialized */
    mysql_cond_signal(&di->cond_client);

    /* Now wait until we get an insert or lock to handle */
    /* We will not abort as long as a client thread uses this thread */

    for (;;)
    {
      if (thd->killed)
      {
        uint lock_count;
        /*
          Remove this from delay insert list so that no one can request a
          table from this
        */
        mysql_mutex_unlock(&di->mutex);
        mysql_mutex_lock(&LOCK_delayed_insert);
        di->unlink();
        lock_count=di->lock_count();
        mysql_mutex_unlock(&LOCK_delayed_insert);
        mysql_mutex_lock(&di->mutex);
        if (!lock_count && !di->tables_in_use && !di->stacked_inserts)
          break;					// Time to die
      }

      /* Shouldn't wait if killed or an insert is waiting. */
      if (!thd->killed && !di->status && !di->stacked_inserts)
      {
        struct timespec abstime;
        set_timespec(abstime, delayed_insert_timeout);

        /* Information for pthread_kill */
        di->thd.mysys_var->current_mutex= &di->mutex;
        di->thd.mysys_var->current_cond= &di->cond;
        THD_STAGE_INFO(&(di->thd), stage_waiting_for_insert);

        DBUG_PRINT("info",("Waiting for someone to insert rows"));
        while (!thd->killed && !di->status)
        {
          int error;
          mysql_audit_release(thd);
#if defined(HAVE_BROKEN_COND_TIMEDWAIT)
          error= mysql_cond_wait(&di->cond, &di->mutex);
#else
          error= mysql_cond_timedwait(&di->cond, &di->mutex, &abstime);
#ifdef EXTRA_DEBUG
          if (error && error != EINTR && error != ETIMEDOUT)
          {
            fprintf(stderr, "Got error %d from mysql_cond_timedwait\n", error);
            DBUG_PRINT("error", ("Got error %d from mysql_cond_timedwait",
                                 error));
          }
#endif
#endif
          if (error == ETIMEDOUT || error == ETIME)
            thd->killed= THD::KILL_CONNECTION;
        }
        /* We can't lock di->mutex and mysys_var->mutex at the same time */
        mysql_mutex_unlock(&di->mutex);
        mysql_mutex_lock(&di->thd.mysys_var->mutex);
        di->thd.mysys_var->current_mutex= 0;
        di->thd.mysys_var->current_cond= 0;
        mysql_mutex_unlock(&di->thd.mysys_var->mutex);
        mysql_mutex_lock(&di->mutex);
      }

      if (di->tables_in_use && ! thd->lock && !thd->killed)
      {
        /*
          Request for new delayed insert.
          Lock the table, but avoid to be blocked by a global read lock.
          If we got here while a global read lock exists, then one or more
          inserts started before the lock was requested. These are allowed
          to complete their work before the server returns control to the
          client which requested the global read lock. The delayed insert
          handler will close the table and finish when the outstanding
          inserts are done.
        */
        if (! (thd->lock= mysql_lock_tables(thd, &di->table, 1, 0)))
        {
          /* Fatal error */
          thd->killed= THD::KILL_CONNECTION;
        }
        mysql_cond_broadcast(&di->cond_client);
      }
      if (di->stacked_inserts)
      {
        if (di->handle_inserts())
        {
          /* Some fatal error */
          thd->killed= THD::KILL_CONNECTION;
        }
      }
      di->status=0;
      if (!di->stacked_inserts && !di->tables_in_use && thd->lock)
      {
        /*
          No one is doing a insert delayed
          Unlock table so that other threads can use it
        */
        MYSQL_LOCK *lock=thd->lock;
        thd->lock=0;
        mysql_mutex_unlock(&di->mutex);
        /*
          We need to release next_insert_id before unlocking. This is
          enforced by handler::ha_external_lock().
        */
        di->table->file->ha_release_auto_increment();
        mysql_unlock_tables(thd, lock);
        trans_commit_stmt(thd);
        di->group_count=0;
        mysql_audit_release(thd);
        mysql_mutex_lock(&di->mutex);
      }
      if (di->tables_in_use)
        mysql_cond_broadcast(&di->cond_client); // If waiting clients
    }

  err:
    DBUG_LEAVE;
  }

  close_thread_tables(thd);			// Free the table
  thd->mdl_context.release_transactional_locks();
  di->table=0;
  thd->killed= THD::KILL_CONNECTION;	        // If error
  mysql_cond_broadcast(&di->cond_client);       // Safety
  mysql_mutex_unlock(&di->mutex);

  mysql_mutex_lock(&LOCK_delayed_create);       // Because of delayed_get_table
  mysql_mutex_lock(&LOCK_delayed_insert);
  /*
    di should be unlinked from the thread handler list and have no active
    clients
  */
  delete di;
  mysql_mutex_unlock(&LOCK_delayed_insert);
  mysql_mutex_unlock(&LOCK_delayed_create);

  my_thread_end();
  pthread_exit(0);

  return 0;
}


/* Remove pointers from temporary fields to allocated values */

static void unlink_blobs(register TABLE *table)
{
  for (Field **ptr=table->field ; *ptr ; ptr++)
  {
    if ((*ptr)->flags & BLOB_FLAG)
      ((Field_blob *) (*ptr))->clear_temporary();
  }
}

/* Free blobs stored in current row */

static void free_delayed_insert_blobs(register TABLE *table)
{
  for (Field **ptr=table->field ; *ptr ; ptr++)
  {
    if ((*ptr)->flags & BLOB_FLAG)
    {
      uchar *str;
      ((Field_blob *) (*ptr))->get_ptr(&str);
      my_free(str);
      ((Field_blob *) (*ptr))->reset();
    }
  }
}


bool Delayed_insert::handle_inserts(void)
{
  int error;
  ulong max_rows;
  bool has_trans = TRUE;
  bool using_ignore= 0, using_opt_replace= 0,
       using_bin_log= mysql_bin_log.is_open();
  delayed_row *row;
  DBUG_ENTER("Delayed_insert::handle_inserts");

  /* Allow client to insert new rows */
  mysql_mutex_unlock(&mutex);

  table->next_number_field=table->found_next_number_field;

  THD_STAGE_INFO(&thd, stage_upgrading_lock);
  if (thr_upgrade_write_delay_lock(*thd.lock->locks, delayed_lock,
                                   thd.variables.lock_wait_timeout))
  {
    /*
      This can happen if thread is killed either by a shutdown
      or if another thread is removing the current table definition
      from the table cache.
    */
    my_error(ER_DELAYED_CANT_CHANGE_LOCK,MYF(ME_FATALERROR),
             table->s->table_name.str);
    goto err;
  }

  THD_STAGE_INFO(&thd, stage_insert);
  max_rows= delayed_insert_limit;
  if (thd.killed || table->s->has_old_version())
  {
    thd.killed= THD::KILL_CONNECTION;
    max_rows= ULONG_MAX;                     // Do as much as possible
  }

  /*
    We can't use row caching when using the binary log because if
    we get a crash, then binary log will contain rows that are not yet
    written to disk, which will cause problems in replication.
  */
  if (!using_bin_log)
    table->file->extra(HA_EXTRA_WRITE_CACHE);
  mysql_mutex_lock(&mutex);

  bitmap_set_all(table->read_set);
  while ((row=rows.get()))
  {
    stacked_inserts--;
    mysql_mutex_unlock(&mutex);
    memcpy(table->record[0],row->record,table->s->reclength);

    thd.start_time.tv_sec= row->start_time;
    thd.start_time.tv_usec= 0;
    thd.query_start_used=row->query_start_used;

    /* 
       Copy to the DI table hander the row write set
       which in its turn is a copy of the user thread's table
       write set at the time the delayed insert was issued.
     */
    bitmap_clear_all(table->write_set);
    bitmap_union(table->write_set, &row->write_set);
    table->file->column_bitmaps_signal();

    /*
      To get the exact auto_inc interval to store in the binlog we must not
      use values from the previous interval (of the previous rows).
    */
    bool log_query= (row->log_query && row->query.str != NULL);
    DBUG_PRINT("delayed", ("query: '%s'  length: %lu", row->query.str ?
                           row->query.str : "[NULL]",
                           (ulong) row->query.length));
    if (log_query)
    {
      /*
        Guaranteed that the INSERT DELAYED STMT will not be here
        in SBR when mysql binlog is enabled.
      */
      DBUG_ASSERT(!(mysql_bin_log.is_open() &&
                  !thd.is_current_stmt_binlog_format_row()));

      if (mysql_bin_log.is_open())
      {
        /* Flush rows of previous statement*/
        if (thd.binlog_flush_pending_rows_event(TRUE, FALSE))
        {
          delete row;
          goto err;
        }
        /* Set query for Rows_query_log event in RBR*/
        thd.set_query(row->query.str, row->query.length);
        thd.variables.binlog_rows_query_log_events= row->binlog_rows_query_log_events;
      }

      /*
        This is the first value of an INSERT statement.
        It is the right place to clear a forced insert_id.
        This is usually done after the last value of an INSERT statement,
        but we won't know this in the insert delayed thread. But before
        the first value is sufficiently equivalent to after the last
        value of the previous statement.
      */
      table->file->ha_release_auto_increment();
      thd.auto_inc_intervals_in_cur_stmt_for_binlog.empty();
    }
    thd.first_successful_insert_id_in_prev_stmt= 
      row->first_successful_insert_id_in_prev_stmt;
    thd.stmt_depends_on_first_successful_insert_id_in_prev_stmt= 
      row->stmt_depends_on_first_successful_insert_id_in_prev_stmt;
    table->auto_increment_field_not_null= row->auto_increment_field_not_null;

    /* Copy the session variables. */
    thd.variables.auto_increment_increment= row->auto_increment_increment;
    thd.variables.auto_increment_offset=    row->auto_increment_offset;
    thd.variables.sql_mode=                 row->sql_mode;

    /* Copy a forced insert_id, if any. */
    if (row->forced_insert_id)
    {
      DBUG_PRINT("delayed", ("received auto_inc: %lu",
                             (ulong) row->forced_insert_id));
      thd.force_one_auto_inc_interval(row->forced_insert_id);
    }

    d_info.set_dup_and_ignore(row->dup, row->ignore);

    const enum_duplicates duplicate_handling= d_info.get_duplicate_handling();
    if (d_info.get_ignore_errors() || duplicate_handling != DUP_ERROR)
    {
      table->file->extra(HA_EXTRA_IGNORE_DUP_KEY);
      using_ignore=1;
    }
    if (duplicate_handling == DUP_REPLACE &&
        (!table->triggers ||
         !table->triggers->has_delete_triggers()))
    {
      table->file->extra(HA_EXTRA_WRITE_CAN_REPLACE);
      using_opt_replace= 1;
    }
    if (duplicate_handling == DUP_UPDATE)
      table->file->extra(HA_EXTRA_INSERT_WITH_UPDATE);
    thd.clear_error(); // reset error for binlog
    if (write_record(&thd, table, &d_info, NULL))
    {
      d_info.stats.error_count++;               // Ignore errors
      thread_safe_increment(delayed_insert_errors,&LOCK_delayed_status);
      row->log_query = 0;
    }

    if (using_ignore)
    {
      using_ignore=0;
      table->file->extra(HA_EXTRA_NO_IGNORE_DUP_KEY);
    }
    if (using_opt_replace)
    {
      using_opt_replace= 0;
      table->file->extra(HA_EXTRA_WRITE_CANNOT_REPLACE);
    }

    if (table->s->blob_fields)
      free_delayed_insert_blobs(table);
    thread_safe_decrement(delayed_rows_in_use,&LOCK_delayed_status);
    thread_safe_increment(delayed_insert_writes,&LOCK_delayed_status);
    mysql_mutex_lock(&mutex);

    /*
      Reset the table->auto_increment_field_not_null as it is valid for
      only one row.
    */
    table->auto_increment_field_not_null= FALSE;

    if (log_query && mysql_bin_log.is_open())
      thd.set_query(NULL, 0);
    delete row;
    /*
      Let READ clients do something once in a while
      We should however not break in the middle of a multi-line insert
      if we have binary logging enabled as we don't want other commands
      on this table until all entries has been processed
    */
    if (group_count++ >= max_rows && (row= rows.head()) &&
	(!(row->log_query & using_bin_log)))
    {
      group_count=0;
      if (stacked_inserts || tables_in_use)	// Let these wait a while
      {
	if (tables_in_use)
          mysql_cond_broadcast(&cond_client);   // If waiting clients
	THD_STAGE_INFO(&thd, stage_reschedule);
        mysql_mutex_unlock(&mutex);
	if ((error=table->file->extra(HA_EXTRA_NO_CACHE)))
	{
	  /* This should never happen */
	  table->file->print_error(error,MYF(0));
	  sql_print_error("%s", thd.get_stmt_da()->message());
          DBUG_PRINT("error", ("HA_EXTRA_NO_CACHE failed in loop"));
	  goto err;
	}
	query_cache_invalidate3(&thd, table, 1);
	if (thr_reschedule_write_lock(*thd.lock->locks,
                                thd.variables.lock_wait_timeout))
	{
    /* This is not known to happen. */
    my_error(ER_DELAYED_CANT_CHANGE_LOCK,MYF(ME_FATALERROR),
             table->s->table_name.str);
    goto err;
	}
	if (!using_bin_log)
	  table->file->extra(HA_EXTRA_WRITE_CACHE);
        mysql_mutex_lock(&mutex);
	THD_STAGE_INFO(&thd, stage_insert);
      }
      if (tables_in_use)
        mysql_cond_broadcast(&cond_client);     // If waiting clients
    }
  }
  mysql_mutex_unlock(&mutex);

  /*
    We need to flush the pending event when using row-based
    replication since the flushing normally done in binlog_query() is
    not done last in the statement: for delayed inserts, the insert
    statement is logged *before* all rows are inserted.

    We can flush the pending event without checking the thd->lock
    since the delayed insert *thread* is not inside a stored function
    or trigger.

    TODO: Move the logging to last in the sequence of rows.
  */
  has_trans= thd.lex->sql_command == SQLCOM_CREATE_TABLE ||
              table->file->has_transactions();
  if (mysql_bin_log.is_open() &&
      thd.binlog_flush_pending_rows_event(TRUE, has_trans))
    goto err;

  if ((error=table->file->extra(HA_EXTRA_NO_CACHE)))
  {						// This shouldn't happen
    table->file->print_error(error,MYF(0));
    sql_print_error("%s", thd.get_stmt_da()->message());
    DBUG_PRINT("error", ("HA_EXTRA_NO_CACHE failed after loop"));
    goto err;
  }
  query_cache_invalidate3(&thd, table, 1);
  DBUG_EXECUTE_IF("after_handle_inserts",
                  {
                    const char act[]=
                      "now "
                      "signal inserts_handled";
                    DBUG_ASSERT(opt_debug_sync_timeout > 0);
                    DBUG_ASSERT(!debug_sync_set_action(&thd,
                                                       STRING_WITH_LEN(act)));
                  };);
  mysql_mutex_lock(&mutex);
  DBUG_RETURN(0);

 err:
  max_rows= 0;
  mysql_mutex_lock(&mutex);
  /* Remove all not used rows */
  while ((row=rows.get()))
  {
    if (table->s->blob_fields)
    {
      memcpy(table->record[0],row->record,table->s->reclength);
      free_delayed_insert_blobs(table);
    }
    delete row;
    stacked_inserts--;
    max_rows++;
  }
  mysql_mutex_unlock(&mutex);
  DBUG_PRINT("error", ("dropped %lu rows after an error", max_rows));
  for (; max_rows > 0; max_rows--)
    thread_safe_increment(delayed_insert_errors, &LOCK_delayed_status);
  thread_safe_increment(delayed_insert_errors, &LOCK_delayed_status);
  mysql_mutex_lock(&mutex);
  DBUG_RETURN(1);
}
#endif /* EMBEDDED_LIBRARY */

/***************************************************************************
  Store records in INSERT ... SELECT *
***************************************************************************/


/*
  make insert specific preparation and checks after opening tables

  SYNOPSIS
    mysql_insert_select_prepare()
    thd         thread handler

  RETURN
    FALSE OK
    TRUE  Error
*/

bool mysql_insert_select_prepare(THD *thd)
{
  LEX *lex= thd->lex;
  SELECT_LEX *select_lex= &lex->select_lex;
  TABLE_LIST *first_select_leaf_table;
  DBUG_ENTER("mysql_insert_select_prepare");

  /*
    SELECT_LEX do not belong to INSERT statement, so we can't add WHERE
    clause if table is VIEW
  */
  
  if (mysql_prepare_insert(thd, lex->query_tables,
                           lex->query_tables->table, lex->field_list, 0,
                           lex->update_list, lex->value_list,
                           lex->duplicates,
                           &select_lex->where, TRUE, FALSE, FALSE))
    DBUG_RETURN(TRUE);

  /*
    exclude first table from leaf tables list, because it belong to
    INSERT
  */
  DBUG_ASSERT(select_lex->leaf_tables != 0);
  lex->leaf_tables_insert= select_lex->leaf_tables;
  /* skip all leaf tables belonged to view where we are insert */
  for (first_select_leaf_table= select_lex->leaf_tables->next_leaf;
       first_select_leaf_table &&
       first_select_leaf_table->belong_to_view &&
       first_select_leaf_table->belong_to_view ==
       lex->leaf_tables_insert->belong_to_view;
       first_select_leaf_table= first_select_leaf_table->next_leaf)
  {}
  select_lex->leaf_tables= first_select_leaf_table;
  DBUG_RETURN(FALSE);
}


int
select_insert::prepare(List<Item> &values, SELECT_LEX_UNIT *u)
{
  LEX *lex= thd->lex;
  int res;
  table_map map= 0;
  SELECT_LEX *lex_current_select_save= lex->current_select;
  DBUG_ENTER("select_insert::prepare");

  const enum_duplicates duplicate_handling= info.get_duplicate_handling();
  const bool ignore_errors= info.get_ignore_errors();

  unit= u;

  /*
    Since table in which we are going to insert is added to the first
    select, LEX::current_select should point to the first select while
    we are fixing fields from insert list.
  */
  lex->current_select= &lex->select_lex;

  /* Errors during check_insert_fields() should not be ignored. */
  lex->current_select->no_error= FALSE;
  res= (setup_fields(thd, Ref_ptr_array(), values, MARK_COLUMNS_READ, 0, 0) ||
        check_insert_fields(thd, table_list, *fields, values,
                            !insert_into_view, 1, &map));

  if (!res && fields->elements)
  {
    bool saved_abort_on_warning= thd->abort_on_warning;

    thd->abort_on_warning= !ignore_errors && thd->is_strict_mode();

    res= check_that_all_fields_are_given_values(thd, table_list->table, 
                                                table_list);
    thd->abort_on_warning= saved_abort_on_warning;
  }

  if (duplicate_handling == DUP_UPDATE && !res)
  {
    Name_resolution_context *context= &lex->select_lex.context;
    Name_resolution_context_state ctx_state;

    /* Save the state of the current name resolution context. */
    ctx_state.save_state(context, table_list);

    /* Perform name resolution only in the first table - 'table_list'. */
    table_list->next_local= 0;
    context->resolve_in_table_list_only(table_list);

    lex->select_lex.no_wrap_view_item= TRUE;
    res= res ||
      check_update_fields(thd, context->table_list,
                          *update.get_changed_columns(),
                          *update.update_values,
                          /*
                            In INSERT SELECT ON DUPLICATE KEY UPDATE col=x
                            'x' can legally refer to a non-inserted table.
                            'x' is not even resolved yet.
                           */
                          true,
                          &map);
    lex->select_lex.no_wrap_view_item= FALSE;
    /*
      When we are not using GROUP BY and there are no ungrouped aggregate
      functions 
      we can refer to other tables in the ON DUPLICATE KEY part.
      We use next_name_resolution_table destructively, so check it first
      (views?).
    */
    DBUG_ASSERT (!table_list->next_name_resolution_table);
    if (lex->select_lex.group_list.elements == 0 &&
        !lex->select_lex.with_sum_func)
    {
      /*
        We must make a single context out of the two separate name resolution
        contexts:
        the INSERT table and the tables in the SELECT part of INSERT ... SELECT.
        To do that we must concatenate the two lists
      */  
      table_list->next_name_resolution_table= 
        ctx_state.get_first_name_resolution_table();
    }
    res= res || setup_fields(thd, Ref_ptr_array(), *update.update_values,
                             MARK_COLUMNS_READ, 0, 0);
    if (!res)
    {
      /*
        Traverse the update values list and substitute fields from the
        select for references (Item_ref objects) to them. This is done in
        order to get correct values from those fields when the select
        employs a temporary table.
      */
      List_iterator<Item> li(*update.update_values);
      Item *item;

      while ((item= li++))
      {
        item->transform(&Item::update_value_transformer,
                        (uchar*)lex->current_select);
      }
    }

    /* Restore the current context. */
    ctx_state.restore_state(context, table_list);
  }

  lex->current_select= lex_current_select_save;
  if (res)
    DBUG_RETURN(1);
  /*
    if it is INSERT into join view then check_insert_fields already found
    real table for insert
  */
  table= table_list->table;

  if (info.add_function_default_columns(table, table->write_set))
    DBUG_RETURN(1);
  if ((duplicate_handling == DUP_UPDATE) &&
      update.add_function_default_columns(table, table->write_set))
    DBUG_RETURN(1);

  /*
    Is table which we are changing used somewhere in other parts of
    query
  */
  if (unique_table(thd, table_list, table_list->next_global, 0))
  {
    /* Using same table for INSERT and SELECT */
    lex->current_select->options|= OPTION_BUFFER_RESULT;
    lex->current_select->join->select_options|= OPTION_BUFFER_RESULT;
  }
  restore_record(table,s->default_values);		// Get empty record
  table->next_number_field=table->found_next_number_field;

#ifdef HAVE_REPLICATION
  if (thd->slave_thread)
  { 
    DBUG_ASSERT(active_mi != NULL);
    if (duplicate_handling == DUP_UPDATE &&
        table->next_number_field != NULL &&
        rpl_master_has_bug(active_mi->rli, 24432, TRUE, NULL, NULL))
      DBUG_RETURN(1);
  }
#endif

  thd->cuted_fields=0;
  if (ignore_errors || duplicate_handling != DUP_ERROR)
    table->file->extra(HA_EXTRA_IGNORE_DUP_KEY);
  if (duplicate_handling == DUP_REPLACE &&
      (!table->triggers || !table->triggers->has_delete_triggers()))
    table->file->extra(HA_EXTRA_WRITE_CAN_REPLACE);
  if (duplicate_handling == DUP_UPDATE)
    table->file->extra(HA_EXTRA_INSERT_WITH_UPDATE);
  thd->abort_on_warning= (!ignore_errors && thd->is_strict_mode());
  res= (table_list->prepare_where(thd, 0, TRUE) ||
        table_list->prepare_check_option(thd));

  if (!res)
     prepare_triggers_for_insert_stmt(table);

  DBUG_RETURN(res);
}


/*
  Finish the preparation of the result table.

  SYNOPSIS
    select_insert::prepare2()
    void

  DESCRIPTION
    If the result table is the same as one of the source tables (INSERT SELECT),
    the result table is not finally prepared at the join prepair phase.
    Do the final preparation now.
		       
  RETURN
    0   OK
*/

int select_insert::prepare2(void)
{
  DBUG_ENTER("select_insert::prepare2");
  if (thd->locked_tables_mode <= LTM_LOCK_TABLES &&
      !thd->lex->describe)
  {
    DBUG_ASSERT(!bulk_insert_started);
    // TODO: Is there no better estimation than 0 == Unknown number of rows?
    table->file->ha_start_bulk_insert((ha_rows) 0);
    bulk_insert_started= true;
  }
  DBUG_RETURN(0);
}


void select_insert::cleanup()
{
  /* select_insert/select_create are never re-used in prepared statement */
  DBUG_ASSERT(0);
}

select_insert::~select_insert()
{
  DBUG_ENTER("~select_insert");
  if (table)
  {
    table->next_number_field=0;
    table->auto_increment_field_not_null= FALSE;
    table->file->ha_reset();
  }
  thd->count_cuted_fields= CHECK_FIELD_IGNORE;
  thd->abort_on_warning= 0;
  DBUG_VOID_RETURN;
}


bool select_insert::send_data(List<Item> &values)
{
  DBUG_ENTER("select_insert::send_data");
  bool error=0;

  if (unit->offset_limit_cnt)
  {						// using limit offset,count
    unit->offset_limit_cnt--;
    DBUG_RETURN(0);
  }

  thd->count_cuted_fields= CHECK_FIELD_WARN;	// Calculate cuted fields
  store_values(values);
  thd->count_cuted_fields= CHECK_FIELD_ERROR_FOR_NULL;
  if (thd->is_error())
  {
    table->auto_increment_field_not_null= FALSE;
    DBUG_RETURN(1);
  }
  if (table_list)                               // Not CREATE ... SELECT
  {
    switch (table_list->view_check_option(thd, info.get_ignore_errors())) {
    case VIEW_CHECK_SKIP:
      DBUG_RETURN(0);
    case VIEW_CHECK_ERROR:
      DBUG_RETURN(1);
    }
  }

  // Release latches in case bulk insert takes a long time
  ha_release_temporary_latches(thd);

  error= write_record(thd, table, &info, &update);
  table->auto_increment_field_not_null= FALSE;
  
  if (!error)
  {
    if (table->triggers || info.get_duplicate_handling() == DUP_UPDATE)
    {
      /*
        Restore fields of the record since it is possible that they were
        changed by ON DUPLICATE KEY UPDATE clause.
    
        If triggers exist then whey can modify some fields which were not
        originally touched by INSERT ... SELECT, so we have to restore
        their original values for the next row.
      */
      restore_record(table, s->default_values);
    }
    if (table->next_number_field)
    {
      /*
        If no value has been autogenerated so far, we need to remember the
        value we just saw, we may need to send it to client in the end.
      */
      if (thd->first_successful_insert_id_in_cur_stmt == 0) // optimization
        autoinc_value_of_last_inserted_row= 
          table->next_number_field->val_int();
      /*
        Clear auto-increment field for the next record, if triggers are used
        we will clear it twice, but this should be cheap.
      */
      table->next_number_field->reset();
    }
  }
  DBUG_RETURN(error);
}


void select_insert::store_values(List<Item> &values)
{
  const bool ignore_err= true;
  if (fields->elements)
  {
    restore_record(table, s->default_values);
    if (!validate_default_values_of_unset_fields(thd, table))
      fill_record_n_invoke_before_triggers(thd, *fields, values, ignore_err,
                                           table->triggers, TRG_EVENT_INSERT);
  }
  else
    fill_record_n_invoke_before_triggers(thd, table->field, values, ignore_err,
                                         table->triggers, TRG_EVENT_INSERT);
}

void select_insert::send_error(uint errcode,const char *err)
{
  DBUG_ENTER("select_insert::send_error");

  my_message(errcode, err, MYF(0));

  DBUG_VOID_RETURN;
}


bool select_insert::send_eof()
{
  int error;
  bool const trans_table= table->file->has_transactions();
  ulonglong id, row_count;
  bool changed;
  THD::killed_state killed_status= thd->killed;
  DBUG_ENTER("select_insert::send_eof");
  DBUG_PRINT("enter", ("trans_table=%d, table_type='%s'",
                       trans_table, table->file->table_type()));

  error= (bulk_insert_started ?
          table->file->ha_end_bulk_insert() : 0);
  if (!error && thd->is_error())
    error= thd->get_stmt_da()->sql_errno();

  table->file->extra(HA_EXTRA_NO_IGNORE_DUP_KEY);
  table->file->extra(HA_EXTRA_WRITE_CANNOT_REPLACE);

  changed= (info.stats.copied || info.stats.deleted || info.stats.updated);
  if (changed)
  {
    /*
      We must invalidate the table in the query cache before binlog writing
      and ha_autocommit_or_rollback.
    */
    query_cache_invalidate3(thd, table, 1);
  }

  DBUG_ASSERT(trans_table || !changed || 
              thd->transaction.stmt.cannot_safely_rollback());

  /*
    Write to binlog before commiting transaction.  No statement will
    be written by the binlog_query() below in RBR mode.  All the
    events are in the transaction cache and will be written when
    ha_autocommit_or_rollback() is issued below.
  */
  if (mysql_bin_log.is_open() &&
      (!error || thd->transaction.stmt.cannot_safely_rollback()))
  {
    int errcode= 0;
    if (!error)
      thd->clear_error();
    else
      errcode= query_error_code(thd, killed_status == THD::NOT_KILLED);
    if (thd->binlog_query(THD::ROW_QUERY_TYPE,
                      thd->query(), thd->query_length(),
                      trans_table, FALSE, FALSE, errcode))
    {
      table->file->ha_release_auto_increment();
      DBUG_RETURN(1);
    }
  }
  table->file->ha_release_auto_increment();

  if (error)
  {
    table->file->print_error(error,MYF(0));
    DBUG_RETURN(1);
  }
  char buff[160];
  if (info.get_ignore_errors())
    my_snprintf(buff, sizeof(buff),
                ER(ER_INSERT_INFO), (long) info.stats.records,
                (long) (info.stats.records - info.stats.copied),
                (long) thd->get_stmt_da()->current_statement_warn_count());
  else
    my_snprintf(buff, sizeof(buff),
                ER(ER_INSERT_INFO), (long) info.stats.records,
                (long) (info.stats.deleted+info.stats.updated),
                (long) thd->get_stmt_da()->current_statement_warn_count());
  row_count= info.stats.copied + info.stats.deleted +
             ((thd->client_capabilities & CLIENT_FOUND_ROWS) ?
              info.stats.touched : info.stats.updated);
  id= (thd->first_successful_insert_id_in_cur_stmt > 0) ?
    thd->first_successful_insert_id_in_cur_stmt :
    (thd->arg_of_last_insert_id_function ?
     thd->first_successful_insert_id_in_prev_stmt :
     (info.stats.copied ? autoinc_value_of_last_inserted_row : 0));
  my_ok(thd, row_count, id, buff);
  DBUG_RETURN(0);
}

void select_insert::abort_result_set() {

  DBUG_ENTER("select_insert::abort_result_set");
  /*
    If the creation of the table failed (due to a syntax error, for
    example), no table will have been opened and therefore 'table'
    will be NULL. In that case, we still need to execute the rollback
    and the end of the function.
   */
  if (table)
  {
    bool changed, transactional_table;
    /*
      Try to end the bulk insert which might have been started before.
      We don't need to do this if we are in prelocked mode (since we
      don't use bulk insert in this case). Also we should not do this
      if tables are not locked yet (bulk insert is not started yet
      in this case).
    */
    if (bulk_insert_started)
      table->file->ha_end_bulk_insert();

    /*
      If at least one row has been inserted/modified and will stay in
      the table (the table doesn't have transactions) we must write to
      the binlog (and the error code will make the slave stop).

      For many errors (example: we got a duplicate key error while
      inserting into a MyISAM table), no row will be added to the table,
      so passing the error to the slave will not help since there will
      be an error code mismatch (the inserts will succeed on the slave
      with no error).

      If table creation failed, the number of rows modified will also be
      zero, so no check for that is made.
    */
    changed= (info.stats.copied || info.stats.deleted || info.stats.updated);
    transactional_table= table->file->has_transactions();
    if (thd->transaction.stmt.cannot_safely_rollback())
    {
        if (mysql_bin_log.is_open())
        {
          int errcode= query_error_code(thd, thd->killed == THD::NOT_KILLED);
          /* error of writing binary log is ignored */
          (void) thd->binlog_query(THD::ROW_QUERY_TYPE, thd->query(),
                                   thd->query_length(),
                                   transactional_table, FALSE, FALSE, errcode);
        }
	if (changed)
	  query_cache_invalidate3(thd, table, 1);
    }
    DBUG_ASSERT(transactional_table || !changed ||
		thd->transaction.stmt.cannot_safely_rollback());
    table->file->ha_release_auto_increment();
  }

  DBUG_VOID_RETURN;
}


/***************************************************************************
  CREATE TABLE (SELECT) ...
***************************************************************************/

/**
  Create table from lists of fields and items (or just return TABLE
  object for pre-opened existing table). Used by CREATE SELECT.

  Let "source table" be the table in the SELECT part.

  Let "source table columns" be the set of columns in the SELECT list.

  An interesting peculiarity in the syntax CREATE TABLE (<columns>) SELECT is
  that function defaults are stripped from the the source table columns, but
  not from the additional columns defined in the CREATE TABLE part. The first
  @c TIMESTAMP column there is also subject to promotion to @c TIMESTAMP @c
  DEFAULT @c CURRENT_TIMESTAMP @c ON @c UPDATE @c CURRENT_TIMESTAMP, as usual.


  @param thd           [in]     Thread object
  @param create_info   [in]     Create information (like MAX_ROWS, ENGINE or
                                temporary table flag)
  @param create_table  [in]     Pointer to TABLE_LIST object providing database
                                and name for table to be created or to be open
  @param alter_info    [in/out] Initial list of columns and indexes for the
                                table to be created
  @param items         [in]     The source table columns. Corresponding column
                                definitions (Create_field's) will be added to
                                the end of alter_info->create_list.
  @param lock          [out]    Pointer to the MYSQL_LOCK object for table
                                created will be returned in this parameter.
                                Since this table is not included in THD::lock
                                caller is responsible for explicitly unlocking
                                this table.
  @param hooks         [in]     Hooks to be invoked before and after obtaining
                                table lock on the table being created.

  @note
    This function assumes that either table exists and was pre-opened and
    locked at open_and_lock_tables() stage (and in this case we just emit
    error or warning and return pre-opened TABLE object) or an exclusive
    metadata lock was acquired on table so we can safely create, open and
    lock table in it (we don't acquire metadata lock if this create is
    for temporary table).

  @note
    Since this function contains some logic specific to CREATE TABLE ...
    SELECT it should be changed before it can be used in other contexts.

  @retval non-zero  Pointer to TABLE object for table created or opened
  @retval 0         Error
*/

static TABLE *create_table_from_items(THD *thd, HA_CREATE_INFO *create_info,
                                      TABLE_LIST *create_table,
                                      Alter_info *alter_info,
                                      List<Item> *items)
{
  TABLE tmp_table;		// Used during 'Create_field()'
  TABLE_SHARE share;
  TABLE *table= 0;
  uint select_field_count= items->elements;
  /* Add selected items to field list */
  List_iterator_fast<Item> it(*items);
  Item *item;

  DBUG_ENTER("create_table_from_items");

  tmp_table.alias= 0;
  tmp_table.s= &share;
  init_tmp_table_share(thd, &share, "", 0, "", "");

  tmp_table.s->db_create_options=0;
  tmp_table.s->db_low_byte_first= 
        MY_TEST(create_info->db_type == myisam_hton ||
                create_info->db_type == heap_hton);
  tmp_table.null_row=tmp_table.maybe_null=0;

  if (!thd->variables.explicit_defaults_for_timestamp)
    promote_first_timestamp_column(&alter_info->create_list);

  while ((item=it++))
  {
    Field *tmp_table_field;
    if (item->type() == Item::FUNC_ITEM)
    {
      if (item->result_type() != STRING_RESULT)
        tmp_table_field= item->tmp_table_field(&tmp_table);
      else
        tmp_table_field= item->tmp_table_field_from_field_type(&tmp_table, false);
    }
    else
    {
      Field *from_field, *default_field;
      tmp_table_field= create_tmp_field(thd, &tmp_table, item, item->type(),
                                        (Item ***) NULL,
                                        &from_field, &default_field,
                                        false, false, false, false);
    }

    if (!tmp_table_field)
      DBUG_RETURN(NULL);

    Field *table_field;

    switch (item->type())
    {
    /*
      We have to take into account both the real table's fields and
      pseudo-fields used in trigger's body. These fields are used
      to copy defaults values later inside constructor of
      the class Create_field.
    */
    case Item::FIELD_ITEM:
    case Item::TRIGGER_FIELD_ITEM:
      table_field= ((Item_field *) item)->field;
      break;
    default:
      table_field= NULL;
    }

    Create_field *cr_field= new Create_field(tmp_table_field, table_field);

    if (!cr_field)
      DBUG_RETURN(NULL);

    if (item->maybe_null)
      cr_field->flags &= ~NOT_NULL_FLAG;
    alter_info->create_list.push_back(cr_field);
  }

  DEBUG_SYNC(thd,"create_table_select_before_create");

  /*
    Create and lock table.

    Note that we either creating (or opening existing) temporary table or
    creating base table on which name we have exclusive lock. So code below
    should not cause deadlocks or races.

    We don't log the statement, it will be logged later.

    If this is a HEAP table, the automatic DELETE FROM which is written to the
    binlog when a HEAP table is opened for the first time since startup, must
    not be written: 1) it would be wrong (imagine we're in CREATE SELECT: we
    don't want to delete from it) 2) it would be written before the CREATE
    TABLE, which is a wrong order. So we keep binary logging disabled when we
    open_table().
  */
  {
    if (!mysql_create_table_no_lock(thd, create_table->db,
                                    create_table->table_name,
                                    create_info, alter_info,
                                    select_field_count, NULL))
    {
      DEBUG_SYNC(thd,"create_table_select_before_open");

      if (!(create_info->options & HA_LEX_CREATE_TMP_TABLE))
      {
        Open_table_context ot_ctx(thd, MYSQL_OPEN_REOPEN);
        /*
          Here we open the destination table, on which we already have
          an exclusive metadata lock.
        */
        if (open_table(thd, create_table, &ot_ctx))
        {
          quick_rm_table(thd, create_info->db_type, create_table->db,
                         table_case_name(create_info, create_table->table_name),
                         0);
        }
        else
          table= create_table->table;
      }
      else
      {
        if (open_temporary_table(thd, create_table))
        {
          /*
            This shouldn't happen as creation of temporary table should make
            it preparable for open. Anyway we can't drop temporary table if
            we are unable to fint it.
          */
          DBUG_ASSERT(0);
        }
        else
        {
          table= create_table->table;
        }
      }
    }
    if (!table)                                   // open failed
      DBUG_RETURN(NULL);
  }
  DBUG_RETURN(table);
}


/**
  Create the new table from the selected items.

  @param values  List of items to be used as new columns
  @param u       Select

  @return Operation status.
    @retval 0   Success
    @retval !=0 Failure
*/

int
select_create::prepare(List<Item> &values, SELECT_LEX_UNIT *u)
{
  DBUG_ENTER("select_create::prepare");

  unit= u;
  DBUG_ASSERT(create_table->table == NULL);

  DEBUG_SYNC(thd,"create_table_select_before_check_if_exists");

  if (!(table= create_table_from_items(thd, create_info, create_table,
                                       alter_info, &values)))
    /* abort() deletes table */
    DBUG_RETURN(-1);

  if (table->s->fields < values.elements)
  {
    my_error(ER_WRONG_VALUE_COUNT_ON_ROW, MYF(0), 1L);
    DBUG_RETURN(-1);
  }
  /* First field to copy */
  field= table->field+table->s->fields - values.elements;

  // Turn off function defaults for columns filled from SELECT list:
  const bool retval= info.ignore_last_columns(table, values.elements);
  DBUG_RETURN(retval);
}


/**
  Lock the newly created table and prepare it for insertion.

  @return Operation status.
    @retval 0   Success
    @retval !=0 Failure
*/

int
select_create::prepare2()
{
  DBUG_ENTER("select_create::prepare2");
  DEBUG_SYNC(thd,"create_table_select_before_lock");

  MYSQL_LOCK *extra_lock= NULL;
  /*
    For row-based replication, the CREATE-SELECT statement is written
    in two pieces: the first one contain the CREATE TABLE statement
    necessary to create the table and the second part contain the rows
    that should go into the table.

    For non-temporary tables, the start of the CREATE-SELECT
    implicitly commits the previous transaction, and all events
    forming the statement will be stored the transaction cache. At end
    of the statement, the entire statement is committed as a
    transaction, and all events are written to the binary log.

    On the master, the table is locked for the duration of the
    statement, but since the CREATE part is replicated as a simple
    statement, there is no way to lock the table for accesses on the
    slave.  Hence, we have to hold on to the CREATE part of the
    statement until the statement has finished.
   */
  class MY_HOOKS : public TABLEOP_HOOKS {
  public:
    MY_HOOKS(select_create *x, TABLE_LIST *create_table_arg,
             TABLE_LIST *select_tables_arg)
      : ptr(x),
        create_table(create_table_arg),
        select_tables(select_tables_arg)
      {
      }

  private:
    virtual int do_postlock(TABLE **tables, uint count)
    {
      int error;
      THD *thd= const_cast<THD*>(ptr->get_thd());
      TABLE_LIST *save_next_global= create_table->next_global;

      create_table->next_global= select_tables;

      error= thd->decide_logging_format(create_table);

      create_table->next_global= save_next_global;

      if (error)
        return error;

      TABLE const *const table = *tables;
      if (thd->is_current_stmt_binlog_format_row()  &&
          !table->s->tmp_table)
      {
        if (int error= ptr->binlog_show_create_table(tables, count))
          return error;
      }
      return 0;
    }
    select_create *ptr;
    TABLE_LIST *create_table;
    TABLE_LIST *select_tables;
  };

  MY_HOOKS hooks(this, create_table, select_tables);
 
  table->reginfo.lock_type=TL_WRITE;
  hooks.prelock(&table, 1);                    // Call prelock hooks
  /*
    mysql_lock_tables() below should never fail with request to reopen table
    since it won't wait for the table lock (we have exclusive metadata lock on
    the table) and thus can't get aborted.
  */
  if (! (extra_lock= mysql_lock_tables(thd, &table, 1, 0)) ||
        hooks.postlock(&table, 1))
  {
    if (extra_lock)
    {
      mysql_unlock_tables(thd, extra_lock);
      extra_lock= 0;
    }
    drop_open_table(thd, table, create_table->db, create_table->table_name);
    table= 0;
    DBUG_RETURN(1);
  }
  if (extra_lock)
  {
    DBUG_ASSERT(m_plock == NULL);

    if (create_info->options & HA_LEX_CREATE_TMP_TABLE)
      m_plock= &m_lock;
    else
      m_plock= &thd->extra_lock;

    *m_plock= extra_lock;
  }
  /* Mark all fields that are given values */
  for (Field **f= field ; *f ; f++)
    bitmap_set_bit(table->write_set, (*f)->field_index);

  // Set up an empty bitmap of function defaults
  if (info.add_function_default_columns(table, table->write_set))
    DBUG_RETURN(1);

  table->next_number_field=table->found_next_number_field;

  restore_record(table,s->default_values);      // Get empty record
  thd->cuted_fields=0;

  const enum_duplicates duplicate_handling= info.get_duplicate_handling();
  const bool ignore_errors= info.get_ignore_errors();

  if (ignore_errors || duplicate_handling != DUP_ERROR)
    table->file->extra(HA_EXTRA_IGNORE_DUP_KEY);
  if (duplicate_handling == DUP_REPLACE &&
      (!table->triggers || !table->triggers->has_delete_triggers()))
    table->file->extra(HA_EXTRA_WRITE_CAN_REPLACE);
  if (duplicate_handling == DUP_UPDATE)
    table->file->extra(HA_EXTRA_INSERT_WITH_UPDATE);
  if (thd->locked_tables_mode <= LTM_LOCK_TABLES)
  {
    table->file->ha_start_bulk_insert((ha_rows) 0);
    bulk_insert_started= true;
  }
  thd->abort_on_warning= (!ignore_errors && thd->is_strict_mode());
  if (check_that_all_fields_are_given_values(thd, table, table_list))
    DBUG_RETURN(1);
  table->mark_columns_needed_for_insert();
  table->file->extra(HA_EXTRA_WRITE_CACHE);
  DBUG_RETURN(0);
}

int
select_create::binlog_show_create_table(TABLE **tables, uint count)
{
  /*
    Note 1: In RBR mode, we generate a CREATE TABLE statement for the
    created table by calling store_create_info() (behaves as SHOW
    CREATE TABLE).  In the event of an error, nothing should be
    written to the binary log, even if the table is non-transactional;
    therefore we pretend that the generated CREATE TABLE statement is
    for a transactional table.  The event will then be put in the
    transaction cache, and any subsequent events (e.g., table-map
    events and binrow events) will also be put there.  We can then use
    ha_autocommit_or_rollback() to either throw away the entire
    kaboodle of events, or write them to the binary log.

    We write the CREATE TABLE statement here and not in prepare()
    since there potentially are sub-selects or accesses to information
    schema that will do a close_thread_tables(), destroying the
    statement transaction cache.
  */
  DBUG_ASSERT(thd->is_current_stmt_binlog_format_row());
  DBUG_ASSERT(tables && *tables && count > 0);

  char buf[2048];
  String query(buf, sizeof(buf), system_charset_info);
  int result;
  TABLE_LIST tmp_table_list;

  memset(&tmp_table_list, 0, sizeof(tmp_table_list));
  tmp_table_list.table = *tables;
  query.length(0);      // Have to zero it since constructor doesn't

  result= store_create_info(thd, &tmp_table_list, &query, create_info,
                            /* show_database */ TRUE);
  DBUG_ASSERT(result == 0); /* store_create_info() always return 0 */

  if (mysql_bin_log.is_open())
  {
    int errcode= query_error_code(thd, thd->killed == THD::NOT_KILLED);
    result= thd->binlog_query(THD::STMT_QUERY_TYPE,
                              query.ptr(), query.length(),
                              /* is_trans */ TRUE,
                              /* direct */ FALSE,
                              /* suppress_use */ FALSE,
                              errcode);
  }
  return result;
}

void select_create::store_values(List<Item> &values)
{
  const bool ignore_err= true;
  fill_record_n_invoke_before_triggers(thd, field, values, ignore_err,
                                       table->triggers, TRG_EVENT_INSERT);
}


void select_create::send_error(uint errcode,const char *err)
{
  DBUG_ENTER("select_create::send_error");

  DBUG_PRINT("info",
             ("Current statement %s row-based",
              thd->is_current_stmt_binlog_format_row() ? "is" : "is NOT"));
  DBUG_PRINT("info",
             ("Current table (at 0x%lu) %s a temporary (or non-existant) table",
              (ulong) table,
              table && !table->s->tmp_table ? "is NOT" : "is"));
  /*
    This will execute any rollbacks that are necessary before writing
    the transcation cache.

    We disable the binary log since nothing should be written to the
    binary log.  This disabling is important, since we potentially do
    a "roll back" of non-transactional tables by removing the table,
    and the actual rollback might generate events that should not be
    written to the binary log.

  */
  tmp_disable_binlog(thd);
  select_insert::send_error(errcode, err);
  reenable_binlog(thd);

  DBUG_VOID_RETURN;
}


bool select_create::send_eof()
{
  /*
    The routine that writes the statement in the binary log
    is in select_insert::send_eof(). For that reason, we
    mark the flag at this point.
  */
  if (create_info->options & HA_LEX_CREATE_TMP_TABLE)
    thd->transaction.stmt.mark_created_temp_table();

  bool tmp=select_insert::send_eof();
  if (tmp)
    abort_result_set();
  else
  {
    /*
      Do an implicit commit at end of statement for non-temporary
      tables.  This can fail, but we should unlock the table
      nevertheless.
    */
    if (!table->s->tmp_table)
    {
      trans_commit_stmt(thd);
      trans_commit_implicit(thd);
    }

    table->file->extra(HA_EXTRA_NO_IGNORE_DUP_KEY);
    table->file->extra(HA_EXTRA_WRITE_CANNOT_REPLACE);
    if (m_plock)
    {
      mysql_unlock_tables(thd, *m_plock);
      *m_plock= NULL;
      m_plock= NULL;
    }
  }
  return tmp;
}


void select_create::abort_result_set()
{
  DBUG_ENTER("select_create::abort_result_set");

  /*
    In select_insert::abort_result_set() we roll back the statement, including
    truncating the transaction cache of the binary log. To do this, we
    pretend that the statement is transactional, even though it might
    be the case that it was not.

    We roll back the statement prior to deleting the table and prior
    to releasing the lock on the table, since there might be potential
    for failure if the rollback is executed after the drop or after
    unlocking the table.

    We also roll back the statement regardless of whether the creation
    of the table succeeded or not, since we need to reset the binary
    log state.
  */
  tmp_disable_binlog(thd);
  select_insert::abort_result_set();
  thd->transaction.stmt.reset_unsafe_rollback_flags();
  reenable_binlog(thd);
  /* possible error of writing binary log is ignored deliberately */
  (void) thd->binlog_flush_pending_rows_event(TRUE, TRUE);

  if (m_plock)
  {
    mysql_unlock_tables(thd, *m_plock);
    *m_plock= NULL;
    m_plock= NULL;
  }

  if (table)
  {
    table->file->extra(HA_EXTRA_NO_IGNORE_DUP_KEY);
    table->file->extra(HA_EXTRA_WRITE_CANNOT_REPLACE);
    table->auto_increment_field_not_null= FALSE;
    drop_open_table(thd, table, create_table->db, create_table->table_name);
    table=0;                                    // Safety
  }
  DBUG_VOID_RETURN;
}<|MERGE_RESOLUTION|>--- conflicted
+++ resolved
@@ -2194,12 +2194,8 @@
   */
   MDL_request grl_protection;
 
-<<<<<<< HEAD
   /** Creates a new delayed insert handler. */
-  Delayed_insert()
-=======
   Delayed_insert(SELECT_LEX *current_select)
->>>>>>> 130b5fbf
     :locks_in_memory(0), table(0),tables_in_use(0),stacked_inserts(0),
      status(0), handler_thread_initialized(FALSE), group_count(0)
   {
@@ -2209,13 +2205,8 @@
     strmake(thd.security_ctx->priv_user, thd.security_ctx->user,
             USERNAME_LENGTH);
     thd.current_tablenr=0;
-<<<<<<< HEAD
     thd.set_command(COM_DELAYED_INSERT);
-    thd.lex->current_select= 0; 		// for my_message_sql
-=======
-    thd.command=COM_DELAYED_INSERT;
     thd.lex->current_select= current_select;
->>>>>>> 130b5fbf
     thd.lex->sql_command= SQLCOM_INSERT;        // For innodb::store_lock()
 
     /*
