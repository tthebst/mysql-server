/*
   Copyright (c) 2000, 2013, Oracle and/or its affiliates. All rights reserved.

   This program is free software; you can redistribute it and/or modify
   it under the terms of the GNU General Public License as published by
   the Free Software Foundation; version 2 of the License.

   This program is distributed in the hope that it will be useful,
   but WITHOUT ANY WARRANTY; without even the implied warranty of
   MERCHANTABILITY or FITNESS FOR A PARTICULAR PURPOSE.  See the
   GNU General Public License for more details.

   You should have received a copy of the GNU General Public License
   along with this program; if not, write to the Free Software
   Foundation, Inc., 51 Franklin St, Fifth Floor, Boston, MA 02110-1301  USA */


/* Copy data from a textfile to table */
/* 2006-12 Erik Wetterberg : LOAD XML added */

#include "sql_priv.h"
#include "unireg.h"
#include "sql_load.h"
#include "sql_load.h"
#include "sql_cache.h"                          // query_cache_*
#include "sql_base.h"          // fill_record_n_invoke_before_triggers
#include <my_dir.h>
#include "sql_view.h"                           // check_key_in_view
#include "sql_insert.h" // check_that_all_fields_are_given_values,
                        // prepare_triggers_for_insert_stmt,
                        // write_record
#include "sql_acl.h"    // INSERT_ACL, UPDATE_ACL
#include "log_event.h"  // Delete_file_log_event,
                        // Execute_load_query_log_event,
                        // LOG_EVENT_UPDATE_TABLE_MAP_VERSION_F
#include <m_ctype.h>
#include "rpl_mi.h"
#include "rpl_slave.h"
#include "sp_head.h"
#include "sql_trigger.h"
#include "sql_show.h"
#include <algorithm>

using std::min;
using std::max;

class XML_TAG {
public:
  int level;
  String field;
  String value;
  XML_TAG(int l, String f, String v);
};


XML_TAG::XML_TAG(int l, String f, String v)
{
  level= l;
  field.append(f);
  value.append(v);
}


#define GET (stack_pos != stack ? *--stack_pos : my_b_get(&cache))
#define PUSH(A) *(stack_pos++)=(A)

class READ_INFO {
  File	file;
  uchar	*buffer,			/* Buffer for read text */
	*end_of_buff;			/* Data in bufferts ends here */
  uint	buff_length,			/* Length of buffert */
	max_length;			/* Max length of row */
  const char *field_term_ptr, *line_term_ptr, *line_start_ptr, *line_start_end;
  uint	field_term_length,line_term_length,enclosed_length;
  int	field_term_char,line_term_char,enclosed_char,escape_char;
  int	*stack,*stack_pos;
  bool	found_end_of_line,start_of_line,eof;
  bool  need_end_io_cache;
  IO_CACHE cache;
  NET *io_net;
  int level; /* for load xml */

public:
  bool error,line_cuted,found_null,enclosed;
  uchar	*row_start,			/* Found row starts here */
	*row_end;			/* Found row ends here */
  const CHARSET_INFO *read_charset;

  READ_INFO(File file,uint tot_length,const CHARSET_INFO *cs,
	    const String &field_term,
            const String &line_start,
            const String &line_term,
	    const String &enclosed,
            int escape,bool get_it_from_net, bool is_fifo);
  ~READ_INFO();
  int read_field();
  int read_fixed_length(void);
  int next_line(void);
  char unescape(char chr);
  int terminator(const char *ptr,uint length);
  bool find_start_of_fields();
  /* load xml */
  List<XML_TAG> taglist;
  int read_value(int delim, String *val);
  int read_xml();
  int clear_level(int level);

  /*
    We need to force cache close before destructor is invoked to log
    the last read block
  */
  void end_io_cache()
  {
    ::end_io_cache(&cache);
    need_end_io_cache = 0;
  }

  /*
    Either this method, or we need to make cache public
    Arg must be set from mysql_load() since constructor does not see
    either the table or THD value
  */
  void set_io_cache_arg(void* arg) { cache.arg = arg; }

  /**
    skip all data till the eof.
  */
  void skip_data_till_eof()
  {
    while (GET != my_b_EOF)
      ;
  }
};

static int read_fixed_length(THD *thd, COPY_INFO &info, TABLE_LIST *table_list,
                             List<Item> &fields_vars, List<Item> &set_fields,
                             List<Item> &set_values, READ_INFO &read_info,
			     ulong skip_lines,
			     bool ignore_check_option_errors);
static int read_sep_field(THD *thd, COPY_INFO &info, TABLE_LIST *table_list,
                          List<Item> &fields_vars, List<Item> &set_fields,
                          List<Item> &set_values, READ_INFO &read_info,
			  const String &enclosed, ulong skip_lines,
			  bool ignore_check_option_errors);

static int read_xml_field(THD *thd, COPY_INFO &info, TABLE_LIST *table_list,
                          List<Item> &fields_vars, List<Item> &set_fields,
                          List<Item> &set_values, READ_INFO &read_info,
                          ulong skip_lines,
                          bool ignore_check_option_errors);

#ifndef EMBEDDED_LIBRARY
static bool write_execute_load_query_log_event(THD *thd, sql_exchange* ex,
                                               const char* db_arg, /* table's database */
                                               const char* table_name_arg,
                                               bool is_concurrent,
                                               enum enum_duplicates duplicates,
                                               bool ignore,
                                               bool transactional_table,
                                               int errocode);
#endif /* EMBEDDED_LIBRARY */

/*
  Execute LOAD DATA query

  SYNOPSYS
    mysql_load()
      thd - current thread
      ex  - sql_exchange object representing source file and its parsing rules
      table_list  - list of tables to which we are loading data
      fields_vars - list of fields and variables to which we read
                    data from file
      set_fields  - list of fields mentioned in set clause
      set_values  - expressions to assign to fields in previous list
      handle_duplicates - indicates whenever we should emit error or
                          replace row if we will meet duplicates.
      ignore -          - indicates whenever we should ignore duplicates
      read_file_from_client - is this LOAD DATA LOCAL ?

  RETURN VALUES
    TRUE - error / FALSE - success
*/

int mysql_load(THD *thd,sql_exchange *ex,TABLE_LIST *table_list,
	        List<Item> &fields_vars, List<Item> &set_fields,
                List<Item> &set_values,
                enum enum_duplicates handle_duplicates, bool ignore,
                bool read_file_from_client)
{
  char name[FN_REFLEN];
  File file;
  TABLE *table= NULL;
  int error= 0;
  const String *field_term= ex->field_term;
  const String *escaped=    ex->escaped;
  const String *enclosed=   ex->enclosed;
  bool is_fifo=0;
#ifndef EMBEDDED_LIBRARY
  LOAD_FILE_INFO lf_info;
  THD::killed_state killed_status= THD::NOT_KILLED;
  bool is_concurrent;
#endif
  char *db = table_list->db;			// This is never null
  /*
    If path for file is not defined, we will use the current database.
    If this is not set, we will use the directory where the table to be
    loaded is located
  */
  char *tdb= thd->db ? thd->db : db;		// Result is never null
  ulong skip_lines= ex->skip_lines;
  bool transactional_table;
  DBUG_ENTER("mysql_load");

  /*
    Bug #34283
    mysqlbinlog leaves tmpfile after termination if binlog contains
    load data infile, so in mixed mode we go to row-based for
    avoiding the problem.
  */
  thd->set_current_stmt_binlog_format_row_if_mixed();

#ifdef EMBEDDED_LIBRARY
  read_file_from_client  = 0; //server is always in the same process 
#endif

  if (escaped->length() > 1 || enclosed->length() > 1)
  {
    my_message(ER_WRONG_FIELD_TERMINATORS,ER(ER_WRONG_FIELD_TERMINATORS),
	       MYF(0));
    DBUG_RETURN(TRUE);
  }

  /* Report problems with non-ascii separators */
  if (!escaped->is_ascii() || !enclosed->is_ascii() ||
      !field_term->is_ascii() ||
      !ex->line_term->is_ascii() || !ex->line_start->is_ascii())
  {
    push_warning(thd, Sql_condition::WARN_LEVEL_WARN,
                 WARN_NON_ASCII_SEPARATOR_NOT_IMPLEMENTED,
                 ER(WARN_NON_ASCII_SEPARATOR_NOT_IMPLEMENTED));
  } 

  if (open_and_lock_tables(thd, table_list, TRUE, 0))
    DBUG_RETURN(TRUE);
  if (setup_tables_and_check_access(thd, &thd->lex->select_lex.context,
                                    &thd->lex->select_lex.top_join_list,
                                    table_list,
                                    &thd->lex->select_lex.leaf_tables, FALSE,
                                    INSERT_ACL | UPDATE_ACL,
                                    INSERT_ACL | UPDATE_ACL))
     DBUG_RETURN(-1);
  if (!table_list->table ||               // do not suport join view
      !table_list->updatable ||           // and derived tables
      check_key_in_view(thd, table_list))
  {
    my_error(ER_NON_UPDATABLE_TABLE, MYF(0), table_list->alias, "LOAD");
    DBUG_RETURN(TRUE);
  }
  if (table_list->prepare_where(thd, 0, TRUE) ||
      table_list->prepare_check_option(thd))
  {
    DBUG_RETURN(TRUE);
  }
  /*
    Let us emit an error if we are loading data to table which is used
    in subselect in SET clause like we do it for INSERT.

    The main thing to fix to remove this restriction is to ensure that the
    table is marked to be 'used for insert' in which case we should never
    mark this table as 'const table' (ie, one that has only one row).
  */
  if (unique_table(thd, table_list, table_list->next_global, 0))
  {
    my_error(ER_UPDATE_TABLE_USED, MYF(0), table_list->table_name);
    DBUG_RETURN(TRUE);
  }

  table= table_list->table;
  transactional_table= table->file->has_transactions();
#ifndef EMBEDDED_LIBRARY
  is_concurrent= (table_list->lock_type == TL_WRITE_CONCURRENT_INSERT);
#endif

  if (!fields_vars.elements)
  {
    Field **field;
    for (field=table->field; *field ; field++)
      fields_vars.push_back(new Item_field(*field));
    bitmap_set_all(table->write_set);
    /*
      Let us also prepare SET clause, altough it is probably empty
      in this case.
    */
    if (setup_fields(thd, Ref_ptr_array(),
                     set_fields, MARK_COLUMNS_WRITE, 0, 0) ||
        setup_fields(thd, Ref_ptr_array(), set_values, MARK_COLUMNS_READ, 0, 0))
      DBUG_RETURN(TRUE);
  }
  else
  {						// Part field list
    /* TODO: use this conds for 'WITH CHECK OPTIONS' */
    if (setup_fields(thd, Ref_ptr_array(),
                     fields_vars, MARK_COLUMNS_WRITE, 0, 0) ||
        setup_fields(thd, Ref_ptr_array(),
                     set_fields, MARK_COLUMNS_WRITE, 0, 0) ||
        check_that_all_fields_are_given_values(thd, table, table_list))
      DBUG_RETURN(TRUE);
    /* Fix the expressions in SET clause */
    if (setup_fields(thd, Ref_ptr_array(), set_values, MARK_COLUMNS_READ, 0, 0))
      DBUG_RETURN(TRUE);
  }

  const int escape_char= (escaped->length() && (ex->escaped_given() ||
                          !(thd->variables.sql_mode & MODE_NO_BACKSLASH_ESCAPES)))
                          ? (*escaped)[0] : INT_MAX;

  /* We can't give an error in the middle when using LOCAL files */
  if (read_file_from_client && handle_duplicates == DUP_ERROR)
    ignore= 1;

  /*
    * LOAD DATA INFILE fff INTO TABLE xxx SET columns2
    sets all columns, except if file's row lacks some: in that case,
    defaults are set by read_fixed_length() and read_sep_field(),
    not by COPY_INFO.
    * LOAD DATA INFILE fff INTO TABLE xxx (columns1) SET columns2=
    may need a default for columns other than columns1 and columns2.
  */
  const bool manage_defaults= fields_vars.elements != 0;
  COPY_INFO info(COPY_INFO::INSERT_OPERATION,
                 &fields_vars, &set_fields,
                 manage_defaults,
                 handle_duplicates, ignore, escape_char);

  if (info.add_function_default_columns(table, table->write_set))
    DBUG_RETURN(TRUE);

  prepare_triggers_for_insert_stmt(table);

  uint tot_length=0;
  bool use_blobs= 0, use_vars= 0;
  List_iterator_fast<Item> it(fields_vars);
  Item *item;

  while ((item= it++))
  {
    Item *real_item= item->real_item();

    if (real_item->type() == Item::FIELD_ITEM)
    {
      Field *field= ((Item_field*)real_item)->field;
      if (field->flags & BLOB_FLAG)
      {
        use_blobs= 1;
        tot_length+= 256;			// Will be extended if needed
      }
      else
        tot_length+= field->field_length;
    }
    else if (item->type() == Item::STRING_ITEM)
      use_vars= 1;
  }
  if (use_blobs && !ex->line_term->length() && !field_term->length())
  {
    my_message(ER_BLOBS_AND_NO_TERMINATED,ER(ER_BLOBS_AND_NO_TERMINATED),
	       MYF(0));
    DBUG_RETURN(TRUE);
  }
  if (use_vars && !field_term->length() && !enclosed->length())
  {
    my_error(ER_LOAD_FROM_FIXED_SIZE_ROWS_TO_VAR, MYF(0));
    DBUG_RETURN(TRUE);
  }

#ifndef EMBEDDED_LIBRARY
  if (read_file_from_client)
  {
    (void)net_request_file(&thd->net,ex->file_name);
    file = -1;
  }
  else
#endif
  {
#ifdef DONT_ALLOW_FULL_LOAD_DATA_PATHS
    ex->file_name+=dirname_length(ex->file_name);
#endif
    if (!dirname_length(ex->file_name))
    {
      strxnmov(name, FN_REFLEN-1, mysql_real_data_home, tdb, NullS);
      (void) fn_format(name, ex->file_name, name, "",
		       MY_RELATIVE_PATH | MY_UNPACK_FILENAME);
    }
    else
    {
      (void) fn_format(name, ex->file_name, mysql_real_data_home, "",
                       MY_RELATIVE_PATH | MY_UNPACK_FILENAME |
                       MY_RETURN_REAL_PATH);
    }

    if (thd->slave_thread)
    {
#if defined(HAVE_REPLICATION) && !defined(MYSQL_CLIENT)
      DBUG_ASSERT(active_mi != NULL);
      if (strncmp(active_mi->rli->slave_patternload_file, name,
                  active_mi->rli->slave_patternload_file_size))
      {
        /*
          LOAD DATA INFILE in the slave SQL Thread can only read from 
          --slave-load-tmpdir". This should never happen. Please, report a bug.
        */

        sql_print_error("LOAD DATA INFILE in the slave SQL Thread can only read from --slave-load-tmpdir. " \
                        "Please, report a bug.");
        my_error(ER_OPTION_PREVENTS_STATEMENT, MYF(0), "--slave-load-tmpdir");
        DBUG_RETURN(TRUE);
      }
#else
      /*
        This is impossible and should never happen.
      */
      DBUG_ASSERT(FALSE); 
#endif
    }
    else if (!is_secure_file_path(name))
    {
      /* Read only allowed from within dir specified by secure_file_priv */
      my_error(ER_OPTION_PREVENTS_STATEMENT, MYF(0), "--secure-file-priv");
      DBUG_RETURN(TRUE);
    }

#if !defined(__WIN__) && ! defined(__NETWARE__)
    MY_STAT stat_info;
    if (!my_stat(name, &stat_info, MYF(MY_WME)))
      DBUG_RETURN(TRUE);

    // if we are not in slave thread, the file must be:
    if (!thd->slave_thread &&
        !((stat_info.st_mode & S_IFLNK) != S_IFLNK &&   // symlink
          ((stat_info.st_mode & S_IFREG) == S_IFREG ||  // regular file
           (stat_info.st_mode & S_IFIFO) == S_IFIFO)))  // named pipe
    {
      my_error(ER_TEXTFILE_NOT_READABLE, MYF(0), name);
      DBUG_RETURN(TRUE);
    }
    if ((stat_info.st_mode & S_IFIFO) == S_IFIFO)
      is_fifo= 1;
#endif
    if ((file= mysql_file_open(key_file_load,
                               name, O_RDONLY, MYF(MY_WME))) < 0)

      DBUG_RETURN(TRUE);
  }

  READ_INFO read_info(file,tot_length,
                      ex->cs ? ex->cs : thd->variables.collation_database,
		      *field_term,*ex->line_start, *ex->line_term, *enclosed,
		      info.escape_char, read_file_from_client, is_fifo);
  if (read_info.error)
  {
    if (file >= 0)
      mysql_file_close(file, MYF(0));           // no files in net reading
    DBUG_RETURN(TRUE);				// Can't allocate buffers
  }

#ifndef EMBEDDED_LIBRARY
  if (mysql_bin_log.is_open())
  {
    lf_info.thd = thd;
    lf_info.wrote_create_file = 0;
    lf_info.last_pos_in_file = HA_POS_ERROR;
    lf_info.log_delayed= transactional_table;
    read_info.set_io_cache_arg((void*) &lf_info);
  }
#endif /*!EMBEDDED_LIBRARY*/

  thd->count_cuted_fields= CHECK_FIELD_WARN;		/* calc cuted fields */
  thd->cuted_fields=0L;
  /* Skip lines if there is a line terminator */
  if (ex->line_term->length() && ex->filetype != FILETYPE_XML)
  {
    /* ex->skip_lines needs to be preserved for logging */
    while (skip_lines > 0)
    {
      skip_lines--;
      if (read_info.next_line())
	break;
    }
  }

  if (!(error=MY_TEST(read_info.error)))
  {

    table->next_number_field=table->found_next_number_field;
    if (ignore ||
	handle_duplicates == DUP_REPLACE)
      table->file->extra(HA_EXTRA_IGNORE_DUP_KEY);
    if (handle_duplicates == DUP_REPLACE &&
        (!table->triggers ||
         !table->triggers->has_delete_triggers()))
        table->file->extra(HA_EXTRA_WRITE_CAN_REPLACE);
    if (thd->locked_tables_mode <= LTM_LOCK_TABLES)
      table->file->ha_start_bulk_insert((ha_rows) 0);
    table->copy_blobs=1;

    thd->abort_on_warning= (!ignore && thd->is_strict_mode());

    if (ex->filetype == FILETYPE_XML) /* load xml */
      error= read_xml_field(thd, info, table_list, fields_vars,
                            set_fields, set_values, read_info,
                            skip_lines, ignore);
    else if (!field_term->length() && !enclosed->length())
      error= read_fixed_length(thd, info, table_list, fields_vars,
                               set_fields, set_values, read_info,
			       skip_lines, ignore);
    else
      error= read_sep_field(thd, info, table_list, fields_vars,
                            set_fields, set_values, read_info,
			    *enclosed, skip_lines, ignore);
    if (thd->locked_tables_mode <= LTM_LOCK_TABLES &&
        table->file->ha_end_bulk_insert() && !error)
    {
      table->file->print_error(my_errno, MYF(0));
      error= 1;
    }
    table->file->extra(HA_EXTRA_NO_IGNORE_DUP_KEY);
    table->file->extra(HA_EXTRA_WRITE_CANNOT_REPLACE);
    table->next_number_field=0;
  }
  if (file >= 0)
    mysql_file_close(file, MYF(0));
  free_blobs(table);				/* if pack_blob was used */
  table->copy_blobs=0;
  thd->count_cuted_fields= CHECK_FIELD_IGNORE;
  /* 
     simulated killing in the middle of per-row loop
     must be effective for binlogging
  */
  DBUG_EXECUTE_IF("simulate_kill_bug27571",
                  {
                    error=1;
                    thd->killed= THD::KILL_QUERY;
                  };);

#ifndef EMBEDDED_LIBRARY
  killed_status= (error == 0) ? THD::NOT_KILLED : thd->killed;
#endif

  /*
    We must invalidate the table in query cache before binlog writing and
    ha_autocommit_...
  */
  query_cache_invalidate3(thd, table_list, 0);
  if (error)
  {
    if (read_file_from_client)
      read_info.skip_data_till_eof();

#ifndef EMBEDDED_LIBRARY
    if (mysql_bin_log.is_open())
    {
      {
	/*
	  Make sure last block (the one which caused the error) gets
	  logged.  This is needed because otherwise after write of (to
	  the binlog, not to read_info (which is a cache))
	  Delete_file_log_event the bad block will remain in read_info
	  (because pre_read is not called at the end of the last
	  block; remember pre_read is called whenever a new block is
	  read from disk).  At the end of mysql_load(), the destructor
	  of read_info will call end_io_cache() which will flush
	  read_info, so we will finally have this in the binlog:

	  Append_block # The last successfull block
	  Delete_file
	  Append_block # The failing block
	  which is nonsense.
	  Or could also be (for a small file)
	  Create_file  # The failing block
	  which is nonsense (Delete_file is not written in this case, because:
	  Create_file has not been written, so Delete_file is not written, then
	  when read_info is destroyed end_io_cache() is called which writes
	  Create_file.
	*/
	read_info.end_io_cache();
	/* If the file was not empty, wrote_create_file is true */
	if (lf_info.wrote_create_file)
	{
          int errcode= query_error_code(thd, killed_status == THD::NOT_KILLED);

          /* since there is already an error, the possible error of
             writing binary log will be ignored */
	  if (thd->transaction.stmt.cannot_safely_rollback())
            (void) write_execute_load_query_log_event(thd, ex,
                                                      table_list->db, 
                                                      table_list->table_name,
                                                      is_concurrent,
                                                      handle_duplicates, ignore,
                                                      transactional_table,
                                                      errcode);
	  else
	  {
	    Delete_file_log_event d(thd, db, transactional_table);
	    (void) mysql_bin_log.write_event(&d);
	  }
	}
      }
    }
#endif /*!EMBEDDED_LIBRARY*/
    error= -1;				// Error on read
    goto err;
  }

  my_snprintf(name, sizeof(name),
              ER(ER_LOAD_INFO),
              (long) info.stats.records, (long) info.stats.deleted,
              (long) (info.stats.records - info.stats.copied),
              (long) thd->get_stmt_da()->current_statement_warn_count());

#ifndef EMBEDDED_LIBRARY
  if (mysql_bin_log.is_open())
  {
    /*
      We need to do the job that is normally done inside
      binlog_query() here, which is to ensure that the pending event
      is written before tables are unlocked and before any other
      events are written.  We also need to update the table map
      version for the binary log to mark that table maps are invalid
      after this point.
     */
    if (thd->is_current_stmt_binlog_format_row())
      error= thd->binlog_flush_pending_rows_event(TRUE, transactional_table);
    else
    {
      /*
        As already explained above, we need to call end_io_cache() or the last
        block will be logged only after Execute_load_query_log_event (which is
        wrong), when read_info is destroyed.
      */
      read_info.end_io_cache();
      if (lf_info.wrote_create_file)
      {
        int errcode= query_error_code(thd, killed_status == THD::NOT_KILLED);
        error= write_execute_load_query_log_event(thd, ex,
                                                  table_list->db, table_list->table_name,
                                                  is_concurrent,
                                                  handle_duplicates, ignore,
                                                  transactional_table,
                                                  errcode);
      }

      /*
        Flushing the IO CACHE while writing the execute load query log event
        may result in error (for instance, because the max_binlog_size has been 
        reached, and rotation of the binary log failed).
      */
      error= error || mysql_bin_log.get_log_file()->error;
    }
    if (error)
      goto err;
  }
#endif /*!EMBEDDED_LIBRARY*/

  /* ok to client sent only after binlog write and engine commit */
  my_ok(thd, info.stats.copied + info.stats.deleted, 0L, name);
err:
  DBUG_ASSERT(transactional_table ||
              !(info.stats.copied || info.stats.deleted) ||
              thd->transaction.stmt.cannot_safely_rollback());
  table->file->ha_release_auto_increment();
  table->auto_increment_field_not_null= FALSE;
  thd->abort_on_warning= 0;
  DBUG_RETURN(error);
}


#ifndef EMBEDDED_LIBRARY

/* Not a very useful function; just to avoid duplication of code */
static bool write_execute_load_query_log_event(THD *thd, sql_exchange* ex,
                                               const char* db_arg,  /* table's database */
                                               const char* table_name_arg,
                                               bool is_concurrent,
                                               enum enum_duplicates duplicates,
                                               bool ignore,
                                               bool transactional_table,
                                               int errcode)
{
  char                *load_data_query,
                      *end,
                      *fname_start,
                      *fname_end,
                      *p= NULL;
  size_t               pl= 0;
  List<Item>           fv;
  Item                *item;
  String              *str;
  String               pfield, pfields;
  int                  n;
  const char          *tbl= table_name_arg;
  const char          *tdb= (thd->db != NULL ? thd->db : db_arg);
  String              string_buf;
  if (!thd->db || strcmp(db_arg, thd->db))
  {
    /*
      If used database differs from table's database,
      prefix table name with database name so that it
      becomes a FQ name.
     */
    string_buf.set_charset(system_charset_info);
    append_identifier(thd, &string_buf, db_arg, strlen(db_arg));
    string_buf.append(".");
  }
  append_identifier(thd, &string_buf, table_name_arg,
                    strlen(table_name_arg));
  tbl= string_buf.c_ptr_safe();
  Load_log_event       lle(thd, ex, tdb, tbl, fv, is_concurrent,
                           duplicates, ignore, transactional_table);

  /*
    force in a LOCAL if there was one in the original.
  */
  if (thd->lex->local_file)
    lle.set_fname_outside_temp_buf(ex->file_name, strlen(ex->file_name));

  /*
    prepare fields-list and SET if needed; print_query won't do that for us.
  */
  if (!thd->lex->field_list.is_empty())
  {
    List_iterator<Item>  li(thd->lex->field_list);

    pfields.append(" (");
    n= 0;

    while ((item= li++))
    {
      if (n++)
        pfields.append(", ");
      if (item->type() == Item::FIELD_ITEM)
        append_identifier(thd, &pfields, item->item_name.ptr(),
                          strlen(item->item_name.ptr()));
      else
        item->print(&pfields, QT_ORDINARY);
    }
    pfields.append(")");
  }

  if (!thd->lex->update_list.is_empty())
  {
    List_iterator<Item> lu(thd->lex->update_list);
    List_iterator<String> ls(thd->lex->load_set_str_list);

    pfields.append(" SET ");
    n= 0;

    while ((item= lu++))
    {
      str= ls++;
      if (n++)
        pfields.append(", ");
      append_identifier(thd, &pfields, item->item_name.ptr(),
                        strlen(item->item_name.ptr()));
      // Extract exact Item value
      str->copy();
      pfields.append((char *)str->ptr());
      str->free();
    }
    /*
      Clear the SET string list once the SET command is reconstructed
      as we donot require the list anymore.
    */
    thd->lex->load_set_str_list.empty();
  }

  p= pfields.c_ptr_safe();
  pl= strlen(p);

  if (!(load_data_query= (char *)thd->alloc(lle.get_query_buffer_length() + 1 + pl)))
    return TRUE;

  lle.print_query(FALSE, (const char *) ex->cs?ex->cs->csname:NULL,
                  load_data_query, &end,
                  (char **)&fname_start, (char **)&fname_end);

  strcpy(end, p);
  end += pl;

  Execute_load_query_log_event
    e(thd, load_data_query, end-load_data_query,
      (uint) ((char*) fname_start - load_data_query - 1),
      (uint) ((char*) fname_end - load_data_query),
      (duplicates == DUP_REPLACE) ? LOAD_DUP_REPLACE :
      (ignore ? LOAD_DUP_IGNORE : LOAD_DUP_ERROR),
      transactional_table, FALSE, FALSE, errcode);
  return mysql_bin_log.write_event(&e);
}

#endif

/****************************************************************************
** Read of rows of fixed size + optional garage + optonal newline
****************************************************************************/

static int
read_fixed_length(THD *thd, COPY_INFO &info, TABLE_LIST *table_list,
                  List<Item> &fields_vars, List<Item> &set_fields,
                  List<Item> &set_values, READ_INFO &read_info,
                  ulong skip_lines, bool ignore_check_option_errors)
{
  List_iterator_fast<Item> it(fields_vars);
  Item_field *sql_field;
  TABLE *table= table_list->table;
  bool err;
  DBUG_ENTER("read_fixed_length");

  while (!read_info.read_fixed_length())
  {
    if (thd->killed)
    {
      thd->send_kill_message();
      DBUG_RETURN(1);
    }
    if (skip_lines)
    {
      /*
	We could implement this with a simple seek if:
	- We are not using DATA INFILE LOCAL
	- escape character is  ""
	- line starting prefix is ""
      */
      skip_lines--;
      continue;
    }
    it.rewind();
    uchar *pos=read_info.row_start;
#ifdef HAVE_purify
    read_info.row_end[0]=0;
#endif

    restore_record(table, s->default_values);
    /*
      Check whether default values of the fields not specified in column list
      are correct or not.
    */
    if (validate_default_values_of_unset_fields(thd, table))
    {
      read_info.error= 1;
      break;
    }

    /*
      There is no variables in fields_vars list in this format so
      this conversion is safe.
    */
    while ((sql_field= (Item_field*) it++))
    {
      Field *field= sql_field->field;                  
      if (field == table->next_number_field)
        table->auto_increment_field_not_null= TRUE;
      /*
        No fields specified in fields_vars list can be null in this format.
        Mark field as not null, we should do this for each row because of
        restore_record...
      */
      field->set_notnull();

      if (pos == read_info.row_end)
      {
        thd->cuted_fields++;			/* Not enough fields */
        push_warning_printf(thd, Sql_condition::WARN_LEVEL_WARN,
                            ER_WARN_TOO_FEW_RECORDS,
                            ER(ER_WARN_TOO_FEW_RECORDS),
                            thd->get_stmt_da()->current_row_for_warning());
        if (field->type() == FIELD_TYPE_TIMESTAMP && !field->maybe_null())
        {
          // Specific of TIMESTAMP NOT NULL: set to CURRENT_TIMESTAMP.
          Item_func_now_local::store_in(field);
        }
      }
      else
      {
	uint length;
	uchar save_chr;
	if ((length=(uint) (read_info.row_end-pos)) >
	    field->field_length)
	  length=field->field_length;
	save_chr=pos[length]; pos[length]='\0'; // Safeguard aganst malloc
        field->store((char*) pos,length,read_info.read_charset);
	pos[length]=save_chr;
	if ((pos+=length) > read_info.row_end)
	  pos= read_info.row_end;	/* Fills rest with space */
      }
    }
    if (pos != read_info.row_end)
    {
      thd->cuted_fields++;			/* To long row */
      push_warning_printf(thd, Sql_condition::WARN_LEVEL_WARN,
                          ER_WARN_TOO_MANY_RECORDS,
                          ER(ER_WARN_TOO_MANY_RECORDS),
                          thd->get_stmt_da()->current_row_for_warning());
    }

    if (thd->killed ||
        fill_record_n_invoke_before_triggers(thd, set_fields, set_values,
                                             ignore_check_option_errors,
                                             table->triggers,
                                             TRG_EVENT_INSERT))
      DBUG_RETURN(1);

    switch (table_list->view_check_option(thd,
                                          ignore_check_option_errors)) {
    case VIEW_CHECK_SKIP:
      read_info.next_line();
      goto continue_loop;
    case VIEW_CHECK_ERROR:
      DBUG_RETURN(-1);
    }

    err= write_record(thd, table, &info, NULL);
    table->auto_increment_field_not_null= FALSE;
    if (err)
      DBUG_RETURN(1);
   
    /*
      We don't need to reset auto-increment field since we are restoring
      its default value at the beginning of each loop iteration.
    */
    if (read_info.next_line())			// Skip to next line
      break;
    if (read_info.line_cuted)
    {
      thd->cuted_fields++;			/* To long row */
      push_warning_printf(thd, Sql_condition::WARN_LEVEL_WARN,
                          ER_WARN_TOO_MANY_RECORDS,
                          ER(ER_WARN_TOO_MANY_RECORDS),
                          thd->get_stmt_da()->current_row_for_warning());
    }
    thd->get_stmt_da()->inc_current_row_for_warning();
continue_loop:;
  }
  DBUG_RETURN(MY_TEST(read_info.error));
}



static int
read_sep_field(THD *thd, COPY_INFO &info, TABLE_LIST *table_list,
               List<Item> &fields_vars, List<Item> &set_fields,
               List<Item> &set_values, READ_INFO &read_info,
	       const String &enclosed, ulong skip_lines,
	       bool ignore_check_option_errors)
{
  List_iterator_fast<Item> it(fields_vars);
  Item *item;
  TABLE *table= table_list->table;
  uint enclosed_length;
  bool err;
  DBUG_ENTER("read_sep_field");

  enclosed_length=enclosed.length();

  for (;;it.rewind())
  {
    if (thd->killed)
    {
      thd->send_kill_message();
      DBUG_RETURN(1);
    }

    restore_record(table, s->default_values);
    /*
      Check whether default values of the fields not specified in column list
      are correct or not.
    */
    if (validate_default_values_of_unset_fields(thd, table))
    {
      read_info.error= 1;
      break;
    }

    while ((item= it++))
    {
      uint length;
      uchar *pos;
      Item *real_item;

      if (read_info.read_field())
	break;

      /* If this line is to be skipped we don't want to fill field or var */
      if (skip_lines)
        continue;

      pos=read_info.row_start;
      length=(uint) (read_info.row_end-pos);

      real_item= item->real_item();

      if ((!read_info.enclosed &&
	  (enclosed_length && length == 4 &&
           !memcmp(pos, STRING_WITH_LEN("NULL")))) ||
	  (length == 1 && read_info.found_null))
      {

        if (real_item->type() == Item::FIELD_ITEM)
        {
          Field *field= ((Item_field *)real_item)->field;
          if (field->reset())                   // Set to 0
          {
            my_error(ER_WARN_NULL_TO_NOTNULL, MYF(0), field->field_name,
                     thd->get_stmt_da()->current_row_for_warning());
            DBUG_RETURN(1);
          }
          // Try to set to NULL; if it fails, field remains at 0.
          field->set_null();
          if (!field->maybe_null())
          {
            if (field->type() == FIELD_TYPE_TIMESTAMP)
            {
              // Specific of TIMESTAMP NOT NULL: set to CURRENT_TIMESTAMP.
              Item_func_now_local::store_in(field);
            }
            else if (field != table->next_number_field)
              field->set_warning(Sql_condition::WARN_LEVEL_WARN,
                                 ER_WARN_NULL_TO_NOTNULL, 1);
          }
	}
        else if (item->type() == Item::STRING_ITEM)
        {
          ((Item_user_var_as_out_param *)item)->set_null_value(
                                                  read_info.read_charset);
        }
        else
        {
          my_error(ER_LOAD_DATA_INVALID_COLUMN, MYF(0), item->full_name());
          DBUG_RETURN(1);
        }

	continue;
      }

      if (real_item->type() == Item::FIELD_ITEM)
      {
        Field *field= ((Item_field *)real_item)->field;
        field->set_notnull();
        read_info.row_end[0]=0;			// Safe to change end marker
        if (field == table->next_number_field)
          table->auto_increment_field_not_null= TRUE;
        field->store((char*) pos, length, read_info.read_charset);
      }
      else if (item->type() == Item::STRING_ITEM)
      {
        ((Item_user_var_as_out_param *)item)->set_value((char*) pos, length,
                                                        read_info.read_charset);
      }
      else
      {
        my_error(ER_LOAD_DATA_INVALID_COLUMN, MYF(0), item->full_name());
        DBUG_RETURN(1);
      }
    }

    if (thd->is_error())
      read_info.error= 1;

    if (read_info.error)
      break;
    if (skip_lines)
    {
      skip_lines--;
      continue;
    }
    if (item)
    {
      /* Have not read any field, thus input file is simply ended */
      if (item == fields_vars.head())
	break;
      for (; item ; item= it++)
      {
        Item *real_item= item->real_item();
        if (real_item->type() == Item::FIELD_ITEM)
        {
          Field *field= ((Item_field *)real_item)->field;
          /*
            We set to 0. But if the field is DEFAULT NULL, the "null bit"
            turned on by restore_record() above remains so field will be NULL.
          */
          if (field->reset())
          {
            my_error(ER_WARN_NULL_TO_NOTNULL, MYF(0),field->field_name,
                     thd->get_stmt_da()->current_row_for_warning());
            DBUG_RETURN(1);
          }
          if (field->type() == FIELD_TYPE_TIMESTAMP && !field->maybe_null())
            // Specific of TIMESTAMP NOT NULL: set to CURRENT_TIMESTAMP.
            Item_func_now_local::store_in(field);
          /*
            QQ: We probably should not throw warning for each field.
            But how about intention to always have the same number
            of warnings in THD::cuted_fields (and get rid of cuted_fields
            in the end ?)
          */
          thd->cuted_fields++;
          push_warning_printf(thd, Sql_condition::WARN_LEVEL_WARN,
                              ER_WARN_TOO_FEW_RECORDS,
                              ER(ER_WARN_TOO_FEW_RECORDS),
                              thd->get_stmt_da()->current_row_for_warning());
        }
        else if (item->type() == Item::STRING_ITEM)
        {
          ((Item_user_var_as_out_param *)item)->set_null_value(
                                                  read_info.read_charset);
        }
        else
        {
          my_error(ER_LOAD_DATA_INVALID_COLUMN, MYF(0), item->full_name());
          DBUG_RETURN(1);
        }
      }
    }

    if (thd->killed ||
        fill_record_n_invoke_before_triggers(thd, set_fields, set_values,
                                             ignore_check_option_errors,
                                             table->triggers,
                                             TRG_EVENT_INSERT))
      DBUG_RETURN(1);

    switch (table_list->view_check_option(thd,
                                          ignore_check_option_errors)) {
    case VIEW_CHECK_SKIP:
      read_info.next_line();
      goto continue_loop;
    case VIEW_CHECK_ERROR:
      DBUG_RETURN(-1);
    }

    err= write_record(thd, table, &info, NULL);
    table->auto_increment_field_not_null= FALSE;
    if (err)
      DBUG_RETURN(1);
    /*
      We don't need to reset auto-increment field since we are restoring
      its default value at the beginning of each loop iteration.
    */
    if (read_info.next_line())			// Skip to next line
      break;
    if (read_info.line_cuted)
    {
      thd->cuted_fields++;			/* To long row */
      push_warning_printf(thd, Sql_condition::WARN_LEVEL_WARN,
                          ER_WARN_TOO_MANY_RECORDS, ER(ER_WARN_TOO_MANY_RECORDS),
                          thd->get_stmt_da()->current_row_for_warning());
      if (thd->killed)
        DBUG_RETURN(1);
    }
    thd->get_stmt_da()->inc_current_row_for_warning();
continue_loop:;
  }
  DBUG_RETURN(MY_TEST(read_info.error));
}


/****************************************************************************
** Read rows in xml format
****************************************************************************/
static int
read_xml_field(THD *thd, COPY_INFO &info, TABLE_LIST *table_list,
               List<Item> &fields_vars, List<Item> &set_fields,
               List<Item> &set_values, READ_INFO &read_info,
               ulong skip_lines,
               bool ignore_check_option_errors)
{
  List_iterator_fast<Item> it(fields_vars);
  Item *item;
  TABLE *table= table_list->table;
  const CHARSET_INFO *cs= read_info.read_charset;
  DBUG_ENTER("read_xml_field");

  for ( ; ; it.rewind())
  {
    if (thd->killed)
    {
      thd->send_kill_message();
      DBUG_RETURN(1);
    }
    
    // read row tag and save values into tag list
    if (read_info.read_xml())
      break;
    
    List_iterator_fast<XML_TAG> xmlit(read_info.taglist);
    xmlit.rewind();
    XML_TAG *tag= NULL;
    
#ifndef DBUG_OFF
    DBUG_PRINT("read_xml_field", ("skip_lines=%d", (int) skip_lines));
    while ((tag= xmlit++))
    {
      DBUG_PRINT("read_xml_field", ("got tag:%i '%s' '%s'",
                                    tag->level, tag->field.c_ptr(),
                                    tag->value.c_ptr()));
    }
#endif
    
    restore_record(table, s->default_values);
    /*
      Check whether default values of the fields not specified in column list
      are correct or not.
    */
    if (validate_default_values_of_unset_fields(thd, table))
    {
      read_info.error= 1;
      break;
    }
    
    while ((item= it++))
    {
      /* If this line is to be skipped we don't want to fill field or var */
      if (skip_lines)
        continue;
      
      /* find field in tag list */
      xmlit.rewind();
      tag= xmlit++;
      
      while(tag && strcmp(tag->field.c_ptr(), item->item_name.ptr()) != 0)
        tag= xmlit++;
      
      if (!tag) // found null
      {
        if (item->type() == Item::FIELD_ITEM)
        {
          Field *field= ((Item_field *) item)->field;
          field->reset();
          field->set_null();
          if (field == table->next_number_field)
            table->auto_increment_field_not_null= TRUE;
          if (!field->maybe_null())
          {
            if (field->type() == FIELD_TYPE_TIMESTAMP)
              // Specific of TIMESTAMP NOT NULL: set to CURRENT_TIMESTAMP.
              Item_func_now_local::store_in(field);
            else if (field != table->next_number_field)
              field->set_warning(Sql_condition::WARN_LEVEL_WARN,
                                 ER_WARN_NULL_TO_NOTNULL, 1);
          }
        }
        else
          ((Item_user_var_as_out_param *) item)->set_null_value(cs);
        continue;
      }

      if (item->type() == Item::FIELD_ITEM)
      {

        Field *field= ((Item_field *)item)->field;
        field->set_notnull();
        if (field == table->next_number_field)
          table->auto_increment_field_not_null= TRUE;
        field->store((char *) tag->value.ptr(), tag->value.length(), cs);
      }
      else
        ((Item_user_var_as_out_param *) item)->set_value(
                                                 (char *) tag->value.ptr(), 
                                                 tag->value.length(), cs);
    }
    
    if (read_info.error)
      break;
    
    if (skip_lines)
    {
      skip_lines--;
      continue;
    }
    
    if (item)
    {
      /* Have not read any field, thus input file is simply ended */
      if (item == fields_vars.head())
        break;
      
      for ( ; item; item= it++)
      {
        if (item->type() == Item::FIELD_ITEM)
        {
          /*
            QQ: We probably should not throw warning for each field.
            But how about intention to always have the same number
            of warnings in THD::cuted_fields (and get rid of cuted_fields
            in the end ?)
          */
          thd->cuted_fields++;
          push_warning_printf(thd, Sql_condition::WARN_LEVEL_WARN,
                              ER_WARN_TOO_FEW_RECORDS,
                              ER(ER_WARN_TOO_FEW_RECORDS),
                              thd->get_stmt_da()->current_row_for_warning());
        }
        else
          ((Item_user_var_as_out_param *)item)->set_null_value(cs);
      }
    }

    if (thd->killed ||
        fill_record_n_invoke_before_triggers(thd, set_fields, set_values,
                                             ignore_check_option_errors,
                                             table->triggers,
                                             TRG_EVENT_INSERT))
      DBUG_RETURN(1);

    switch (table_list->view_check_option(thd,
                                          ignore_check_option_errors)) {
    case VIEW_CHECK_SKIP:
      read_info.next_line();
      goto continue_loop;
    case VIEW_CHECK_ERROR:
      DBUG_RETURN(-1);
    }
    
    if (write_record(thd, table, &info, NULL))
      DBUG_RETURN(1);
    
    /*
      We don't need to reset auto-increment field since we are restoring
      its default value at the beginning of each loop iteration.
    */
    thd->get_stmt_da()->inc_current_row_for_warning();
    continue_loop:;
  }
  DBUG_RETURN(MY_TEST(read_info.error) || thd->is_error());
} /* load xml end */


/* Unescape all escape characters, mark \N as null */

char
READ_INFO::unescape(char chr)
{
  /* keep this switch synchornous with the ESCAPE_CHARS macro */
  switch(chr) {
  case 'n': return '\n';
  case 't': return '\t';
  case 'r': return '\r';
  case 'b': return '\b';
  case '0': return 0;				// Ascii null
  case 'Z': return '\032';			// Win32 end of file
  case 'N': found_null=1;

    /* fall through */
  default:  return chr;
  }
}


/*
  Read a line using buffering
  If last line is empty (in line mode) then it isn't outputed
*/


READ_INFO::READ_INFO(File file_par, uint tot_length, const CHARSET_INFO *cs,
                     const String &field_term,
                     const String &line_start,
                     const String &line_term,
                     const String &enclosed_par,
                     int escape, bool get_it_from_net, bool is_fifo)
  :file(file_par), buff_length(tot_length), escape_char(escape),
   found_end_of_line(false), eof(false), need_end_io_cache(false),
   error(false), line_cuted(false), found_null(false), read_charset(cs)
{
  field_term_ptr= field_term.ptr();
  field_term_length= field_term.length();
  line_term_ptr= line_term.ptr();
  line_term_length= line_term.length();
  level= 0; /* for load xml */
  if (line_start.length() == 0)
  {
    line_start_ptr=0;
    start_of_line= 0;
  }
  else
  {
    line_start_ptr=(char*) line_start.ptr();
    line_start_end=line_start_ptr+line_start.length();
    start_of_line= 1;
  }
  /* If field_terminator == line_terminator, don't use line_terminator */
  if (field_term_length == line_term_length &&
      !memcmp(field_term_ptr,line_term_ptr,field_term_length))
  {
    line_term_length=0;
    line_term_ptr=(char*) "";
  }
  enclosed_char= (enclosed_length=enclosed_par.length()) ?
    (uchar) enclosed_par[0] : INT_MAX;
  field_term_char= field_term_length ? (uchar) field_term_ptr[0] : INT_MAX;
  line_term_char= line_term_length ? (uchar) line_term_ptr[0] : INT_MAX;


  /* Set of a stack for unget if long terminators */
  uint length= max(cs->mbmaxlen, max(field_term_length, line_term_length)) + 1;
  set_if_bigger(length,line_start.length());
  stack=stack_pos=(int*) sql_alloc(sizeof(int)*length);

  if (!(buffer=(uchar*) my_malloc(buff_length+1,MYF(0))))
    error=1; /* purecov: inspected */
  else
  {
    end_of_buff=buffer+buff_length;
    if (init_io_cache(&cache,(get_it_from_net) ? -1 : file, 0,
		      (get_it_from_net) ? READ_NET :
		      (is_fifo ? READ_FIFO : READ_CACHE),0L,1,
		      MYF(MY_WME)))
    {
      my_free(buffer); /* purecov: inspected */
      buffer= NULL;
      error=1;
    }
    else
    {
      /*
	init_io_cache() will not initialize read_function member
	if the cache is READ_NET. So we work around the problem with a
	manual assignment
      */
      need_end_io_cache = 1;

#ifndef EMBEDDED_LIBRARY
      if (get_it_from_net)
	cache.read_function = _my_b_net_read;

      if (mysql_bin_log.is_open())
	cache.pre_read = cache.pre_close =
	  (IO_CACHE_CALLBACK) log_loaded_block;
#endif
    }
  }
}


READ_INFO::~READ_INFO()
{
  if (need_end_io_cache)
    ::end_io_cache(&cache);

  if (buffer != NULL)
    my_free(buffer);
  List_iterator<XML_TAG> xmlit(taglist);
  XML_TAG *t;
  while ((t= xmlit++))
    delete(t);
}


<<<<<<< HEAD
#define GET (stack_pos != stack ? *--stack_pos : my_b_get(&cache))
#define PUSH(A) *(stack_pos++)=(A)


inline int READ_INFO::terminator(const char *ptr,uint length)
=======
inline int READ_INFO::terminator(char *ptr,uint length)
>>>>>>> e73df7d9
{
  int chr=0;					// Keep gcc happy
  uint i;
  for (i=1 ; i < length ; i++)
  {
    if ((chr=GET) != *++ptr)
    {
      break;
    }
  }
  if (i == length)
    return 1;
  PUSH(chr);
  while (i-- > 1)
    PUSH((uchar) *--ptr);
  return 0;
}


int READ_INFO::read_field()
{
  int chr,found_enclosed_char;
  uchar *to,*new_buffer;

  found_null=0;
  if (found_end_of_line)
    return 1;					// One have to call next_line

  /* Skip until we find 'line_start' */

  if (start_of_line)
  {						// Skip until line_start
    start_of_line=0;
    if (find_start_of_fields())
      return 1;
  }
  if ((chr=GET) == my_b_EOF)
  {
    found_end_of_line=eof=1;
    return 1;
  }
  to=buffer;
  if (chr == enclosed_char)
  {
    found_enclosed_char=enclosed_char;
    *to++=(uchar) chr;				// If error
  }
  else
  {
    found_enclosed_char= INT_MAX;
    PUSH(chr);
  }

  for (;;)
  {
    while ( to < end_of_buff)
    {
      chr = GET;
      if (chr == my_b_EOF)
	goto found_eof;
      if (chr == escape_char)
      {
	if ((chr=GET) == my_b_EOF)
	{
	  *to++= (uchar) escape_char;
	  goto found_eof;
	}
        /*
          When escape_char == enclosed_char, we treat it like we do for
          handling quotes in SQL parsing -- you can double-up the
          escape_char to include it literally, but it doesn't do escapes
          like \n. This allows: LOAD DATA ... ENCLOSED BY '"' ESCAPED BY '"'
          with data like: "fie""ld1", "field2"
         */
        if (escape_char != enclosed_char || chr == escape_char)
        {
          *to++ = (uchar) unescape((char) chr);
          continue;
        }
        PUSH(chr);
        chr= escape_char;
      }
#ifdef ALLOW_LINESEPARATOR_IN_STRINGS
      if (chr == line_term_char)
#else
      if (chr == line_term_char && found_enclosed_char == INT_MAX)
#endif
      {
	if (terminator(line_term_ptr,line_term_length))
	{					// Maybe unexpected linefeed
	  enclosed=0;
	  found_end_of_line=1;
	  row_start=buffer;
	  row_end=  to;
	  return 0;
	}
      }
      if (chr == found_enclosed_char)
      {
	if ((chr=GET) == found_enclosed_char)
	{					// Remove dupplicated
	  *to++ = (uchar) chr;
	  continue;
	}
	// End of enclosed field if followed by field_term or line_term
	if (chr == my_b_EOF ||
	    (chr == line_term_char && terminator(line_term_ptr,
						line_term_length)))
	{					// Maybe unexpected linefeed
	  enclosed=1;
	  found_end_of_line=1;
	  row_start=buffer+1;
	  row_end=  to;
	  return 0;
	}
	if (chr == field_term_char &&
	    terminator(field_term_ptr,field_term_length))
	{
	  enclosed=1;
	  row_start=buffer+1;
	  row_end=  to;
	  return 0;
	}
	/*
	  The string didn't terminate yet.
	  Store back next character for the loop
	*/
	PUSH(chr);
	/* copy the found term character to 'to' */
	chr= found_enclosed_char;
      }
      else if (chr == field_term_char && found_enclosed_char == INT_MAX)
      {
	if (terminator(field_term_ptr,field_term_length))
	{
	  enclosed=0;
	  row_start=buffer;
	  row_end=  to;
	  return 0;
	}
      }
#ifdef USE_MB
      if (my_mbcharlen(read_charset, chr) > 1 &&
          to + my_mbcharlen(read_charset, chr) <= end_of_buff)
      {
        uchar* p= (uchar*) to;
        int ml, i;
        *to++ = chr;

        ml= my_mbcharlen(read_charset, chr);

        for (i= 1; i < ml; i++) 
        {
          chr= GET;
          if (chr == my_b_EOF)
          {
            /*
             Need to back up the bytes already ready from illformed
             multi-byte char 
            */
            to-= i;
            goto found_eof;
          }
          *to++ = chr;
        }
        if (my_ismbchar(read_charset,
                        (const char *)p,
                        (const char *)to))
          continue;
        for (i= 0; i < ml; i++)
          PUSH((uchar) *--to);
        chr= GET;
      }
#endif
      *to++ = (uchar) chr;
    }
    /*
    ** We come here if buffer is too small. Enlarge it and continue
    */
    if (!(new_buffer=(uchar*) my_realloc((char*) buffer,buff_length+1+IO_SIZE,
					MYF(MY_WME))))
      return (error=1);
    to=new_buffer + (to-buffer);
    buffer=new_buffer;
    buff_length+=IO_SIZE;
    end_of_buff=buffer+buff_length;
  }

found_eof:
  enclosed=0;
  found_end_of_line=eof=1;
  row_start=buffer;
  row_end=to;
  return 0;
}

/*
  Read a row with fixed length.

  NOTES
    The row may not be fixed size on disk if there are escape
    characters in the file.

  IMPLEMENTATION NOTE
    One can't use fixed length with multi-byte charset **

  RETURN
    0  ok
    1  error
*/

int READ_INFO::read_fixed_length()
{
  int chr;
  uchar *to;
  if (found_end_of_line)
    return 1;					// One have to call next_line

  if (start_of_line)
  {						// Skip until line_start
    start_of_line=0;
    if (find_start_of_fields())
      return 1;
  }

  to=row_start=buffer;
  while (to < end_of_buff)
  {
    if ((chr=GET) == my_b_EOF)
      goto found_eof;
    if (chr == escape_char)
    {
      if ((chr=GET) == my_b_EOF)
      {
	*to++= (uchar) escape_char;
	goto found_eof;
      }
      *to++ =(uchar) unescape((char) chr);
      continue;
    }
    if (chr == line_term_char)
    {
      if (terminator(line_term_ptr,line_term_length))
      {						// Maybe unexpected linefeed
	found_end_of_line=1;
	row_end=  to;
	return 0;
      }
    }
    *to++ = (uchar) chr;
  }
  row_end=to;					// Found full line
  return 0;

found_eof:
  found_end_of_line=eof=1;
  row_start=buffer;
  row_end=to;
  return to == buffer ? 1 : 0;
}


int READ_INFO::next_line()
{
  line_cuted=0;
  start_of_line= line_start_ptr != 0;
  if (found_end_of_line || eof)
  {
    found_end_of_line=0;
    return eof;
  }
  found_end_of_line=0;
  if (!line_term_length)
    return 0;					// No lines
  for (;;)
  {
    int chr = GET;
#ifdef USE_MB
    if (chr == my_b_EOF)
    {
      eof= 1;
      return 1;
    }
   if (my_mbcharlen(read_charset, chr) > 1)
   {
       for (uint i=1;
            chr != my_b_EOF && i<my_mbcharlen(read_charset, chr);
            i++)
	   chr = GET;
       if (chr == escape_char)
	   continue;
   }
#endif
   if (chr == my_b_EOF)
   {
      eof=1;
      return 1;
    }
    if (chr == escape_char)
    {
      line_cuted=1;
      if (GET == my_b_EOF)
	return 1;
      continue;
    }
    if (chr == line_term_char && terminator(line_term_ptr,line_term_length))
      return 0;
    line_cuted=1;
  }
}


bool READ_INFO::find_start_of_fields()
{
  int chr;
 try_again:
  do
  {
    if ((chr=GET) == my_b_EOF)
    {
      found_end_of_line=eof=1;
      return 1;
    }
  } while ((char) chr != line_start_ptr[0]);
  for (const char *ptr=line_start_ptr+1 ; ptr != line_start_end ; ptr++)
  {
    chr=GET;					// Eof will be checked later
    if ((char) chr != *ptr)
    {						// Can't be line_start
      PUSH(chr);
      while (--ptr != line_start_ptr)
      {						// Restart with next char
	PUSH((uchar) *ptr);
      }
      goto try_again;
    }
  }
  return 0;
}


/*
  Clear taglist from tags with a specified level
*/
int READ_INFO::clear_level(int level_arg)
{
  DBUG_ENTER("READ_INFO::read_xml clear_level");
  List_iterator<XML_TAG> xmlit(taglist);
  xmlit.rewind();
  XML_TAG *tag;
  
  while ((tag= xmlit++))
  {
     if(tag->level >= level_arg)
     {
       xmlit.remove();
       delete tag;
     }
  }
  DBUG_RETURN(0);
}


/*
  Convert an XML entity to Unicode value.
  Return -1 on error;
*/
static int
my_xml_entity_to_char(const char *name, uint length)
{
  if (length == 2)
  {
    if (!memcmp(name, "gt", length))
      return '>';
    if (!memcmp(name, "lt", length))
      return '<';
  }
  else if (length == 3)
  {
    if (!memcmp(name, "amp", length))
      return '&';
  }
  else if (length == 4)
  {
    if (!memcmp(name, "quot", length))
      return '"';
    if (!memcmp(name, "apos", length))
      return '\'';
  }
  return -1;
}


/**
  @brief Convert newline, linefeed, tab to space
  
  @param chr    character
  
  @details According to the "XML 1.0" standard,
           only space (#x20) characters, carriage returns,
           line feeds or tabs are considered as spaces.
           Convert all of them to space (#x20) for parsing simplicity.
*/
static int
my_tospace(int chr)
{
  return (chr == '\t' || chr == '\r' || chr == '\n') ? ' ' : chr;
}


/*
  Read an xml value: handle multibyte and xml escape
*/
int READ_INFO::read_value(int delim, String *val)
{
  int chr;
  String tmp;

  for (chr= GET; my_tospace(chr) != delim && chr != my_b_EOF;)
  {
#ifdef USE_MB
    if (my_mbcharlen(read_charset, chr) > 1)
    {
      DBUG_PRINT("read_xml",("multi byte"));
      int i, ml= my_mbcharlen(read_charset, chr);
      for (i= 1; i < ml; i++) 
      {
        val->append(chr);
        /*
          Don't use my_tospace() in the middle of a multi-byte character
          TODO: check that the multi-byte sequence is valid.
        */
        chr= GET; 
        if (chr == my_b_EOF)
          return chr;
      }
    }
#endif
    if(chr == '&')
    {
      tmp.length(0);
      for (chr= my_tospace(GET) ; chr != ';' ; chr= my_tospace(GET))
      {
        if (chr == my_b_EOF)
          return chr;
        tmp.append(chr);
      }
      if ((chr= my_xml_entity_to_char(tmp.ptr(), tmp.length())) >= 0)
        val->append(chr);
      else
      {
        val->append('&');
        val->append(tmp);
        val->append(';'); 
      }
    }
    else
      val->append(chr);
    chr= GET;
  }            
  return my_tospace(chr);
}


/*
  Read a record in xml format
  tags and attributes are stored in taglist
  when tag set in ROWS IDENTIFIED BY is closed, we are ready and return
*/
int READ_INFO::read_xml()
{
  DBUG_ENTER("READ_INFO::read_xml");
  int chr, chr2, chr3;
  int delim= 0;
  String tag, attribute, value;
  bool in_tag= false;
  
  tag.length(0);
  attribute.length(0);
  value.length(0);
  
  for (chr= my_tospace(GET); chr != my_b_EOF ; )
  {
    switch(chr){
    case '<':  /* read tag */
        /* TODO: check if this is a comment <!-- comment -->  */
      chr= my_tospace(GET);
      if(chr == '!')
      {
        chr2= GET;
        chr3= GET;
        
        if(chr2 == '-' && chr3 == '-')
        {
          chr2= 0;
          chr3= 0;
          chr= my_tospace(GET);
          
          while(chr != '>' || chr2 != '-' || chr3 != '-')
          {
            if(chr == '-')
            {
              chr3= chr2;
              chr2= chr;
            }
            else if (chr2 == '-')
            {
              chr2= 0;
              chr3= 0;
            }
            chr= my_tospace(GET);
            if (chr == my_b_EOF)
              goto found_eof;
          }
          break;
        }
      }
      
      tag.length(0);
      while(chr != '>' && chr != ' ' && chr != '/' && chr != my_b_EOF)
      {
        if(chr != delim) /* fix for the '<field name =' format */
          tag.append(chr);
        chr= my_tospace(GET);
      }
      
      // row tag should be in ROWS IDENTIFIED BY '<row>' - stored in line_term 
      if((tag.length() == line_term_length -2) &&
         (strncmp(tag.c_ptr_safe(), line_term_ptr + 1, tag.length()) == 0))
      {
        DBUG_PRINT("read_xml", ("start-of-row: %i %s %s", 
                                level,tag.c_ptr_safe(), line_term_ptr));
      }
      
      if(chr == ' ' || chr == '>')
      {
        level++;
        clear_level(level + 1);
      }
      
      if (chr == ' ')
        in_tag= true;
      else 
        in_tag= false;
      break;
      
    case ' ': /* read attribute */
      while(chr == ' ')  /* skip blanks */
        chr= my_tospace(GET);
      
      if(!in_tag)
        break;
      
      while(chr != '=' && chr != '/' && chr != '>' && chr != my_b_EOF)
      {
        attribute.append(chr);
        chr= my_tospace(GET);
      }
      break;
      
    case '>': /* end tag - read tag value */
      in_tag= false;
      chr= read_value('<', &value);
      if(chr == my_b_EOF)
        goto found_eof;
      
      /* save value to list */
      if(tag.length() > 0 && value.length() > 0)
      {
        DBUG_PRINT("read_xml", ("lev:%i tag:%s val:%s",
                                level,tag.c_ptr_safe(), value.c_ptr_safe()));
        taglist.push_front( new XML_TAG(level, tag, value));
      }
      tag.length(0);
      value.length(0);
      attribute.length(0);
      break;
      
    case '/': /* close tag */
      level--;
      chr= my_tospace(GET);
      if(chr != '>')   /* if this is an empty tag <tag   /> */
        tag.length(0); /* we should keep tag value          */
      while(chr != '>' && chr != my_b_EOF)
      {
        tag.append(chr);
        chr= my_tospace(GET);
      }
      
      if((tag.length() == line_term_length -2) &&
         (strncmp(tag.c_ptr_safe(), line_term_ptr + 1, tag.length()) == 0))
      {
         DBUG_PRINT("read_xml", ("found end-of-row %i %s", 
                                 level, tag.c_ptr_safe()));
         DBUG_RETURN(0); //normal return
      }
      chr= my_tospace(GET);
      break;   
      
    case '=': /* attribute name end - read the value */
      //check for tag field and attribute name
      if(!memcmp(tag.c_ptr_safe(), STRING_WITH_LEN("field")) &&
         !memcmp(attribute.c_ptr_safe(), STRING_WITH_LEN("name")))
      {
        /*
          this is format <field name="xx">xx</field>
          where actual fieldname is in attribute
        */
        delim= my_tospace(GET);
        tag.length(0);
        attribute.length(0);
        chr= '<'; /* we pretend that it is a tag */
        level--;
        break;
      }
      
      //check for " or '
      chr= GET;
      if (chr == my_b_EOF)
        goto found_eof;
      if(chr == '"' || chr == '\'')
      {
        delim= chr;
      }
      else
      {
        delim= ' '; /* no delimiter, use space */
        PUSH(chr);
      }
      
      chr= read_value(delim, &value);
      if(attribute.length() > 0 && value.length() > 0)
      {
        DBUG_PRINT("read_xml", ("lev:%i att:%s val:%s\n",
                                level + 1,
                                attribute.c_ptr_safe(),
                                value.c_ptr_safe()));
        taglist.push_front(new XML_TAG(level + 1, attribute, value));
      }
      attribute.length(0);
      value.length(0);
      if (chr != ' ')
        chr= my_tospace(GET);
      break;
    
    default:
      chr= my_tospace(GET);
    } /* end switch */
  } /* end while */
  
found_eof:
  DBUG_PRINT("read_xml",("Found eof"));
  eof= 1;
  DBUG_RETURN(1);
}<|MERGE_RESOLUTION|>--- conflicted
+++ resolved
@@ -1453,15 +1453,7 @@
 }
 
 
-<<<<<<< HEAD
-#define GET (stack_pos != stack ? *--stack_pos : my_b_get(&cache))
-#define PUSH(A) *(stack_pos++)=(A)
-
-
 inline int READ_INFO::terminator(const char *ptr,uint length)
-=======
-inline int READ_INFO::terminator(char *ptr,uint length)
->>>>>>> e73df7d9
 {
   int chr=0;					// Keep gcc happy
   uint i;
