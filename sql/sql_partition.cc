/* Copyright (c) 2005, 2012, Oracle and/or its affiliates. All rights reserved.

   This program is free software; you can redistribute it and/or modify
   it under the terms of the GNU General Public License as published by
   the Free Software Foundation; version 2 of the License.

   This program is distributed in the hope that it will be useful,
   but WITHOUT ANY WARRANTY; without even the implied warranty of
   MERCHANTABILITY or FITNESS FOR A PARTICULAR PURPOSE.  See the
   GNU General Public License for more details.

   You should have received a copy of the GNU General Public License
   along with this program; if not, write to the Free Software
   Foundation, Inc., 51 Franklin St, Fifth Floor, Boston, MA 02110-1301  USA */

/*
  This file is a container for general functionality related
  to partitioning introduced in MySQL version 5.1. It contains functionality
  used by all handlers that support partitioning, such as
  the partitioning handler itself and the NDB handler.
  (Much of the code in this file has been split into partition_info.cc and
   the header files partition_info.h + partition_element.h + sql_partition.h)

  The first version was written by Mikael Ronstrom 2004-2006.
  Various parts of the optimizer code was written by Sergey Petrunia.
  Code have been maintained by Mattias Jonsson.
  The second version was written by Mikael Ronstrom 2006-2007 with some
  final fixes for partition pruning in 2008-2009 with assistance from Sergey
  Petrunia and Mattias Jonsson.

  The first version supports RANGE partitioning, LIST partitioning, HASH
  partitioning and composite partitioning (hereafter called subpartitioning)
  where each RANGE/LIST partitioning is HASH partitioned. The hash function
  can either be supplied by the user or by only a list of fields (also
  called KEY partitioning), where the MySQL server will use an internal
  hash function.
  There are quite a few defaults that can be used as well.

  The second version introduces a new variant of RANGE and LIST partitioning
  which is often referred to as column lists in the code variables. This
  enables a user to specify a set of columns and their concatenated value
  as the partition value. By comparing the concatenation of these values
  the proper partition can be choosen.
*/

/* Some general useful functions */

#define MYSQL_LEX 1
#include "sql_priv.h"
#include "unireg.h"                    // REQUIRED: for other includes
#include "sql_partition.h"
#include "key.h"                            // key_restore
#include "sql_parse.h"                      // parse_sql
#include "sql_cache.h"                      // query_cache_invalidate3
#include "lock.h"                           // mysql_lock_remove
#include "sql_show.h"                       // append_identifier
#include <errno.h>
#include <m_ctype.h>
#include "my_md5.h"
#include "transaction.h"
#include "debug_sync.h"

#include "sql_base.h"                   // close_all_tables_for_name
#include "sql_table.h"                  // build_table_filename,
                                        // build_table_shadow_filename,
                                        // table_to_filename
                                        // mysql_*_alter_copy_data
#include "opt_range.h"                  // store_key_image_to_rec
#include "sql_analyse.h"                // append_escaped
#include "sql_alter.h"                  // Alter_table_ctx

#include <algorithm>
using std::max;
using std::min;

#ifdef WITH_PARTITION_STORAGE_ENGINE
#include "ha_partition.h"

#define ERROR_INJECT_CRASH(code) \
  DBUG_EVALUATE_IF(code, (DBUG_SUICIDE(), 0), 0)
#define ERROR_INJECT_ERROR(code) \
  DBUG_EVALUATE_IF(code, (my_error(ER_UNKNOWN_ERROR, MYF(0)), TRUE), 0)

/*
  Partition related functions declarations and some static constants;
*/
const LEX_STRING partition_keywords[]=
{
  { C_STRING_WITH_LEN("HASH") },
  { C_STRING_WITH_LEN("RANGE") },
  { C_STRING_WITH_LEN("LIST") }, 
  { C_STRING_WITH_LEN("KEY") },
  { C_STRING_WITH_LEN("MAXVALUE") },
  { C_STRING_WITH_LEN("LINEAR ") },
  { C_STRING_WITH_LEN(" COLUMNS") }
};
static const char *part_str= "PARTITION";
static const char *sub_str= "SUB";
static const char *by_str= "BY";
static const char *space_str= " ";
static const char *equal_str= "=";
static const char *end_paren_str= ")";
static const char *begin_paren_str= "(";
static const char *comma_str= ",";

int get_partition_id_list_col(partition_info *part_info,
                              uint32 *part_id,
                              longlong *func_value);
int get_partition_id_list(partition_info *part_info,
                          uint32 *part_id,
                          longlong *func_value);
int get_partition_id_range_col(partition_info *part_info,
                               uint32 *part_id,
                               longlong *func_value);
int get_partition_id_range(partition_info *part_info,
                           uint32 *part_id,
                           longlong *func_value);
static int get_part_id_charset_func_part(partition_info *part_info,
                                         uint32 *part_id,
                                         longlong *func_value);
static int get_part_id_charset_func_subpart(partition_info *part_info,
                                            uint32 *part_id);
int get_partition_id_hash_nosub(partition_info *part_info,
                                uint32 *part_id,
                                longlong *func_value);
int get_partition_id_key_nosub(partition_info *part_info,
                               uint32 *part_id,
                               longlong *func_value);
int get_partition_id_linear_hash_nosub(partition_info *part_info,
                                       uint32 *part_id,
                                       longlong *func_value);
int get_partition_id_linear_key_nosub(partition_info *part_info,
                                      uint32 *part_id,
                                      longlong *func_value);
int get_partition_id_with_sub(partition_info *part_info,
                              uint32 *part_id,
                              longlong *func_value);
int get_partition_id_hash_sub(partition_info *part_info,
                              uint32 *part_id); 
int get_partition_id_key_sub(partition_info *part_info,
                             uint32 *part_id); 
int get_partition_id_linear_hash_sub(partition_info *part_info,
                                     uint32 *part_id); 
int get_partition_id_linear_key_sub(partition_info *part_info,
                                    uint32 *part_id); 
static uint32 get_next_partition_via_walking(PARTITION_ITERATOR*);
static void set_up_range_analysis_info(partition_info *part_info);
static uint32 get_next_subpartition_via_walking(PARTITION_ITERATOR*);
#endif

uint32 get_next_partition_id_range(PARTITION_ITERATOR* part_iter);
uint32 get_next_partition_id_list(PARTITION_ITERATOR* part_iter);
int get_part_iter_for_interval_via_mapping(partition_info *part_info,
                                           bool is_subpart,
                                           uint32 *store_length_array,
                                           uchar *min_value, uchar *max_value,
                                           uint min_len, uint max_len,
                                           uint flags,
                                           PARTITION_ITERATOR *part_iter);
int get_part_iter_for_interval_cols_via_map(partition_info *part_info,
                                            bool is_subpart,
                                            uint32 *store_length_array,
                                            uchar *min_value, uchar *max_value,
                                            uint min_len, uint max_len,
                                            uint flags,
                                            PARTITION_ITERATOR *part_iter);
int get_part_iter_for_interval_via_walking(partition_info *part_info,
                                           bool is_subpart,
                                           uint32 *store_length_array,
                                           uchar *min_value, uchar *max_value,
                                           uint min_len, uint max_len,
                                           uint flags,
                                           PARTITION_ITERATOR *part_iter);

#ifdef WITH_PARTITION_STORAGE_ENGINE
static int cmp_rec_and_tuple(part_column_list_val *val, uint32 nvals_in_rec);
static int cmp_rec_and_tuple_prune(part_column_list_val *val,
                                   uint32 n_vals_in_rec,
                                   bool tail_is_min);

/*
  Convert constants in VALUES definition to the character set the
  corresponding field uses.

  SYNOPSIS
    convert_charset_partition_constant()
    item                                Item to convert
    cs                                  Character set to convert to

  RETURN VALUE
    NULL                                Error
    item                                New converted item
*/

Item* convert_charset_partition_constant(Item *item, const CHARSET_INFO *cs)
{
  THD *thd= current_thd;
  Name_resolution_context *context= &thd->lex->current_select->context;
  TABLE_LIST *save_list= context->table_list;
  const char *save_where= thd->where;

  item= item->safe_charset_converter(cs);
  context->table_list= NULL;
  thd->where= "convert character set partition constant";
  if (!item || item->fix_fields(thd, (Item**)NULL))
    item= NULL;
  thd->where= save_where;
  context->table_list= save_list;
  return item;
}


/**
  A support function to check if a name is in a list of strings.

  @param name        String searched for
  @param list_names  A list of names searched in

  @return True if if the name is in the list.
    @retval true   String found
    @retval false  String not found
*/

static bool is_name_in_list(char *name, List<char> list_names)
{
  List_iterator<char> names_it(list_names);
  uint num_names= list_names.elements;
  uint i= 0;

  do
  {
    char *list_name= names_it++;
    if (!(my_strcasecmp(system_charset_info, name, list_name)))
      return TRUE;
  } while (++i < num_names);
  return FALSE;
}



/*
  Set-up defaults for partitions. 

  SYNOPSIS
    partition_default_handling()
    table                         Table object
    part_info                     Partition info to set up
    is_create_table_ind           Is this part of a table creation
    normalized_path               Normalized path name of table and database

  RETURN VALUES
    TRUE                          Error
    FALSE                         Success
*/

bool partition_default_handling(TABLE *table, partition_info *part_info,
                                bool is_create_table_ind,
                                const char *normalized_path)
{
  DBUG_ENTER("partition_default_handling");

  if (!is_create_table_ind)
  {
    if (part_info->use_default_num_partitions)
    {
      if (table->file->get_no_parts(normalized_path, &part_info->num_parts))
      {
        DBUG_RETURN(TRUE);
      }
    }
    else if (part_info->is_sub_partitioned() &&
             part_info->use_default_num_subpartitions)
    {
      uint num_parts;
      if (table->file->get_no_parts(normalized_path, &num_parts))
      {
        DBUG_RETURN(TRUE);
      }
      DBUG_ASSERT(part_info->num_parts > 0);
      DBUG_ASSERT((num_parts % part_info->num_parts) == 0);
      part_info->num_subparts= num_parts / part_info->num_parts;
    }
  }
  part_info->set_up_defaults_for_partitioning(table->file,
                                              (ulonglong)0, (uint)0);
  DBUG_RETURN(FALSE);
}


/*
  A useful routine used by update_row for partition handlers to calculate
  the partition ids of the old and the new record.

  SYNOPSIS
    get_part_for_update()
    old_data                Buffer of old record
    new_data                Buffer of new record
    rec0                    Reference to table->record[0]
    part_info               Reference to partition information
    out:old_part_id         The returned partition id of old record 
    out:new_part_id         The returned partition id of new record

  RETURN VALUE
    0                       Success
    > 0                     Error code
*/

int get_parts_for_update(const uchar *old_data, uchar *new_data,
                         const uchar *rec0, partition_info *part_info,
                         uint32 *old_part_id, uint32 *new_part_id,
                         longlong *new_func_value)
{
  Field **part_field_array= part_info->full_part_field_array;
  int error;
  longlong old_func_value;
  DBUG_ENTER("get_parts_for_update");

  DBUG_ASSERT(new_data == rec0);
  set_field_ptr(part_field_array, old_data, rec0);
  error= part_info->get_partition_id(part_info, old_part_id,
                                     &old_func_value);
  set_field_ptr(part_field_array, rec0, old_data);
  if (unlikely(error))                             // Should never happen
  {
    DBUG_ASSERT(0);
    DBUG_RETURN(error);
  }
#ifdef NOT_NEEDED
  if (new_data == rec0)
#endif
  {
    if (unlikely(error= part_info->get_partition_id(part_info,
                                                    new_part_id,
                                                    new_func_value)))
    {
      DBUG_RETURN(error);
    }
  }
#ifdef NOT_NEEDED
  else
  {
    /*
      This branch should never execute but it is written anyways for
      future use. It will be tested by ensuring that the above
      condition is false in one test situation before pushing the code.
    */
    set_field_ptr(part_field_array, new_data, rec0);
    error= part_info->get_partition_id(part_info, new_part_id,
                                       new_func_value);
    set_field_ptr(part_field_array, rec0, new_data);
    if (unlikely(error))
    {
      DBUG_RETURN(error);
    }
  }
#endif
  DBUG_RETURN(0);
}


/*
  A useful routine used by delete_row for partition handlers to calculate
  the partition id.

  SYNOPSIS
    get_part_for_delete()
    buf                     Buffer of old record
    rec0                    Reference to table->record[0]
    part_info               Reference to partition information
    out:part_id             The returned partition id to delete from

  RETURN VALUE
    0                       Success
    > 0                     Error code

  DESCRIPTION
    Dependent on whether buf is not record[0] we need to prepare the
    fields. Then we call the function pointer get_partition_id to
    calculate the partition id.
*/

int get_part_for_delete(const uchar *buf, const uchar *rec0,
                        partition_info *part_info, uint32 *part_id)
{
  int error;
  longlong func_value;
  DBUG_ENTER("get_part_for_delete");

  if (likely(buf == rec0))
  {
    if (unlikely((error= part_info->get_partition_id(part_info, part_id,
                                                     &func_value))))
    {
      DBUG_RETURN(error);
    }
    DBUG_PRINT("info", ("Delete from partition %d", *part_id));
  }
  else
  {
    Field **part_field_array= part_info->full_part_field_array;
    set_field_ptr(part_field_array, buf, rec0);
    error= part_info->get_partition_id(part_info, part_id, &func_value);
    set_field_ptr(part_field_array, rec0, buf);
    if (unlikely(error))
    {
      DBUG_RETURN(error);
    }
    DBUG_PRINT("info", ("Delete from partition %d (path2)", *part_id));
  }
  DBUG_RETURN(0);
}


/*
  This method is used to set-up both partition and subpartitioning
  field array and used for all types of partitioning.
  It is part of the logic around fix_partition_func.

  SYNOPSIS
    set_up_field_array()
    table                TABLE object for which partition fields are set-up
    sub_part             Is the table subpartitioned as well

  RETURN VALUE
    TRUE                 Error, some field didn't meet requirements
    FALSE                Ok, partition field array set-up

  DESCRIPTION

    A great number of functions below here is part of the fix_partition_func
    method. It is used to set up the partition structures for execution from
    openfrm. It is called at the end of the openfrm when the table struct has
    been set-up apart from the partition information.
    It involves:
    1) Setting arrays of fields for the partition functions.
    2) Setting up binary search array for LIST partitioning
    3) Setting up array for binary search for RANGE partitioning
    4) Setting up key_map's to assist in quick evaluation whether one
       can deduce anything from a given index of what partition to use
    5) Checking whether a set of partitions can be derived from a range on
       a field in the partition function.
    As part of doing this there is also a great number of error controls.
    This is actually the place where most of the things are checked for
    partition information when creating a table.
    Things that are checked includes
    1) All fields of partition function in Primary keys and unique indexes
       (if not supported)


    Create an array of partition fields (NULL terminated). Before this method
    is called fix_fields or find_table_in_sef has been called to set
    GET_FIXED_FIELDS_FLAG on all fields that are part of the partition
    function.
*/

static bool set_up_field_array(TABLE *table,
                              bool is_sub_part)
{
  Field **ptr, *field, **field_array;
  uint num_fields= 0;
  uint size_field_array;
  uint i= 0;
  uint inx;
  partition_info *part_info= table->part_info;
  int result= FALSE;
  DBUG_ENTER("set_up_field_array");

  ptr= table->field;
  while ((field= *(ptr++))) 
  {
    if (field->flags & GET_FIXED_FIELDS_FLAG)
      num_fields++;
  }
  if (num_fields > MAX_REF_PARTS)
  {
    char *ptr;
    if (is_sub_part)
      ptr= (char*)"subpartition function";
    else
      ptr= (char*)"partition function";
    my_error(ER_TOO_MANY_PARTITION_FUNC_FIELDS_ERROR, MYF(0), ptr);
    DBUG_RETURN(TRUE);
  }
  if (num_fields == 0)
  {
    /*
      We are using hidden key as partitioning field
    */
    DBUG_ASSERT(!is_sub_part);
    DBUG_RETURN(result);
  }
  size_field_array= (num_fields+1)*sizeof(Field*);
  field_array= (Field**)sql_calloc(size_field_array);
  if (unlikely(!field_array))
  {
    mem_alloc_error(size_field_array);
    result= TRUE;
  }
  ptr= table->field;
  while ((field= *(ptr++))) 
  {
    if (field->flags & GET_FIXED_FIELDS_FLAG)
    {
      field->flags&= ~GET_FIXED_FIELDS_FLAG;
      field->flags|= FIELD_IN_PART_FUNC_FLAG;
      if (likely(!result))
      {
        if (!is_sub_part && part_info->column_list)
        {
          List_iterator<char> it(part_info->part_field_list);
          char *field_name;

          DBUG_ASSERT(num_fields == part_info->part_field_list.elements);
          inx= 0;
          do
          {
            field_name= it++;
            if (!my_strcasecmp(system_charset_info,
                               field_name,
                               field->field_name))
              break;
          } while (++inx < num_fields);
          if (inx == num_fields)
          {
            /*
              Should not occur since it should already been checked in either
              add_column_list_values, handle_list_of_fields,
              check_partition_info etc.
            */
            DBUG_ASSERT(0);
            my_error(ER_FIELD_NOT_FOUND_PART_ERROR, MYF(0));
            result= TRUE;
            continue;
          }
        }
        else
          inx= i;
        field_array[inx]= field;
        i++;

        /*
          We check that the fields are proper. It is required for each
          field in a partition function to:
          1) Not be a BLOB of any type
            A BLOB takes too long time to evaluate so we don't want it for
            performance reasons.
        */

        if (unlikely(field->flags & BLOB_FLAG))
        {
          my_error(ER_BLOB_FIELD_IN_PART_FUNC_ERROR, MYF(0));
          result= TRUE;
        }
      }
    }
  }
  field_array[num_fields]= 0;
  if (!is_sub_part)
  {
    part_info->part_field_array= field_array;
    part_info->num_part_fields= num_fields;
  }
  else
  {
    part_info->subpart_field_array= field_array;
    part_info->num_subpart_fields= num_fields;
  }
  DBUG_RETURN(result);
}



/*
  Create a field array including all fields of both the partitioning and the
  subpartitioning functions.

  SYNOPSIS
    create_full_part_field_array()
    thd                  Thread handle
    table                TABLE object for which partition fields are set-up
    part_info            Reference to partitioning data structure

  RETURN VALUE
    TRUE                 Memory allocation of field array failed
    FALSE                Ok

  DESCRIPTION
    If there is no subpartitioning then the same array is used as for the
    partitioning. Otherwise a new array is built up using the flag
    FIELD_IN_PART_FUNC in the field object.
    This function is called from fix_partition_func
*/

static bool create_full_part_field_array(THD *thd, TABLE *table,
                                         partition_info *part_info)
{
  bool result= FALSE;
  Field **ptr;
  my_bitmap_map *bitmap_buf;
  DBUG_ENTER("create_full_part_field_array");

  if (!part_info->is_sub_partitioned())
  {
    part_info->full_part_field_array= part_info->part_field_array;
    part_info->num_full_part_fields= part_info->num_part_fields;
  }
  else
  {
    Field *field, **field_array;
    uint num_part_fields=0, size_field_array;
    ptr= table->field;
    while ((field= *(ptr++)))
    {
      if (field->flags & FIELD_IN_PART_FUNC_FLAG)
        num_part_fields++;
    }
    size_field_array= (num_part_fields+1)*sizeof(Field*);
    field_array= (Field**)sql_calloc(size_field_array);
    if (unlikely(!field_array))
    {
      mem_alloc_error(size_field_array);
      result= TRUE;
      goto end;
    }
    num_part_fields= 0;
    ptr= table->field;
    while ((field= *(ptr++)))
    {
      if (field->flags & FIELD_IN_PART_FUNC_FLAG)
        field_array[num_part_fields++]= field;
    }
    field_array[num_part_fields]=0;
    part_info->full_part_field_array= field_array;
    part_info->num_full_part_fields= num_part_fields;
  }

  /*
    Initialize the set of all fields used in partition and subpartition
    expression. Required for testing of partition fields in write_set
    when updating. We need to set all bits in read_set because the row
    may need to be inserted in a different [sub]partition.
  */
  if (!(bitmap_buf= (my_bitmap_map*)
        thd->alloc(bitmap_buffer_size(table->s->fields))))
  {
    mem_alloc_error(bitmap_buffer_size(table->s->fields));
    result= TRUE;
    goto end;
  }
  if (bitmap_init(&part_info->full_part_field_set, bitmap_buf,
                  table->s->fields, FALSE))
  {
    mem_alloc_error(table->s->fields);
    result= TRUE;
    goto end;
  }
  /*
    full_part_field_array may be NULL if storage engine supports native
    partitioning.
  */
  if ((ptr= part_info->full_part_field_array))
    for (; *ptr; ptr++)
      bitmap_set_bit(&part_info->full_part_field_set, (*ptr)->field_index);

end:
  DBUG_RETURN(result);
}


/*

  Clear flag GET_FIXED_FIELDS_FLAG in all fields of a key previously set by
  set_indicator_in_key_fields (always used in pairs).

  SYNOPSIS
    clear_indicator_in_key_fields()
    key_info                  Reference to find the key fields

  RETURN VALUE
    NONE

  DESCRIPTION
    These support routines is used to set/reset an indicator of all fields
    in a certain key. It is used in conjunction with another support routine
    that traverse all fields in the PF to find if all or some fields in the
    PF is part of the key. This is used to check primary keys and unique
    keys involve all fields in PF (unless supported) and to derive the
    key_map's used to quickly decide whether the index can be used to
    derive which partitions are needed to scan.
*/

static void clear_indicator_in_key_fields(KEY *key_info)
{
  KEY_PART_INFO *key_part;
  uint key_parts= key_info->key_parts, i;
  for (i= 0, key_part=key_info->key_part; i < key_parts; i++, key_part++)
    key_part->field->flags&= (~GET_FIXED_FIELDS_FLAG);
}


/*
  Set flag GET_FIXED_FIELDS_FLAG in all fields of a key.

  SYNOPSIS
    set_indicator_in_key_fields
    key_info                  Reference to find the key fields

  RETURN VALUE
    NONE
*/

static void set_indicator_in_key_fields(KEY *key_info)
{
  KEY_PART_INFO *key_part;
  uint key_parts= key_info->key_parts, i;
  for (i= 0, key_part=key_info->key_part; i < key_parts; i++, key_part++)
    key_part->field->flags|= GET_FIXED_FIELDS_FLAG;
}


/*
  Check if all or some fields in partition field array is part of a key
  previously used to tag key fields.

  SYNOPSIS
    check_fields_in_PF()
    ptr                  Partition field array
    out:all_fields       Is all fields of partition field array used in key
    out:some_fields      Is some fields of partition field array used in key

  RETURN VALUE
    all_fields, some_fields
*/

static void check_fields_in_PF(Field **ptr, bool *all_fields,
                               bool *some_fields)
{
  DBUG_ENTER("check_fields_in_PF");

  *all_fields= TRUE;
  *some_fields= FALSE;
  if ((!ptr) || !(*ptr))
  {
    *all_fields= FALSE;
    DBUG_VOID_RETURN;
  }
  do
  {
  /* Check if the field of the PF is part of the current key investigated */
    if ((*ptr)->flags & GET_FIXED_FIELDS_FLAG)
      *some_fields= TRUE; 
    else
      *all_fields= FALSE;
  } while (*(++ptr));
  DBUG_VOID_RETURN;
}


/*
  Clear flag GET_FIXED_FIELDS_FLAG in all fields of the table.
  This routine is used for error handling purposes.

  SYNOPSIS
    clear_field_flag()
    table                TABLE object for which partition fields are set-up

  RETURN VALUE
    NONE
*/

static void clear_field_flag(TABLE *table)
{
  Field **ptr;
  DBUG_ENTER("clear_field_flag");

  for (ptr= table->field; *ptr; ptr++)
    (*ptr)->flags&= (~GET_FIXED_FIELDS_FLAG);
  DBUG_VOID_RETURN;
}


/*
  find_field_in_table_sef finds the field given its name. All fields get
  GET_FIXED_FIELDS_FLAG set.

  SYNOPSIS
    handle_list_of_fields()
    it                   A list of field names for the partition function
    table                TABLE object for which partition fields are set-up
    part_info            Reference to partitioning data structure
    sub_part             Is the table subpartitioned as well

  RETURN VALUE
    TRUE                 Fields in list of fields not part of table
    FALSE                All fields ok and array created

  DESCRIPTION
    This routine sets-up the partition field array for KEY partitioning, it
    also verifies that all fields in the list of fields is actually a part of
    the table.

*/


static bool handle_list_of_fields(List_iterator<char> it,
                                  TABLE *table,
                                  partition_info *part_info,
                                  bool is_sub_part)
{
  Field *field;
  bool result;
  char *field_name;
  bool is_list_empty= TRUE;
  DBUG_ENTER("handle_list_of_fields");

  while ((field_name= it++))
  {
    is_list_empty= FALSE;
    field= find_field_in_table_sef(table, field_name);
    if (likely(field != 0))
      field->flags|= GET_FIXED_FIELDS_FLAG;
    else
    {
      my_error(ER_FIELD_NOT_FOUND_PART_ERROR, MYF(0));
      clear_field_flag(table);
      result= TRUE;
      goto end;
    }
  }
  if (is_list_empty && part_info->part_type == HASH_PARTITION)
  {
    uint primary_key= table->s->primary_key;
    if (primary_key != MAX_KEY)
    {
      uint num_key_parts= table->key_info[primary_key].key_parts, i;
      /*
        In the case of an empty list we use primary key as partition key.
      */
      for (i= 0; i < num_key_parts; i++)
      {
        Field *field= table->key_info[primary_key].key_part[i].field;
        field->flags|= GET_FIXED_FIELDS_FLAG;
      }
    }
    else
    {
      if (table->s->db_type()->partition_flags &&
          (table->s->db_type()->partition_flags() & HA_USE_AUTO_PARTITION) &&
          (table->s->db_type()->partition_flags() & HA_CAN_PARTITION))
      {
        /*
          This engine can handle automatic partitioning and there is no
          primary key. In this case we rely on that the engine handles
          partitioning based on a hidden key. Thus we allocate no
          array for partitioning fields.
        */
        DBUG_RETURN(FALSE);
      }
      else
      {
        my_error(ER_FIELD_NOT_FOUND_PART_ERROR, MYF(0));
        DBUG_RETURN(TRUE);
      }
    }
  }
  result= set_up_field_array(table, is_sub_part);
end:
  DBUG_RETURN(result);
}


/*
  Support function to check if all VALUES * (expression) is of the
  right sign (no signed constants when unsigned partition function)

  SYNOPSIS
    check_signed_flag()
    part_info                Partition info object

  RETURN VALUES
    0                        No errors due to sign errors
    >0                       Sign error
*/

int check_signed_flag(partition_info *part_info)
{
  int error= 0;
  uint i= 0;
  if (part_info->part_type != HASH_PARTITION &&
      part_info->part_expr->unsigned_flag)
  {
    List_iterator<partition_element> part_it(part_info->partitions);
    do
    {
      partition_element *part_elem= part_it++;

      if (part_elem->signed_flag)
      {
        my_error(ER_PARTITION_CONST_DOMAIN_ERROR, MYF(0));
        error= ER_PARTITION_CONST_DOMAIN_ERROR;
        break;
      }
    } while (++i < part_info->num_parts);
  }
  return error;
}

/**
  Initialize lex object for use in fix_fields and parsing.

  SYNOPSIS
    init_lex_with_single_table()
    @param thd                 The thread object
    @param table               The table object
  @return Operation status
    @retval TRUE                An error occurred, memory allocation error
    @retval FALSE               Ok

  DESCRIPTION
    This function is used to initialize a lex object on the
    stack for use by fix_fields and for parsing. In order to
    work properly it also needs to initialize the
    Name_resolution_context object of the lexer.
    Finally it needs to set a couple of variables to ensure
    proper functioning of fix_fields.
*/

static int
init_lex_with_single_table(THD *thd, TABLE *table, LEX *lex)
{
  TABLE_LIST *table_list;
  Table_ident *table_ident;
  SELECT_LEX *select_lex= &lex->select_lex;
  Name_resolution_context *context= &select_lex->context;
  /*
    We will call the parser to create a part_info struct based on the
    partition string stored in the frm file.
    We will use a local lex object for this purpose. However we also
    need to set the Name_resolution_object for this lex object. We
    do this by using add_table_to_list where we add the table that
    we're working with to the Name_resolution_context.
  */
  thd->lex= lex;
  lex_start(thd);
  context->init();
  if ((!(table_ident= new Table_ident(thd,
                                      table->s->table_name,
                                      table->s->db, TRUE))) ||
      (!(table_list= select_lex->add_table_to_list(thd,
                                                   table_ident,
                                                   NULL,
                                                   0))))
    return TRUE;
  context->resolve_in_table_list_only(table_list);
  lex->use_only_table_context= TRUE;
  table->map= 1; //To ensure correct calculation of const item
  table->get_fields_in_item_tree= TRUE;
  table_list->table= table;
  return FALSE;
}

/**
  End use of local lex with single table

  SYNOPSIS
    end_lex_with_single_table()
    @param thd               The thread object
    @param table             The table object
    @param old_lex           The real lex object connected to THD

  DESCRIPTION
    This function restores the real lex object after calling
    init_lex_with_single_table and also restores some table
    variables temporarily set.
*/

static void
end_lex_with_single_table(THD *thd, TABLE *table, LEX *old_lex)
{
  LEX *lex= thd->lex;
  table->map= 0;
  table->get_fields_in_item_tree= FALSE;
  lex_end(lex);
  thd->lex= old_lex;
}

/*
  The function uses a new feature in fix_fields where the flag 
  GET_FIXED_FIELDS_FLAG is set for all fields in the item tree.
  This field must always be reset before returning from the function
  since it is used for other purposes as well.

  SYNOPSIS
    fix_fields_part_func()
    thd                  The thread object
    func_expr            The item tree reference of the partition function
    table                The table object
    part_info            Reference to partitioning data structure
    is_sub_part          Is the table subpartitioned as well
    is_create_table_ind  Indicator of whether openfrm was called as part of
                         CREATE or ALTER TABLE

  RETURN VALUE
    TRUE                 An error occurred, something was wrong with the
                         partition function.
    FALSE                Ok, a partition field array was created

  DESCRIPTION
    This function is used to build an array of partition fields for the
    partitioning function and subpartitioning function. The partitioning
    function is an item tree that must reference at least one field in the
    table. This is checked first in the parser that the function doesn't
    contain non-cacheable parts (like a random function) and by checking
    here that the function isn't a constant function.

    Calculate the number of fields in the partition function.
    Use it allocate memory for array of Field pointers.
    Initialise array of field pointers. Use information set when
    calling fix_fields and reset it immediately after.
    The get_fields_in_item_tree activates setting of bit in flags
    on the field object.
*/

static bool fix_fields_part_func(THD *thd, Item* func_expr, TABLE *table,
                          bool is_sub_part, bool is_create_table_ind)
{
  partition_info *part_info= table->part_info;
  bool result= TRUE;
  int error;
  LEX *old_lex= thd->lex;
  LEX lex;
  DBUG_ENTER("fix_fields_part_func");

  if (init_lex_with_single_table(thd, table, &lex))
    goto end;

  func_expr->walk(&Item::change_context_processor, 0,
                  (uchar*) &lex.select_lex.context);
  thd->where= "partition function";
  /*
    In execution we must avoid the use of thd->change_item_tree since
    we might release memory before statement is completed. We do this
    by temporarily setting the stmt_arena->mem_root to be the mem_root
    of the table object, this also ensures that any memory allocated
    during fix_fields will not be released at end of execution of this
    statement. Thus the item tree will remain valid also in subsequent
    executions of this table object. We do however not at the moment
    support allocations during execution of val_int so any item class
    that does this during val_int must be disallowed as partition
    function.
    SEE Bug #21658

    This is a tricky call to prepare for since it can have a large number
    of interesting side effects, both desirable and undesirable.
  */
  {
    const bool save_agg_field= thd->lex->current_select->non_agg_field_used();
    const bool save_agg_func=  thd->lex->current_select->agg_func_used();
    const nesting_map saved_allow_sum_func= thd->lex->allow_sum_func;
    thd->lex->allow_sum_func= 0;

    error= func_expr->fix_fields(thd, (Item**)&func_expr);

    /*
      Restore agg_field/agg_func  and allow_sum_func,
      fix_fields should not affect mysql_select later, see Bug#46923.
    */
    thd->lex->current_select->set_non_agg_field_used(save_agg_field);
    thd->lex->current_select->set_agg_func_used(save_agg_func);
    thd->lex->allow_sum_func= saved_allow_sum_func;
  }
  if (unlikely(error))
  {
    DBUG_PRINT("info", ("Field in partition function not part of table"));
    clear_field_flag(table);
    goto end;
  }
  if (unlikely(func_expr->const_item()))
  {
    my_error(ER_WRONG_EXPR_IN_PARTITION_FUNC_ERROR, MYF(0));
    clear_field_flag(table);
    goto end;
  }

  /*
    We don't allow creating partitions with expressions with non matching
    arguments as a (sub)partitioning function,
    but we want to allow such expressions when opening existing tables for
    easier maintenance. This exception should be deprecated at some point
    in future so that we always throw an error.
  */
  if (func_expr->walk(&Item::check_valid_arguments_processor,
                      0, NULL))
  {
    if (is_create_table_ind)
    {
      my_error(ER_WRONG_EXPR_IN_PARTITION_FUNC_ERROR, MYF(0));
      goto end;
    }
    else
      push_warning(thd, Sql_condition::WARN_LEVEL_WARN,
                   ER_WRONG_EXPR_IN_PARTITION_FUNC_ERROR,
                   ER(ER_WRONG_EXPR_IN_PARTITION_FUNC_ERROR));
  }

  if ((!is_sub_part) && (error= check_signed_flag(part_info)))
    goto end;
  result= set_up_field_array(table, is_sub_part);
end:
  end_lex_with_single_table(thd, table, old_lex);
#if !defined(DBUG_OFF)
  func_expr->walk(&Item::change_context_processor, 0,
                  (uchar*) 0);
#endif
  DBUG_RETURN(result);
}


/*
  Check that the primary key contains all partition fields if defined

  SYNOPSIS
    check_primary_key()
    table                TABLE object for which partition fields are set-up

  RETURN VALUES
    TRUE                 Not all fields in partitioning function was part
                         of primary key
    FALSE                Ok, all fields of partitioning function were part
                         of primary key

  DESCRIPTION
    This function verifies that if there is a primary key that it contains
    all the fields of the partition function.
    This is a temporary limitation that will hopefully be removed after a
    while.
*/

static bool check_primary_key(TABLE *table)
{
  uint primary_key= table->s->primary_key;
  bool all_fields, some_fields;
  bool result= FALSE;
  DBUG_ENTER("check_primary_key");

  if (primary_key < MAX_KEY)
  {
    set_indicator_in_key_fields(table->key_info+primary_key);
    check_fields_in_PF(table->part_info->full_part_field_array,
                        &all_fields, &some_fields);
    clear_indicator_in_key_fields(table->key_info+primary_key);
    if (unlikely(!all_fields))
    {
      my_error(ER_UNIQUE_KEY_NEED_ALL_FIELDS_IN_PF,MYF(0),"PRIMARY KEY");
      result= TRUE;
    }
  }
  DBUG_RETURN(result);
}


/*
  Check that unique keys contains all partition fields

  SYNOPSIS
    check_unique_keys()
    table                TABLE object for which partition fields are set-up

  RETURN VALUES
    TRUE                 Not all fields in partitioning function was part
                         of all unique keys
    FALSE                Ok, all fields of partitioning function were part
                         of unique keys

  DESCRIPTION
    This function verifies that if there is a unique index that it contains
    all the fields of the partition function.
    This is a temporary limitation that will hopefully be removed after a
    while.
*/

static bool check_unique_keys(TABLE *table)
{
  bool all_fields, some_fields;
  bool result= FALSE;
  uint keys= table->s->keys;
  uint i;
  DBUG_ENTER("check_unique_keys");

  for (i= 0; i < keys; i++)
  {
    if (table->key_info[i].flags & HA_NOSAME) //Unique index
    {
      set_indicator_in_key_fields(table->key_info+i);
      check_fields_in_PF(table->part_info->full_part_field_array,
                         &all_fields, &some_fields);
      clear_indicator_in_key_fields(table->key_info+i);
      if (unlikely(!all_fields))
      {
        my_error(ER_UNIQUE_KEY_NEED_ALL_FIELDS_IN_PF,MYF(0),"UNIQUE INDEX");
        result= TRUE;
        break;
      }
    }
  }
  DBUG_RETURN(result);
}


/*
  An important optimisation is whether a range on a field can select a subset
  of the partitions.
  A prerequisite for this to happen is that the PF is a growing function OR
  a shrinking function.
  This can never happen for a multi-dimensional PF. Thus this can only happen
  with PF with at most one field involved in the PF.
  The idea is that if the function is a growing function and you know that
  the field of the PF is 4 <= A <= 6 then we can convert this to a range
  in the PF instead by setting the range to PF(4) <= PF(A) <= PF(6). In the
  case of RANGE PARTITIONING and LIST PARTITIONING this can be used to
  calculate a set of partitions rather than scanning all of them.
  Thus the following prerequisites are there to check if sets of partitions
  can be found.
  1) Only possible for RANGE and LIST partitioning (not for subpartitioning)
  2) Only possible if PF only contains 1 field
  3) Possible if PF is a growing function of the field
  4) Possible if PF is a shrinking function of the field
  OBSERVATION:
  1) IF f1(A) is a growing function AND f2(A) is a growing function THEN
     f1(A) + f2(A) is a growing function
     f1(A) * f2(A) is a growing function if f1(A) >= 0 and f2(A) >= 0
  2) IF f1(A) is a growing function and f2(A) is a shrinking function THEN
     f1(A) / f2(A) is a growing function if f1(A) >= 0 and f2(A) > 0
  3) IF A is a growing function then a function f(A) that removes the
     least significant portion of A is a growing function
     E.g. DATE(datetime) is a growing function
     MONTH(datetime) is not a growing/shrinking function
  4) IF f1(A) is a growing function and f2(A) is a growing function THEN
     f1(f2(A)) and f2(f1(A)) are also growing functions
  5) IF f1(A) is a shrinking function and f2(A) is a growing function THEN
     f1(f2(A)) is a shrinking function and f2(f1(A)) is a shrinking function
  6) f1(A) = A is a growing function
  7) f1(A) = A*a + b (where a and b are constants) is a growing function

  By analysing the item tree of the PF we can use these deducements and
  derive whether the PF is a growing function or a shrinking function or
  neither of it.

  If the PF is range capable then a flag is set on the table object
  indicating this to notify that we can use also ranges on the field
  of the PF to deduce a set of partitions if the fields of the PF were
  not all fully bound.

  SYNOPSIS
    check_range_capable_PF()
    table                TABLE object for which partition fields are set-up

  DESCRIPTION
    Support for this is not implemented yet.
*/

void check_range_capable_PF(TABLE *table)
{
  DBUG_ENTER("check_range_capable_PF");

  DBUG_VOID_RETURN;
}


/**
  Set up partition bitmaps

    @param thd           Thread object
    @param part_info     Reference to partitioning data structure

  @return Operation status
    @retval TRUE         Memory allocation failure
    @retval FALSE        Success

    Allocate memory for bitmaps of the partitioned table
    and initialise it.
*/

static bool set_up_partition_bitmaps(THD *thd, partition_info *part_info)
{
  uint32 *bitmap_buf;
  uint bitmap_bits= part_info->num_subparts? 
                     (part_info->num_subparts* part_info->num_parts):
                      part_info->num_parts;
  uint bitmap_bytes= bitmap_buffer_size(bitmap_bits);
  DBUG_ENTER("set_up_partition_bitmaps");

  DBUG_ASSERT(!part_info->bitmaps_are_initialized);

  /* Allocate for both read and lock_partitions */
  if (!(bitmap_buf= (uint32*) alloc_root(&part_info->table->mem_root,
                                         bitmap_bytes * 2)))
  {
    mem_alloc_error(bitmap_bytes * 2);
    DBUG_RETURN(TRUE);
  }
  bitmap_init(&part_info->read_partitions, bitmap_buf, bitmap_bits, FALSE);
  /* Use the second half of the allocated buffer for lock_partitions */
  bitmap_init(&part_info->lock_partitions, bitmap_buf + (bitmap_bytes / 4),
              bitmap_bits, FALSE);
  part_info->bitmaps_are_initialized= TRUE;
  part_info->set_partition_bitmaps(NULL);
  DBUG_RETURN(FALSE);
}


/*
  Set up partition key maps

  SYNOPSIS
    set_up_partition_key_maps()
    table                TABLE object for which partition fields are set-up
    part_info            Reference to partitioning data structure

  RETURN VALUES
    None

  DESCRIPTION
    This function sets up a couple of key maps to be able to quickly check
    if an index ever can be used to deduce the partition fields or even
    a part of the fields of the  partition function.
    We set up the following key_map's.
    PF = Partition Function
    1) All fields of the PF is set even by equal on the first fields in the
       key
    2) All fields of the PF is set if all fields of the key is set
    3) At least one field in the PF is set if all fields is set
    4) At least one field in the PF is part of the key
*/

static void set_up_partition_key_maps(TABLE *table,
                                      partition_info *part_info)
{
  uint keys= table->s->keys;
  uint i;
  bool all_fields, some_fields;
  DBUG_ENTER("set_up_partition_key_maps");

  part_info->all_fields_in_PF.clear_all();
  part_info->all_fields_in_PPF.clear_all();
  part_info->all_fields_in_SPF.clear_all();
  part_info->some_fields_in_PF.clear_all();
  for (i= 0; i < keys; i++)
  {
    set_indicator_in_key_fields(table->key_info+i);
    check_fields_in_PF(part_info->full_part_field_array,
                       &all_fields, &some_fields);
    if (all_fields)
      part_info->all_fields_in_PF.set_bit(i);
    if (some_fields)
      part_info->some_fields_in_PF.set_bit(i);
    if (part_info->is_sub_partitioned())
    {
      check_fields_in_PF(part_info->part_field_array,
                         &all_fields, &some_fields);
      if (all_fields)
        part_info->all_fields_in_PPF.set_bit(i);
      check_fields_in_PF(part_info->subpart_field_array,
                         &all_fields, &some_fields);
      if (all_fields)
        part_info->all_fields_in_SPF.set_bit(i);
    }
    clear_indicator_in_key_fields(table->key_info+i);
  }
  DBUG_VOID_RETURN;
}


/*
  Set up function pointers for partition function

  SYNOPSIS
    set_up_partition_func_pointers()
    part_info            Reference to partitioning data structure

  RETURN VALUE
    NONE

  DESCRIPTION
    Set-up all function pointers for calculation of partition id,
    subpartition id and the upper part in subpartitioning. This is to speed up
    execution of get_partition_id which is executed once every record to be
    written and deleted and twice for updates.
*/

static void set_up_partition_func_pointers(partition_info *part_info)
{
  DBUG_ENTER("set_up_partition_func_pointers");

  if (part_info->is_sub_partitioned())
  {
    part_info->get_partition_id= get_partition_id_with_sub;
    if (part_info->part_type == RANGE_PARTITION)
    {
      if (part_info->column_list)
        part_info->get_part_partition_id= get_partition_id_range_col;
      else
        part_info->get_part_partition_id= get_partition_id_range;
      if (part_info->list_of_subpart_fields)
      {
        if (part_info->linear_hash_ind)
          part_info->get_subpartition_id= get_partition_id_linear_key_sub;
        else
          part_info->get_subpartition_id= get_partition_id_key_sub;
      }
      else
      {
        if (part_info->linear_hash_ind)
          part_info->get_subpartition_id= get_partition_id_linear_hash_sub;
        else
          part_info->get_subpartition_id= get_partition_id_hash_sub;
      }
    }
    else /* LIST Partitioning */
    {
      if (part_info->column_list)
        part_info->get_part_partition_id= get_partition_id_list_col;
      else
        part_info->get_part_partition_id= get_partition_id_list;
      if (part_info->list_of_subpart_fields)
      {
        if (part_info->linear_hash_ind)
          part_info->get_subpartition_id= get_partition_id_linear_key_sub;
        else
          part_info->get_subpartition_id= get_partition_id_key_sub;
      }
      else
      {
        if (part_info->linear_hash_ind)
          part_info->get_subpartition_id= get_partition_id_linear_hash_sub;
        else
          part_info->get_subpartition_id= get_partition_id_hash_sub;
      }
    }
  }
  else /* No subpartitioning */
  {
    part_info->get_part_partition_id= NULL;
    part_info->get_subpartition_id= NULL;
    if (part_info->part_type == RANGE_PARTITION)
    {
      if (part_info->column_list)
        part_info->get_partition_id= get_partition_id_range_col;
      else
        part_info->get_partition_id= get_partition_id_range;
    }
    else if (part_info->part_type == LIST_PARTITION)
    {
      if (part_info->column_list)
        part_info->get_partition_id= get_partition_id_list_col;
      else
        part_info->get_partition_id= get_partition_id_list;
    }
    else /* HASH partitioning */
    {
      if (part_info->list_of_part_fields)
      {
        if (part_info->linear_hash_ind)
          part_info->get_partition_id= get_partition_id_linear_key_nosub;
        else
          part_info->get_partition_id= get_partition_id_key_nosub;
      }
      else
      {
        if (part_info->linear_hash_ind)
          part_info->get_partition_id= get_partition_id_linear_hash_nosub;
        else
          part_info->get_partition_id= get_partition_id_hash_nosub;
      }
    }
  }
  /*
    We need special functions to handle character sets since they require copy
    of field pointers and restore afterwards. For subpartitioned tables we do
    the copy and restore individually on the part and subpart parts. For non-
    subpartitioned tables we use the same functions as used for the parts part
    of subpartioning.
    Thus for subpartitioned tables the get_partition_id is always
    get_partition_id_with_sub, even when character sets exists.
  */
  if (part_info->part_charset_field_array)
  {
    if (part_info->is_sub_partitioned())
    {
      DBUG_ASSERT(part_info->get_part_partition_id);
      if (!part_info->column_list)
      {
        part_info->get_part_partition_id_charset=
          part_info->get_part_partition_id;
        part_info->get_part_partition_id= get_part_id_charset_func_part;
      }
    }
    else
    {
      DBUG_ASSERT(part_info->get_partition_id);
      if (!part_info->column_list)
      {
        part_info->get_part_partition_id_charset= part_info->get_partition_id;
        part_info->get_part_partition_id= get_part_id_charset_func_part;
      }
    }
  }
  if (part_info->subpart_charset_field_array)
  {
    DBUG_ASSERT(part_info->get_subpartition_id);
    part_info->get_subpartition_id_charset=
          part_info->get_subpartition_id;
    part_info->get_subpartition_id= get_part_id_charset_func_subpart;
  }
  DBUG_VOID_RETURN;
}


/*
  For linear hashing we need a mask which is on the form 2**n - 1 where
  2**n >= num_parts. Thus if num_parts is 6 then mask is 2**3 - 1 = 8 - 1 = 7.

  SYNOPSIS
    set_linear_hash_mask()
    part_info            Reference to partitioning data structure
    num_parts            Number of parts in linear hash partitioning

  RETURN VALUE
    NONE
*/

void set_linear_hash_mask(partition_info *part_info, uint num_parts)
{
  uint mask;

  for (mask= 1; mask < num_parts; mask<<=1)
    ;
  part_info->linear_hash_mask= mask - 1;
}


/*
  This function calculates the partition id provided the result of the hash
  function using linear hashing parameters, mask and number of partitions.

  SYNOPSIS
    get_part_id_from_linear_hash()
    hash_value          Hash value calculated by HASH function or KEY function
    mask                Mask calculated previously by set_linear_hash_mask
    num_parts           Number of partitions in HASH partitioned part

  RETURN VALUE
    part_id             The calculated partition identity (starting at 0)

  DESCRIPTION
    The partition is calculated according to the theory of linear hashing.
    See e.g. Linear hashing: a new tool for file and table addressing,
    Reprinted from VLDB-80 in Readings Database Systems, 2nd ed, M. Stonebraker
    (ed.), Morgan Kaufmann 1994.
*/

static uint32 get_part_id_from_linear_hash(longlong hash_value, uint mask,
                                           uint num_parts)
{
  uint32 part_id= (uint32)(hash_value & mask);

  if (part_id >= num_parts)
  {
    uint new_mask= ((mask + 1) >> 1) - 1;
    part_id= (uint32)(hash_value & new_mask);
  }
  return part_id;
}


/*
  Check if a particular field is in need of character set
  handling for partition functions.

  SYNOPSIS
    field_is_partition_charset()
    field                         The field to check

  RETURN VALUES
    FALSE                        Not in need of character set handling
    TRUE                         In need of character set handling
*/

bool field_is_partition_charset(Field *field)
{
  if (!(field->type() == MYSQL_TYPE_STRING) &&
      !(field->type() == MYSQL_TYPE_VARCHAR))
    return FALSE;
  {
    const CHARSET_INFO *cs= field->charset();
    if (!(field->type() == MYSQL_TYPE_STRING) ||
        !(cs->state & MY_CS_BINSORT))
      return TRUE;
    return FALSE;
  }
}


/*
  Check that partition function doesn't contain any forbidden
  character sets and collations.

  SYNOPSIS
    check_part_func_fields()
    ptr                                 Array of Field pointers
    ok_with_charsets                    Will we report allowed charset
                                        fields as ok
  RETURN VALUES
    FALSE                               Success
    TRUE                                Error

  DESCRIPTION
    We will check in this routine that the fields of the partition functions
    do not contain unallowed parts. It can also be used to check if there
    are fields that require special care by calling my_strnxfrm before
    calling the functions to calculate partition id.
*/

bool check_part_func_fields(Field **ptr, bool ok_with_charsets)
{
  Field *field;
  DBUG_ENTER("check_part_func_fields");

  while ((field= *(ptr++)))
  {
    /*
      For CHAR/VARCHAR fields we need to take special precautions.
      Binary collation with CHAR is automatically supported. Other
      types need some kind of standardisation function handling
    */
    if (field_is_partition_charset(field))
    {
      const CHARSET_INFO *cs= field->charset();
      if (!ok_with_charsets ||
          cs->mbmaxlen > 1 ||
          cs->strxfrm_multiply > 1)
      {
        DBUG_RETURN(TRUE);
      }
    }
  }
  DBUG_RETURN(FALSE);
}


/*
  fix partition functions

  SYNOPSIS
    fix_partition_func()
    thd                  The thread object
    table                TABLE object for which partition fields are set-up
    is_create_table_ind  Indicator of whether openfrm was called as part of
                         CREATE or ALTER TABLE

  RETURN VALUE
    TRUE                 Error
    FALSE                Success

  DESCRIPTION
    The name parameter contains the full table name and is used to get the
    database name of the table which is used to set-up a correct
    TABLE_LIST object for use in fix_fields.

NOTES
    This function is called as part of opening the table by opening the .frm
    file. It is a part of CREATE TABLE to do this so it is quite permissible
    that errors due to erroneus syntax isn't found until we come here.
    If the user has used a non-existing field in the table is one such example
    of an error that is not discovered until here.
*/

bool fix_partition_func(THD *thd, TABLE *table,
                        bool is_create_table_ind)
{
  bool result= TRUE;
  partition_info *part_info= table->part_info;
  enum_mark_columns save_mark_used_columns= thd->mark_used_columns;
  DBUG_ENTER("fix_partition_func");

  if (part_info->fixed)
  {
    DBUG_RETURN(FALSE);
  }
  thd->mark_used_columns= MARK_COLUMNS_NONE;
  DBUG_PRINT("info", ("thd->mark_used_columns: %d", thd->mark_used_columns));

  if (!is_create_table_ind ||
       thd->lex->sql_command != SQLCOM_CREATE_TABLE)
  {
    if (partition_default_handling(table, part_info,
                                   is_create_table_ind,
                                   table->s->normalized_path.str))
    {
      DBUG_RETURN(TRUE);
    }
  }
  if (part_info->is_sub_partitioned())
  {
    DBUG_ASSERT(part_info->subpart_type == HASH_PARTITION);
    /*
      Subpartition is defined. We need to verify that subpartitioning
      function is correct.
    */
    if (part_info->linear_hash_ind)
      set_linear_hash_mask(part_info, part_info->num_subparts);
    if (part_info->list_of_subpart_fields)
    {
      List_iterator<char> it(part_info->subpart_field_list);
      if (unlikely(handle_list_of_fields(it, table, part_info, TRUE)))
        goto end;
    }
    else
    {
      if (unlikely(fix_fields_part_func(thd, part_info->subpart_expr,
                                        table, TRUE, is_create_table_ind)))
        goto end;
      if (unlikely(part_info->subpart_expr->result_type() != INT_RESULT))
      {
        part_info->report_part_expr_error(TRUE);
        goto end;
      }
    }
  }
  DBUG_ASSERT(part_info->part_type != NOT_A_PARTITION);
  /*
    Partition is defined. We need to verify that partitioning
    function is correct.
  */
  if (part_info->part_type == HASH_PARTITION)
  {
    if (part_info->linear_hash_ind)
      set_linear_hash_mask(part_info, part_info->num_parts);
    if (part_info->list_of_part_fields)
    {
      List_iterator<char> it(part_info->part_field_list);
      if (unlikely(handle_list_of_fields(it, table, part_info, FALSE)))
        goto end;
    }
    else
    {
      if (unlikely(fix_fields_part_func(thd, part_info->part_expr,
                                        table, FALSE, is_create_table_ind)))
        goto end;
      if (unlikely(part_info->part_expr->result_type() != INT_RESULT))
      {
        part_info->report_part_expr_error(FALSE);
        goto end;
      }
    }
    part_info->fixed= TRUE;
  }
  else
  {
    const char *error_str;
    if (part_info->column_list)
    {
      List_iterator<char> it(part_info->part_field_list);
      if (unlikely(handle_list_of_fields(it, table, part_info, FALSE)))
        goto end;
    }
    else
    {
      if (unlikely(fix_fields_part_func(thd, part_info->part_expr,
                                        table, FALSE, is_create_table_ind)))
        goto end;
    }
    part_info->fixed= TRUE;
    if (part_info->part_type == RANGE_PARTITION)
    {
      error_str= partition_keywords[PKW_RANGE].str; 
      if (unlikely(part_info->check_range_constants(thd)))
        goto end;
    }
    else if (part_info->part_type == LIST_PARTITION)
    {
      error_str= partition_keywords[PKW_LIST].str; 
      if (unlikely(part_info->check_list_constants(thd)))
        goto end;
    }
    else
    {
      DBUG_ASSERT(0);
      my_error(ER_INCONSISTENT_PARTITION_INFO_ERROR, MYF(0));
      goto end;
    }
    if (unlikely(part_info->num_parts < 1))
    {
      my_error(ER_PARTITIONS_MUST_BE_DEFINED_ERROR, MYF(0), error_str);
      goto end;
    }
    if (unlikely(!part_info->column_list &&
                  part_info->part_expr->result_type() != INT_RESULT))
    {
      part_info->report_part_expr_error(FALSE);
      goto end;
    }
  }
  if (((part_info->part_type != HASH_PARTITION ||
        part_info->list_of_part_fields == FALSE) &&
       !part_info->column_list &&
       check_part_func_fields(part_info->part_field_array, TRUE)) ||
      (part_info->list_of_subpart_fields == FALSE &&
       part_info->is_sub_partitioned() &&
       check_part_func_fields(part_info->subpart_field_array, TRUE)))
  {
    /*
      Range/List/HASH (but not KEY) and not COLUMNS or HASH subpartitioning
      with columns in the partitioning expression using unallowed charset.
    */
    my_error(ER_PARTITION_FUNCTION_IS_NOT_ALLOWED, MYF(0));
    goto end;
  }
  if (unlikely(create_full_part_field_array(thd, table, part_info)))
    goto end;
  if (unlikely(check_primary_key(table)))
    goto end;
  if (unlikely((!(table->s->db_type()->partition_flags &&
      (table->s->db_type()->partition_flags() & HA_CAN_PARTITION_UNIQUE))) &&
               check_unique_keys(table)))
    goto end;
  if (unlikely(set_up_partition_bitmaps(thd, part_info)))
    goto end;
  if (unlikely(part_info->set_up_charset_field_preps()))
  {
    my_error(ER_PARTITION_FUNCTION_IS_NOT_ALLOWED, MYF(0));
    goto end;
  }
  if (unlikely(part_info->check_partition_field_length()))
  {
    my_error(ER_PARTITION_FIELDS_TOO_LONG, MYF(0));
    goto end;
  }
  check_range_capable_PF(table);
  set_up_partition_key_maps(table, part_info);
  set_up_partition_func_pointers(part_info);
  set_up_range_analysis_info(part_info);
  table->file->set_part_info(part_info, FALSE);
  result= FALSE;
end:
  thd->mark_used_columns= save_mark_used_columns;
  DBUG_PRINT("info", ("thd->mark_used_columns: %d", thd->mark_used_columns));
  DBUG_RETURN(result);
}


/*
  The code below is support routines for the reverse parsing of the 
  partitioning syntax. This feature is very useful to generate syntax for
  all default values to avoid all default checking when opening the frm
  file. It is also used when altering the partitioning by use of various
  ALTER TABLE commands. Finally it is used for SHOW CREATE TABLES.
*/

static int add_write(File fptr, const char *buf, uint len)
{
  uint ret_code= mysql_file_write(fptr, (const uchar*)buf, len, MYF(MY_FNABP));

  if (likely(ret_code == 0))
    return 0;
  else
    return 1;
}

static int add_string_object(File fptr, String *string)
{
  return add_write(fptr, string->ptr(), string->length());
}

static int add_string(File fptr, const char *string)
{
  return add_write(fptr, string, strlen(string));
}

static int add_string_len(File fptr, const char *string, uint len)
{
  return add_write(fptr, string, len);
}

static int add_space(File fptr)
{
  return add_string(fptr, space_str);
}

static int add_comma(File fptr)
{
  return add_string(fptr, comma_str);
}

static int add_equal(File fptr)
{
  return add_string(fptr, equal_str);
}

static int add_end_parenthesis(File fptr)
{
  return add_string(fptr, end_paren_str);
}

static int add_begin_parenthesis(File fptr)
{
  return add_string(fptr, begin_paren_str);
}

static int add_part_key_word(File fptr, const char *key_string)
{
  int err= add_string(fptr, key_string);
  err+= add_space(fptr);
  return err;
}

static int add_partition(File fptr)
{
  char buff[22];
  strxmov(buff, part_str, space_str, NullS);
  return add_string(fptr, buff);
}

static int add_subpartition(File fptr)
{
  int err= add_string(fptr, sub_str);

  return err + add_partition(fptr);
}

static int add_partition_by(File fptr)
{
  char buff[22];
  strxmov(buff, part_str, space_str, by_str, space_str, NullS);
  return add_string(fptr, buff);
}

static int add_subpartition_by(File fptr)
{
  int err= add_string(fptr, sub_str);

  return err + add_partition_by(fptr);
}

static int add_part_field_list(File fptr, List<char> field_list)
{
  uint i, num_fields;
  int err= 0;

  List_iterator<char> part_it(field_list);
  num_fields= field_list.elements;
  i= 0;
  err+= add_begin_parenthesis(fptr);
  while (i < num_fields)
  {
    const char *field_str= part_it++;
    String field_string("", 0, system_charset_info);
    THD *thd= current_thd;
    ulonglong save_options= thd->variables.option_bits;
    thd->variables.option_bits&= ~OPTION_QUOTE_SHOW_CREATE;
    append_identifier(thd, &field_string, field_str,
                      strlen(field_str));
    thd->variables.option_bits= save_options;
    err+= add_string_object(fptr, &field_string);
    if (i != (num_fields-1))
      err+= add_comma(fptr);
    i++;
  }
  err+= add_end_parenthesis(fptr);
  return err;
}

static int add_name_string(File fptr, const char *name)
{
  int err;
  String name_string("", 0, system_charset_info);
  THD *thd= current_thd;
  ulonglong save_options= thd->variables.option_bits;
  thd->variables.option_bits&= ~OPTION_QUOTE_SHOW_CREATE;
  append_identifier(thd, &name_string, name,
                    strlen(name));
  thd->variables.option_bits= save_options;
  err= add_string_object(fptr, &name_string);
  return err;
}

static int add_int(File fptr, longlong number)
{
  char buff[32];
  llstr(number, buff);
  return add_string(fptr, buff);
}

static int add_uint(File fptr, ulonglong number)
{
  char buff[32];
  longlong2str(number, buff, 10);
  return add_string(fptr, buff);
}

/*
   Must escape strings in partitioned tables frm-files,
   parsing it later with mysql_unpack_partition will fail otherwise.
*/
static int add_quoted_string(File fptr, const char *quotestr)
{
  String orgstr(quotestr, system_charset_info);
  String escapedstr;
  int err= add_string(fptr, "'");
  err+= append_escaped(&escapedstr, &orgstr);
  err+= add_string(fptr, escapedstr.c_ptr_safe());
  return err + add_string(fptr, "'");
}

/**
  @brief  Truncate the partition file name from a path it it exists.

  @note  A partition file name will contian one or more '#' characters.
One of the occurances of '#' will be either "#P#" or "#p#" depending
on whether the storage engine has converted the filename to lower case.
*/
void truncate_partition_filename(char *path)
{
  if (path)
  {
    char* last_slash= strrchr(path, FN_LIBCHAR);

    if (!last_slash)
      last_slash= strrchr(path, FN_LIBCHAR2);

    if (last_slash)
    {
      /* Look for a partition-type filename */
      for (char* pound= strchr(last_slash, '#');
           pound; pound = strchr(pound + 1, '#'))
      {
        if ((pound[1] == 'P' || pound[1] == 'p') && pound[2] == '#')
        {
          last_slash[0] = '\0';	/* truncate the file name */
          break;
        }
      }
    }
  }
}


/**
  @brief  Output a filepath.  Similar to add_keyword_string except it
also converts \ to / on Windows and skips the partition file name at
the end if found.

  @note  When Mysql sends a DATA DIRECTORY from SQL for partitions it does
not use a file name, but it does for DATA DIRECTORY on a non-partitioned
table.  So when the storage engine is asked for the DATA DIRECTORY string
after a restart through Handler::update_create_options(), the storage
engine may include the filename.
*/
static int add_keyword_path(File fptr, const char *keyword,
                            const char *path)
{
  int err= add_string(fptr, keyword);

  err+= add_space(fptr);
  err+= add_equal(fptr);
  err+= add_space(fptr);

  char temp_path[FN_REFLEN];
  strcpy(temp_path, path);
#ifdef __WIN__
  /* Convert \ to / to be able to create table on unix */
  char *pos, *end;
  uint length= strlen(temp_path);
  for (pos= temp_path, end= pos+length ; pos < end ; pos++)
  {
    if (*pos == '\\')
      *pos = '/';
  }
#endif

  /*
  If the partition file name with its "#P#" identifier
  is found after the last slash, truncate that filename.
  */
  truncate_partition_filename(temp_path);

  err+= add_quoted_string(fptr, temp_path);

  return err + add_space(fptr);
}

static int add_keyword_string(File fptr, const char *keyword,
                              bool should_use_quotes,
                              const char *keystr)
{
  int err= add_string(fptr, keyword);

  err+= add_space(fptr);
  err+= add_equal(fptr);
  err+= add_space(fptr);
  if (should_use_quotes)
    err+= add_quoted_string(fptr, keystr);
  else
    err+= add_string(fptr, keystr);
  return err + add_space(fptr);
}

static int add_keyword_int(File fptr, const char *keyword, longlong num)
{
  int err= add_string(fptr, keyword);

  err+= add_space(fptr);
  err+= add_equal(fptr);
  err+= add_space(fptr);
  err+= add_int(fptr, num);
  return err + add_space(fptr);
}

static int add_engine(File fptr, handlerton *engine_type)
{
  const char *engine_str= ha_resolve_storage_engine_name(engine_type);
  DBUG_PRINT("info", ("ENGINE: %s", engine_str));
  int err= add_string(fptr, "ENGINE = ");
  return err + add_string(fptr, engine_str);
}

static int add_partition_options(File fptr, partition_element *p_elem)
{
  int err= 0;

  err+= add_space(fptr);
  if (p_elem->tablespace_name)
    err+= add_keyword_string(fptr,"TABLESPACE", FALSE,
                             p_elem->tablespace_name);
  if (p_elem->nodegroup_id != UNDEF_NODEGROUP)
    err+= add_keyword_int(fptr,"NODEGROUP",(longlong)p_elem->nodegroup_id);
  if (p_elem->part_max_rows)
    err+= add_keyword_int(fptr,"MAX_ROWS",(longlong)p_elem->part_max_rows);
  if (p_elem->part_min_rows)
    err+= add_keyword_int(fptr,"MIN_ROWS",(longlong)p_elem->part_min_rows);
  if (!(current_thd->variables.sql_mode & MODE_NO_DIR_IN_CREATE))
  {
    if (p_elem->data_file_name)
      err+= add_keyword_path(fptr, "DATA DIRECTORY", p_elem->data_file_name);
    if (p_elem->index_file_name)
      err+= add_keyword_path(fptr, "INDEX DIRECTORY", p_elem->index_file_name);
  }
  if (p_elem->part_comment)
    err+= add_keyword_string(fptr, "COMMENT", TRUE, p_elem->part_comment);
  return err + add_engine(fptr,p_elem->engine_type);
}


/*
  Check partition fields for result type and if they need
  to check the character set.

  SYNOPSIS
    check_part_field()
    sql_type              Type provided by user
    field_name            Name of field, used for error handling
    result_type           Out value: Result type of field
    need_cs_check         Out value: Do we need character set check

  RETURN VALUES
    TRUE                  Error
    FALSE                 Ok
*/

static int check_part_field(enum_field_types sql_type,
                            const char *field_name,
                            Item_result *result_type,
                            bool *need_cs_check)
{
  if (sql_type >= MYSQL_TYPE_TINY_BLOB &&
      sql_type <= MYSQL_TYPE_BLOB)
  {
    my_error(ER_BLOB_FIELD_IN_PART_FUNC_ERROR, MYF(0));
    return TRUE;
  }
  switch (sql_type)
  {
    case MYSQL_TYPE_TINY:
    case MYSQL_TYPE_SHORT:
    case MYSQL_TYPE_LONG:
    case MYSQL_TYPE_LONGLONG:
    case MYSQL_TYPE_INT24:
      *result_type= INT_RESULT;
      *need_cs_check= FALSE;
      return FALSE;
    case MYSQL_TYPE_NEWDATE:
    case MYSQL_TYPE_DATE:
    case MYSQL_TYPE_TIME:
    case MYSQL_TYPE_DATETIME:
    case MYSQL_TYPE_TIME2:
    case MYSQL_TYPE_DATETIME2:
      *result_type= STRING_RESULT;
      *need_cs_check= TRUE;
      return FALSE;
    case MYSQL_TYPE_VARCHAR:
    case MYSQL_TYPE_STRING:
    case MYSQL_TYPE_VAR_STRING:
      *result_type= STRING_RESULT;
      *need_cs_check= TRUE;
      return FALSE;
    case MYSQL_TYPE_NEWDECIMAL:
    case MYSQL_TYPE_DECIMAL:
    case MYSQL_TYPE_TIMESTAMP:
    case MYSQL_TYPE_TIMESTAMP2:
    case MYSQL_TYPE_NULL:
    case MYSQL_TYPE_FLOAT:
    case MYSQL_TYPE_DOUBLE:
    case MYSQL_TYPE_BIT:
    case MYSQL_TYPE_ENUM:
    case MYSQL_TYPE_SET:
    case MYSQL_TYPE_GEOMETRY:
      goto error;
    default:
      goto error;
  }
error:
  my_error(ER_FIELD_TYPE_NOT_ALLOWED_AS_PARTITION_FIELD, MYF(0),
           field_name);
  return TRUE;
}


/*
  Find the given field's Create_field object using name of field

  SYNOPSIS
    get_sql_field()
    field_name                   Field name
    alter_info                   Info from ALTER TABLE/CREATE TABLE

  RETURN VALUE
    sql_field                    Object filled in by parser about field
    NULL                         No field found
*/

static Create_field* get_sql_field(char *field_name,
                                   Alter_info *alter_info)
{
  List_iterator<Create_field> it(alter_info->create_list);
  Create_field *sql_field;
  DBUG_ENTER("get_sql_field");

  while ((sql_field= it++))
  {
    if (!(my_strcasecmp(system_charset_info,
                        sql_field->field_name,
                        field_name)))
    {
      DBUG_RETURN(sql_field);
    }
  }
  DBUG_RETURN(NULL);
}


static int add_column_list_values(File fptr, partition_info *part_info,
                                  part_elem_value *list_value,
                                  HA_CREATE_INFO *create_info,
                                  Alter_info *alter_info)
{
  int err= 0;
  uint i;
  List_iterator<char> it(part_info->part_field_list);
  uint num_elements= part_info->part_field_list.elements;
  bool use_parenthesis= (part_info->part_type == LIST_PARTITION &&
                         part_info->num_columns > 1U);

  if (use_parenthesis)
    err+= add_begin_parenthesis(fptr);
  for (i= 0; i < num_elements; i++)
  {
    part_column_list_val *col_val= &list_value->col_val_array[i];
    char *field_name= it++;
    if (col_val->max_value)
      err+= add_string(fptr, partition_keywords[PKW_MAXVALUE].str);
    else if (col_val->null_value)
      err+= add_string(fptr, "NULL");
    else
    {
      char buffer[MAX_KEY_LENGTH];
      String str(buffer, sizeof(buffer), &my_charset_bin);
      Item *item_expr= col_val->item_expression;
      if (item_expr->null_value)
        err+= add_string(fptr, "NULL");
      else
      {
        String *res;
        const CHARSET_INFO *field_cs;
        bool need_cs_check= FALSE;
        Item_result result_type= STRING_RESULT;

        /*
          This function is called at a very early stage, even before
          we have prepared the sql_field objects. Thus we have to
          find the proper sql_field object and get the character set
          from that object.
        */
        if (create_info)
        {
          Create_field *sql_field;

          if (!(sql_field= get_sql_field(field_name,
                                         alter_info)))
          {
            my_error(ER_FIELD_NOT_FOUND_PART_ERROR, MYF(0));
            return 1;
          }
          if (check_part_field(sql_field->sql_type,
                               sql_field->field_name,
                               &result_type,
                               &need_cs_check))
            return 1;
          if (need_cs_check)
            field_cs= get_sql_field_charset(sql_field, create_info);
          else
            field_cs= NULL;
        }
        else
        {
          Field *field= part_info->part_field_array[i];
          result_type= field->result_type();
          if (check_part_field(field->real_type(),
                               field->field_name,
                               &result_type,
                               &need_cs_check))
            return 1;
          DBUG_ASSERT(result_type == field->result_type());
          if (need_cs_check)
            field_cs= field->charset();
          else
            field_cs= NULL;
        }
        if (result_type != item_expr->result_type())
        {
          my_error(ER_WRONG_TYPE_COLUMN_VALUE_ERROR, MYF(0));
          return 1;
        }
        if (field_cs && field_cs != item_expr->collation.collation)
        {
          if (!(item_expr= convert_charset_partition_constant(item_expr,
                                                              field_cs)))
          {
            my_error(ER_PARTITION_FUNCTION_IS_NOT_ALLOWED, MYF(0));
            return 1;
          }
        }
        {
          String val_conv;
          val_conv.set_charset(system_charset_info);
          res= item_expr->val_str(&str);
          if (get_cs_converted_part_value_from_string(current_thd,
                                                      item_expr, res,
                                                      &val_conv, field_cs,
                                                   (bool)(alter_info != NULL)))
            return 1;
          err+= add_string_object(fptr, &val_conv);
        }
      }
    }
    if (i != (num_elements - 1))
      err+= add_string(fptr, comma_str);
  }
  if (use_parenthesis)
    err+= add_end_parenthesis(fptr);
  return err;
}

static int add_partition_values(File fptr, partition_info *part_info,
                                partition_element *p_elem,
                                HA_CREATE_INFO *create_info,
                                Alter_info *alter_info)
{
  int err= 0;

  if (part_info->part_type == RANGE_PARTITION)
  {
    err+= add_string(fptr, " VALUES LESS THAN ");
    if (part_info->column_list)
    {
      List_iterator<part_elem_value> list_val_it(p_elem->list_val_list);
      part_elem_value *list_value= list_val_it++;
      err+= add_begin_parenthesis(fptr);
      err+= add_column_list_values(fptr, part_info, list_value,
                                   create_info, alter_info);
      err+= add_end_parenthesis(fptr);
    }
    else
    {
      if (!p_elem->max_value)
      {
        err+= add_begin_parenthesis(fptr);
        if (p_elem->signed_flag)
          err+= add_int(fptr, p_elem->range_value);
        else
          err+= add_uint(fptr, p_elem->range_value);
        err+= add_end_parenthesis(fptr);
      }
      else
        err+= add_string(fptr, partition_keywords[PKW_MAXVALUE].str);
    }
  }
  else if (part_info->part_type == LIST_PARTITION)
  {
    uint i;
    List_iterator<part_elem_value> list_val_it(p_elem->list_val_list);
    err+= add_string(fptr, " VALUES IN ");
    uint num_items= p_elem->list_val_list.elements;

    err+= add_begin_parenthesis(fptr);
    if (p_elem->has_null_value)
    {
      err+= add_string(fptr, "NULL");
      if (num_items == 0)
      {
        err+= add_end_parenthesis(fptr);
        goto end;
      }
      err+= add_comma(fptr);
    }
    i= 0;
    do
    {
      part_elem_value *list_value= list_val_it++;

      if (part_info->column_list)
        err+= add_column_list_values(fptr, part_info, list_value,
                                     create_info, alter_info);
      else
      {
        if (!list_value->unsigned_flag)
          err+= add_int(fptr, list_value->value);
        else
          err+= add_uint(fptr, list_value->value);
      }
      if (i != (num_items-1))
        err+= add_comma(fptr);
    } while (++i < num_items);
    err+= add_end_parenthesis(fptr);
  }
end:
  return err;
}

/*
  Generate the partition syntax from the partition data structure.
  Useful for support of generating defaults, SHOW CREATE TABLES
  and easy partition management.

  SYNOPSIS
    generate_partition_syntax()
    part_info                  The partitioning data structure
    buf_length                 A pointer to the returned buffer length
    use_sql_alloc              Allocate buffer from sql_alloc if true
                               otherwise use my_malloc
    show_partition_options     Should we display partition options
    create_info                Info generated by parser
    alter_info                 Info generated by parser

  RETURN VALUES
    NULL error
    buf, buf_length            Buffer and its length

  DESCRIPTION
  Here we will generate the full syntax for the given command where all
  defaults have been expanded. By so doing the it is also possible to
  make lots of checks of correctness while at it.
  This could will also be reused for SHOW CREATE TABLES and also for all
  type ALTER TABLE commands focusing on changing the PARTITION structure
  in any fashion.

  The implementation writes the syntax to a temporary file (essentially
  an abstraction of a dynamic array) and if all writes goes well it
  allocates a buffer and writes the syntax into this one and returns it.

  As a security precaution the file is deleted before writing into it. This
  means that no other processes on the machine can open and read the file
  while this processing is ongoing.

  The code is optimised for minimal code size since it is not used in any
  common queries.
*/

char *generate_partition_syntax(partition_info *part_info,
                                uint *buf_length,
                                bool use_sql_alloc,
                                bool show_partition_options,
                                HA_CREATE_INFO *create_info,
                                Alter_info *alter_info)
{
  uint i,j, tot_num_parts, num_subparts;
  partition_element *part_elem;
  ulonglong buffer_length;
  char path[FN_REFLEN];
  int err= 0;
  List_iterator<partition_element> part_it(part_info->partitions);
  File fptr;
  char *buf= NULL; //Return buffer
  DBUG_ENTER("generate_partition_syntax");

  if (unlikely(((fptr= create_temp_file(path,mysql_tmpdir,"psy", 
                                        O_RDWR | O_BINARY | O_TRUNC |  
                                        O_TEMPORARY, MYF(MY_WME)))) < 0))
    DBUG_RETURN(NULL);
#ifndef __WIN__
  unlink(path);
#endif
  err+= add_space(fptr);
  err+= add_partition_by(fptr);
  switch (part_info->part_type)
  {
    case RANGE_PARTITION:
      err+= add_part_key_word(fptr, partition_keywords[PKW_RANGE].str);
      break;
    case LIST_PARTITION:
      err+= add_part_key_word(fptr, partition_keywords[PKW_LIST].str);
      break;
    case HASH_PARTITION:
      if (part_info->linear_hash_ind)
        err+= add_string(fptr, partition_keywords[PKW_LINEAR].str);
      if (part_info->list_of_part_fields)
      {
        err+= add_part_key_word(fptr, partition_keywords[PKW_KEY].str);
        err+= add_part_field_list(fptr, part_info->part_field_list);
      }
      else
        err+= add_part_key_word(fptr, partition_keywords[PKW_HASH].str);
      break;
    default:
      DBUG_ASSERT(0);
      /* We really shouldn't get here, no use in continuing from here */
      my_error(ER_OUT_OF_RESOURCES, MYF(ME_FATALERROR));
      DBUG_RETURN(NULL);
  }
  if (part_info->part_expr)
  {
    err+= add_begin_parenthesis(fptr);
    err+= add_string_len(fptr, part_info->part_func_string,
                         part_info->part_func_len);
    err+= add_end_parenthesis(fptr);
  }
  else if (part_info->column_list)
  {
    err+= add_string(fptr, partition_keywords[PKW_COLUMNS].str);
    err+= add_part_field_list(fptr, part_info->part_field_list);
  }
  if ((!part_info->use_default_num_partitions) &&
       part_info->use_default_partitions)
  {
    err+= add_string(fptr, "\n");
    err+= add_string(fptr, "PARTITIONS ");
    err+= add_int(fptr, part_info->num_parts);
  }
  if (part_info->is_sub_partitioned())
  {
    err+= add_string(fptr, "\n");
    err+= add_subpartition_by(fptr);
    /* Must be hash partitioning for subpartitioning */
    if (part_info->linear_hash_ind)
      err+= add_string(fptr, partition_keywords[PKW_LINEAR].str);
    if (part_info->list_of_subpart_fields)
    {
      add_part_key_word(fptr, partition_keywords[PKW_KEY].str);
      add_part_field_list(fptr, part_info->subpart_field_list);
    }
    else
      err+= add_part_key_word(fptr, partition_keywords[PKW_HASH].str);
    if (part_info->subpart_expr)
    {
      err+= add_begin_parenthesis(fptr);
      err+= add_string_len(fptr, part_info->subpart_func_string,
                           part_info->subpart_func_len);
      err+= add_end_parenthesis(fptr);
    }
    if ((!part_info->use_default_num_subpartitions) && 
          part_info->use_default_subpartitions)
    {
      err+= add_string(fptr, "\n");
      err+= add_string(fptr, "SUBPARTITIONS ");
      err+= add_int(fptr, part_info->num_subparts);
    }
  }
  tot_num_parts= part_info->partitions.elements;
  num_subparts= part_info->num_subparts;

  if (!part_info->use_default_partitions)
  {
    bool first= TRUE;
    err+= add_string(fptr, "\n");
    err+= add_begin_parenthesis(fptr);
    i= 0;
    do
    {
      part_elem= part_it++;
      if (part_elem->part_state != PART_TO_BE_DROPPED &&
          part_elem->part_state != PART_REORGED_DROPPED)
      {
        if (!first)
        {
          err+= add_comma(fptr);
          err+= add_string(fptr, "\n");
          err+= add_space(fptr);
        }
        first= FALSE;
        err+= add_partition(fptr);
        err+= add_name_string(fptr, part_elem->partition_name);
        err+= add_partition_values(fptr, part_info, part_elem,
                                   create_info, alter_info);
        if (!part_info->is_sub_partitioned() ||
            part_info->use_default_subpartitions)
        {
          if (show_partition_options)
            err+= add_partition_options(fptr, part_elem);
        }
        else
        {
          err+= add_string(fptr, "\n");
          err+= add_space(fptr);
          err+= add_begin_parenthesis(fptr);
          List_iterator<partition_element> sub_it(part_elem->subpartitions);
          j= 0;
          do
          {
            part_elem= sub_it++;
            err+= add_subpartition(fptr);
            err+= add_name_string(fptr, part_elem->partition_name);
            if (show_partition_options)
              err+= add_partition_options(fptr, part_elem);
            if (j != (num_subparts-1))
            {
              err+= add_comma(fptr);
              err+= add_string(fptr, "\n");
              err+= add_space(fptr);
              err+= add_space(fptr);
            }
            else
              err+= add_end_parenthesis(fptr);
          } while (++j < num_subparts);
        }
      }
      if (i == (tot_num_parts-1))
        err+= add_end_parenthesis(fptr);
    } while (++i < tot_num_parts);
  }
  if (err)
    goto close_file;
  buffer_length= mysql_file_seek(fptr, 0L, MY_SEEK_END, MYF(0));
  if (unlikely(buffer_length == MY_FILEPOS_ERROR))
    goto close_file;
  if (unlikely(mysql_file_seek(fptr, 0L, MY_SEEK_SET, MYF(0))
               == MY_FILEPOS_ERROR))
    goto close_file;
  *buf_length= (uint)buffer_length;
  if (use_sql_alloc)
    buf= (char*) sql_alloc(*buf_length+1);
  else
    buf= (char*) my_malloc(*buf_length+1, MYF(MY_WME));
  if (!buf)
    goto close_file;

  if (unlikely(mysql_file_read(fptr, (uchar*)buf, *buf_length, MYF(MY_FNABP))))
  {
    if (!use_sql_alloc)
      my_free(buf);
    else
      buf= NULL;
  }
  else
    buf[*buf_length]= 0;

close_file:
  mysql_file_close(fptr, MYF(0));
  DBUG_RETURN(buf);
}


/*
  Check if partition key fields are modified and if it can be handled by the
  underlying storage engine.

  SYNOPSIS
    partition_key_modified
    table                TABLE object for which partition fields are set-up
    fields               Bitmap representing fields to be modified

  RETURN VALUES
    TRUE                 Need special handling of UPDATE
    FALSE                Normal UPDATE handling is ok
*/

bool partition_key_modified(TABLE *table, const MY_BITMAP *fields)
{
  Field **fld;
  partition_info *part_info= table->part_info;
  DBUG_ENTER("partition_key_modified");

  if (!part_info)
    DBUG_RETURN(FALSE);
  if (table->s->db_type()->partition_flags &&
      (table->s->db_type()->partition_flags() & HA_CAN_UPDATE_PARTITION_KEY))
    DBUG_RETURN(FALSE);
  for (fld= part_info->full_part_field_array; *fld; fld++)
    if (bitmap_is_set(fields, (*fld)->field_index))
      DBUG_RETURN(TRUE);
  DBUG_RETURN(FALSE);
}


/*
  A function to handle correct handling of NULL values in partition
  functions.
  SYNOPSIS
    part_val_int()
    item_expr                 The item expression to evaluate
    out:result                The value of the partition function,
                                LONGLONG_MIN if any null value in function
  RETURN VALUES
    TRUE      Error in val_int()
    FALSE     ok
*/

static inline int part_val_int(Item *item_expr, longlong *result)
{
  *result= item_expr->val_int();
  if (item_expr->null_value)
  {
    if (current_thd->is_error())
      return TRUE;
    else
      *result= LONGLONG_MIN;
  }
  return FALSE;
}


/*
  The next set of functions are used to calculate the partition identity.
  A handler sets up a variable that corresponds to one of these functions
  to be able to quickly call it whenever the partition id needs to calculated
  based on the record in table->record[0] (or set up to fake that).
  There are 4 functions for hash partitioning and 2 for RANGE/LIST partitions.
  In addition there are 4 variants for RANGE subpartitioning and 4 variants
  for LIST subpartitioning thus in total there are 14 variants of this
  function.

  We have a set of support functions for these 14 variants. There are 4
  variants of hash functions and there is a function for each. The KEY
  partitioning uses the function calculate_key_hash_value to calculate the hash
  value based on an array of fields. The linear hash variants uses the
  method get_part_id_from_linear_hash to get the partition id using the
  hash value and some parameters calculated from the number of partitions.
*/

/*
  A simple support function to calculate part_id given local part and
  sub part.

  SYNOPSIS
    get_part_id_for_sub()
    loc_part_id             Local partition id
    sub_part_id             Subpartition id
    num_subparts            Number of subparts
*/

inline
static uint32 get_part_id_for_sub(uint32 loc_part_id, uint32 sub_part_id,
                                  uint num_subparts)
{
  return (uint32)((loc_part_id * num_subparts) + sub_part_id);
}


/*
  Calculate part_id for (SUB)PARTITION BY HASH

  SYNOPSIS
    get_part_id_hash()
    num_parts                Number of hash partitions
    part_expr                Item tree of hash function
    out:part_id              The returned partition id
    out:func_value           Value of hash function

  RETURN VALUE
    != 0                          Error code
    FALSE                         Success
*/

static int get_part_id_hash(uint num_parts,
                            Item *part_expr,
                            uint32 *part_id,
                            longlong *func_value)
{
  longlong int_hash_id;
  DBUG_ENTER("get_part_id_hash");

  if (part_val_int(part_expr, func_value))
    DBUG_RETURN(HA_ERR_NO_PARTITION_FOUND);

  int_hash_id= *func_value % num_parts;

  *part_id= int_hash_id < 0 ? (uint32) -int_hash_id : (uint32) int_hash_id;
  DBUG_RETURN(FALSE);
}


/*
  Calculate part_id for (SUB)PARTITION BY LINEAR HASH

  SYNOPSIS
    get_part_id_linear_hash()
    part_info           A reference to the partition_info struct where all the
                        desired information is given
    num_parts           Number of hash partitions
    part_expr           Item tree of hash function
    out:part_id         The returned partition id
    out:func_value      Value of hash function

  RETURN VALUE
    != 0     Error code
    0        OK
*/

static int get_part_id_linear_hash(partition_info *part_info,
                                   uint num_parts,
                                   Item *part_expr,
                                   uint32 *part_id,
                                   longlong *func_value)
{
  DBUG_ENTER("get_part_id_linear_hash");

  if (part_val_int(part_expr, func_value))
    DBUG_RETURN(HA_ERR_NO_PARTITION_FOUND);

  *part_id= get_part_id_from_linear_hash(*func_value,
                                         part_info->linear_hash_mask,
                                         num_parts);
  DBUG_RETURN(FALSE);
}


/**
  Calculate part_id for (SUB)PARTITION BY KEY

  @param file                Handler to storage engine
  @param field_array         Array of fields for PARTTION KEY
  @param num_parts           Number of KEY partitions
  @param func_value[out]     Returns calculated hash value

  @return Calculated partition id
*/

inline
static uint32 get_part_id_key(handler *file,
                              Field **field_array,
                              uint num_parts,
                              longlong *func_value)
{
  DBUG_ENTER("get_part_id_key");
  *func_value= file->calculate_key_hash_value(field_array);
  DBUG_RETURN((uint32) (*func_value % num_parts));
}


/*
  Calculate part_id for (SUB)PARTITION BY LINEAR KEY

  SYNOPSIS
    get_part_id_linear_key()
    part_info           A reference to the partition_info struct where all the
                        desired information is given
    field_array         Array of fields for PARTTION KEY
    num_parts            Number of KEY partitions

  RETURN VALUE
    Calculated partition id
*/

inline
static uint32 get_part_id_linear_key(partition_info *part_info,
                                     Field **field_array,
                                     uint num_parts,
                                     longlong *func_value)
{
  DBUG_ENTER("get_part_id_linear_key");

  *func_value= part_info->table->file->calculate_key_hash_value(field_array);
  DBUG_RETURN(get_part_id_from_linear_hash(*func_value,
                                           part_info->linear_hash_mask,
                                           num_parts));
}

/*
  Copy to field buffers and set up field pointers

  SYNOPSIS
    copy_to_part_field_buffers()
    ptr                          Array of fields to copy
    field_bufs                   Array of field buffers to copy to
    restore_ptr                  Array of pointers to restore to

  RETURN VALUES
    NONE
  DESCRIPTION
    This routine is used to take the data from field pointer, convert
    it to a standard format and store this format in a field buffer
    allocated for this purpose. Next the field pointers are moved to
    point to the field buffers. There is a separate to restore the
    field pointers after this call.
*/

static void copy_to_part_field_buffers(Field **ptr,
                                       uchar **field_bufs,
                                       uchar **restore_ptr)
{
  Field *field;
  while ((field= *(ptr++)))
  {
    *restore_ptr= field->ptr;
    restore_ptr++;
    if (!field->maybe_null() || !field->is_null())
    {
      const CHARSET_INFO *cs= field->charset();
      uint max_len= field->pack_length();
      uint data_len= field->data_length();
      uchar *field_buf= *field_bufs;
      /*
         We only use the field buffer for VARCHAR and CHAR strings
         which isn't of a binary collation. We also only use the
         field buffer for fields which are not currently NULL.
         The field buffer will store a normalised string. We use
         the strnxfrm method to normalise the string.
       */
      if (field->type() == MYSQL_TYPE_VARCHAR)
      {
        uint len_bytes= ((Field_varstring*)field)->length_bytes;
        my_strnxfrm(cs, field_buf + len_bytes, max_len,
                    field->ptr + len_bytes, data_len);
        if (len_bytes == 1)
          *field_buf= (uchar) data_len;
        else
          int2store(field_buf, data_len);
      }
      else
      {
        my_strnxfrm(cs, field_buf, max_len,
                    field->ptr, max_len);
      }
      field->ptr= field_buf;
    }
    field_bufs++;
  }
  return;
}

/*
  Restore field pointers
  SYNOPSIS
    restore_part_field_pointers()
    ptr                            Array of fields to restore
    restore_ptr                    Array of field pointers to restore to

  RETURN VALUES
*/

static void restore_part_field_pointers(Field **ptr, uchar **restore_ptr)
{
  Field *field;
  while ((field= *(ptr++)))
  {
    field->ptr= *restore_ptr;
    restore_ptr++;
  }
  return;
}

/*
  This function is used to calculate the partition id where all partition
  fields have been prepared to point to a record where the partition field
  values are bound.

  SYNOPSIS
    get_partition_id()
    part_info           A reference to the partition_info struct where all the
                        desired information is given
    out:part_id         The partition id is returned through this pointer
    out:func_value      Value of partition function (longlong)

  RETURN VALUE
    part_id                     Partition id of partition that would contain
                                row with given values of PF-fields
    HA_ERR_NO_PARTITION_FOUND   The fields of the partition function didn't
                                fit into any partition and thus the values of 
                                the PF-fields are not allowed.

  DESCRIPTION
    A routine used from write_row, update_row and delete_row from any
    handler supporting partitioning. It is also a support routine for
    get_partition_set used to find the set of partitions needed to scan
    for a certain index scan or full table scan.
    
    It is actually 9 different variants of this function which are called
    through a function pointer.

    get_partition_id_list
    get_partition_id_list_col
    get_partition_id_range
    get_partition_id_range_col
    get_partition_id_hash_nosub
    get_partition_id_key_nosub
    get_partition_id_linear_hash_nosub
    get_partition_id_linear_key_nosub
    get_partition_id_with_sub
*/

/*
  This function is used to calculate the main partition to use in the case of
  subpartitioning and we don't know enough to get the partition identity in
  total.

  SYNOPSIS
    get_part_partition_id()
    part_info           A reference to the partition_info struct where all the
                        desired information is given
    out:part_id         The partition id is returned through this pointer
    out:func_value      The value calculated by partition function

  RETURN VALUE
    HA_ERR_NO_PARTITION_FOUND   The fields of the partition function didn't
                                fit into any partition and thus the values of 
                                the PF-fields are not allowed.
    0                           OK

  DESCRIPTION
    
    It is actually 8 different variants of this function which are called
    through a function pointer.

    get_partition_id_list
    get_partition_id_list_col
    get_partition_id_range
    get_partition_id_range_col
    get_partition_id_hash_nosub
    get_partition_id_key_nosub
    get_partition_id_linear_hash_nosub
    get_partition_id_linear_key_nosub
*/

static int get_part_id_charset_func_part(partition_info *part_info,
                                         uint32 *part_id,
                                         longlong *func_value)
{
  int res;
  DBUG_ENTER("get_part_id_charset_func_part");

  copy_to_part_field_buffers(part_info->part_charset_field_array,
                             part_info->part_field_buffers,
                             part_info->restore_part_field_ptrs);
  res= part_info->get_part_partition_id_charset(part_info,
                                                part_id, func_value);
  restore_part_field_pointers(part_info->part_charset_field_array,
                              part_info->restore_part_field_ptrs);
  DBUG_RETURN(res);
}


static int get_part_id_charset_func_subpart(partition_info *part_info,
                                            uint32 *part_id)
{
  int res;
  DBUG_ENTER("get_part_id_charset_func_subpart");

  copy_to_part_field_buffers(part_info->subpart_charset_field_array,
                             part_info->subpart_field_buffers,
                             part_info->restore_subpart_field_ptrs);
  res= part_info->get_subpartition_id_charset(part_info, part_id);
  restore_part_field_pointers(part_info->subpart_charset_field_array,
                              part_info->restore_subpart_field_ptrs);
  DBUG_RETURN(res);
}

int get_partition_id_list_col(partition_info *part_info,
                              uint32 *part_id,
                              longlong *func_value)
{
  part_column_list_val *list_col_array= part_info->list_col_array;
  uint num_columns= part_info->part_field_list.elements;
  int list_index, cmp;
  int min_list_index= 0;
  int max_list_index= part_info->num_list_values - 1;
  DBUG_ENTER("get_partition_id_list_col");

  while (max_list_index >= min_list_index)
  {
    list_index= (max_list_index + min_list_index) >> 1;
    cmp= cmp_rec_and_tuple(list_col_array + list_index*num_columns,
                          num_columns);
    if (cmp > 0)
      min_list_index= list_index + 1;
    else if (cmp < 0)
    {
      if (!list_index)
        goto notfound;
      max_list_index= list_index - 1;
    }
    else
    {
      *part_id= (uint32)list_col_array[list_index*num_columns].partition_id;
      DBUG_RETURN(0);
    }
  }
notfound:
  *part_id= 0;
  DBUG_RETURN(HA_ERR_NO_PARTITION_FOUND);
}


int get_partition_id_list(partition_info *part_info,
                          uint32 *part_id,
                          longlong *func_value)
{
  LIST_PART_ENTRY *list_array= part_info->list_array;
  int list_index;
  int min_list_index= 0;
  int max_list_index= part_info->num_list_values - 1;
  longlong part_func_value;
  int error= part_val_int(part_info->part_expr, &part_func_value);
  longlong list_value;
  bool unsigned_flag= part_info->part_expr->unsigned_flag;
  DBUG_ENTER("get_partition_id_list");

  if (error)
    goto notfound;

  if (part_info->part_expr->null_value)
  {
    if (part_info->has_null_value)
    {
      *part_id= part_info->has_null_part_id;
      DBUG_RETURN(0);
    }
    goto notfound;
  }
  *func_value= part_func_value;
  if (unsigned_flag)
    part_func_value-= 0x8000000000000000ULL;
  while (max_list_index >= min_list_index)
  {
    list_index= (max_list_index + min_list_index) >> 1;
    list_value= list_array[list_index].list_value;
    if (list_value < part_func_value)
      min_list_index= list_index + 1;
    else if (list_value > part_func_value)
    {
      if (!list_index)
        goto notfound;
      max_list_index= list_index - 1;
    }
    else
    {
      *part_id= (uint32)list_array[list_index].partition_id;
      DBUG_RETURN(0);
    }
  }
notfound:
  *part_id= 0;
  DBUG_RETURN(HA_ERR_NO_PARTITION_FOUND);
}


/*
  Find the sub-array part_info->list_array that corresponds to given interval

  SYNOPSIS 
    get_list_array_idx_for_endpoint()
      part_info         Partitioning info (partitioning type must be LIST)
      left_endpoint     TRUE  - the interval is [a; +inf) or (a; +inf)
                        FALSE - the interval is (-inf; a] or (-inf; a)
      include_endpoint  TRUE iff the interval includes the endpoint

  DESCRIPTION
    This function finds the sub-array of part_info->list_array where values of
    list_array[idx].list_value are contained within the specifed interval.
    list_array is ordered by list_value, so
    1. For [a; +inf) or (a; +inf)-type intervals (left_endpoint==TRUE), the 
       sought sub-array starts at some index idx and continues till array end.
       The function returns first number idx, such that 
       list_array[idx].list_value is contained within the passed interval.
       
    2. For (-inf; a] or (-inf; a)-type intervals (left_endpoint==FALSE), the
       sought sub-array starts at array start and continues till some last 
       index idx.
       The function returns first number idx, such that 
       list_array[idx].list_value is NOT contained within the passed interval.
       If all array elements are contained, part_info->num_list_values is
       returned.

  NOTE
    The caller will call this function and then will run along the sub-array of
    list_array to collect partition ids. If the number of list values is 
    significantly higher then number of partitions, this could be slow and
    we could invent some other approach. The "run over list array" part is
    already wrapped in a get_next()-like function.

  RETURN
    The edge of corresponding sub-array of part_info->list_array
*/

uint32 get_partition_id_cols_list_for_endpoint(partition_info *part_info,
                                               bool left_endpoint,
                                               bool include_endpoint,
                                               uint32 nparts)
{
  part_column_list_val *list_col_array= part_info->list_col_array;
  uint num_columns= part_info->part_field_list.elements;
  int list_index, cmp;
  uint min_list_index= 0;
  uint max_list_index= part_info->num_list_values - 1;
  bool tailf= !(left_endpoint ^ include_endpoint);
  DBUG_ENTER("get_partition_id_cols_list_for_endpoint");

  do
  {
    list_index= (max_list_index + min_list_index) >> 1;
    cmp= cmp_rec_and_tuple_prune(list_col_array + list_index*num_columns,
                                 nparts, tailf);
    if (cmp > 0)
      min_list_index= list_index + 1;
    else if (cmp < 0)
    {
      if (!list_index)
        goto notfound;
      max_list_index= list_index - 1;
    }
    else 
    {
      DBUG_RETURN(list_index + test(!tailf));
    }
  } while (max_list_index >= min_list_index);
  if (cmp > 0)
    list_index++;
notfound:
  DBUG_RETURN(list_index);
}


uint32 get_list_array_idx_for_endpoint_charset(partition_info *part_info,
                                               bool left_endpoint,
                                               bool include_endpoint)
{
  uint32 res;
  copy_to_part_field_buffers(part_info->part_field_array,
                             part_info->part_field_buffers,
                             part_info->restore_part_field_ptrs);
  res= get_list_array_idx_for_endpoint(part_info, left_endpoint,
                                       include_endpoint);
  restore_part_field_pointers(part_info->part_field_array,
                              part_info->restore_part_field_ptrs);
  return res;
}

uint32 get_list_array_idx_for_endpoint(partition_info *part_info,
                                       bool left_endpoint,
                                       bool include_endpoint)
{
  LIST_PART_ENTRY *list_array= part_info->list_array;
  uint list_index;
  uint min_list_index= 0, max_list_index= part_info->num_list_values - 1;
  longlong list_value;
  /* Get the partitioning function value for the endpoint */
  longlong part_func_value= 
    part_info->part_expr->val_int_endpoint(left_endpoint, &include_endpoint);
  bool unsigned_flag= part_info->part_expr->unsigned_flag;
  DBUG_ENTER("get_list_array_idx_for_endpoint");

  if (part_info->part_expr->null_value)
  {
    /*
      Special handling for MONOTONIC functions that can return NULL for
      values that are comparable. I.e.
      '2000-00-00' can be compared to '2000-01-01' but TO_DAYS('2000-00-00')
      returns NULL which cannot be compared used <, >, <=, >= etc.

      Otherwise, just return the the first index (lowest value).
    */
    enum_monotonicity_info monotonic;
    monotonic= part_info->part_expr->get_monotonicity_info();
    if (monotonic != MONOTONIC_INCREASING_NOT_NULL && 
        monotonic != MONOTONIC_STRICT_INCREASING_NOT_NULL)
    {
      /* F(col) can not return NULL, return index with lowest value */
      DBUG_RETURN(0);
    }
  }

  if (unsigned_flag)
    part_func_value-= 0x8000000000000000ULL;
  DBUG_ASSERT(part_info->num_list_values);
  do
  {
    list_index= (max_list_index + min_list_index) >> 1;
    list_value= list_array[list_index].list_value;
    if (list_value < part_func_value)
      min_list_index= list_index + 1;
    else if (list_value > part_func_value)
    {
      if (!list_index)
        goto notfound;
      max_list_index= list_index - 1;
    }
    else 
    {
      DBUG_RETURN(list_index + test(left_endpoint ^ include_endpoint));
    }
  } while (max_list_index >= min_list_index);
notfound:
  if (list_value < part_func_value)
    list_index++;
  DBUG_RETURN(list_index);
}


int get_partition_id_range_col(partition_info *part_info,
                               uint32 *part_id,
                               longlong *func_value)
{
  part_column_list_val *range_col_array= part_info->range_col_array;
  uint num_columns= part_info->part_field_list.elements;
  uint max_partition= part_info->num_parts - 1;
  uint min_part_id= 0;
  uint max_part_id= max_partition;
  uint loc_part_id;
  DBUG_ENTER("get_partition_id_range_col");

  while (max_part_id > min_part_id)
  {
    loc_part_id= (max_part_id + min_part_id + 1) >> 1;
    if (cmp_rec_and_tuple(range_col_array + loc_part_id*num_columns,
                          num_columns) >= 0)
      min_part_id= loc_part_id + 1;
    else
      max_part_id= loc_part_id - 1;
  }
  loc_part_id= max_part_id;
  if (loc_part_id != max_partition)
    if (cmp_rec_and_tuple(range_col_array + loc_part_id*num_columns,
                          num_columns) >= 0)
      loc_part_id++;
  *part_id= (uint32)loc_part_id;
  if (loc_part_id == max_partition &&
      (cmp_rec_and_tuple(range_col_array + loc_part_id*num_columns,
                         num_columns) >= 0))
    DBUG_RETURN(HA_ERR_NO_PARTITION_FOUND);

  DBUG_PRINT("exit",("partition: %d", *part_id));
  DBUG_RETURN(0);
}


int get_partition_id_range(partition_info *part_info,
                           uint32 *part_id,
                           longlong *func_value)
{
  longlong *range_array= part_info->range_int_array;
  uint max_partition= part_info->num_parts - 1;
  uint min_part_id= 0;
  uint max_part_id= max_partition;
  uint loc_part_id;
  longlong part_func_value;
  int error= part_val_int(part_info->part_expr, &part_func_value);
  bool unsigned_flag= part_info->part_expr->unsigned_flag;
  DBUG_ENTER("get_partition_id_range");

  if (error)
    DBUG_RETURN(HA_ERR_NO_PARTITION_FOUND);

  if (part_info->part_expr->null_value)
  {
    *part_id= 0;
    DBUG_RETURN(0);
  }
  *func_value= part_func_value;
  if (unsigned_flag)
    part_func_value-= 0x8000000000000000ULL;
  /* Search for the partition containing part_func_value */
  while (max_part_id > min_part_id)
  {
    loc_part_id= (max_part_id + min_part_id) / 2;
    if (range_array[loc_part_id] <= part_func_value)
      min_part_id= loc_part_id + 1;
    else
      max_part_id= loc_part_id;
  }
  loc_part_id= max_part_id;
  *part_id= (uint32)loc_part_id;
  if (loc_part_id == max_partition &&
      part_func_value >= range_array[loc_part_id] &&
      !part_info->defined_max_value)
    DBUG_RETURN(HA_ERR_NO_PARTITION_FOUND);

  DBUG_PRINT("exit",("partition: %d", *part_id));
  DBUG_RETURN(0);
}


/*
  Find the sub-array of part_info->range_int_array that covers given interval
 
  SYNOPSIS 
    get_partition_id_range_for_endpoint()
      part_info         Partitioning info (partitioning type must be RANGE)
      left_endpoint     TRUE  - the interval is [a; +inf) or (a; +inf)
                        FALSE - the interval is (-inf; a] or (-inf; a).
      include_endpoint  TRUE <=> the endpoint itself is included in the
                        interval

  DESCRIPTION
    This function finds the sub-array of part_info->range_int_array where the
    elements have non-empty intersections with the given interval.
 
    A range_int_array element at index idx represents the interval
      
      [range_int_array[idx-1], range_int_array[idx]),

    intervals are disjoint and ordered by their right bound, so
    
    1. For [a; +inf) or (a; +inf)-type intervals (left_endpoint==TRUE), the
       sought sub-array starts at some index idx and continues till array end.
       The function returns first number idx, such that the interval
       represented by range_int_array[idx] has non empty intersection with 
       the passed interval.
       
    2. For (-inf; a] or (-inf; a)-type intervals (left_endpoint==FALSE), the
       sought sub-array starts at array start and continues till some last
       index idx.
       The function returns first number idx, such that the interval
       represented by range_int_array[idx] has EMPTY intersection with the
       passed interval.
       If the interval represented by the last array element has non-empty 
       intersection with the passed interval, part_info->num_parts is
       returned.
       
  RETURN
    The edge of corresponding part_info->range_int_array sub-array.
*/

static uint32
get_partition_id_range_for_endpoint_charset(partition_info *part_info,
                                            bool left_endpoint,
                                            bool include_endpoint)
{
  uint32 res;
  copy_to_part_field_buffers(part_info->part_field_array,
                             part_info->part_field_buffers,
                             part_info->restore_part_field_ptrs);
  res= get_partition_id_range_for_endpoint(part_info, left_endpoint,
                                           include_endpoint);
  restore_part_field_pointers(part_info->part_field_array,
                              part_info->restore_part_field_ptrs);
  return res;
}

uint32 get_partition_id_range_for_endpoint(partition_info *part_info,
                                           bool left_endpoint,
                                           bool include_endpoint)
{
  longlong *range_array= part_info->range_int_array;
  longlong part_end_val;
  uint max_partition= part_info->num_parts - 1;
  uint min_part_id= 0, max_part_id= max_partition, loc_part_id;
  /* Get the partitioning function value for the endpoint */
  longlong part_func_value= 
    part_info->part_expr->val_int_endpoint(left_endpoint, &include_endpoint);

  bool unsigned_flag= part_info->part_expr->unsigned_flag;
  DBUG_ENTER("get_partition_id_range_for_endpoint");

  if (part_info->part_expr->null_value)
  {
    /*
      Special handling for MONOTONIC functions that can return NULL for
      values that are comparable. I.e.
      '2000-00-00' can be compared to '2000-01-01' but TO_DAYS('2000-00-00')
      returns NULL which cannot be compared used <, >, <=, >= etc.

      Otherwise, just return the first partition
      (may be included if not left endpoint)
    */
    enum_monotonicity_info monotonic;
    monotonic= part_info->part_expr->get_monotonicity_info();
    if (monotonic != MONOTONIC_INCREASING_NOT_NULL &&
        monotonic != MONOTONIC_STRICT_INCREASING_NOT_NULL)
    {
      /* F(col) can not return NULL, return partition with lowest value */
      if (!left_endpoint && include_endpoint)
        DBUG_RETURN(1);
      DBUG_RETURN(0);               

    }
  }

  if (unsigned_flag)
    part_func_value-= 0x8000000000000000ULL;
  if (left_endpoint && !include_endpoint)
    part_func_value++;

  /*
    Search for the partition containing part_func_value
    (including the right endpoint).
  */
  while (max_part_id > min_part_id)
  {
    loc_part_id= (max_part_id + min_part_id) / 2;
    if (range_array[loc_part_id] < part_func_value)
      min_part_id= loc_part_id + 1;
    else
      max_part_id= loc_part_id;
  }
  loc_part_id= max_part_id;

  /* Adjust for endpoints */
  part_end_val= range_array[loc_part_id];
  if (left_endpoint)
  {
    DBUG_ASSERT(part_func_value > part_end_val ?
                (loc_part_id == max_partition &&
                 !part_info->defined_max_value) :
                1);
    /*
      In case of PARTITION p VALUES LESS THAN MAXVALUE
      the maximum value is in the current (last) partition.
      If value is equal or greater than the endpoint,
      the range starts from the next partition.
    */
    if (part_func_value >= part_end_val &&
        (loc_part_id < max_partition || !part_info->defined_max_value))
      loc_part_id++;
  }
  else 
  {
    /* if 'WHERE <= X' and partition is LESS THAN (X) include next partition */
    if (include_endpoint && loc_part_id < max_partition &&
        part_func_value == part_end_val)
      loc_part_id++;

    /* Right endpoint, set end after correct partition */
    loc_part_id++;
  }
  DBUG_RETURN(loc_part_id);
}


int get_partition_id_hash_nosub(partition_info *part_info,
                                 uint32 *part_id,
                                 longlong *func_value)
{
  return get_part_id_hash(part_info->num_parts, part_info->part_expr,
                          part_id, func_value);
}


int get_partition_id_linear_hash_nosub(partition_info *part_info,
                                        uint32 *part_id,
                                        longlong *func_value)
{
  return get_part_id_linear_hash(part_info, part_info->num_parts,
                                 part_info->part_expr, part_id, func_value);
}


int get_partition_id_key_nosub(partition_info *part_info,
                                uint32 *part_id,
                                longlong *func_value)
{
  *part_id= get_part_id_key(part_info->table->file,
                            part_info->part_field_array,
                            part_info->num_parts, func_value);
  return 0;
}


int get_partition_id_linear_key_nosub(partition_info *part_info,
                                      uint32 *part_id,
                                      longlong *func_value)
{
  *part_id= get_part_id_linear_key(part_info,
                                   part_info->part_field_array,
                                   part_info->num_parts, func_value);
  return 0;
}


int get_partition_id_with_sub(partition_info *part_info,
                              uint32 *part_id,
                              longlong *func_value)
{
  uint32 loc_part_id, sub_part_id;
  uint num_subparts;
  int error;
  DBUG_ENTER("get_partition_id_with_sub");

  if (unlikely((error= part_info->get_part_partition_id(part_info,
                                                        &loc_part_id,
                                                        func_value))))
  {
    DBUG_RETURN(error);
  }
  num_subparts= part_info->num_subparts;
  if (unlikely((error= part_info->get_subpartition_id(part_info,
                                                      &sub_part_id))))
  {
    DBUG_RETURN(error);
  } 
  *part_id= get_part_id_for_sub(loc_part_id, sub_part_id, num_subparts);
  DBUG_RETURN(0);
}


/*
  This function is used to calculate the subpartition id

  SYNOPSIS
    get_subpartition_id()
    part_info           A reference to the partition_info struct where all the
                        desired information is given

  RETURN VALUE
    part_id             The subpartition identity

  DESCRIPTION
    A routine used in some SELECT's when only partial knowledge of the
    partitions is known.
    
    It is actually 4 different variants of this function which are called
    through a function pointer.

    get_partition_id_hash_sub
    get_partition_id_key_sub
    get_partition_id_linear_hash_sub
    get_partition_id_linear_key_sub
*/

int get_partition_id_hash_sub(partition_info *part_info,
                              uint32 *part_id)
{
  longlong func_value;
  return get_part_id_hash(part_info->num_subparts, part_info->subpart_expr,
                          part_id, &func_value);
}


int get_partition_id_linear_hash_sub(partition_info *part_info,
                                     uint32 *part_id)
{
  longlong func_value;
  return get_part_id_linear_hash(part_info, part_info->num_subparts,
                                 part_info->subpart_expr, part_id,
                                 &func_value);
}


int get_partition_id_key_sub(partition_info *part_info,
                             uint32 *part_id)
{
  longlong func_value;
  *part_id= get_part_id_key(part_info->table->file,
                            part_info->subpart_field_array,
                            part_info->num_subparts, &func_value);
  return FALSE;
}


int get_partition_id_linear_key_sub(partition_info *part_info,
                                       uint32 *part_id)
{
  longlong func_value;
  *part_id= get_part_id_linear_key(part_info,
                                   part_info->subpart_field_array,
                                   part_info->num_subparts, &func_value);
  return FALSE;
}


/*
  Set an indicator on all partition fields that are set by the key

  SYNOPSIS
    set_PF_fields_in_key()
    key_info                   Information about the index
    key_length                 Length of key

  RETURN VALUE
    TRUE                       Found partition field set by key
    FALSE                      No partition field set by key
*/

static bool set_PF_fields_in_key(KEY *key_info, uint key_length)
{
  KEY_PART_INFO *key_part;
  bool found_part_field= FALSE;
  DBUG_ENTER("set_PF_fields_in_key");

  for (key_part= key_info->key_part; (int)key_length > 0; key_part++)
  {
    if (key_part->null_bit)
      key_length--;
    if (key_part->type == HA_KEYTYPE_BIT)
    {
      if (((Field_bit*)key_part->field)->bit_len)
        key_length--;
    }
    if (key_part->key_part_flag & (HA_BLOB_PART + HA_VAR_LENGTH_PART))
    {
      key_length-= HA_KEY_BLOB_LENGTH;
    }
    if (key_length < key_part->length)
      break;
    key_length-= key_part->length;
    if (key_part->field->flags & FIELD_IN_PART_FUNC_FLAG)
    {
      found_part_field= TRUE;
      key_part->field->flags|= GET_FIXED_FIELDS_FLAG;
    }
  }
  DBUG_RETURN(found_part_field);
}


/*
  We have found that at least one partition field was set by a key, now
  check if a partition function has all its fields bound or not.

  SYNOPSIS
    check_part_func_bound()
    ptr                     Array of fields NULL terminated (partition fields)

  RETURN VALUE
    TRUE                    All fields in partition function are set
    FALSE                   Not all fields in partition function are set
*/

static bool check_part_func_bound(Field **ptr)
{
  bool result= TRUE;
  DBUG_ENTER("check_part_func_bound");

  for (; *ptr; ptr++)
  {
    if (!((*ptr)->flags & GET_FIXED_FIELDS_FLAG))
    {
      result= FALSE;
      break;
    }
  }
  DBUG_RETURN(result);
}


/*
  Get the id of the subpartitioning part by using the key buffer of the
  index scan.

  SYNOPSIS
    get_sub_part_id_from_key()
    table         The table object
    buf           A buffer that can be used to evaluate the partition function
    key_info      The index object
    key_spec      A key_range containing key and key length
    out:part_id   The returned partition id

  RETURN VALUES
    TRUE                    All fields in partition function are set
    FALSE                   Not all fields in partition function are set

  DESCRIPTION
    Use key buffer to set-up record in buf, move field pointers and
    get the partition identity and restore field pointers afterwards.
*/

static int get_sub_part_id_from_key(const TABLE *table,uchar *buf,
                                    KEY *key_info,
                                    const key_range *key_spec,
                                    uint32 *part_id)
{
  uchar *rec0= table->record[0];
  partition_info *part_info= table->part_info;
  int res;
  DBUG_ENTER("get_sub_part_id_from_key");

  key_restore(buf, (uchar*)key_spec->key, key_info, key_spec->length);
  if (likely(rec0 == buf))
  {
    res= part_info->get_subpartition_id(part_info, part_id);
  }
  else
  {
    Field **part_field_array= part_info->subpart_field_array;
    set_field_ptr(part_field_array, buf, rec0);
    res= part_info->get_subpartition_id(part_info, part_id);
    set_field_ptr(part_field_array, rec0, buf);
  }
  DBUG_RETURN(res);
}

/*
  Get the id of the partitioning part by using the key buffer of the
  index scan.

  SYNOPSIS
    get_part_id_from_key()
    table         The table object
    buf           A buffer that can be used to evaluate the partition function
    key_info      The index object
    key_spec      A key_range containing key and key length
    out:part_id   Partition to use

  RETURN VALUES
    TRUE          Partition to use not found
    FALSE         Ok, part_id indicates partition to use

  DESCRIPTION
    Use key buffer to set-up record in buf, move field pointers and
    get the partition identity and restore field pointers afterwards.
*/

bool get_part_id_from_key(const TABLE *table, uchar *buf, KEY *key_info,
                          const key_range *key_spec, uint32 *part_id)
{
  bool result;
  uchar *rec0= table->record[0];
  partition_info *part_info= table->part_info;
  longlong func_value;
  DBUG_ENTER("get_part_id_from_key");

  key_restore(buf, (uchar*)key_spec->key, key_info, key_spec->length);
  if (likely(rec0 == buf))
  {
    result= part_info->get_part_partition_id(part_info, part_id,
                                             &func_value);
  }
  else
  {
    Field **part_field_array= part_info->part_field_array;
    set_field_ptr(part_field_array, buf, rec0);
    result= part_info->get_part_partition_id(part_info, part_id,
                                             &func_value);
    set_field_ptr(part_field_array, rec0, buf);
  }
  DBUG_RETURN(result);
}

/*
  Get the partitioning id of the full PF by using the key buffer of the
  index scan.

  SYNOPSIS
    get_full_part_id_from_key()
    table         The table object
    buf           A buffer that is used to evaluate the partition function
    key_info      The index object
    key_spec      A key_range containing key and key length
    out:part_spec A partition id containing start part and end part

  RETURN VALUES
    part_spec
    No partitions to scan is indicated by end_part > start_part when returning

  DESCRIPTION
    Use key buffer to set-up record in buf, move field pointers if needed and
    get the partition identity and restore field pointers afterwards.
*/

void get_full_part_id_from_key(const TABLE *table, uchar *buf,
                               KEY *key_info,
                               const key_range *key_spec,
                               part_id_range *part_spec)
{
  bool result;
  partition_info *part_info= table->part_info;
  uchar *rec0= table->record[0];
  longlong func_value;
  DBUG_ENTER("get_full_part_id_from_key");

  key_restore(buf, (uchar*)key_spec->key, key_info, key_spec->length);
  if (likely(rec0 == buf))
  {
    result= part_info->get_partition_id(part_info, &part_spec->start_part,
                                        &func_value);
  }
  else
  {
    Field **part_field_array= part_info->full_part_field_array;
    set_field_ptr(part_field_array, buf, rec0);
    result= part_info->get_partition_id(part_info, &part_spec->start_part,
                                        &func_value);
    set_field_ptr(part_field_array, rec0, buf);
  }
  part_spec->end_part= part_spec->start_part;
  if (unlikely(result))
    part_spec->start_part++;
  DBUG_VOID_RETURN;
}


/**
  @brief Verify that all rows in a table is in the given partition

  @param table      Table which contains the data that will be checked if
                    it is matching the partition definition.
  @param part_table Partitioned table containing the partition to check.
  @param part_id    Which partition to match with.

  @return Operation status
    @retval TRUE                Not all rows match the given partition
    @retval FALSE               OK
*/
bool verify_data_with_partition(TABLE *table, TABLE *part_table,
                                uint32 part_id)
{
  uint32 found_part_id;
  longlong func_value;                     /* Unused */
  handler *file;
  int error;
  uchar *old_rec;
  partition_info *part_info;
  DBUG_ENTER("verify_data_with_partition");
  DBUG_ASSERT(table && table->file && part_table && part_table->part_info &&
              part_table->file);

  /*
    Verify all table rows.
    First implementation uses full scan + evaluates partition functions for
    every row. TODO: add optimization to use index if possible, see WL#5397.

    1) Open both tables (already done) and set the row buffers to use
       the same buffer (to avoid copy).
    2) Init rnd on table.
    3) loop over all rows.
      3.1) verify that partition_id on the row is correct. Break if error.
  */
  file= table->file;
  part_info= part_table->part_info;
  bitmap_union(table->read_set, &part_info->full_part_field_set);
  old_rec= part_table->record[0];
  part_table->record[0]= table->record[0];
  set_field_ptr(part_info->full_part_field_array, table->record[0], old_rec);
  if ((error= file->ha_rnd_init(TRUE)))
  {
    file->print_error(error, MYF(0));
    goto err;
  }

  do
  {
    if ((error= file->ha_rnd_next(table->record[0])))
    {
      if (error == HA_ERR_RECORD_DELETED)
        continue;
      if (error == HA_ERR_END_OF_FILE)
        error= 0;
      else
        file->print_error(error, MYF(0));
      break;
    }
    if ((error= part_info->get_partition_id(part_info, &found_part_id,
                                            &func_value)))
    {
      part_table->file->print_error(error, MYF(0));
      break;
    }
    DEBUG_SYNC(current_thd, "swap_partition_first_row_read");
    if (found_part_id != part_id)
    {
      my_error(ER_ROW_DOES_NOT_MATCH_PARTITION, MYF(0));
      error= 1;
      break;
    }
  } while (TRUE);
  (void) file->ha_rnd_end();
err:
  set_field_ptr(part_info->full_part_field_array, old_rec,
                table->record[0]);
  part_table->record[0]= old_rec;
  if (error)
    DBUG_RETURN(TRUE);
  DBUG_RETURN(FALSE);
}


/*
  Prune the set of partitions to use in query 

  SYNOPSIS
    prune_partition_set()
    table         The table object
    out:part_spec Contains start part, end part 

  DESCRIPTION
    This function is called to prune the range of partitions to scan by
    checking the read_partitions bitmap.
    If start_part > end_part at return it means no partition needs to be
    scanned. If start_part == end_part it always means a single partition
    needs to be scanned.

  RETURN VALUE
    part_spec
*/
void prune_partition_set(const TABLE *table, part_id_range *part_spec)
{
  int last_partition= -1;
  uint i;
  partition_info *part_info= table->part_info;

  DBUG_ENTER("prune_partition_set");
  for (i= part_spec->start_part; i <= part_spec->end_part; i++)
  {
    if (bitmap_is_set(&(part_info->read_partitions), i))
    {
      DBUG_PRINT("info", ("Partition %d is set", i));
      if (last_partition == -1)
        /* First partition found in set and pruned bitmap */
        part_spec->start_part= i;
      last_partition= i;
    }
  }
  if (last_partition == -1)
    /* No partition found in pruned bitmap */
    part_spec->start_part= part_spec->end_part + 1;  
  else //if (last_partition != -1)
    part_spec->end_part= last_partition;

  DBUG_VOID_RETURN;
}

/*
  Get the set of partitions to use in query.

  SYNOPSIS
    get_partition_set()
    table         The table object
    buf           A buffer that can be used to evaluate the partition function
    index         The index of the key used, if MAX_KEY no index used
    key_spec      A key_range containing key and key length
    out:part_spec Contains start part, end part and indicator if bitmap is
                  used for which partitions to scan

  DESCRIPTION
    This function is called to discover which partitions to use in an index
    scan or a full table scan.
    It returns a range of partitions to scan. If there are holes in this
    range with partitions that are not needed to scan a bit array is used
    to signal which partitions to use and which not to use.
    If start_part > end_part at return it means no partition needs to be
    scanned. If start_part == end_part it always means a single partition
    needs to be scanned.

  RETURN VALUE
    part_spec
*/
void get_partition_set(const TABLE *table, uchar *buf, const uint index,
                       const key_range *key_spec, part_id_range *part_spec)
{
  partition_info *part_info= table->part_info;
  uint num_parts= part_info->get_tot_partitions();
  uint i, part_id;
  uint sub_part= num_parts;
  uint32 part_part= num_parts;
  KEY *key_info= NULL;
  bool found_part_field= FALSE;
  DBUG_ENTER("get_partition_set");

  part_spec->start_part= 0;
  part_spec->end_part= num_parts - 1;
  if ((index < MAX_KEY) && 
       key_spec && key_spec->flag == (uint)HA_READ_KEY_EXACT &&
       part_info->some_fields_in_PF.is_set(index))
  {
    key_info= table->key_info+index;
    /*
      The index can potentially provide at least one PF-field (field in the
      partition function). Thus it is interesting to continue our probe.
    */
    if (key_spec->length == key_info->key_length)
    {
      /*
        The entire key is set so we can check whether we can immediately
        derive either the complete PF or if we can derive either
        the top PF or the subpartitioning PF. This can be established by
        checking precalculated bits on each index.
      */
      if (part_info->all_fields_in_PF.is_set(index))
      {
        /*
          We can derive the exact partition to use, no more than this one
          is needed.
        */
        get_full_part_id_from_key(table,buf,key_info,key_spec,part_spec);
        /*
          Check if range can be adjusted by looking in read_partitions
        */
        prune_partition_set(table, part_spec);
        DBUG_VOID_RETURN;
      }
      else if (part_info->is_sub_partitioned())
      {
        if (part_info->all_fields_in_SPF.is_set(index))
        {
          if (get_sub_part_id_from_key(table, buf, key_info, key_spec, &sub_part))
          {
            part_spec->start_part= num_parts;
            DBUG_VOID_RETURN;
          }
        }
        else if (part_info->all_fields_in_PPF.is_set(index))
        {
          if (get_part_id_from_key(table,buf,key_info,
                                   key_spec,(uint32*)&part_part))
          {
            /*
              The value of the RANGE or LIST partitioning was outside of
              allowed values. Thus it is certain that the result of this
              scan will be empty.
            */
            part_spec->start_part= num_parts;
            DBUG_VOID_RETURN;
          }
        }
      }
    }
    else
    {
      /*
        Set an indicator on all partition fields that are bound.
        If at least one PF-field was bound it pays off to check whether
        the PF or PPF or SPF has been bound.
        (PF = Partition Function, SPF = Subpartition Function and
         PPF = Partition Function part of subpartitioning)
      */
      if ((found_part_field= set_PF_fields_in_key(key_info,
                                                  key_spec->length)))
      {
        if (check_part_func_bound(part_info->full_part_field_array))
        {
          /*
            We were able to bind all fields in the partition function even
            by using only a part of the key. Calculate the partition to use.
          */
          get_full_part_id_from_key(table,buf,key_info,key_spec,part_spec);
          clear_indicator_in_key_fields(key_info);
          /*
            Check if range can be adjusted by looking in read_partitions
          */
          prune_partition_set(table, part_spec);
          DBUG_VOID_RETURN; 
        }
        else if (part_info->is_sub_partitioned())
        {
          if (check_part_func_bound(part_info->subpart_field_array))
          {
            if (get_sub_part_id_from_key(table, buf, key_info, key_spec, &sub_part))
            {
              part_spec->start_part= num_parts;
              clear_indicator_in_key_fields(key_info);
              DBUG_VOID_RETURN;
            }
          }
          else if (check_part_func_bound(part_info->part_field_array))
          {
            if (get_part_id_from_key(table,buf,key_info,key_spec,&part_part))
            {
              part_spec->start_part= num_parts;
              clear_indicator_in_key_fields(key_info);
              DBUG_VOID_RETURN;
            }
          }
        }
      }
    }
  }
  {
    /*
      The next step is to analyse the table condition to see whether any
      information about which partitions to scan can be derived from there.
      Currently not implemented.
    */
  }
  /*
    If we come here we have found a range of sorts we have either discovered
    nothing or we have discovered a range of partitions with possible holes
    in it. We need a bitvector to further the work here.
  */
  if (!(part_part == num_parts && sub_part == num_parts))
  {
    /*
      We can only arrive here if we are using subpartitioning.
    */
    if (part_part != num_parts)
    {
      /*
        We know the top partition and need to scan all underlying
        subpartitions. This is a range without holes.
      */
      DBUG_ASSERT(sub_part == num_parts);
      part_spec->start_part= part_part * part_info->num_subparts;
      part_spec->end_part= part_spec->start_part+part_info->num_subparts - 1;
    }
    else
    {
      DBUG_ASSERT(sub_part != num_parts);
      part_spec->start_part= sub_part;
      part_spec->end_part=sub_part+
                           (part_info->num_subparts*(part_info->num_parts-1));
      for (i= 0, part_id= sub_part; i < part_info->num_parts;
           i++, part_id+= part_info->num_subparts)
        ; //Set bit part_id in bit array
    }
  }
  if (found_part_field)
    clear_indicator_in_key_fields(key_info);
  /*
    Check if range can be adjusted by looking in read_partitions
  */
  prune_partition_set(table, part_spec);
  DBUG_VOID_RETURN;
}

/*
   If the table is partitioned we will read the partition info into the
   .frm file here.
   -------------------------------
   |  Fileinfo     64 bytes      |
   -------------------------------
   | Formnames     7 bytes       |
   -------------------------------
   | Not used    4021 bytes      |
   -------------------------------
   | Keyinfo + record            |
   -------------------------------
   | Padded to next multiple     |
   | of IO_SIZE                  |
   -------------------------------
   | Forminfo     288 bytes      |
   -------------------------------
   | Screen buffer, to make      |
   |field names readable        |
   -------------------------------
   | Packed field info           |
   |17 + 1 + strlen(field_name) |
   | + 1 end of file character   |
   -------------------------------
   | Partition info              |
   -------------------------------
   We provide the length of partition length in Fileinfo[55-58].

   Read the partition syntax from the frm file and parse it to get the
   data structures of the partitioning.

   SYNOPSIS
     mysql_unpack_partition()
     thd                           Thread object
     part_buf                      Partition info from frm file
     part_info_len                 Length of partition syntax
     table                         Table object of partitioned table
     create_table_ind              Is it called from CREATE TABLE
     default_db_type               What is the default engine of the table
     work_part_info_used           Flag is raised if we don't create new
                                   part_info, but used thd->work_part_info

   RETURN VALUE
     TRUE                          Error
     FALSE                         Sucess

   DESCRIPTION
     Read the partition syntax from the current position in the frm file.
     Initiate a LEX object, save the list of item tree objects to free after
     the query is done. Set-up partition info object such that parser knows
     it is called from internally. Call parser to create data structures
     (best possible recreation of item trees and so forth since there is no
     serialisation of these objects other than in parseable text format).
     We need to save the text of the partition functions since it is not
     possible to retrace this given an item tree.
*/

bool mysql_unpack_partition(THD *thd,
                            char *part_buf, uint part_info_len,
                            TABLE* table, bool is_create_table_ind,
                            handlerton *default_db_type,
                            bool *work_part_info_used)
{
  bool result= TRUE;
  partition_info *part_info;
  const CHARSET_INFO *old_character_set_client=
    thd->variables.character_set_client;
  LEX *old_lex= thd->lex;
  LEX lex;
  PSI_statement_locker *parent_locker= thd->m_statement_psi;
  DBUG_ENTER("mysql_unpack_partition");

  thd->variables.character_set_client= system_charset_info;

  Parser_state parser_state;
  if (parser_state.init(thd, part_buf, part_info_len))
    goto end;

  if (init_lex_with_single_table(thd, table, &lex))
    goto end;

  /*
    All Items created is put into a free list on the THD object. This list
    is used to free all Item objects after completing a query. We don't
    want that to happen with the Item tree created as part of the partition
    info. This should be attached to the table object and remain so until
    the table object is released.
    Thus we move away the current list temporarily and start a new list that
    we then save in the partition info structure.
  */
  *work_part_info_used= FALSE;
  lex.part_info= new partition_info();/* Indicates MYSQLparse from this place */
  if (!lex.part_info)
  {
    mem_alloc_error(sizeof(partition_info));
    goto end;
  }
  part_info= lex.part_info;
  DBUG_PRINT("info", ("Parse: %s", part_buf));

  thd->m_statement_psi= NULL;
  if (parse_sql(thd, & parser_state, NULL) ||
      part_info->fix_parser_data(thd))
  {
    thd->free_items();
    thd->m_statement_psi= parent_locker;
    goto end;
  }
  thd->m_statement_psi= parent_locker;
  /*
    The parsed syntax residing in the frm file can still contain defaults.
    The reason is that the frm file is sometimes saved outside of this
    MySQL Server and used in backup and restore of clusters or partitioned
    tables. It is not certain that the restore will restore exactly the
    same default partitioning.
    
    The easiest manner of handling this is to simply continue using the
    part_info we already built up during mysql_create_table if we are
    in the process of creating a table. If the table already exists we
    need to discover the number of partitions for the default parts. Since
    the handler object hasn't been created here yet we need to postpone this
    to the fix_partition_func method.
  */

  DBUG_PRINT("info", ("Successful parse"));
  DBUG_PRINT("info", ("default engine = %s, default_db_type = %s",
             ha_resolve_storage_engine_name(part_info->default_engine_type),
             ha_resolve_storage_engine_name(default_db_type)));
  if (is_create_table_ind && old_lex->sql_command == SQLCOM_CREATE_TABLE)
  {
    /*
      When we come here we are doing a create table. In this case we
      have already done some preparatory work on the old part_info
      object. We don't really need this new partition_info object.
      Thus we go back to the old partition info object.
      We need to free any memory objects allocated on item_free_list
      by the parser since we are keeping the old info from the first
      parser call in CREATE TABLE.

      This table object can not be used any more. However, since
      this is CREATE TABLE, we know that it will be destroyed by the
      caller, and rely on that.
    */
    thd->free_items();
    part_info= thd->work_part_info;
    *work_part_info_used= true;
  }
  table->part_info= part_info;
  part_info->table= table;
  table->file->set_part_info(part_info, TRUE);
  if (!part_info->default_engine_type)
    part_info->default_engine_type= default_db_type;
  DBUG_ASSERT(part_info->default_engine_type == default_db_type);
  DBUG_ASSERT(part_info->default_engine_type->db_type != DB_TYPE_UNKNOWN);
  DBUG_ASSERT(part_info->default_engine_type != partition_hton);

  {
  /*
    This code part allocates memory for the serialised item information for
    the partition functions. In most cases this is not needed but if the
    table is used for SHOW CREATE TABLES or ALTER TABLE that modifies
    partition information it is needed and the info is lost if we don't
    save it here so unfortunately we have to do it here even if in most
    cases it is not needed. This is a consequence of that item trees are
    not serialisable.
  */
    uint part_func_len= part_info->part_func_len;
    uint subpart_func_len= part_info->subpart_func_len; 
    char *part_func_string= NULL;
    char *subpart_func_string= NULL;
    if ((part_func_len &&
         !((part_func_string= (char*) thd->alloc(part_func_len)))) ||
        (subpart_func_len &&
         !((subpart_func_string= (char*) thd->alloc(subpart_func_len)))))
    {
      mem_alloc_error(part_func_len);
      thd->free_items();
      goto end;
    }
    if (part_func_len)
      memcpy(part_func_string, part_info->part_func_string, part_func_len);
    if (subpart_func_len)
      memcpy(subpart_func_string, part_info->subpart_func_string,
             subpart_func_len);
    part_info->part_func_string= part_func_string;
    part_info->subpart_func_string= subpart_func_string;
  }

  result= FALSE;
end:
  end_lex_with_single_table(thd, table, old_lex);
  thd->variables.character_set_client= old_character_set_client;
  DBUG_RETURN(result);
}


/*
  Set engine type on all partition element objects
  SYNOPSIS
    set_engine_all_partitions()
    part_info                  Partition info
    engine_type                Handlerton reference of engine
  RETURN VALUES
    NONE
*/

static
void
set_engine_all_partitions(partition_info *part_info,
                          handlerton *engine_type)
{
  uint i= 0;
  List_iterator<partition_element> part_it(part_info->partitions);
  do
  {
    partition_element *part_elem= part_it++;

    part_elem->engine_type= engine_type;
    if (part_info->is_sub_partitioned())
    {
      List_iterator<partition_element> sub_it(part_elem->subpartitions);
      uint j= 0;

      do
      {
        partition_element *sub_elem= sub_it++;

        sub_elem->engine_type= engine_type;
      } while (++j < part_info->num_subparts);
    }
  } while (++i < part_info->num_parts);
}


/**
  Support routine to handle the successful cases for partition management.

  @param thd               Thread object
  @param copied            Number of records copied
  @param deleted           Number of records deleted
  @param table_list        Table list with the one table in it

  @return Operation status
    @retval FALSE          Success
    @retval TRUE           Failure
*/

static int fast_end_partition(THD *thd, ulonglong copied,
                              ulonglong deleted,
                              TABLE_LIST *table_list)
{
  char tmp_name[80];
  DBUG_ENTER("fast_end_partition");

  thd->proc_info="end";

  query_cache_invalidate3(thd, table_list, 0);

  my_snprintf(tmp_name, sizeof(tmp_name), ER(ER_INSERT_INFO),
              (ulong) (copied + deleted),
              (ulong) deleted,
              (ulong) 0);
  my_ok(thd, (ha_rows) (copied+deleted),0L, tmp_name);
  DBUG_RETURN(FALSE);
}


/*
  We need to check if engine used by all partitions can handle
  partitioning natively.

  SYNOPSIS
    check_native_partitioned()
    create_info            Create info in CREATE TABLE
    out:ret_val            Return value
    part_info              Partition info
    thd                    Thread object

  RETURN VALUES
  Value returned in bool ret_value
    TRUE                   Native partitioning supported by engine
    FALSE                  Need to use partition handler

  Return value from function
    TRUE                   Error
    FALSE                  Success
*/

static bool check_native_partitioned(HA_CREATE_INFO *create_info,bool *ret_val,
                                     partition_info *part_info, THD *thd)
{
  bool table_engine_set;
  handlerton *engine_type= part_info->default_engine_type;
  handlerton *old_engine_type= engine_type;
  DBUG_ENTER("check_native_partitioned");

  if (create_info->used_fields & HA_CREATE_USED_ENGINE)
  {
    table_engine_set= TRUE;
    engine_type= create_info->db_type;
  }
  else
  {
    table_engine_set= FALSE;
    if (thd->lex->sql_command != SQLCOM_CREATE_TABLE)
    {
      table_engine_set= TRUE;
      DBUG_ASSERT(engine_type && engine_type != partition_hton);
    }
  }
  DBUG_PRINT("info", ("engine_type = %s, table_engine_set = %u",
                       ha_resolve_storage_engine_name(engine_type),
                       table_engine_set));
  if (part_info->check_engine_mix(engine_type, table_engine_set))
    goto error;

  /*
    All engines are of the same type. Check if this engine supports
    native partitioning.
  */

  if (!engine_type)
    engine_type= old_engine_type;
  DBUG_PRINT("info", ("engine_type = %s",
              ha_resolve_storage_engine_name(engine_type)));
  if (engine_type->partition_flags &&
      (engine_type->partition_flags() & HA_CAN_PARTITION))
  {
    create_info->db_type= engine_type;
    DBUG_PRINT("info", ("Changed to native partitioning"));
    *ret_val= TRUE;
  }
  DBUG_RETURN(FALSE);
error:
  /*
    Mixed engines not yet supported but when supported it will need
    the partition handler
  */
  my_error(ER_MIX_HANDLER_ERROR, MYF(0));
  *ret_val= FALSE;
  DBUG_RETURN(TRUE);
}


/**
  Sets which partitions to be used in the command.

  @param alter_info     Alter_info pointer holding partition names and flags.
  @param tab_part_info  partition_info holding all partitions.
  @param part_state     Which state to set for the named partitions.

  @return Operation status
    @retval false  Success
    @retval true   Failure
*/

bool set_part_state(Alter_info *alter_info, partition_info *tab_part_info,
                    enum partition_state part_state)
{
  uint part_count= 0;
  uint num_parts_found= 0;
  List_iterator<partition_element> part_it(tab_part_info->partitions);

  do
  {
    partition_element *part_elem= part_it++;
    if ((alter_info->flags & Alter_info::ALTER_ALL_PARTITION) ||
         (is_name_in_list(part_elem->partition_name,
          alter_info->partition_names)))
    {
      /*
        Mark the partition.
        I.e mark the partition as a partition to be "changed" by
        analyzing/optimizing/rebuilding/checking/repairing/...
      */
      num_parts_found++;
      part_elem->part_state= part_state;
      DBUG_PRINT("info", ("Setting part_state to %u for partition %s",
                          part_state, part_elem->partition_name));
    }
    else
      part_elem->part_state= PART_NORMAL;
  } while (++part_count < tab_part_info->num_parts);

  if (num_parts_found != alter_info->partition_names.elements &&
      !(alter_info->flags & Alter_info::ALTER_ALL_PARTITION))
  {
    /* Not all given partitions found, revert and return failure */
    part_it.rewind();
    part_count= 0;
    do
    {
      partition_element *part_elem= part_it++;
      part_elem->part_state= PART_NORMAL;
    } while (++part_count < tab_part_info->num_parts);
    return true;
  }
  return false;
}


/**
  @brief Check if partition is exchangable with table by checking table options

  @param table_create_info Table options from table.
  @param part_elem         All the info of the partition.

  @retval FALSE if they are equal, otherwise TRUE.

  @note Any differens that would cause a change in the frm file is prohibited.
  Such options as data_file_name, index_file_name, min_rows, max_rows etc. are
  not allowed to differ. But comment is allowed to differ.
*/
bool compare_partition_options(HA_CREATE_INFO *table_create_info,
                               partition_element *part_elem)
{
#define MAX_COMPARE_PARTITION_OPTION_ERRORS 5
  const char *option_diffs[MAX_COMPARE_PARTITION_OPTION_ERRORS + 1];
  int i, errors= 0;
  DBUG_ENTER("compare_partition_options");
  DBUG_ASSERT(!part_elem->tablespace_name &&
              !table_create_info->tablespace);

  /*
    Note that there are not yet any engine supporting tablespace together
    with partitioning. TODO: when there are, add compare.
  */
  if (part_elem->tablespace_name || table_create_info->tablespace)
    option_diffs[errors++]= "TABLESPACE";
  if (part_elem->part_max_rows != table_create_info->max_rows)
    option_diffs[errors++]= "MAX_ROWS";
  if (part_elem->part_min_rows != table_create_info->min_rows)
    option_diffs[errors++]= "MIN_ROWS";
  if (part_elem->data_file_name || table_create_info->data_file_name)
    option_diffs[errors++]= "DATA DIRECTORY";
  if (part_elem->index_file_name || table_create_info->index_file_name)
    option_diffs[errors++]= "INDEX DIRECTORY";

  for (i= 0; i < errors; i++)
    my_error(ER_PARTITION_EXCHANGE_DIFFERENT_OPTION, MYF(0),
             option_diffs[i]);
  DBUG_RETURN(errors != 0);
}


/*
  Prepare for ALTER TABLE of partition structure

  @param[in] thd                 Thread object
  @param[in] table               Table object
  @param[in,out] alter_info      Alter information
  @param[in,out] create_info     Create info for CREATE TABLE
  @param[in]  alter_ctx          ALTER TABLE runtime context
  @param[out] partition_changed  Boolean indicating whether partition changed
  @param[out] fast_alter_table   Boolean indicating if fast partition alter is
                                 possible.

  @return Operation status
    @retval TRUE                 Error
    @retval FALSE                Success

  @note 
    This method handles all preparations for ALTER TABLE for partitioned
    tables.
    We need to handle both partition management command such as Add Partition
    and others here as well as an ALTER TABLE that completely changes the
    partitioning and yet others that don't change anything at all. We start
    by checking the partition management variants and then check the general
    change patterns.
*/

uint prep_alter_part_table(THD *thd, TABLE *table, Alter_info *alter_info,
                           HA_CREATE_INFO *create_info,
                           Alter_table_ctx *alter_ctx,
                           bool *partition_changed,
                           bool *fast_alter_table)
{
  DBUG_ENTER("prep_alter_part_table");

  /* Foreign keys on partitioned tables are not supported, waits for WL#148 */
  if (table->part_info && (alter_info->flags & Alter_info::ADD_FOREIGN_KEY ||
                           alter_info->flags & Alter_info::DROP_FOREIGN_KEY))
  {
    my_error(ER_FOREIGN_KEY_ON_PARTITIONED, MYF(0));
    DBUG_RETURN(TRUE);
  }
  /* Remove partitioning on a not partitioned table is not possible */
  if (!table->part_info && (alter_info->flags &
                            Alter_info::ALTER_REMOVE_PARTITIONING))
  {
    my_error(ER_PARTITION_MGMT_ON_NONPARTITIONED, MYF(0));
    DBUG_RETURN(TRUE);
  }

  thd->work_part_info= thd->lex->part_info;

  if (thd->work_part_info &&
      !(thd->work_part_info= thd->lex->part_info->get_clone()))
    DBUG_RETURN(TRUE);

  /* ALTER_ADMIN_PARTITION is handled in mysql_admin_table */
  DBUG_ASSERT(!(alter_info->flags & Alter_info::ALTER_ADMIN_PARTITION));

  if (alter_info->flags &
      (Alter_info::ALTER_ADD_PARTITION |
       Alter_info::ALTER_DROP_PARTITION |
       Alter_info::ALTER_COALESCE_PARTITION |
       Alter_info::ALTER_REORGANIZE_PARTITION |
       Alter_info::ALTER_TABLE_REORG |
       Alter_info::ALTER_REBUILD_PARTITION))
  {
    partition_info *tab_part_info;
    partition_info *alt_part_info= thd->work_part_info;
    uint flags= 0;
    bool is_last_partition_reorged= FALSE;
    part_elem_value *tab_max_elem_val= NULL;
    part_elem_value *alt_max_elem_val= NULL;
    longlong tab_max_range= 0, alt_max_range= 0;

    if (!table->part_info)
    {
      my_error(ER_PARTITION_MGMT_ON_NONPARTITIONED, MYF(0));
      DBUG_RETURN(TRUE);
    }

    /*
      Open our intermediate table, we will operate on a temporary instance
      of the original table, to be able to skip copying all partitions.
      Open it as a copy of the original table, and modify its partition_info
      object to allow fast_alter_partition_table to perform the changes.
    */
    DBUG_ASSERT(thd->mdl_context.is_lock_owner(MDL_key::TABLE,
                                               alter_ctx->db,
                                               alter_ctx->table_name,
                                               MDL_INTENTION_EXCLUSIVE));

    tab_part_info= table->part_info;

    if (alter_info->flags & Alter_info::ALTER_TABLE_REORG)
    {
      uint new_part_no, curr_part_no;
<<<<<<< HEAD
#ifndef MCP_WL3749
      /* 'ALTER TABLE t REORG PARTITION' only allowed with auto partition 
          if default partitioning is used */
                          
      if (tab_part_info->part_type != HASH_PARTITION ||
          ((table->s->db_type()->partition_flags() & HA_USE_AUTO_PARTITION) &&
           !tab_part_info->use_default_num_partitions) ||
          ((!(table->s->db_type()->partition_flags() & HA_USE_AUTO_PARTITION))&&
           tab_part_info->use_default_num_partitions))
#else
      if (tab_part_info->part_type != HASH_PARTITION ||
          tab_part_info->use_default_num_partitions)
#endif
=======
      /*
        'ALTER TABLE t REORG PARTITION' only allowed with auto partition
         if default partitioning is used.
      */

      if (tab_part_info->part_type != HASH_PARTITION ||
          ((table->s->db_type()->partition_flags() & HA_USE_AUTO_PARTITION) &&
           !tab_part_info->use_default_num_partitions) ||
          ((!(table->s->db_type()->partition_flags() & HA_USE_AUTO_PARTITION)) &&
           tab_part_info->use_default_num_partitions))
>>>>>>> 23ac7487
      {
        my_error(ER_REORG_NO_PARAM_ERROR, MYF(0));
        goto err;
      }
      new_part_no= table->file->get_default_no_partitions(create_info);
      curr_part_no= tab_part_info->num_parts;
      if (new_part_no == curr_part_no)
      {
        /*
          No change is needed, we will have the same number of partitions
          after the change as before. Thus we can reply ok immediately
          without any changes at all.
        */
<<<<<<< HEAD
#ifndef MCP_WL3749
        flags= table->file->alter_table_flags(alter_info->flags);
        if ((flags & (HA_FAST_CHANGE_PARTITION | HA_PARTITION_ONE_PHASE)) != 0)
        {
          *fast_alter_table= true;
        }
#else
        *fast_alter_table= true;
#endif
        /* Force table re-open for consistency with the main case. */
        table->m_needs_reopen= true;
=======
        flags= table->file->alter_table_flags(alter_info->flags);
        if (flags & (HA_FAST_CHANGE_PARTITION | HA_PARTITION_ONE_PHASE))
        {
          *fast_alter_table= true;
          /* Force table re-open for consistency with the main case. */
          table->m_needs_reopen= true;
        }
        else
        {
          /*
            Create copy of partition_info to avoid modifying original
            TABLE::part_info, to keep it safe for later use.
          */
          if (!(tab_part_info= tab_part_info->get_clone()))
            DBUG_RETURN(TRUE);
        }

>>>>>>> 23ac7487
        thd->work_part_info= tab_part_info;
        DBUG_RETURN(FALSE);
      }
      else if (new_part_no > curr_part_no)
      {
        /*
          We will add more partitions, we use the ADD PARTITION without
          setting the flag for no default number of partitions
        */
        alter_info->flags|= Alter_info::ALTER_ADD_PARTITION;
        thd->work_part_info->num_parts= new_part_no - curr_part_no;
      }
      else
      {
        /*
          We will remove hash partitions, we use the COALESCE PARTITION
          without setting the flag for no default number of partitions
        */
        alter_info->flags|= Alter_info::ALTER_COALESCE_PARTITION;
        alter_info->num_parts= curr_part_no - new_part_no;
      }
    }
    if (!(flags= table->file->alter_table_flags(alter_info->flags)))
    {
      my_error(ER_PARTITION_FUNCTION_FAILURE, MYF(0));
      goto err;
    }
    if ((flags & (HA_FAST_CHANGE_PARTITION | HA_PARTITION_ONE_PHASE)) != 0)
    {
      /*
        "Fast" change of partitioning is supported in this case.
        We will change TABLE::part_info (as this is how we pass
        information to storage engine in this case), so the table
        must be reopened.
      */
      *fast_alter_table= true;
      table->m_needs_reopen= true;
    }
    else
    {
      /*
        "Fast" changing of partitioning is not supported. Create
        a copy of TABLE::part_info object, so we can modify it safely.
        Modifying original TABLE::part_info will cause problems when
        we read data from old version of table using this TABLE object
        while copying them to new version of table.
      */
      if (!(tab_part_info= tab_part_info->get_clone()))
        DBUG_RETURN(TRUE);
    }
    DBUG_PRINT("info", ("*fast_alter_table flags: 0x%x", flags));
    if ((alter_info->flags & Alter_info::ALTER_ADD_PARTITION) ||
        (alter_info->flags & Alter_info::ALTER_REORGANIZE_PARTITION))
    {
      if (thd->work_part_info->part_type != tab_part_info->part_type)
      {
        if (thd->work_part_info->part_type == NOT_A_PARTITION)
        {
          if (tab_part_info->part_type == RANGE_PARTITION)
          {
            my_error(ER_PARTITIONS_MUST_BE_DEFINED_ERROR, MYF(0), "RANGE");
            goto err;
          }
          else if (tab_part_info->part_type == LIST_PARTITION)
          {
            my_error(ER_PARTITIONS_MUST_BE_DEFINED_ERROR, MYF(0), "LIST");
            goto err;
          }
          /*
            Hash partitions can be altered without parser finds out about
            that it is HASH partitioned. So no error here.
          */
        }
        else
        {
          if (thd->work_part_info->part_type == RANGE_PARTITION)
          {
            my_error(ER_PARTITION_WRONG_VALUES_ERROR, MYF(0),
                     "RANGE", "LESS THAN");
          }
          else if (thd->work_part_info->part_type == LIST_PARTITION)
          {
            DBUG_ASSERT(thd->work_part_info->part_type == LIST_PARTITION);
            my_error(ER_PARTITION_WRONG_VALUES_ERROR, MYF(0),
                     "LIST", "IN");
          }
          else if (tab_part_info->part_type == RANGE_PARTITION)
          {
            my_error(ER_PARTITION_REQUIRES_VALUES_ERROR, MYF(0),
                     "RANGE", "LESS THAN");
          }
          else
          {
            DBUG_ASSERT(tab_part_info->part_type == LIST_PARTITION);
            my_error(ER_PARTITION_REQUIRES_VALUES_ERROR, MYF(0),
                     "LIST", "IN");
          }
          goto err;
        }
      }
      if ((tab_part_info->column_list &&
          alt_part_info->num_columns != tab_part_info->num_columns) ||
          (!tab_part_info->column_list &&
            (tab_part_info->part_type == RANGE_PARTITION ||
             tab_part_info->part_type == LIST_PARTITION) &&
            alt_part_info->num_columns != 1U) ||
          (!tab_part_info->column_list &&
            tab_part_info->part_type == HASH_PARTITION &&
            alt_part_info->num_columns != 0))
      {
        my_error(ER_PARTITION_COLUMN_LIST_ERROR, MYF(0));
        goto err;
      }
      alt_part_info->column_list= tab_part_info->column_list;
      if (alt_part_info->fix_parser_data(thd))
      {
        goto err;
      }
    }
    if (alter_info->flags & Alter_info::ALTER_ADD_PARTITION)
    {
      /*
        We start by moving the new partitions to the list of temporary
        partitions. We will then check that the new partitions fit in the
        partitioning scheme as currently set-up.
        Partitions are always added at the end in ADD PARTITION.
      */
      uint num_new_partitions= alt_part_info->num_parts;
      uint num_orig_partitions= tab_part_info->num_parts;
      uint check_total_partitions= num_new_partitions + num_orig_partitions;
      uint new_total_partitions= check_total_partitions;
      /*
        We allow quite a lot of values to be supplied by defaults, however we
        must know the number of new partitions in this case.
      */
      if (thd->lex->no_write_to_binlog &&
          tab_part_info->part_type != HASH_PARTITION)
      {
        my_error(ER_NO_BINLOG_ERROR, MYF(0));
        goto err;
      }
      if (tab_part_info->defined_max_value)
      {
        my_error(ER_PARTITION_MAXVALUE_ERROR, MYF(0));
        goto err;
      }
      if (num_new_partitions == 0)
      {
        my_error(ER_ADD_PARTITION_NO_NEW_PARTITION, MYF(0));
        goto err;
      }
      if (tab_part_info->is_sub_partitioned())
      {
        if (alt_part_info->num_subparts == 0)
          alt_part_info->num_subparts= tab_part_info->num_subparts;
        else if (alt_part_info->num_subparts != tab_part_info->num_subparts)
        {
          my_error(ER_ADD_PARTITION_SUBPART_ERROR, MYF(0));
          goto err;
        }
        check_total_partitions= new_total_partitions*
                                alt_part_info->num_subparts;
      }
      if (check_total_partitions > MAX_PARTITIONS)
      {
        my_error(ER_TOO_MANY_PARTITIONS_ERROR, MYF(0));
        goto err;
      }
      alt_part_info->part_type= tab_part_info->part_type;
      alt_part_info->subpart_type= tab_part_info->subpart_type;
      if (alt_part_info->set_up_defaults_for_partitioning(table->file,
                                                    ULL(0),
                                                    tab_part_info->num_parts))
      {
        goto err;
      }
/*
Handling of on-line cases:

ADD PARTITION for RANGE/LIST PARTITIONING:
------------------------------------------
For range and list partitions add partition is simply adding a
new empty partition to the table. If the handler support this we
will use the simple method of doing this. The figure below shows
an example of this and the states involved in making this change.
            
Existing partitions                                     New added partitions
------       ------        ------        ------      |  ------    ------
|    |       |    |        |    |        |    |      |  |    |    |    |
| p0 |       | p1 |        | p2 |        | p3 |      |  | p4 |    | p5 |
------       ------        ------        ------      |  ------    ------
PART_NORMAL  PART_NORMAL   PART_NORMAL   PART_NORMAL    PART_TO_BE_ADDED*2
PART_NORMAL  PART_NORMAL   PART_NORMAL   PART_NORMAL    PART_IS_ADDED*2

The first line is the states before adding the new partitions and the 
second line is after the new partitions are added. All the partitions are
in the partitions list, no partitions are placed in the temp_partitions
list.

ADD PARTITION for HASH PARTITIONING
-----------------------------------
This little figure tries to show the various partitions involved when
adding two new partitions to a linear hash based partitioned table with
four partitions to start with, which lists are used and the states they
pass through. Adding partitions to a normal hash based is similar except
that it is always all the existing partitions that are reorganised not
only a subset of them.

Existing partitions                                     New added partitions
------       ------        ------        ------      |  ------    ------
|    |       |    |        |    |        |    |      |  |    |    |    |
| p0 |       | p1 |        | p2 |        | p3 |      |  | p4 |    | p5 |
------       ------        ------        ------      |  ------    ------
PART_CHANGED PART_CHANGED  PART_NORMAL   PART_NORMAL    PART_TO_BE_ADDED
PART_IS_CHANGED*2          PART_NORMAL   PART_NORMAL    PART_IS_ADDED
PART_NORMAL  PART_NORMAL   PART_NORMAL   PART_NORMAL    PART_IS_ADDED

Reorganised existing partitions
------      ------
|    |      |    |
| p0'|      | p1'|
------      ------

p0 - p5 will be in the partitions list of partitions.
p0' and p1' will actually not exist as separate objects, there presence can
be deduced from the state of the partition and also the names of those
partitions can be deduced this way.

After adding the partitions and copying the partition data to p0', p1',
p4 and p5 from p0 and p1 the states change to adapt for the new situation
where p0 and p1 is dropped and replaced by p0' and p1' and the new p4 and
p5 are in the table again.

The first line above shows the states of the partitions before we start
adding and copying partitions, the second after completing the adding
and copying and finally the third line after also dropping the partitions
that are reorganised.
*/
      if (*fast_alter_table &&
          tab_part_info->part_type == HASH_PARTITION)
      {
        uint part_no= 0, start_part= 1, start_sec_part= 1;
        uint end_part= 0, end_sec_part= 0;
        uint upper_2n= tab_part_info->linear_hash_mask + 1;
        uint lower_2n= upper_2n >> 1;
        bool all_parts= TRUE;
        if (tab_part_info->linear_hash_ind &&
            num_new_partitions < upper_2n)
        {
          /*
            An analysis of which parts needs reorganisation shows that it is
            divided into two intervals. The first interval is those parts
            that are reorganised up until upper_2n - 1. From upper_2n and
            onwards it starts again from partition 0 and goes on until
            it reaches p(upper_2n - 1). If the last new partition reaches
            beyond upper_2n - 1 then the first interval will end with
            p(lower_2n - 1) and start with p(num_orig_partitions - lower_2n).
            If lower_2n partitions are added then p0 to p(lower_2n - 1) will
            be reorganised which means that the two interval becomes one
            interval at this point. Thus only when adding less than
            lower_2n partitions and going beyond a total of upper_2n we
            actually get two intervals.

            To exemplify this assume we have 6 partitions to start with and
            add 1, 2, 3, 5, 6, 7, 8, 9 partitions.
            The first to add after p5 is p6 = 110 in bit numbers. Thus we
            can see that 10 = p2 will be partition to reorganise if only one
            partition.
            If 2 partitions are added we reorganise [p2, p3]. Those two
            cases are covered by the second if part below.
            If 3 partitions are added we reorganise [p2, p3] U [p0,p0]. This
            part is covered by the else part below.
            If 5 partitions are added we get [p2,p3] U [p0, p2] = [p0, p3].
            This is covered by the first if part where we need the max check
            to here use lower_2n - 1.
            If 7 partitions are added we get [p2,p3] U [p0, p4] = [p0, p4].
            This is covered by the first if part but here we use the first
            calculated end_part.
            Finally with 9 new partitions we would also reorganise p6 if we
            used the method below but we cannot reorganise more partitions
            than what we had from the start and thus we simply set all_parts
            to TRUE. In this case we don't get into this if-part at all.
          */
          all_parts= FALSE;
          if (num_new_partitions >= lower_2n)
          {
            /*
              In this case there is only one interval since the two intervals
              overlap and this starts from zero to last_part_no - upper_2n
            */
            start_part= 0;
            end_part= new_total_partitions - (upper_2n + 1);
            end_part= max(lower_2n - 1, end_part);
          }
          else if (new_total_partitions <= upper_2n)
          {
            /*
              Also in this case there is only one interval since we are not
              going over a 2**n boundary
            */
            start_part= num_orig_partitions - lower_2n;
            end_part= start_part + (num_new_partitions - 1);
          }
          else
          {
            /* We have two non-overlapping intervals since we are not
               passing a 2**n border and we have not at least lower_2n
               new parts that would ensure that the intervals become
               overlapping.
            */
            start_part= num_orig_partitions - lower_2n;
            end_part= upper_2n - 1;
            start_sec_part= 0;
            end_sec_part= new_total_partitions - (upper_2n + 1);
          }
        }
        List_iterator<partition_element> tab_it(tab_part_info->partitions);
        part_no= 0;
        do
        {
          partition_element *p_elem= tab_it++;
          if (all_parts ||
              (part_no >= start_part && part_no <= end_part) ||
              (part_no >= start_sec_part && part_no <= end_sec_part))
          {
            p_elem->part_state= PART_CHANGED;
          }
        } while (++part_no < num_orig_partitions);
      }
      /*
        Need to concatenate the lists here to make it possible to check the
        partition info for correctness using check_partition_info.
        For on-line add partition we set the state of this partition to
        PART_TO_BE_ADDED to ensure that it is known that it is not yet
        usable (becomes usable when partition is created and the switch of
        partition configuration is made.
      */
      {
        List_iterator<partition_element> alt_it(alt_part_info->partitions);
        uint part_count= 0;
        do
        {
          partition_element *part_elem= alt_it++;
          if (*fast_alter_table)
            part_elem->part_state= PART_TO_BE_ADDED;
          if (tab_part_info->partitions.push_back(part_elem))
          {
            mem_alloc_error(1);
            goto err;
          }
        } while (++part_count < num_new_partitions);
        tab_part_info->num_parts+= num_new_partitions;
      }
      /*
        If we specify partitions explicitly we don't use defaults anymore.
        Using ADD PARTITION also means that we don't have the default number
        of partitions anymore. We use this code also for Table reorganisations
        and here we don't set any default flags to FALSE.
      */
      if (!(alter_info->flags & Alter_info::ALTER_TABLE_REORG))
      {
        if (!alt_part_info->use_default_partitions)
        {
          DBUG_PRINT("info", ("part_info: 0x%lx", (long) tab_part_info));
          tab_part_info->use_default_partitions= FALSE;
        }
        tab_part_info->use_default_num_partitions= FALSE;
        tab_part_info->is_auto_partitioned= FALSE;
      }
    }
    else if (alter_info->flags & Alter_info::ALTER_DROP_PARTITION)
    {
      /*
        Drop a partition from a range partition and list partitioning is
        always safe and can be made more or less immediate. It is necessary
        however to ensure that the partition to be removed is safely removed
        and that REPAIR TABLE can remove the partition if for some reason the
        command to drop the partition failed in the middle.
      */
      uint part_count= 0;
      uint num_parts_dropped= alter_info->partition_names.elements;
      uint num_parts_found= 0;
      List_iterator<partition_element> part_it(tab_part_info->partitions);

      tab_part_info->is_auto_partitioned= FALSE;
      if (!(tab_part_info->part_type == RANGE_PARTITION ||
            tab_part_info->part_type == LIST_PARTITION))
      {
        my_error(ER_ONLY_ON_RANGE_LIST_PARTITION, MYF(0), "DROP");
        goto err;
      }
      if (num_parts_dropped >= tab_part_info->num_parts)
      {
        my_error(ER_DROP_LAST_PARTITION, MYF(0));
        goto err;
      }
      do
      {
        partition_element *part_elem= part_it++;
        if (is_name_in_list(part_elem->partition_name,
                            alter_info->partition_names))
        {
          /*
            Set state to indicate that the partition is to be dropped.
          */
          num_parts_found++;
          part_elem->part_state= PART_TO_BE_DROPPED;
        }
      } while (++part_count < tab_part_info->num_parts);
      if (num_parts_found != num_parts_dropped)
      {
        my_error(ER_DROP_PARTITION_NON_EXISTENT, MYF(0), "DROP");
        goto err;
      }
      if (table->file->is_fk_defined_on_table_or_index(MAX_KEY))
      {
        my_error(ER_ROW_IS_REFERENCED, MYF(0));
        goto err;
      }
      tab_part_info->num_parts-= num_parts_dropped;
    }
    else if (alter_info->flags & Alter_info::ALTER_REBUILD_PARTITION)
    {
      if (set_part_state(alter_info, tab_part_info, PART_CHANGED))
      {
        my_error(ER_DROP_PARTITION_NON_EXISTENT, MYF(0), "REBUILD");
        goto err;
      }
      if (!(*fast_alter_table))
      {
        table->file->print_error(HA_ERR_WRONG_COMMAND, MYF(0));
        goto err;
      }
    }
    else if (alter_info->flags & Alter_info::ALTER_COALESCE_PARTITION)
    {
      uint num_parts_coalesced= alter_info->num_parts;
      uint num_parts_remain= tab_part_info->num_parts - num_parts_coalesced;
      List_iterator<partition_element> part_it(tab_part_info->partitions);
      if (tab_part_info->part_type != HASH_PARTITION)
      {
        my_error(ER_COALESCE_ONLY_ON_HASH_PARTITION, MYF(0));
        goto err;
      }
      if (num_parts_coalesced == 0)
      {
        my_error(ER_COALESCE_PARTITION_NO_PARTITION, MYF(0));
        goto err;
      }
      if (num_parts_coalesced >= tab_part_info->num_parts)
      {
        my_error(ER_DROP_LAST_PARTITION, MYF(0));
        goto err;
      }
/*
Online handling:
COALESCE PARTITION:
-------------------
The figure below shows the manner in which partitions are handled when
performing an on-line coalesce partition and which states they go through
at start, after adding and copying partitions and finally after dropping
the partitions to drop. The figure shows an example using four partitions
to start with, using linear hash and coalescing one partition (always the
last partition).

Using linear hash then all remaining partitions will have a new reorganised
part.

Existing partitions                     Coalesced partition 
------       ------              ------   |      ------
|    |       |    |              |    |   |      |    |
| p0 |       | p1 |              | p2 |   |      | p3 |
------       ------              ------   |      ------
PART_NORMAL  PART_CHANGED        PART_NORMAL     PART_REORGED_DROPPED
PART_NORMAL  PART_IS_CHANGED     PART_NORMAL     PART_TO_BE_DROPPED
PART_NORMAL  PART_NORMAL         PART_NORMAL     PART_IS_DROPPED

Reorganised existing partitions
            ------
            |    |
            | p1'|
            ------

p0 - p3 is in the partitions list.
The p1' partition will actually not be in any list it is deduced from the
state of p1.
*/
      {
        uint part_count= 0, start_part= 1, start_sec_part= 1;
        uint end_part= 0, end_sec_part= 0;
        bool all_parts= TRUE;
        if (*fast_alter_table &&
            tab_part_info->linear_hash_ind)
        {
          uint upper_2n= tab_part_info->linear_hash_mask + 1;
          uint lower_2n= upper_2n >> 1;
          all_parts= FALSE;
          if (num_parts_coalesced >= lower_2n)
          {
            all_parts= TRUE;
          }
          else if (num_parts_remain >= lower_2n)
          {
            end_part= tab_part_info->num_parts - (lower_2n + 1);
            start_part= num_parts_remain - lower_2n;
          }
          else
          {
            start_part= 0;
            end_part= tab_part_info->num_parts - (lower_2n + 1);
            end_sec_part= (lower_2n >> 1) - 1;
            start_sec_part= end_sec_part - (lower_2n - (num_parts_remain + 1));
          }
        }
        do
        {
          partition_element *p_elem= part_it++;
          if (*fast_alter_table &&
              (all_parts ||
              (part_count >= start_part && part_count <= end_part) ||
              (part_count >= start_sec_part && part_count <= end_sec_part)))
            p_elem->part_state= PART_CHANGED;
          if (++part_count > num_parts_remain)
          {
            if (*fast_alter_table)
              p_elem->part_state= PART_REORGED_DROPPED;
            else
              part_it.remove();
          }
        } while (part_count < tab_part_info->num_parts);
        tab_part_info->num_parts= num_parts_remain;
      }
      if (!(alter_info->flags & Alter_info::ALTER_TABLE_REORG))
      {
        tab_part_info->use_default_num_partitions= FALSE;
        tab_part_info->is_auto_partitioned= FALSE;
      }
    }
    else if (alter_info->flags & Alter_info::ALTER_REORGANIZE_PARTITION)
    {
      /*
        Reorganise partitions takes a number of partitions that are next
        to each other (at least for RANGE PARTITIONS) and then uses those
        to create a set of new partitions. So data is copied from those
        partitions into the new set of partitions. Those new partitions
        can have more values in the LIST value specifications or less both
        are allowed. The ranges can be different but since they are 
        changing a set of consecutive partitions they must cover the same
        range as those changed from.
        This command can be used on RANGE and LIST partitions.
      */
      uint num_parts_reorged= alter_info->partition_names.elements;
      uint num_parts_new= thd->work_part_info->partitions.elements;
      uint check_total_partitions;

      tab_part_info->is_auto_partitioned= FALSE;
      if (num_parts_reorged > tab_part_info->num_parts)
      {
        my_error(ER_REORG_PARTITION_NOT_EXIST, MYF(0));
        goto err;
      }
      if (!(tab_part_info->part_type == RANGE_PARTITION ||
            tab_part_info->part_type == LIST_PARTITION) &&
           (num_parts_new != num_parts_reorged))
      {
        my_error(ER_REORG_HASH_ONLY_ON_SAME_NO, MYF(0));
        goto err;
      }
      if (tab_part_info->is_sub_partitioned() &&
          alt_part_info->num_subparts &&
          alt_part_info->num_subparts != tab_part_info->num_subparts)
      {
        my_error(ER_PARTITION_WRONG_NO_SUBPART_ERROR, MYF(0));
        goto err;
      }
      check_total_partitions= tab_part_info->num_parts + num_parts_new;
      check_total_partitions-= num_parts_reorged;
      if (check_total_partitions > MAX_PARTITIONS)
      {
        my_error(ER_TOO_MANY_PARTITIONS_ERROR, MYF(0));
        goto err;
      }
      alt_part_info->part_type= tab_part_info->part_type;
      alt_part_info->subpart_type= tab_part_info->subpart_type;
      alt_part_info->num_subparts= tab_part_info->num_subparts;
      DBUG_ASSERT(!alt_part_info->use_default_partitions);
      /* We specified partitions explicitly so don't use defaults anymore. */
      tab_part_info->use_default_partitions= FALSE;
      if (alt_part_info->set_up_defaults_for_partitioning(table->file,
                                                          ULL(0),
                                                          0))
      {
        goto err;
      }
/*
Online handling:
REORGANIZE PARTITION:
---------------------
The figure exemplifies the handling of partitions, their state changes and
how they are organised. It exemplifies four partitions where two of the
partitions are reorganised (p1 and p2) into two new partitions (p4 and p5).
The reason of this change could be to change range limits, change list
values or for hash partitions simply reorganise the partition which could
also involve moving them to new disks or new node groups (MySQL Cluster).

Existing partitions                                  
------       ------        ------        ------
|    |       |    |        |    |        |    |
| p0 |       | p1 |        | p2 |        | p3 |
------       ------        ------        ------
PART_NORMAL  PART_TO_BE_REORGED          PART_NORMAL
PART_NORMAL  PART_TO_BE_DROPPED          PART_NORMAL
PART_NORMAL  PART_IS_DROPPED             PART_NORMAL

Reorganised new partitions (replacing p1 and p2)
------      ------
|    |      |    |
| p4 |      | p5 |
------      ------
PART_TO_BE_ADDED
PART_IS_ADDED
PART_IS_ADDED

All unchanged partitions and the new partitions are in the partitions list
in the order they will have when the change is completed. The reorganised
partitions are placed in the temp_partitions list. PART_IS_ADDED is only a
temporary state not written in the frm file. It is used to ensure we write
the generated partition syntax in a correct manner.
*/
      {
        List_iterator<partition_element> tab_it(tab_part_info->partitions);
        uint part_count= 0;
        bool found_first= FALSE;
        bool found_last= FALSE;
        uint drop_count= 0;
        do
        {
          partition_element *part_elem= tab_it++;
          is_last_partition_reorged= FALSE;
          if (is_name_in_list(part_elem->partition_name,
                              alter_info->partition_names))
          {
            is_last_partition_reorged= TRUE;
            drop_count++;
            if (tab_part_info->column_list)
            {
              List_iterator<part_elem_value> p(part_elem->list_val_list);
              tab_max_elem_val= p++;
            }
            else
              tab_max_range= part_elem->range_value;
            if (*fast_alter_table &&
                tab_part_info->temp_partitions.push_back(part_elem))
            {
              mem_alloc_error(1);
              goto err;
            }
            if (*fast_alter_table)
              part_elem->part_state= PART_TO_BE_REORGED;
            if (!found_first)
            {
              uint alt_part_count= 0;
              partition_element *alt_part_elem;
              List_iterator<partition_element>
                                 alt_it(alt_part_info->partitions);
              found_first= TRUE;
              do
              {
                alt_part_elem= alt_it++;
                if (tab_part_info->column_list)
                {
                  List_iterator<part_elem_value> p(alt_part_elem->list_val_list);
                  alt_max_elem_val= p++;
                }
                else
                  alt_max_range= alt_part_elem->range_value;

                if (*fast_alter_table)
                  alt_part_elem->part_state= PART_TO_BE_ADDED;
                if (alt_part_count == 0)
                  tab_it.replace(alt_part_elem);
                else
                  tab_it.after(alt_part_elem);
              } while (++alt_part_count < num_parts_new);
            }
            else if (found_last)
            {
              my_error(ER_CONSECUTIVE_REORG_PARTITIONS, MYF(0));
              goto err;
            }
            else
              tab_it.remove();
          }
          else
          {
            if (found_first)
              found_last= TRUE;
          }
        } while (++part_count < tab_part_info->num_parts);
        if (drop_count != num_parts_reorged)
        {
          my_error(ER_DROP_PARTITION_NON_EXISTENT, MYF(0), "REORGANIZE");
          goto err;
        }
        tab_part_info->num_parts= check_total_partitions;
      }
    }
    else
    {
      DBUG_ASSERT(FALSE);
    }
    *partition_changed= TRUE;
    thd->work_part_info= tab_part_info;
    if (alter_info->flags & Alter_info::ALTER_ADD_PARTITION ||
        alter_info->flags & Alter_info::ALTER_REORGANIZE_PARTITION)
    {
      if (tab_part_info->use_default_subpartitions &&
          !alt_part_info->use_default_subpartitions)
      {
        tab_part_info->use_default_subpartitions= FALSE;
        tab_part_info->use_default_num_subpartitions= FALSE;
      }
      if (tab_part_info->check_partition_info(thd, (handlerton**)NULL,
                                              table->file, ULL(0), TRUE))
      {
        goto err;
      }
      /*
        The check below needs to be performed after check_partition_info
        since this function "fixes" the item trees of the new partitions
        to reorganize into
      */
      if (alter_info->flags == Alter_info::ALTER_REORGANIZE_PARTITION &&
          tab_part_info->part_type == RANGE_PARTITION &&
          ((is_last_partition_reorged &&
            (tab_part_info->column_list ?
             (tab_part_info->compare_column_values(
                              alt_max_elem_val->col_val_array,
                              tab_max_elem_val->col_val_array) < 0) :
             alt_max_range < tab_max_range)) ||
            (!is_last_partition_reorged &&
             (tab_part_info->column_list ?
              (tab_part_info->compare_column_values(
                              alt_max_elem_val->col_val_array,
                              tab_max_elem_val->col_val_array) != 0) :
              alt_max_range != tab_max_range))))
      {
        /*
          For range partitioning the total resulting range before and
          after the change must be the same except in one case. This is
          when the last partition is reorganised, in this case it is
          acceptable to increase the total range.
          The reason is that it is not allowed to have "holes" in the
          middle of the ranges and thus we should not allow to reorganise
          to create "holes".
        */
        my_error(ER_REORG_OUTSIDE_RANGE, MYF(0));
        goto err;
      }
    }
  }
  else
  {
    /*
     When thd->lex->part_info has a reference to a partition_info the
     ALTER TABLE contained a definition of a partitioning.

     Case I:
       If there was a partition before and there is a new one defined.
       We use the new partitioning. The new partitioning is already
       defined in the correct variable so no work is needed to
       accomplish this.
       We do however need to update partition_changed to ensure that not
       only the frm file is changed in the ALTER TABLE command.

     Case IIa:
       There was a partitioning before and there is no new one defined.
       Also the user has not specified to remove partitioning explicitly.

       We use the old partitioning also for the new table. We do this
       by assigning the partition_info from the table loaded in
       open_table to the partition_info struct used by mysql_create_table
       later in this method.

     Case IIb:
       There was a partitioning before and there is no new one defined.
       The user has specified explicitly to remove partitioning

       Since the user has specified explicitly to remove partitioning
       we override the old partitioning info and create a new table using
       the specified engine.
       In this case the partition also is changed.

     Case III:
       There was no partitioning before altering the table, there is
       partitioning defined in the altered table. Use the new partitioning.
       No work needed since the partitioning info is already in the
       correct variable.

       In this case we discover one case where the new partitioning is using
       the same partition function as the default (PARTITION BY KEY or
       PARTITION BY LINEAR KEY with the list of fields equal to the primary
       key fields OR PARTITION BY [LINEAR] KEY() for tables without primary
       key)
       Also here partition has changed and thus a new table must be
       created.

     Case IV:
       There was no partitioning before and no partitioning defined.
       Obviously no work needed.
    */
    partition_info *tab_part_info= table->part_info;

    if (tab_part_info)
    {
      if (alter_info->flags & Alter_info::ALTER_REMOVE_PARTITIONING)
      {
        DBUG_PRINT("info", ("Remove partitioning"));
        if (!(create_info->used_fields & HA_CREATE_USED_ENGINE))
        {
          DBUG_PRINT("info", ("No explicit engine used"));
          create_info->db_type= tab_part_info->default_engine_type;
        }
        DBUG_PRINT("info", ("New engine type: %s",
                   ha_resolve_storage_engine_name(create_info->db_type)));
        thd->work_part_info= NULL;
        *partition_changed= TRUE;
      }
      else if (!thd->work_part_info)
      {
        /*
          Retain partitioning but possibly with a new storage engine
          beneath.

          Create a copy of TABLE::part_info to be able to modify it freely.
        */
        if (!(tab_part_info= tab_part_info->get_clone()))
          DBUG_RETURN(TRUE);
        thd->work_part_info= tab_part_info;
        if (create_info->used_fields & HA_CREATE_USED_ENGINE &&
            create_info->db_type != tab_part_info->default_engine_type)
        {
          /*
            Make sure change of engine happens to all partitions.
          */
          DBUG_PRINT("info", ("partition changed"));
          if (tab_part_info->is_auto_partitioned)
          {
            /*
              If the user originally didn't specify partitioning to be
              used we can remove it now.
            */
            thd->work_part_info= NULL;
          }
          else
          {
            /*
              Ensure that all partitions have the proper engine set-up
            */
            set_engine_all_partitions(thd->work_part_info,
                                      create_info->db_type);
          }
          *partition_changed= TRUE;
        }
      }
    }
    if (thd->work_part_info)
    {
      partition_info *part_info= thd->work_part_info;
      bool is_native_partitioned= FALSE;
      /*
        Need to cater for engine types that can handle partition without
        using the partition handler.
      */
      if (thd->work_part_info != tab_part_info)
      {
        DBUG_PRINT("info", ("partition changed"));
        *partition_changed= TRUE;
        if (thd->work_part_info->fix_parser_data(thd))
        {
          goto err;
        }
      }
      /*
        Set up partition default_engine_type either from the create_info
        or from the previus table
      */
      if (create_info->used_fields & HA_CREATE_USED_ENGINE)
        part_info->default_engine_type= create_info->db_type;
      else
      {
        if (tab_part_info)
          part_info->default_engine_type= tab_part_info->default_engine_type;
        else
          part_info->default_engine_type= create_info->db_type;
      }
      DBUG_ASSERT(part_info->default_engine_type &&
                  part_info->default_engine_type != partition_hton);
      if (check_native_partitioned(create_info, &is_native_partitioned,
                                   part_info, thd))
      {
        goto err;
      }
      if (!is_native_partitioned)
      {
        DBUG_ASSERT(create_info->db_type);
        create_info->db_type= partition_hton;
      }
    }
  }
  DBUG_RETURN(FALSE);
err:
  *fast_alter_table= false;
  DBUG_RETURN(TRUE);
}


/*
  Change partitions, used to implement ALTER TABLE ADD/REORGANIZE/COALESCE
  partitions. This method is used to implement both single-phase and multi-
  phase implementations of ADD/REORGANIZE/COALESCE partitions.

  SYNOPSIS
    mysql_change_partitions()
    lpt                        Struct containing parameters

  RETURN VALUES
    TRUE                          Failure
    FALSE                         Success

  DESCRIPTION
    Request handler to add partitions as set in states of the partition

    Elements of the lpt parameters used:
    create_info                Create information used to create partitions
    db                         Database name
    table_name                 Table name
    copied                     Output parameter where number of copied
                               records are added
    deleted                    Output parameter where number of deleted
                               records are added
*/

static bool mysql_change_partitions(ALTER_PARTITION_PARAM_TYPE *lpt)
{
  char path[FN_REFLEN+1];
  int error;
  handler *file= lpt->table->file;
  THD *thd= lpt->thd;
  DBUG_ENTER("mysql_change_partitions");

  build_table_filename(path, sizeof(path) - 1, lpt->db, lpt->table_name, "", 0);

  if(mysql_trans_prepare_alter_copy_data(thd))
    DBUG_RETURN(TRUE);

  /* TODO: test if bulk_insert would increase the performance */

  if ((error= file->ha_change_partitions(lpt->create_info, path, &lpt->copied,
                                         &lpt->deleted, lpt->pack_frm_data,
                                         lpt->pack_frm_len)))
  {
    file->print_error(error, MYF(error != ER_OUTOFMEMORY ? 0 : ME_FATALERROR));
  }

  if (mysql_trans_commit_alter_copy_data(thd))
    error= 1;                                /* The error has been reported */

  DBUG_RETURN(test(error));
}


/*
  Rename partitions in an ALTER TABLE of partitions

  SYNOPSIS
    mysql_rename_partitions()
    lpt                        Struct containing parameters

  RETURN VALUES
    TRUE                          Failure
    FALSE                         Success

  DESCRIPTION
    Request handler to rename partitions as set in states of the partition

    Parameters used:
    db                         Database name
    table_name                 Table name
*/

static bool mysql_rename_partitions(ALTER_PARTITION_PARAM_TYPE *lpt)
{
  char path[FN_REFLEN+1];
  int error;
  DBUG_ENTER("mysql_rename_partitions");

  build_table_filename(path, sizeof(path) - 1, lpt->db, lpt->table_name, "", 0);
  if ((error= lpt->table->file->ha_rename_partitions(path)))
  {
    if (error != 1)
      lpt->table->file->print_error(error, MYF(0));
    DBUG_RETURN(TRUE);
  }
  DBUG_RETURN(FALSE);
}


/*
  Drop partitions in an ALTER TABLE of partitions

  SYNOPSIS
    mysql_drop_partitions()
    lpt                        Struct containing parameters

  RETURN VALUES
    TRUE                          Failure
    FALSE                         Success
  DESCRIPTION
    Drop the partitions marked with PART_TO_BE_DROPPED state and remove
    those partitions from the list.

    Parameters used:
    table                       Table object
    db                          Database name
    table_name                  Table name
*/

static bool mysql_drop_partitions(ALTER_PARTITION_PARAM_TYPE *lpt)
{
  char path[FN_REFLEN+1];
  partition_info *part_info= lpt->table->part_info;
  List_iterator<partition_element> part_it(part_info->partitions);
  uint i= 0;
  uint remove_count= 0;
  int error;
  DBUG_ENTER("mysql_drop_partitions");

  DBUG_ASSERT(lpt->thd->mdl_context.is_lock_owner(MDL_key::TABLE,
                                                lpt->table->s->db.str,
                                                lpt->table->s->table_name.str,
                                                MDL_EXCLUSIVE));

  build_table_filename(path, sizeof(path) - 1, lpt->db, lpt->table_name, "", 0);
  if ((error= lpt->table->file->ha_drop_partitions(path)))
  {
    lpt->table->file->print_error(error, MYF(0));
    DBUG_RETURN(TRUE);
  }
  do
  {
    partition_element *part_elem= part_it++;
    if (part_elem->part_state == PART_IS_DROPPED)
    {
      part_it.remove();
      remove_count++;
    }
  } while (++i < part_info->num_parts);
  part_info->num_parts-= remove_count;
  DBUG_RETURN(FALSE);
}


/*
  Insert log entry into list
  SYNOPSIS
    insert_part_info_log_entry_list()
    log_entry
  RETURN VALUES
    NONE
*/

static void insert_part_info_log_entry_list(partition_info *part_info,
                                            DDL_LOG_MEMORY_ENTRY *log_entry)
{
  log_entry->next_active_log_entry= part_info->first_log_entry;
  part_info->first_log_entry= log_entry;
}


/*
  Release all log entries for this partition info struct
  SYNOPSIS
    release_part_info_log_entries()
    first_log_entry                 First log entry in list to release
  RETURN VALUES
    NONE
*/

static void release_part_info_log_entries(DDL_LOG_MEMORY_ENTRY *log_entry)
{
  DBUG_ENTER("release_part_info_log_entries");

  while (log_entry)
  {
    release_ddl_log_memory_entry(log_entry);
    log_entry= log_entry->next_active_log_entry;
  }
  DBUG_VOID_RETURN;
}


/*
  Log an delete/rename frm file
  SYNOPSIS
    write_log_replace_delete_frm()
    lpt                            Struct for parameters
    next_entry                     Next reference to use in log record
    from_path                      Name to rename from
    to_path                        Name to rename to
    replace_flag                   TRUE if replace, else delete
  RETURN VALUES
    TRUE                           Error
    FALSE                          Success
  DESCRIPTION
    Support routine that writes a replace or delete of an frm file into the
    ddl log. It also inserts an entry that keeps track of used space into
    the partition info object
*/

static bool write_log_replace_delete_frm(ALTER_PARTITION_PARAM_TYPE *lpt,
                                         uint next_entry,
                                         const char *from_path,
                                         const char *to_path,
                                         bool replace_flag)
{
  DDL_LOG_ENTRY ddl_log_entry;
  DDL_LOG_MEMORY_ENTRY *log_entry;
  DBUG_ENTER("write_log_replace_delete_frm");

  if (replace_flag)
    ddl_log_entry.action_type= DDL_LOG_REPLACE_ACTION;
  else
    ddl_log_entry.action_type= DDL_LOG_DELETE_ACTION;
  ddl_log_entry.next_entry= next_entry;
  ddl_log_entry.handler_name= reg_ext;
  ddl_log_entry.name= to_path;
  if (replace_flag)
    ddl_log_entry.from_name= from_path;
  if (write_ddl_log_entry(&ddl_log_entry, &log_entry))
  {
    DBUG_RETURN(TRUE);
  }
  insert_part_info_log_entry_list(lpt->part_info, log_entry);
  DBUG_RETURN(FALSE);
}


/*
  Log final partition changes in change partition
  SYNOPSIS
    write_log_changed_partitions()
    lpt                      Struct containing parameters
  RETURN VALUES
    TRUE                     Error
    FALSE                    Success
  DESCRIPTION
    This code is used to perform safe ADD PARTITION for HASH partitions
    and COALESCE for HASH partitions and REORGANIZE for any type of
    partitions.
    We prepare entries for all partitions except the reorganised partitions
    in REORGANIZE partition, those are handled by
    write_log_dropped_partitions. For those partitions that are replaced
    special care is needed to ensure that this is performed correctly and
    this requires a two-phased approach with this log as a helper for this.

    This code is closely intertwined with the code in rename_partitions in
    the partition handler.
*/

static bool write_log_changed_partitions(ALTER_PARTITION_PARAM_TYPE *lpt,
                                         uint *next_entry, const char *path)
{
  DDL_LOG_ENTRY ddl_log_entry;
  partition_info *part_info= lpt->part_info;
  DDL_LOG_MEMORY_ENTRY *log_entry;
  char tmp_path[FN_REFLEN];
  char normal_path[FN_REFLEN];
  List_iterator<partition_element> part_it(part_info->partitions);
  uint temp_partitions= part_info->temp_partitions.elements;
  uint num_elements= part_info->partitions.elements;
  uint i= 0;
  DBUG_ENTER("write_log_changed_partitions");

  do
  {
    partition_element *part_elem= part_it++;
    if (part_elem->part_state == PART_IS_CHANGED ||
        (part_elem->part_state == PART_IS_ADDED && temp_partitions))
    {
      if (part_info->is_sub_partitioned())
      {
        List_iterator<partition_element> sub_it(part_elem->subpartitions);
        uint num_subparts= part_info->num_subparts;
        uint j= 0;
        do
        {
          partition_element *sub_elem= sub_it++;
          ddl_log_entry.next_entry= *next_entry;
          ddl_log_entry.handler_name=
               ha_resolve_storage_engine_name(sub_elem->engine_type);
          create_subpartition_name(tmp_path, path,
                                   part_elem->partition_name,
                                   sub_elem->partition_name,
                                   TEMP_PART_NAME);
          create_subpartition_name(normal_path, path,
                                   part_elem->partition_name,
                                   sub_elem->partition_name,
                                   NORMAL_PART_NAME);
          ddl_log_entry.name= normal_path;
          ddl_log_entry.from_name= tmp_path;
          if (part_elem->part_state == PART_IS_CHANGED)
            ddl_log_entry.action_type= DDL_LOG_REPLACE_ACTION;
          else
            ddl_log_entry.action_type= DDL_LOG_RENAME_ACTION;
          if (write_ddl_log_entry(&ddl_log_entry, &log_entry))
          {
            DBUG_RETURN(TRUE);
          }
          *next_entry= log_entry->entry_pos;
          sub_elem->log_entry= log_entry;
          insert_part_info_log_entry_list(part_info, log_entry);
        } while (++j < num_subparts);
      }
      else
      {
        ddl_log_entry.next_entry= *next_entry;
        ddl_log_entry.handler_name=
               ha_resolve_storage_engine_name(part_elem->engine_type);
        create_partition_name(tmp_path, path,
                              part_elem->partition_name,
                              TEMP_PART_NAME, TRUE);
        create_partition_name(normal_path, path,
                              part_elem->partition_name,
                              NORMAL_PART_NAME, TRUE);
        ddl_log_entry.name= normal_path;
        ddl_log_entry.from_name= tmp_path;
        if (part_elem->part_state == PART_IS_CHANGED)
          ddl_log_entry.action_type= DDL_LOG_REPLACE_ACTION;
        else
          ddl_log_entry.action_type= DDL_LOG_RENAME_ACTION;
        if (write_ddl_log_entry(&ddl_log_entry, &log_entry))
        {
          DBUG_RETURN(TRUE);
        }
        *next_entry= log_entry->entry_pos;
        part_elem->log_entry= log_entry;
        insert_part_info_log_entry_list(part_info, log_entry);
      }
    }
  } while (++i < num_elements);
  DBUG_RETURN(FALSE);
}


/*
  Log dropped partitions
  SYNOPSIS
    write_log_dropped_partitions()
    lpt                      Struct containing parameters
  RETURN VALUES
    TRUE                     Error
    FALSE                    Success
*/

static bool write_log_dropped_partitions(ALTER_PARTITION_PARAM_TYPE *lpt,
                                         uint *next_entry,
                                         const char *path,
                                         bool temp_list)
{
  DDL_LOG_ENTRY ddl_log_entry;
  partition_info *part_info= lpt->part_info;
  DDL_LOG_MEMORY_ENTRY *log_entry;
  char tmp_path[FN_LEN];
  List_iterator<partition_element> part_it(part_info->partitions);
  List_iterator<partition_element> temp_it(part_info->temp_partitions);
  uint num_temp_partitions= part_info->temp_partitions.elements;
  uint num_elements= part_info->partitions.elements;
  DBUG_ENTER("write_log_dropped_partitions");

  ddl_log_entry.action_type= DDL_LOG_DELETE_ACTION;
  if (temp_list)
    num_elements= num_temp_partitions;
  while (num_elements--)
  {
    partition_element *part_elem;
    if (temp_list)
      part_elem= temp_it++;
    else
      part_elem= part_it++;
    if (part_elem->part_state == PART_TO_BE_DROPPED ||
        part_elem->part_state == PART_TO_BE_ADDED ||
        part_elem->part_state == PART_CHANGED)
    {
      uint name_variant;
      if (part_elem->part_state == PART_CHANGED ||
          (part_elem->part_state == PART_TO_BE_ADDED &&
           num_temp_partitions))
        name_variant= TEMP_PART_NAME;
      else
        name_variant= NORMAL_PART_NAME;
      if (part_info->is_sub_partitioned())
      {
        List_iterator<partition_element> sub_it(part_elem->subpartitions);
        uint num_subparts= part_info->num_subparts;
        uint j= 0;
        do
        {
          partition_element *sub_elem= sub_it++;
          ddl_log_entry.next_entry= *next_entry;
          ddl_log_entry.handler_name=
               ha_resolve_storage_engine_name(sub_elem->engine_type);
          create_subpartition_name(tmp_path, path,
                                   part_elem->partition_name,
                                   sub_elem->partition_name,
                                   name_variant);
          ddl_log_entry.name= tmp_path;
          if (write_ddl_log_entry(&ddl_log_entry, &log_entry))
          {
            DBUG_RETURN(TRUE);
          }
          *next_entry= log_entry->entry_pos;
          sub_elem->log_entry= log_entry;
          insert_part_info_log_entry_list(part_info, log_entry);
        } while (++j < num_subparts);
      }
      else
      {
        ddl_log_entry.next_entry= *next_entry;
        ddl_log_entry.handler_name=
               ha_resolve_storage_engine_name(part_elem->engine_type);
        create_partition_name(tmp_path, path,
                              part_elem->partition_name,
                              name_variant, TRUE);
        ddl_log_entry.name= tmp_path;
        if (write_ddl_log_entry(&ddl_log_entry, &log_entry))
        {
          DBUG_RETURN(TRUE);
        }
        *next_entry= log_entry->entry_pos;
        part_elem->log_entry= log_entry;
        insert_part_info_log_entry_list(part_info, log_entry);
      }
    }
  }
  DBUG_RETURN(FALSE);
}


/*
  Set execute log entry in ddl log for this partitioned table
  SYNOPSIS
    set_part_info_exec_log_entry()
    part_info                      Partition info object
    exec_log_entry                 Log entry
  RETURN VALUES
    NONE
*/

static void set_part_info_exec_log_entry(partition_info *part_info,
                                         DDL_LOG_MEMORY_ENTRY *exec_log_entry)
{
  part_info->exec_log_entry= exec_log_entry;
  exec_log_entry->next_active_log_entry= NULL;
}


/*
  Write the log entry to ensure that the shadow frm file is removed at
  crash.
  SYNOPSIS
    write_log_drop_shadow_frm()
    lpt                      Struct containing parameters
    install_frm              Should we log action to install shadow frm or should
                             the action be to remove the shadow frm file.
  RETURN VALUES
    TRUE                     Error
    FALSE                    Success
  DESCRIPTION
    Prepare an entry to the ddl log indicating a drop/install of the shadow frm
    file and its corresponding handler file.
*/

static bool write_log_drop_shadow_frm(ALTER_PARTITION_PARAM_TYPE *lpt)
{
  partition_info *part_info= lpt->part_info;
  DDL_LOG_MEMORY_ENTRY *log_entry;
  DDL_LOG_MEMORY_ENTRY *exec_log_entry= NULL;
  char shadow_path[FN_REFLEN + 1];
  DBUG_ENTER("write_log_drop_shadow_frm");

  build_table_shadow_filename(shadow_path, sizeof(shadow_path) - 1, lpt);
  mysql_mutex_lock(&LOCK_gdl);
  if (write_log_replace_delete_frm(lpt, 0UL, NULL,
                                  (const char*)shadow_path, FALSE))
    goto error;
  log_entry= part_info->first_log_entry;
  if (write_execute_ddl_log_entry(log_entry->entry_pos,
                                    FALSE, &exec_log_entry))
    goto error;
  mysql_mutex_unlock(&LOCK_gdl);
  set_part_info_exec_log_entry(part_info, exec_log_entry);
  DBUG_RETURN(FALSE);

error:
  release_part_info_log_entries(part_info->first_log_entry);
  mysql_mutex_unlock(&LOCK_gdl);
  part_info->first_log_entry= NULL;
  my_error(ER_DDL_LOG_ERROR, MYF(0));
  DBUG_RETURN(TRUE);
}


/*
  Log renaming of shadow frm to real frm name and dropping of old frm
  SYNOPSIS
    write_log_rename_frm()
    lpt                      Struct containing parameters
  RETURN VALUES
    TRUE                     Error
    FALSE                    Success
  DESCRIPTION
    Prepare an entry to ensure that we complete the renaming of the frm
    file if failure occurs in the middle of the rename process.
*/

static bool write_log_rename_frm(ALTER_PARTITION_PARAM_TYPE *lpt)
{
  partition_info *part_info= lpt->part_info;
  DDL_LOG_MEMORY_ENTRY *log_entry;
  DDL_LOG_MEMORY_ENTRY *exec_log_entry= part_info->exec_log_entry;
  char path[FN_REFLEN + 1];
  char shadow_path[FN_REFLEN + 1];
  DDL_LOG_MEMORY_ENTRY *old_first_log_entry= part_info->first_log_entry;
  DBUG_ENTER("write_log_rename_frm");

  part_info->first_log_entry= NULL;
  build_table_filename(path, sizeof(path) - 1, lpt->db,
                       lpt->table_name, "", 0);
  build_table_shadow_filename(shadow_path, sizeof(shadow_path) - 1, lpt);
  mysql_mutex_lock(&LOCK_gdl);
  if (write_log_replace_delete_frm(lpt, 0UL, shadow_path, path, TRUE))
    goto error;
  log_entry= part_info->first_log_entry;
  part_info->frm_log_entry= log_entry;
  if (write_execute_ddl_log_entry(log_entry->entry_pos,
                                    FALSE, &exec_log_entry))
    goto error;
  release_part_info_log_entries(old_first_log_entry);
  mysql_mutex_unlock(&LOCK_gdl);
  DBUG_RETURN(FALSE);

error:
  release_part_info_log_entries(part_info->first_log_entry);
  mysql_mutex_unlock(&LOCK_gdl);
  part_info->first_log_entry= old_first_log_entry;
  part_info->frm_log_entry= NULL;
  my_error(ER_DDL_LOG_ERROR, MYF(0));
  DBUG_RETURN(TRUE);
}


/*
  Write the log entries to ensure that the drop partition command is completed
  even in the presence of a crash.

  SYNOPSIS
    write_log_drop_partition()
    lpt                      Struct containing parameters
  RETURN VALUES
    TRUE                     Error
    FALSE                    Success
  DESCRIPTION
    Prepare entries to the ddl log indicating all partitions to drop and to
    install the shadow frm file and remove the old frm file.
*/

static bool write_log_drop_partition(ALTER_PARTITION_PARAM_TYPE *lpt)
{
  partition_info *part_info= lpt->part_info;
  DDL_LOG_MEMORY_ENTRY *log_entry;
  DDL_LOG_MEMORY_ENTRY *exec_log_entry= part_info->exec_log_entry;
  char tmp_path[FN_REFLEN + 1];
  char path[FN_REFLEN + 1];
  uint next_entry= 0;
  DDL_LOG_MEMORY_ENTRY *old_first_log_entry= part_info->first_log_entry;
  DBUG_ENTER("write_log_drop_partition");

  part_info->first_log_entry= NULL;
  build_table_filename(path, sizeof(path) - 1, lpt->db,
                       lpt->table_name, "", 0);
  build_table_shadow_filename(tmp_path, sizeof(tmp_path) - 1, lpt);
  mysql_mutex_lock(&LOCK_gdl);
  if (write_log_dropped_partitions(lpt, &next_entry, (const char*)path,
                                   FALSE))
    goto error;
  if (write_log_replace_delete_frm(lpt, next_entry, (const char*)tmp_path,
                                  (const char*)path, TRUE))
    goto error;
  log_entry= part_info->first_log_entry;
  part_info->frm_log_entry= log_entry;
  if (write_execute_ddl_log_entry(log_entry->entry_pos,
                                    FALSE, &exec_log_entry))
    goto error;
  release_part_info_log_entries(old_first_log_entry);
  mysql_mutex_unlock(&LOCK_gdl);
  DBUG_RETURN(FALSE);

error:
  release_part_info_log_entries(part_info->first_log_entry);
  mysql_mutex_unlock(&LOCK_gdl);
  part_info->first_log_entry= old_first_log_entry;
  part_info->frm_log_entry= NULL;
  my_error(ER_DDL_LOG_ERROR, MYF(0));
  DBUG_RETURN(TRUE);
}


/*
  Write the log entries to ensure that the add partition command is not
  executed at all if a crash before it has completed

  SYNOPSIS
    write_log_add_change_partition()
    lpt                      Struct containing parameters
  RETURN VALUES
    TRUE                     Error
    FALSE                    Success
  DESCRIPTION
    Prepare entries to the ddl log indicating all partitions to drop and to
    remove the shadow frm file.
    We always inject entries backwards in the list in the ddl log since we
    don't know the entry position until we have written it.
*/

static bool write_log_add_change_partition(ALTER_PARTITION_PARAM_TYPE *lpt)
{
  partition_info *part_info= lpt->part_info;
  DDL_LOG_MEMORY_ENTRY *log_entry;
  DDL_LOG_MEMORY_ENTRY *exec_log_entry= part_info->exec_log_entry;
  char tmp_path[FN_REFLEN + 1];
  char path[FN_REFLEN + 1];
  uint next_entry= 0;
  DDL_LOG_MEMORY_ENTRY *old_first_log_entry= part_info->first_log_entry;
  /* write_log_drop_shadow_frm(lpt) must have been run first */
  DBUG_ASSERT(old_first_log_entry);
  DBUG_ENTER("write_log_add_change_partition");

  build_table_filename(path, sizeof(path) - 1, lpt->db,
                       lpt->table_name, "", 0);
  build_table_shadow_filename(tmp_path, sizeof(tmp_path) - 1, lpt);
  mysql_mutex_lock(&LOCK_gdl);

  /* Relink the previous drop shadow frm entry */
  if (old_first_log_entry)
    next_entry= old_first_log_entry->entry_pos;
  if (write_log_dropped_partitions(lpt, &next_entry, (const char*)path,
                                   FALSE))
    goto error;
  log_entry= part_info->first_log_entry;

  if (write_execute_ddl_log_entry(log_entry->entry_pos,
                                  FALSE,
                                  /* Reuse the old execute ddl_log_entry */
                                  &exec_log_entry))
    goto error;
  mysql_mutex_unlock(&LOCK_gdl);
  set_part_info_exec_log_entry(part_info, exec_log_entry);
  DBUG_RETURN(FALSE);

error:
  release_part_info_log_entries(part_info->first_log_entry);
  mysql_mutex_unlock(&LOCK_gdl);
  part_info->first_log_entry= old_first_log_entry;
  my_error(ER_DDL_LOG_ERROR, MYF(0));
  DBUG_RETURN(TRUE);
}


/*
  Write description of how to complete the operation after first phase of
  change partitions.

  SYNOPSIS
    write_log_final_change_partition()
    lpt                      Struct containing parameters
  RETURN VALUES
    TRUE                     Error
    FALSE                    Success
  DESCRIPTION
    We will write log entries that specify to
    1) Install the shadow frm file.
    2) Remove all partitions reorganized. (To be able to reorganize a partition
       to the same name. Like in REORGANIZE p0 INTO (p0, p1),
       so that the later rename from the new p0-temporary name to p0 don't
       fail because the partition already exists.
    3) Rename others to reflect the new naming scheme.

    Note that it is written in the ddl log in reverse.
*/

static bool write_log_final_change_partition(ALTER_PARTITION_PARAM_TYPE *lpt)
{
  partition_info *part_info= lpt->part_info;
  DDL_LOG_MEMORY_ENTRY *log_entry;
  DDL_LOG_MEMORY_ENTRY *exec_log_entry= part_info->exec_log_entry;
  char path[FN_REFLEN + 1];
  char shadow_path[FN_REFLEN + 1];
  DDL_LOG_MEMORY_ENTRY *old_first_log_entry= part_info->first_log_entry;
  uint next_entry= 0;
  DBUG_ENTER("write_log_final_change_partition");

  /*
    Do not link any previous log entry.
    Replace the revert operations with forced retry operations.
  */
  part_info->first_log_entry= NULL;
  build_table_filename(path, sizeof(path) - 1, lpt->db,
                       lpt->table_name, "", 0);
  build_table_shadow_filename(shadow_path, sizeof(shadow_path) - 1, lpt);
  mysql_mutex_lock(&LOCK_gdl);
  if (write_log_changed_partitions(lpt, &next_entry, (const char*)path))
    goto error;
  if (write_log_dropped_partitions(lpt, &next_entry, (const char*)path,
                                   lpt->alter_info->flags &
                                   Alter_info::ALTER_REORGANIZE_PARTITION))
    goto error;
  if (write_log_replace_delete_frm(lpt, next_entry, shadow_path, path, TRUE))
    goto error;
  log_entry= part_info->first_log_entry;
  part_info->frm_log_entry= log_entry;
  /* Overwrite the revert execute log entry with this retry execute entry */
  if (write_execute_ddl_log_entry(log_entry->entry_pos,
                                    FALSE, &exec_log_entry))
    goto error;
  release_part_info_log_entries(old_first_log_entry);
  mysql_mutex_unlock(&LOCK_gdl);
  DBUG_RETURN(FALSE);

error:
  release_part_info_log_entries(part_info->first_log_entry);
  mysql_mutex_unlock(&LOCK_gdl);
  part_info->first_log_entry= old_first_log_entry;
  part_info->frm_log_entry= NULL;
  my_error(ER_DDL_LOG_ERROR, MYF(0));
  DBUG_RETURN(TRUE);
}


/*
  Remove entry from ddl log and release resources for others to use

  SYNOPSIS
    write_log_completed()
    lpt                      Struct containing parameters
  RETURN VALUES
    TRUE                     Error
    FALSE                    Success
*/

static void write_log_completed(ALTER_PARTITION_PARAM_TYPE *lpt,
                                bool dont_crash)
{
  partition_info *part_info= lpt->part_info;
  DDL_LOG_MEMORY_ENTRY *log_entry= part_info->exec_log_entry;
  DBUG_ENTER("write_log_completed");

  DBUG_ASSERT(log_entry);
  mysql_mutex_lock(&LOCK_gdl);
  if (write_execute_ddl_log_entry(0UL, TRUE, &log_entry))
  {
    /*
      Failed to write, Bad...
      We have completed the operation but have log records to REMOVE
      stuff that shouldn't be removed. What clever things could one do
      here? An error output was written to the error output by the
      above method so we don't do anything here.
    */
    ;
  }
  release_part_info_log_entries(part_info->first_log_entry);
  release_part_info_log_entries(part_info->exec_log_entry);
  mysql_mutex_unlock(&LOCK_gdl);
  part_info->exec_log_entry= NULL;
  part_info->first_log_entry= NULL;
  DBUG_VOID_RETURN;
}


/*
   Release all log entries
   SYNOPSIS
     release_log_entries()
     part_info                  Partition info struct
   RETURN VALUES
     NONE
*/

static void release_log_entries(partition_info *part_info)
{
  mysql_mutex_lock(&LOCK_gdl);
  release_part_info_log_entries(part_info->first_log_entry);
  release_part_info_log_entries(part_info->exec_log_entry);
  mysql_mutex_unlock(&LOCK_gdl);
  part_info->first_log_entry= NULL;
  part_info->exec_log_entry= NULL;
}


/*
  Final part of partition changes to handle things when under
  LOCK TABLES.
  SYNPOSIS
    alter_partition_lock_handling()
    lpt                        Struct carrying parameters
  RETURN VALUES
    NONE
*/
static void alter_partition_lock_handling(ALTER_PARTITION_PARAM_TYPE *lpt)
{
  THD *thd= lpt->thd;

  if (lpt->table)
  {
    /*
      Remove all instances of the table and its locks and other resources.
    */
<<<<<<< HEAD
    close_all_tables_for_name(thd, lpt->table->s, false);
=======
    close_all_tables_for_name(thd, lpt->table->s, false, NULL);
>>>>>>> 23ac7487
  }
  lpt->table= 0;
  lpt->table_list->table= 0;
  if (thd->locked_tables_mode)
  {
    Diagnostics_area *stmt_da= NULL;
    Diagnostics_area tmp_stmt_da;

    if (thd->is_error())
    {
      /* reopen might fail if we have a previous error, use a temporary da. */
      stmt_da= thd->get_stmt_da();
      thd->set_stmt_da(&tmp_stmt_da);
    }

    if (thd->locked_tables_list.reopen_tables(thd))
      sql_print_warning("We failed to reacquire LOCKs in ALTER TABLE");

    if (stmt_da)
      thd->set_stmt_da(stmt_da);
  }
}


/**
  Unlock and close table before renaming and dropping partitions.

  @param lpt  Struct carrying parameters

  @return Always 0.
*/

static int alter_close_table(ALTER_PARTITION_PARAM_TYPE *lpt)
{
  DBUG_ENTER("alter_close_table");

  if (lpt->table->db_stat)
  {
    mysql_lock_remove(lpt->thd, lpt->thd->lock, lpt->table);
    lpt->table->file->ha_close();
    lpt->table->db_stat= 0;                        // Mark file closed
  }
  DBUG_RETURN(0);
}


/**
  Handle errors for ALTER TABLE for partitioning.

  @param lpt                Struct carrying parameters
  @param action_completed   The action must be completed, NOT reverted
  @param drop_partition     Partitions has not been dropped yet
  @param frm_install        The shadow frm-file has not yet been installed
  @param close_table        Table is still open, close it before reverting
*/

void handle_alter_part_error(ALTER_PARTITION_PARAM_TYPE *lpt,
                             bool action_completed,
                             bool drop_partition,
                             bool frm_install,
                             bool close_table)
{
  partition_info *part_info= lpt->part_info;
  THD *thd= lpt->thd;
  TABLE *table= lpt->table;
  DBUG_ENTER("handle_alter_part_error");
  DBUG_ASSERT(table->m_needs_reopen);

  if (close_table)
  {
    /*
      All instances of this table needs to be closed.
      Better to do that here, than leave the cleaning up to others.
      Aquire EXCLUSIVE mdl lock if not already aquired.
<<<<<<< HEAD
    */
    if (!thd->mdl_context.is_lock_owner(MDL_key::TABLE, lpt->db,
                                        lpt->table_name,
                                        MDL_EXCLUSIVE))
    {
      if (wait_while_table_is_used(thd, table, HA_EXTRA_FORCE_REOPEN))
      {
        /* At least remove this instance on failure */
        goto err_exclusive_lock;
      }
    }
    /* Ensure the share is destroyed and reopened. */
    part_info= lpt->part_info->get_clone();
    close_all_tables_for_name(thd, table->s, false);
  }
  else
  {
err_exclusive_lock:
    /*
      Temporarily remove it from the locked table list, so that it will get
      reopened.
    */
    thd->locked_tables_list.unlink_from_list(thd,
                                             table->pos_in_locked_tables,
                                             false);
    /*
      Make sure that the table is unlocked, closed and removed from
      the table cache.
    */
    mysql_lock_remove(thd, thd->lock, table);
    part_info= lpt->part_info->get_clone();
=======
    */
    if (!thd->mdl_context.is_lock_owner(MDL_key::TABLE, lpt->db,
                                        lpt->table_name,
                                        MDL_EXCLUSIVE))
    {
      if (wait_while_table_is_used(thd, table, HA_EXTRA_FORCE_REOPEN))
      {
        /* At least remove this instance on failure */
        goto err_exclusive_lock;
      }
    }
    /* Ensure the share is destroyed and reopened. */
    part_info= lpt->part_info->get_clone();
    close_all_tables_for_name(thd, table->s, false, NULL);
  }
  else
  {
err_exclusive_lock:
    /*
      Temporarily remove it from the locked table list, so that it will get
      reopened.
    */
    thd->locked_tables_list.unlink_from_list(thd,
                                             table->pos_in_locked_tables,
                                             false);
    /*
      Make sure that the table is unlocked, closed and removed from
      the table cache.
    */
    mysql_lock_remove(thd, thd->lock, table);
    part_info= lpt->part_info->get_clone();
>>>>>>> 23ac7487
    close_thread_table(thd, &thd->open_tables);
    lpt->table_list->table= NULL;
  }

  if (part_info->first_log_entry &&
      execute_ddl_log_entry(thd, part_info->first_log_entry->entry_pos))
  {
    /*
      We couldn't recover from error, most likely manual interaction
      is required.
    */
    write_log_completed(lpt, FALSE);
    release_log_entries(part_info);
    if (!action_completed)
    {
      if (drop_partition)
      {
        /* Table is still ok, but we left a shadow frm file behind. */
        push_warning_printf(thd, Sql_condition::WARN_LEVEL_WARN, 1,
                            "%s %s",
           "Operation was unsuccessful, table is still intact,",
           "but it is possible that a shadow frm file was left behind");
      }
      else
      {
        push_warning_printf(thd, Sql_condition::WARN_LEVEL_WARN, 1,
                            "%s %s %s %s",
           "Operation was unsuccessful, table is still intact,",
           "but it is possible that a shadow frm file was left behind.",
           "It is also possible that temporary partitions are left behind,",
           "these could be empty or more or less filled with records");
      }
    }
    else
    {
      if (frm_install)
      {
        /*
           Failed during install of shadow frm file, table isn't intact
           and dropped partitions are still there
        */
        push_warning_printf(thd, Sql_condition::WARN_LEVEL_WARN, 1,
                            "%s %s %s",
          "Failed during alter of partitions, table is no longer intact.",
          "The frm file is in an unknown state, and a backup",
          "is required.");
      }
      else if (drop_partition)
      {
        /*
          Table is ok, we have switched to new table but left dropped
          partitions still in their places. We remove the log records and
          ask the user to perform the action manually. We remove the log
          records and ask the user to perform the action manually.
        */
        push_warning_printf(thd, Sql_condition::WARN_LEVEL_WARN, 1,
                            "%s %s",
              "Failed during drop of partitions, table is intact.",
              "Manual drop of remaining partitions is required");
      }
      else
      {
        /*
          We failed during renaming of partitions. The table is most
          certainly in a very bad state so we give user warning and disable
          the table by writing an ancient frm version into it.
        */
        push_warning_printf(thd, Sql_condition::WARN_LEVEL_WARN, 1,
                            "%s %s %s",
           "Failed during renaming of partitions. We are now in a position",
           "where table is not reusable",
           "Table is disabled by writing ancient frm file version into it");
      }
    }
  }
  else
  {
    release_log_entries(part_info);
    if (!action_completed)
    {
      /*
        We hit an error before things were completed but managed
        to recover from the error. An error occurred and we have
        restored things to original so no need for further action.
      */
      ;
    }
    else
    {
      /*
        We hit an error after we had completed most of the operation
        and were successful in a second attempt so the operation
        actually is successful now. We need to issue a warning that
        even though we reported an error the operation was successfully
        completed.
      */
      push_warning_printf(thd, Sql_condition::WARN_LEVEL_WARN, 1,"%s %s",
         "Operation was successfully completed by failure handling,",
         "after failure of normal operation");
    }
  }

  if (thd->locked_tables_mode)
  {
    Diagnostics_area *stmt_da= NULL;
    Diagnostics_area tmp_stmt_da;

    if (thd->is_error())
    {
      /* reopen might fail if we have a previous error, use a temporary da. */
      stmt_da= thd->get_stmt_da();
      thd->set_stmt_da(&tmp_stmt_da);
    }

    if (thd->locked_tables_list.reopen_tables(thd))
      sql_print_warning("We failed to reacquire LOCKs in ALTER TABLE");

    if (stmt_da)
      thd->set_stmt_da(stmt_da);
  }

  DBUG_VOID_RETURN;
}


/**
  Downgrade an exclusive MDL lock if under LOCK TABLE.

  If we don't downgrade the lock, it will not be downgraded or released
  until the table is unlocked, resulting in blocking other threads using
  the table.
*/

static void downgrade_mdl_if_lock_tables_mode(THD *thd, MDL_ticket *ticket,
                                              enum_mdl_type type)
{
  if (thd->locked_tables_mode)
    ticket->downgrade_lock(type);
}


/**
  Actually perform the change requested by ALTER TABLE of partitions
  previously prepared.

  @param thd                           Thread object
  @param table                         Original table object with new part_info
  @param alter_info                    ALTER TABLE info
  @param create_info                   Create info for CREATE TABLE
  @param table_list                    List of the table involved
  @param db                            Database name of new table
  @param table_name                    Table name of new table

  @return Operation status
    @retval TRUE                          Error
    @retval FALSE                         Success

  @note
    Perform all ALTER TABLE operations for partitioned tables that can be
    performed fast without a full copy of the original table.
*/

uint fast_alter_partition_table(THD *thd, TABLE *table,
                                Alter_info *alter_info,
                                HA_CREATE_INFO *create_info,
                                TABLE_LIST *table_list,
                                char *db,
                                const char *table_name)
{
  /* Set-up struct used to write frm files */
  partition_info *part_info;
  ALTER_PARTITION_PARAM_TYPE lpt_obj;
  ALTER_PARTITION_PARAM_TYPE *lpt= &lpt_obj;
  bool action_completed= FALSE;
  bool close_table_on_failure= FALSE;
  bool frm_install= FALSE;
  MDL_ticket *mdl_ticket= table->mdl_ticket;
  DBUG_ENTER("fast_alter_partition_table");
  DBUG_ASSERT(table->m_needs_reopen);

  part_info= table->part_info;
  lpt->thd= thd;
  lpt->table_list= table_list;
  lpt->part_info= part_info;
  lpt->alter_info= alter_info;
  lpt->create_info= create_info;
  lpt->db_options= create_info->table_options;
  if (create_info->row_type == ROW_TYPE_DYNAMIC)
    lpt->db_options|= HA_OPTION_PACK_RECORD;
  lpt->table= table;
  lpt->key_info_buffer= 0;
  lpt->key_count= 0;
  lpt->db= db;
  lpt->table_name= table_name;
  lpt->copied= 0;
  lpt->deleted= 0;
  lpt->pack_frm_data= NULL;
  lpt->pack_frm_len= 0;

  if (table->file->alter_table_flags(alter_info->flags) &
        HA_PARTITION_ONE_PHASE)
  {
    /*
      In the case where the engine supports one phase online partition
      changes it is not necessary to have any exclusive locks. The
      correctness is upheld instead by transactions being aborted if they
      access the table after its partition definition has changed (if they
      are still using the old partition definition).

      The handler is in this case responsible to ensure that all users
      start using the new frm file after it has changed. To implement
      one phase it is necessary for the handler to have the master copy
      of the frm file and use discovery mechanisms to renew it. Thus
      write frm will write the frm, pack the new frm and finally
      the frm is deleted and the discovery mechanisms will either restore
      back to the old or installing the new after the change is activated.

      Thus all open tables will be discovered that they are old, if not
      earlier as soon as they try an operation using the old table. One
      should ensure that this is checked already when opening a table,
      even if it is found in the cache of open tables.

      change_partitions will perform all operations and it is the duty of
      the handler to ensure that the frm files in the system gets updated
      in synch with the changes made and if an error occurs that a proper
      error handling is done.

      If the MySQL Server crashes at this moment but the handler succeeds
      in performing the change then the binlog is not written for the
      change. There is no way to solve this as long as the binlog is not
      transactional and even then it is hard to solve it completely.
 
      The first approach here was to downgrade locks. Now a different approach
      is decided upon. The idea is that the handler will have access to the
      Alter_info when store_lock arrives with TL_WRITE_ALLOW_READ. So if the
      handler knows that this functionality can be handled with a lower lock
      level it will set the lock level to TL_WRITE_ALLOW_WRITE immediately.
      Thus the need to downgrade the lock disappears.
      1) Write the new frm, pack it and then delete it
      2) Perform the change within the handler
    */
    if (mysql_write_frm(lpt, WFRM_WRITE_SHADOW | WFRM_PACK_FRM) ||
        mysql_change_partitions(lpt))
    {
      goto err;
    }
  }
  else if (alter_info->flags & Alter_info::ALTER_DROP_PARTITION)
  {
    /*
      Now after all checks and setting state on dropped partitions we can
      start the actual dropping of the partitions.

      Drop partition is actually two things happening. The first is that
      a lot of records are deleted. The second is that the behaviour of
      subsequent updates and writes and deletes will change. The delete
      part can be handled without any particular high lock level by
      transactional engines whereas non-transactional engines need to
      ensure that this change is done with an exclusive lock on the table.
      The second part, the change of partitioning does however require
      an exclusive lock to install the new partitioning as one atomic
      operation. If this is not the case, it is possible for two
      transactions to see the change in a different order than their
      serialisation order. Thus we need an exclusive lock for both
      transactional and non-transactional engines.

      For LIST partitions it could be possible to avoid the exclusive lock
      (and for RANGE partitions if they didn't rearrange range definitions
      after a DROP PARTITION) if one ensured that failed accesses to the
      dropped partitions was aborted for sure (thus only possible for
      transactional engines).

      0) Write an entry that removes the shadow frm file if crash occurs 
      1) Write the new frm file as a shadow frm
      2) Get an exclusive metadata lock on the table (waits for all active
         transactions using this table). This ensures that we
         can release all other locks on the table and since no one can open
         the table, there can be no new threads accessing the table. They
         will be hanging on this exclusive lock.
      3) Write the ddl log to ensure that the operation is completed
         even in the presence of a MySQL Server crash (the log is executed
         before any other threads are started, so there are no locking issues).
      4) Close the table that have already been opened but didn't stumble on
         the abort locked previously. This is done as part of the
         alter_close_table call.
      5) Write the bin log
         Unfortunately the writing of the binlog is not synchronised with
         other logging activities. So no matter in which order the binlog
         is written compared to other activities there will always be cases
         where crashes make strange things occur. In this placement it can
         happen that the ALTER TABLE DROP PARTITION gets performed in the
         master but not in the slaves if we have a crash, after writing the
         ddl log but before writing the binlog. A solution to this would
         require writing the statement first in the ddl log and then
         when recovering from the crash read the binlog and insert it into
         the binlog if not written already.
      6) Install the previously written shadow frm file
      7) Prepare handlers for drop of partitions
      8) Drop the partitions
      9) Remove entries from ddl log
      10) Reopen table if under lock tables
      11) Complete query

      We insert Error injections at all places where it could be interesting
      to test if recovery is properly done.
    */
    if (write_log_drop_shadow_frm(lpt) ||
        ERROR_INJECT_CRASH("crash_drop_partition_1") ||
        ERROR_INJECT_ERROR("fail_drop_partition_1") ||
        mysql_write_frm(lpt, WFRM_WRITE_SHADOW) ||
        ERROR_INJECT_CRASH("crash_drop_partition_2") ||
        ERROR_INJECT_ERROR("fail_drop_partition_2") ||
        wait_while_table_is_used(thd, table, HA_EXTRA_FORCE_REOPEN) ||
        ERROR_INJECT_CRASH("crash_drop_partition_3") ||
        ERROR_INJECT_ERROR("fail_drop_partition_3") ||
        (close_table_on_failure= TRUE, FALSE) ||
        write_log_drop_partition(lpt) ||
        (action_completed= TRUE, FALSE) ||
        ERROR_INJECT_CRASH("crash_drop_partition_4") ||
        ERROR_INJECT_ERROR("fail_drop_partition_4") ||
        alter_close_table(lpt) ||
        (close_table_on_failure= FALSE, FALSE) ||
        ERROR_INJECT_CRASH("crash_drop_partition_5") ||
        ERROR_INJECT_ERROR("fail_drop_partition_5") ||
        ((!thd->lex->no_write_to_binlog) &&
         (write_bin_log(thd, FALSE,
                        thd->query(), thd->query_length()), FALSE)) ||
        ERROR_INJECT_CRASH("crash_drop_partition_6") ||
        ERROR_INJECT_ERROR("fail_drop_partition_6") ||
        (frm_install= TRUE, FALSE) ||
        mysql_write_frm(lpt, WFRM_INSTALL_SHADOW) ||
        (frm_install= FALSE, FALSE) ||
        ERROR_INJECT_CRASH("crash_drop_partition_7") ||
        ERROR_INJECT_ERROR("fail_drop_partition_7") ||
        mysql_drop_partitions(lpt) ||
        ERROR_INJECT_CRASH("crash_drop_partition_8") ||
        ERROR_INJECT_ERROR("fail_drop_partition_8") ||
        (write_log_completed(lpt, FALSE), FALSE) ||
        ERROR_INJECT_CRASH("crash_drop_partition_9") ||
        ERROR_INJECT_ERROR("fail_drop_partition_9") ||
        (alter_partition_lock_handling(lpt), FALSE)) 
    {
      handle_alter_part_error(lpt, action_completed, TRUE, frm_install,
                              close_table_on_failure);
      goto err;
    }
  }
  else if ((alter_info->flags & Alter_info::ALTER_ADD_PARTITION) &&
           (part_info->part_type == RANGE_PARTITION ||
            part_info->part_type == LIST_PARTITION))
  {
    /*
      ADD RANGE/LIST PARTITIONS
      In this case there are no tuples removed and no tuples are added.
      Thus the operation is merely adding a new partition. Thus it is
      necessary to perform the change as an atomic operation. Otherwise
      someone reading without seeing the new partition could potentially
      miss updates made by a transaction serialised before it that are
      inserted into the new partition.

      0) Write an entry that removes the shadow frm file if crash occurs 
      1) Write the new frm file as a shadow frm file
      2) Get an exclusive metadata lock on the table (waits for all active
         transactions using this table). This ensures that we
         can release all other locks on the table and since no one can open
         the table, there can be no new threads accessing the table. They
         will be hanging on this exclusive lock.
      3) Write an entry to remove the new parttions if crash occurs
      4) Add the new partitions.
      5) Close all instances of the table and remove them from the table cache.
      6) Write binlog
      7) Now the change is completed except for the installation of the
         new frm file. We thus write an action in the log to change to
         the shadow frm file
      8) Install the new frm file of the table where the partitions are
         added to the table.
      9) Remove entries from ddl log
      10)Reopen tables if under lock tables
      11)Complete query
    */
    if (write_log_drop_shadow_frm(lpt) ||
        ERROR_INJECT_CRASH("crash_add_partition_1") ||
        ERROR_INJECT_ERROR("fail_add_partition_1") ||
        mysql_write_frm(lpt, WFRM_WRITE_SHADOW) ||
        ERROR_INJECT_CRASH("crash_add_partition_2") ||
        ERROR_INJECT_ERROR("fail_add_partition_2") ||
        wait_while_table_is_used(thd, table, HA_EXTRA_FORCE_REOPEN) ||
        ERROR_INJECT_CRASH("crash_add_partition_3") ||
        ERROR_INJECT_ERROR("fail_add_partition_3") ||
        (close_table_on_failure= TRUE, FALSE) ||
        write_log_add_change_partition(lpt) ||
        ERROR_INJECT_CRASH("crash_add_partition_4") ||
        ERROR_INJECT_ERROR("fail_add_partition_4") ||
        mysql_change_partitions(lpt) ||
        ERROR_INJECT_CRASH("crash_add_partition_5") ||
        ERROR_INJECT_ERROR("fail_add_partition_5") ||
        (close_table_on_failure= FALSE, FALSE) ||
        alter_close_table(lpt) ||
        ERROR_INJECT_CRASH("crash_add_partition_6") ||
        ERROR_INJECT_ERROR("fail_add_partition_6") ||
        ((!thd->lex->no_write_to_binlog) &&
         (write_bin_log(thd, FALSE,
                        thd->query(), thd->query_length()), FALSE)) ||
        ERROR_INJECT_CRASH("crash_add_partition_7") ||
        ERROR_INJECT_ERROR("fail_add_partition_7") ||
        write_log_rename_frm(lpt) ||
        (action_completed= TRUE, FALSE) ||
        ERROR_INJECT_CRASH("crash_add_partition_8") ||
        ERROR_INJECT_ERROR("fail_add_partition_8") ||
        (frm_install= TRUE, FALSE) ||
        mysql_write_frm(lpt, WFRM_INSTALL_SHADOW) ||
        (frm_install= FALSE, FALSE) ||
        ERROR_INJECT_CRASH("crash_add_partition_9") ||
        ERROR_INJECT_ERROR("fail_add_partition_9") ||
        (write_log_completed(lpt, FALSE), FALSE) ||
        ERROR_INJECT_CRASH("crash_add_partition_10") ||
        ERROR_INJECT_ERROR("fail_add_partition_10") ||
        (alter_partition_lock_handling(lpt), FALSE))
    {
      handle_alter_part_error(lpt, action_completed, FALSE, frm_install,
                              close_table_on_failure);
      goto err;
    }
  }
  else
  {
    /*
      ADD HASH PARTITION/
      COALESCE PARTITION/
      REBUILD PARTITION/
      REORGANIZE PARTITION
 
      In this case all records are still around after the change although
      possibly organised into new partitions, thus by ensuring that all
      updates go to both the old and the new partitioning scheme we can
      actually perform this operation lock-free. The only exception to
      this is when REORGANIZE PARTITION adds/drops ranges. In this case
      there needs to be an exclusive lock during the time when the range
      changes occur.
      This is only possible if the handler can ensure double-write for a
      period. The double write will ensure that it doesn't matter where the
      data is read from since both places are updated for writes. If such
      double writing is not performed then it is necessary to perform the
      change with the usual exclusive lock. With double writes it is even
      possible to perform writes in parallel with the reorganisation of
      partitions.

      Without double write procedure we get the following procedure.
      The only difference with using double write is that we can downgrade
      the lock to TL_WRITE_ALLOW_WRITE. Double write in this case only
      double writes from old to new. If we had double writing in both
      directions we could perform the change completely without exclusive
      lock for HASH partitions.
      Handlers that perform double writing during the copy phase can actually
      use a lower lock level. This can be handled inside store_lock in the
      respective handler.

      0) Write an entry that removes the shadow frm file if crash occurs.
      1) Write the shadow frm file of new partitioning.
      2) Log such that temporary partitions added in change phase are
         removed in a crash situation.
      3) Add the new partitions.
         Copy from the reorganised partitions to the new partitions.
      4) Get an exclusive metadata lock on the table (waits for all active
         transactions using this table). This ensures that we
         can release all other locks on the table and since no one can open
         the table, there can be no new threads accessing the table. They
         will be hanging on this exclusive lock.
      5) Close the table.
      6) Log that operation is completed and log all complete actions
         needed to complete operation from here.
      7) Write bin log.
      8) Prepare handlers for rename and delete of partitions.
      9) Rename and drop the reorged partitions such that they are no
         longer used and rename those added to their real new names.
      10) Install the shadow frm file.
      11) Reopen the table if under lock tables.
      12) Complete query.
    */
    if (write_log_drop_shadow_frm(lpt) ||
        ERROR_INJECT_CRASH("crash_change_partition_1") ||
        ERROR_INJECT_ERROR("fail_change_partition_1") ||
        mysql_write_frm(lpt, WFRM_WRITE_SHADOW) ||
        ERROR_INJECT_CRASH("crash_change_partition_2") ||
        ERROR_INJECT_ERROR("fail_change_partition_2") ||
        (close_table_on_failure= TRUE, FALSE) ||
        write_log_add_change_partition(lpt) ||
        ERROR_INJECT_CRASH("crash_change_partition_3") ||
        ERROR_INJECT_ERROR("fail_change_partition_3") ||
        mysql_change_partitions(lpt) ||
        ERROR_INJECT_CRASH("crash_change_partition_4") ||
        ERROR_INJECT_ERROR("fail_change_partition_4") ||
        wait_while_table_is_used(thd, table, HA_EXTRA_FORCE_REOPEN) ||
        ERROR_INJECT_CRASH("crash_change_partition_5") ||
        ERROR_INJECT_ERROR("fail_change_partition_5") ||
        alter_close_table(lpt) ||
        (close_table_on_failure= FALSE, FALSE) ||
        ERROR_INJECT_CRASH("crash_change_partition_6") ||
        ERROR_INJECT_ERROR("fail_change_partition_6") ||
        write_log_final_change_partition(lpt) ||
        (action_completed= TRUE, FALSE) ||
        ERROR_INJECT_CRASH("crash_change_partition_7") ||
        ERROR_INJECT_ERROR("fail_change_partition_7") ||
        ((!thd->lex->no_write_to_binlog) &&
         (write_bin_log(thd, FALSE,
                        thd->query(), thd->query_length()), FALSE)) ||
        ERROR_INJECT_CRASH("crash_change_partition_8") ||
        ERROR_INJECT_ERROR("fail_change_partition_8") ||
        ((frm_install= TRUE), FALSE) ||
        mysql_write_frm(lpt, WFRM_INSTALL_SHADOW) ||
        (frm_install= FALSE, FALSE) ||
        ERROR_INJECT_CRASH("crash_change_partition_9") ||
        ERROR_INJECT_ERROR("fail_change_partition_9") ||
        mysql_drop_partitions(lpt) ||
        ERROR_INJECT_CRASH("crash_change_partition_10") ||
        ERROR_INJECT_ERROR("fail_change_partition_10") ||
        mysql_rename_partitions(lpt) ||
        ERROR_INJECT_CRASH("crash_change_partition_11") ||
        ERROR_INJECT_ERROR("fail_change_partition_11") ||
        (write_log_completed(lpt, FALSE), FALSE) ||
        ERROR_INJECT_CRASH("crash_change_partition_12") ||
        ERROR_INJECT_ERROR("fail_change_partition_12") ||
        (alter_partition_lock_handling(lpt), FALSE))
    {
      handle_alter_part_error(lpt, action_completed, FALSE, frm_install,
                              close_table_on_failure);
      goto err;
    }
  }
  downgrade_mdl_if_lock_tables_mode(thd, mdl_ticket, MDL_SHARED_NO_READ_WRITE);
  /*
    A final step is to write the query to the binlog and send ok to the
    user
  */
  DBUG_RETURN(fast_end_partition(thd, lpt->copied, lpt->deleted, table_list));
err:
  downgrade_mdl_if_lock_tables_mode(thd, mdl_ticket, MDL_SHARED_NO_READ_WRITE);
  DBUG_RETURN(TRUE);
}
#endif


/*
  Prepare for calling val_int on partition function by setting fields to
  point to the record where the values of the PF-fields are stored.

  SYNOPSIS
    set_field_ptr()
    ptr                 Array of fields to change ptr
    new_buf             New record pointer
    old_buf             Old record pointer

  DESCRIPTION
    Set ptr in field objects of field array to refer to new_buf record
    instead of previously old_buf. Used before calling val_int and after
    it is used to restore pointers to table->record[0].
    This routine is placed outside of partition code since it can be useful
    also for other programs.
*/

void set_field_ptr(Field **ptr, const uchar *new_buf,
                   const uchar *old_buf)
{
  my_ptrdiff_t diff= (new_buf - old_buf);
  DBUG_ENTER("set_field_ptr");

  do
  {
    (*ptr)->move_field_offset(diff);
  } while (*(++ptr));
  DBUG_VOID_RETURN;
}


/*
  Prepare for calling val_int on partition function by setting fields to
  point to the record where the values of the PF-fields are stored.
  This variant works on a key_part reference.
  It is not required that all fields are NOT NULL fields.

  SYNOPSIS
    set_key_field_ptr()
    key_info            key info with a set of fields to change ptr
    new_buf             New record pointer
    old_buf             Old record pointer

  DESCRIPTION
    Set ptr in field objects of field array to refer to new_buf record
    instead of previously old_buf. Used before calling val_int and after
    it is used to restore pointers to table->record[0].
    This routine is placed outside of partition code since it can be useful
    also for other programs.
*/

void set_key_field_ptr(KEY *key_info, const uchar *new_buf,
                       const uchar *old_buf)
{
  KEY_PART_INFO *key_part= key_info->key_part;
  uint key_parts= key_info->key_parts;
  uint i= 0;
  my_ptrdiff_t diff= (new_buf - old_buf);
  DBUG_ENTER("set_key_field_ptr");

  do
  {
    key_part->field->move_field_offset(diff);
    key_part++;
  } while (++i < key_parts);
  DBUG_VOID_RETURN;
}


/*
  SYNOPSIS
    mem_alloc_error()
    size                Size of memory attempted to allocate
    None

  RETURN VALUES
    None

  DESCRIPTION
    A routine to use for all the many places in the code where memory
    allocation error can happen, a tremendous amount of them, needs
    simple routine that signals this error.
*/

void mem_alloc_error(size_t size)
{
  my_error(ER_OUTOFMEMORY, MYF(0), static_cast<int>(size));
}

#ifdef WITH_PARTITION_STORAGE_ENGINE
/**
  Return comma-separated list of used partitions in the provided given string.

    @param      part_info  Partitioning info
    @param[out] parts      The resulting list of string to fill

    Generate a list of used partitions (from bits in part_info->read_partitions
    bitmap), and store it into the provided String object.
    
    @note
    The produced string must not be longer then MAX_PARTITIONS * (1 + FN_LEN).
    In case of UPDATE, only the partitions read is given, not the partitions
    that was written or locked.
*/

bool make_used_partitions_str(partition_info *part_info,
                              List<const char> *parts)
{
  parts->empty();
  partition_element *pe;
  uint partition_id= 0;
  List_iterator<partition_element> it(part_info->partitions);
  StringBuffer<FN_LEN> part_str(system_charset_info);

  if (part_info->is_sub_partitioned())
  {
    partition_element *head_pe;
    while ((head_pe= it++))
    {
      List_iterator<partition_element> it2(head_pe->subpartitions);
      while ((pe= it2++))
      {
        if (bitmap_is_set(&part_info->read_partitions, partition_id))
        {
          part_str.length(0);
          if ((part_str.append(head_pe->partition_name,
                               strlen(head_pe->partition_name),
                               system_charset_info)) ||
              part_str.append('_') ||
              part_str.append(pe->partition_name,
                              strlen(pe->partition_name),
                              system_charset_info) ||
              parts->push_back(part_str.dup(current_thd->mem_root)))
            return true;
        }
        partition_id++;
      }
    }
  }
  else
  {
    while ((pe= it++))
    {
      if (bitmap_is_set(&part_info->read_partitions, partition_id))
      {
        part_str.length(0);
        if (part_str.append(pe->partition_name, strlen(pe->partition_name),
                            system_charset_info) ||
            parts->push_back(part_str.dup(current_thd->mem_root)))
          return true;
      }
      partition_id++;
    }
  }
  return false;
}
#endif

/****************************************************************************
 * Partition interval analysis support
 ***************************************************************************/

/*
  Setup partition_info::* members related to partitioning range analysis

  SYNOPSIS
    set_up_partition_func_pointers()
      part_info  Partitioning info structure

  DESCRIPTION
    Assuming that passed partition_info structure already has correct values
    for members that specify [sub]partitioning type, table fields, and
    functions, set up partition_info::* members that are related to
    Partitioning Interval Analysis (see get_partitions_in_range_iter for its
    definition)

  IMPLEMENTATION
    There are two available interval analyzer functions:
    (1) get_part_iter_for_interval_via_mapping 
    (2) get_part_iter_for_interval_cols_via_map 
    (3) get_part_iter_for_interval_via_walking

    They both have limited applicability:
    (1) is applicable for "PARTITION BY <RANGE|LIST>(func(t.field))", where
    func is a monotonic function.

    (2) is applicable for "PARTITION BY <RANGE|LIST> COLUMNS (field_list)

    (3) is applicable for 
      "[SUB]PARTITION BY <any-partitioning-type>(any_func(t.integer_field))"
      
    If both (1) and (3) are applicable, (1) is preferred over (3).
    
    This function sets part_info::get_part_iter_for_interval according to
    this criteria, and also sets some auxilary fields that the function
    uses.
*/
#ifdef WITH_PARTITION_STORAGE_ENGINE
static void set_up_range_analysis_info(partition_info *part_info)
{
  /* Set the catch-all default */
  part_info->get_part_iter_for_interval= NULL;
  part_info->get_subpart_iter_for_interval= NULL;

  /* 
    Check if get_part_iter_for_interval_via_mapping() can be used for 
    partitioning
  */
  switch (part_info->part_type) {
  case RANGE_PARTITION:
  case LIST_PARTITION:
    if (!part_info->column_list)
    {
      if (part_info->part_expr->get_monotonicity_info() != NON_MONOTONIC)
      {
        part_info->get_part_iter_for_interval=
          get_part_iter_for_interval_via_mapping;
        goto setup_subparts;
      }
    }
    else
    {
      part_info->get_part_iter_for_interval=
        get_part_iter_for_interval_cols_via_map;
      goto setup_subparts;
    }
  default:
    ;
  }
   
  /*
    Check if get_part_iter_for_interval_via_walking() can be used for
    partitioning
  */
  if (part_info->num_part_fields == 1)
  {
    Field *field= part_info->part_field_array[0];
    switch (field->type()) {
    case MYSQL_TYPE_TINY:
    case MYSQL_TYPE_SHORT:
    case MYSQL_TYPE_INT24:
    case MYSQL_TYPE_LONG:
    case MYSQL_TYPE_LONGLONG:
      part_info->get_part_iter_for_interval=
        get_part_iter_for_interval_via_walking;
      break;
    default:
      ;
    }
  }

setup_subparts:
  /*
    Check if get_part_iter_for_interval_via_walking() can be used for
    subpartitioning
  */
  if (part_info->num_subpart_fields == 1)
  {
    Field *field= part_info->subpart_field_array[0];
    switch (field->type()) {
    case MYSQL_TYPE_TINY:
    case MYSQL_TYPE_SHORT:
    case MYSQL_TYPE_LONG:
    case MYSQL_TYPE_LONGLONG:
      part_info->get_subpart_iter_for_interval=
        get_part_iter_for_interval_via_walking;
      break;
    default:
      ;
    }
  }
}


/*
  This function takes a memory of packed fields in opt-range format
  and stores it in record format. To avoid having to worry about how
  the length of fields are calculated in opt-range format we send
  an array of lengths used for each field in store_length_array.

  SYNOPSIS
  store_tuple_to_record()
  pfield                         Field array
  store_length_array             Array of field lengths
  value                          Memory where fields are stored
  value_end                      End of memory

  RETURN VALUE
  nparts                         Number of fields assigned
*/
uint32 store_tuple_to_record(Field **pfield,
                             uint32 *store_length_array,
                             uchar *value,
                             uchar *value_end)
{
  /* This function is inspired by store_key_image_rec. */
  uint32 nparts= 0;
  uchar *loc_value;
  while (value < value_end)
  {
    loc_value= value;
    if ((*pfield)->real_maybe_null())
    {
      if (*loc_value)
        (*pfield)->set_null();
      else
        (*pfield)->set_notnull();
      loc_value++;
    }
    uint len= (*pfield)->pack_length();
    (*pfield)->set_key_image(loc_value, len);
    value+= *store_length_array;
    store_length_array++;
    nparts++;
    pfield++;
  }
  return nparts;
}

/*
  RANGE(columns) partitioning: compare value bound and probe tuple.

  The value bound always is a full tuple (but may include the MAXVALUE
  special value).

  The probe tuple may be a prefix of partitioning tuple. The tail_is_min
  parameter specifies whether the suffix components should be assumed to
  hold MAXVALUE
*/

static int cmp_rec_and_tuple(part_column_list_val *val, uint32 nvals_in_rec)
{
  partition_info *part_info= val->part_info;
  Field **field= part_info->part_field_array;
  Field **fields_end= field + nvals_in_rec;
  int res;

  for (; field != fields_end; field++, val++)
  {
    if (val->max_value)
      return -1;
    if ((*field)->is_null())
    {
      if (val->null_value)
        continue;
      return -1;
    }
    if (val->null_value)
      return +1;
    res= (*field)->cmp((const uchar*)val->column_value);
    if (res)
      return res;
  }
  return 0;
}


static int cmp_rec_and_tuple_prune(part_column_list_val *val,
                                   uint32 n_vals_in_rec,
                                   bool tail_is_min)
{
  int cmp;
  Field **field;
  partition_info *part_info;
  if ((cmp= cmp_rec_and_tuple(val, n_vals_in_rec)))
    return cmp;
  part_info= val->part_info;
  field= part_info->part_field_array + n_vals_in_rec;
  for (; *field; field++, val++)
  {
    if (tail_is_min)
      return -1;
    if (!tail_is_min && !val->max_value)
      return +1;
  }
  return 0;
}


typedef uint32 (*get_endpoint_func)(partition_info*, bool left_endpoint,
                                    bool include_endpoint);

typedef uint32 (*get_col_endpoint_func)(partition_info*, bool left_endpoint,
                                        bool include_endpoint,
                                        uint32 num_parts);

/*
  Partitioning Interval Analysis: Initialize the iterator for "mapping" case

  SYNOPSIS
    get_part_iter_for_interval_via_mapping()
      part_info   Partition info
      is_subpart  TRUE  - act for subpartitioning
                  FALSE - act for partitioning
      min_value   minimum field value, in opt_range key format.
      max_value   minimum field value, in opt_range key format.
      flags       Some combination of NEAR_MIN, NEAR_MAX, NO_MIN_RANGE,
                  NO_MAX_RANGE.
      part_iter   Iterator structure to be initialized

  DESCRIPTION
    Initialize partition set iterator to walk over the interval in
    ordered-array-of-partitions (for RANGE partitioning) or 
    ordered-array-of-list-constants (for LIST partitioning) space.

  IMPLEMENTATION
    This function is used when partitioning is done by
    <RANGE|LIST>(ascending_func(t.field)), and we can map an interval in
    t.field space into a sub-array of partition_info::range_int_array or
    partition_info::list_array (see get_partition_id_range_for_endpoint,
    get_list_array_idx_for_endpoint for details).
    
    The function performs this interval mapping, and sets the iterator to
    traverse the sub-array and return appropriate partitions.
    
  RETURN
    0 - No matching partitions (iterator not initialized)
    1 - Ok, iterator intialized for traversal of matching partitions.
   -1 - All partitions would match (iterator not initialized)
*/

uint32 get_partition_id_cols_range_for_endpoint(partition_info *part_info,
                                                bool left_endpoint,
                                                bool include_endpoint,
                                                uint32 nparts)
{
  uint max_partition= part_info->num_parts - 1;
  uint min_part_id= 0, max_part_id= max_partition, loc_part_id;
  part_column_list_val *range_col_array= part_info->range_col_array;
  uint num_columns= part_info->part_field_list.elements;
  bool tailf= !(left_endpoint ^ include_endpoint);
  DBUG_ENTER("get_partition_id_cols_range_for_endpoint");

  /* Get the partitioning function value for the endpoint */
  while (max_part_id > min_part_id)
  {
    loc_part_id= (max_part_id + min_part_id + 1) >> 1;
    if (cmp_rec_and_tuple_prune(range_col_array + loc_part_id*num_columns,
                                nparts, tailf) >= 0)
      min_part_id= loc_part_id + 1;
    else
      max_part_id= loc_part_id - 1;
  }
  loc_part_id= max_part_id;
  if (loc_part_id < max_partition && 
      cmp_rec_and_tuple_prune(range_col_array + (loc_part_id+1)*num_columns,
                              nparts, tailf) >= 0
      )
  {
     loc_part_id++;
  }
  if (left_endpoint)
  {
    if (cmp_rec_and_tuple_prune(range_col_array + loc_part_id*num_columns,
                                nparts, tailf) >= 0)
      loc_part_id++;
  }
  else 
  {
    if (loc_part_id < max_partition)
    {
      int res= cmp_rec_and_tuple_prune(range_col_array +
                                       loc_part_id * num_columns,
                                       nparts, tailf);
      if (!res)
        loc_part_id += test(include_endpoint);
      else if (res > 0)
        loc_part_id++;
    }
    loc_part_id++;
  }
  DBUG_RETURN(loc_part_id);
}


int get_part_iter_for_interval_cols_via_map(partition_info *part_info,
                                            bool is_subpart,
                                            uint32 *store_length_array,
                                            uchar *min_value, uchar *max_value,
                                            uint min_len, uint max_len, 
                                            uint flags,
                                            PARTITION_ITERATOR *part_iter)
{
  uint32 nparts;
  get_col_endpoint_func  get_col_endpoint;
  DBUG_ENTER("get_part_iter_for_interval_cols_via_map");

  if (part_info->part_type == RANGE_PARTITION)
  {
    get_col_endpoint= get_partition_id_cols_range_for_endpoint;
    part_iter->get_next= get_next_partition_id_range;
  }
  else if (part_info->part_type == LIST_PARTITION)
  {
    get_col_endpoint= get_partition_id_cols_list_for_endpoint;
    part_iter->get_next= get_next_partition_id_list;
    part_iter->part_info= part_info;
    DBUG_ASSERT(part_info->num_list_values);
  }
  else
    assert(0);

  if (flags & NO_MIN_RANGE)
    part_iter->part_nums.start= part_iter->part_nums.cur= 0;
  else
  {
    // Copy from min_value to record
    nparts= store_tuple_to_record(part_info->part_field_array,
                                  store_length_array,
                                  min_value,
                                  min_value + min_len);
    part_iter->part_nums.start= part_iter->part_nums.cur=
      get_col_endpoint(part_info, TRUE, !(flags & NEAR_MIN),
                       nparts);
  }
  if (flags & NO_MAX_RANGE)
  {
    if (part_info->part_type == RANGE_PARTITION)
      part_iter->part_nums.end= part_info->num_parts;
    else /* LIST_PARTITION */
    {
      DBUG_ASSERT(part_info->part_type == LIST_PARTITION);
      part_iter->part_nums.end= part_info->num_list_values;
    }
  }
  else
  {
    // Copy from max_value to record
    nparts= store_tuple_to_record(part_info->part_field_array,
                                  store_length_array,
                                  max_value,
                                  max_value + max_len);
    part_iter->part_nums.end= get_col_endpoint(part_info, FALSE,
                                               !(flags & NEAR_MAX),
                                               nparts);
  }
  if (part_iter->part_nums.start == part_iter->part_nums.end)
    DBUG_RETURN(0);
  DBUG_RETURN(1);
}


int get_part_iter_for_interval_via_mapping(partition_info *part_info,
                                           bool is_subpart,
                                           uint32 *store_length_array, /* ignored */
                                           uchar *min_value, uchar *max_value,
                                           uint min_len, uint max_len, /* ignored */
                                           uint flags,
                                           PARTITION_ITERATOR *part_iter)
{
  Field *field= part_info->part_field_array[0];
  uint32             UNINIT_VAR(max_endpoint_val);
  get_endpoint_func  UNINIT_VAR(get_endpoint);
  bool               can_match_multiple_values;  /* is not '=' */
  uint field_len= field->pack_length_in_rec();
  DBUG_ENTER("get_part_iter_for_interval_via_mapping");
  DBUG_ASSERT(!is_subpart);
  (void) store_length_array;
  (void)min_len;
  (void)max_len;
  part_iter->ret_null_part= part_iter->ret_null_part_orig= FALSE;

  if (part_info->part_type == RANGE_PARTITION)
  {
    if (part_info->part_charset_field_array)
      get_endpoint=        get_partition_id_range_for_endpoint_charset;
    else
      get_endpoint=        get_partition_id_range_for_endpoint;
    max_endpoint_val=    part_info->num_parts;
    part_iter->get_next= get_next_partition_id_range;
  }
  else if (part_info->part_type == LIST_PARTITION)
  {

    if (part_info->part_charset_field_array)
      get_endpoint=        get_list_array_idx_for_endpoint_charset;
    else
      get_endpoint=        get_list_array_idx_for_endpoint;
    max_endpoint_val=    part_info->num_list_values;
    part_iter->get_next= get_next_partition_id_list;
    part_iter->part_info= part_info;
    if (max_endpoint_val == 0)
    {
      /*
        We handle this special case without optimisations since it is
        of little practical value but causes a great number of complex
        checks later in the code.
      */
      part_iter->part_nums.start= part_iter->part_nums.end= 0;
      part_iter->part_nums.cur= 0;
      part_iter->ret_null_part= part_iter->ret_null_part_orig= TRUE;
      DBUG_RETURN(-1);
    }
  }
  else
    MY_ASSERT_UNREACHABLE();

  can_match_multiple_values= (flags || !min_value || !max_value ||
                              memcmp(min_value, max_value, field_len));
  if (can_match_multiple_values &&
      (part_info->part_type == RANGE_PARTITION ||
       part_info->has_null_value))
  {
    /* Range scan on RANGE or LIST partitioned table */
    enum_monotonicity_info monotonic;
    monotonic= part_info->part_expr->get_monotonicity_info();
    if (monotonic == MONOTONIC_INCREASING_NOT_NULL ||
        monotonic == MONOTONIC_STRICT_INCREASING_NOT_NULL)
    {
      /* col is NOT NULL, but F(col) can return NULL, add NULL partition */
      part_iter->ret_null_part= part_iter->ret_null_part_orig= TRUE;
    }
  }

  /* 
    Find minimum: Do special handling if the interval has left bound in form
     " NULL <= X ":
  */
  if (field->real_maybe_null() && part_info->has_null_value && 
      !(flags & (NO_MIN_RANGE | NEAR_MIN)) && *min_value)
  {
    part_iter->ret_null_part= part_iter->ret_null_part_orig= TRUE;
    part_iter->part_nums.start= part_iter->part_nums.cur= 0;
    if (!(flags & NO_MAX_RANGE) && *max_value)
    {
      /* The right bound is X <= NULL, i.e. it is a "X IS NULL" interval */
      part_iter->part_nums.end= 0;
      DBUG_RETURN(1);
    }
  }
  else
  {
    if (flags & NO_MIN_RANGE)
      part_iter->part_nums.start= part_iter->part_nums.cur= 0;
    else
    {
      /*
        Store the interval edge in the record buffer, and call the
        function that maps the edge in table-field space to an edge
        in ordered-set-of-partitions (for RANGE partitioning) or 
        index-in-ordered-array-of-list-constants (for LIST) space.
      */
      store_key_image_to_rec(field, min_value, field_len);
      bool include_endp= !test(flags & NEAR_MIN);
      part_iter->part_nums.start= get_endpoint(part_info, 1, include_endp);
      if (!can_match_multiple_values && part_info->part_expr->null_value)
      {
        /* col = x and F(x) = NULL -> only search NULL partition */
        part_iter->part_nums.cur= part_iter->part_nums.start= 0;
        part_iter->part_nums.end= 0;
        part_iter->ret_null_part= part_iter->ret_null_part_orig= TRUE;
        DBUG_RETURN(1);
      }
      part_iter->part_nums.cur= part_iter->part_nums.start;
      if (part_iter->part_nums.start == max_endpoint_val)
        DBUG_RETURN(0); /* No partitions */
    }
  }

  /* Find maximum, do the same as above but for right interval bound */
  if (flags & NO_MAX_RANGE)
    part_iter->part_nums.end= max_endpoint_val;
  else
  {
    store_key_image_to_rec(field, max_value, field_len);
    bool include_endp= !test(flags & NEAR_MAX);
    part_iter->part_nums.end= get_endpoint(part_info, 0, include_endp);
    if (part_iter->part_nums.start >= part_iter->part_nums.end &&
        !part_iter->ret_null_part)
      DBUG_RETURN(0); /* No partitions */
  }
  DBUG_RETURN(1); /* Ok, iterator initialized */
}


/* See get_part_iter_for_interval_via_walking for definition of what this is */
#define MAX_RANGE_TO_WALK 32


/*
  Partitioning Interval Analysis: Initialize iterator to walk field interval

  SYNOPSIS
    get_part_iter_for_interval_via_walking()
      part_info   Partition info
      is_subpart  TRUE  - act for subpartitioning
                  FALSE - act for partitioning
      min_value   minimum field value, in opt_range key format.
      max_value   minimum field value, in opt_range key format.
      flags       Some combination of NEAR_MIN, NEAR_MAX, NO_MIN_RANGE,
                  NO_MAX_RANGE.
      part_iter   Iterator structure to be initialized

  DESCRIPTION
    Initialize partition set iterator to walk over interval in integer field
    space. That is, for "const1 <=? t.field <=? const2" interval, initialize 
    the iterator to return a set of [sub]partitions obtained with the
    following procedure:
      get partition id for t.field = const1,   return it
      get partition id for t.field = const1+1, return it
       ...                 t.field = const1+2, ...
       ...                           ...       ...
       ...                 t.field = const2    ...

  IMPLEMENTATION
    See get_partitions_in_range_iter for general description of interval
    analysis. We support walking over the following intervals: 
      "t.field IS NULL" 
      "c1 <=? t.field <=? c2", where c1 and c2 are finite. 
    Intervals with +inf/-inf, and [NULL, c1] interval can be processed but
    that is more tricky and I don't have time to do it right now.

  RETURN
    0 - No matching partitions, iterator not initialized
    1 - Some partitions would match, iterator intialized for traversing them
   -1 - All partitions would match, iterator not initialized
*/

int get_part_iter_for_interval_via_walking(partition_info *part_info,
                                      bool is_subpart,
                                      uint32 *store_length_array, /* ignored */
                                      uchar *min_value, uchar *max_value,
                                      uint min_len, uint max_len, /* ignored */
                                      uint flags,
                                      PARTITION_ITERATOR *part_iter)
{
  Field *field;
  uint total_parts;
  partition_iter_func get_next_func;
  DBUG_ENTER("get_part_iter_for_interval_via_walking");
  (void)store_length_array;
  (void)min_len;
  (void)max_len;

  part_iter->ret_null_part= part_iter->ret_null_part_orig= FALSE;
  if (is_subpart)
  {
    field= part_info->subpart_field_array[0];
    total_parts= part_info->num_subparts;
    get_next_func=  get_next_subpartition_via_walking;
  }
  else
  {
    field= part_info->part_field_array[0];
    total_parts= part_info->num_parts;
    get_next_func=  get_next_partition_via_walking;
  }

  /* Handle the "t.field IS NULL" interval, it is a special case */
  if (field->real_maybe_null() && !(flags & (NO_MIN_RANGE | NO_MAX_RANGE)) &&
      *min_value && *max_value)
  {
    /* 
      We don't have a part_iter->get_next() function that would find which
      partition "t.field IS NULL" belongs to, so find partition that contains 
      NULL right here, and return an iterator over singleton set.
    */
    uint32 part_id;
    field->set_null();
    if (is_subpart)
    {
      if (!part_info->get_subpartition_id(part_info, &part_id))
      {
        init_single_partition_iterator(part_id, part_iter);
        DBUG_RETURN(1); /* Ok, iterator initialized */
      }
    }
    else
    {
      longlong dummy;
      int res= part_info->is_sub_partitioned() ?
                  part_info->get_part_partition_id(part_info, &part_id,
                                                   &dummy):
                  part_info->get_partition_id(part_info, &part_id, &dummy);
      if (!res)
      {
        init_single_partition_iterator(part_id, part_iter);
        DBUG_RETURN(1); /* Ok, iterator initialized */
      }
    }
    DBUG_RETURN(0); /* No partitions match */
  }

  if ((field->real_maybe_null() && 
       ((!(flags & NO_MIN_RANGE) && *min_value) ||  // NULL <? X
        (!(flags & NO_MAX_RANGE) && *max_value))) ||  // X <? NULL
      (flags & (NO_MIN_RANGE | NO_MAX_RANGE)))    // -inf at any bound
  {
    DBUG_RETURN(-1); /* Can't handle this interval, have to use all partitions */
  }
  
  /* Get integers for left and right interval bound */
  longlong a, b;
  uint len= field->pack_length_in_rec();
  store_key_image_to_rec(field, min_value, len);
  a= field->val_int();
  
  store_key_image_to_rec(field, max_value, len);
  b= field->val_int();
  
  /* 
    Handle a special case where the distance between interval bounds is 
    exactly 4G-1. This interval is too big for range walking, and if it is an
    (x,y]-type interval then the following "b +=..." code will convert it to 
    an empty interval by "wrapping around" a + 4G-1 + 1 = a. 
  */
  if ((ulonglong)b - (ulonglong)a == ~0ULL)
    DBUG_RETURN(-1);

  a += test(flags & NEAR_MIN);
  b += test(!(flags & NEAR_MAX));
  ulonglong n_values= b - a;

  /*
    Will it pay off to enumerate all values in the [a..b] range and evaluate
    the partitioning function for every value? It depends on 
     1. whether we'll be able to infer that some partitions are not used 
     2. if time savings from not scanning these partitions will be greater
        than time spent in enumeration.
    We will assume that the cost of accessing one extra partition is greater
    than the cost of evaluating the partitioning function O(#partitions).
    This means we should jump at any chance to eliminate a partition, which
    gives us this logic:

    Do the enumeration if
     - the number of values to enumerate is comparable to the number of
       partitions, or
     - there are not many values to enumerate.
  */
  if ((n_values > 2*total_parts) && n_values > MAX_RANGE_TO_WALK)
    DBUG_RETURN(-1);

  part_iter->field_vals.start= part_iter->field_vals.cur= a;
  part_iter->field_vals.end=   b;
  part_iter->part_info= part_info;
  part_iter->get_next=  get_next_func;
  DBUG_RETURN(1);
}


/*
  PARTITION_ITERATOR::get_next implementation: enumerate partitions in range

  SYNOPSIS
    get_next_partition_id_range()
      part_iter  Partition set iterator structure

  DESCRIPTION
    This is implementation of PARTITION_ITERATOR::get_next() that returns
    [sub]partition ids in [min_partition_id, max_partition_id] range.
    The function conforms to partition_iter_func type.

  RETURN
    partition id
    NOT_A_PARTITION_ID if there are no more partitions
*/

uint32 get_next_partition_id_range(PARTITION_ITERATOR* part_iter)
{
  if (part_iter->part_nums.cur >= part_iter->part_nums.end)
  {
    if (part_iter->ret_null_part)
    {
      part_iter->ret_null_part= FALSE;
      return 0;                    /* NULL always in first range partition */
    }
    part_iter->part_nums.cur= part_iter->part_nums.start;
    part_iter->ret_null_part= part_iter->ret_null_part_orig;
    return NOT_A_PARTITION_ID;
  }
  else
    return part_iter->part_nums.cur++;
}


/*
  PARTITION_ITERATOR::get_next implementation for LIST partitioning

  SYNOPSIS
    get_next_partition_id_list()
      part_iter  Partition set iterator structure

  DESCRIPTION
    This implementation of PARTITION_ITERATOR::get_next() is special for 
    LIST partitioning: it enumerates partition ids in
    part_info->list_array[i] (list_col_array[i*cols] for COLUMNS LIST
    partitioning) where i runs over [min_idx, max_idx] interval.
    The function conforms to partition_iter_func type.

  RETURN 
    partition id
    NOT_A_PARTITION_ID if there are no more partitions
*/

uint32 get_next_partition_id_list(PARTITION_ITERATOR *part_iter)
{
  if (part_iter->part_nums.cur >= part_iter->part_nums.end)
  {
    if (part_iter->ret_null_part)
    {
      part_iter->ret_null_part= FALSE;
      return part_iter->part_info->has_null_part_id;
    }
    part_iter->part_nums.cur= part_iter->part_nums.start;
    part_iter->ret_null_part= part_iter->ret_null_part_orig;
    return NOT_A_PARTITION_ID;
  }
  else
  {
    partition_info *part_info= part_iter->part_info;
    uint32 num_part= part_iter->part_nums.cur++;
    if (part_info->column_list)
    {
      uint num_columns= part_info->part_field_list.elements;
      return part_info->list_col_array[num_part*num_columns].partition_id;
    }
    return part_info->list_array[num_part].partition_id;
  }
}


/*
  PARTITION_ITERATOR::get_next implementation: walk over field-space interval

  SYNOPSIS
    get_next_partition_via_walking()
      part_iter  Partitioning iterator

  DESCRIPTION
    This implementation of PARTITION_ITERATOR::get_next() returns ids of
    partitions that contain records with partitioning field value within
    [start_val, end_val] interval.
    The function conforms to partition_iter_func type.

  RETURN 
    partition id
    NOT_A_PARTITION_ID if there are no more partitioning.
*/

static uint32 get_next_partition_via_walking(PARTITION_ITERATOR *part_iter)
{
  uint32 part_id;
  Field *field= part_iter->part_info->part_field_array[0];
  while (part_iter->field_vals.cur != part_iter->field_vals.end)
  {
    longlong dummy;
    field->store(part_iter->field_vals.cur++, field->flags & UNSIGNED_FLAG);
    if ((part_iter->part_info->is_sub_partitioned() &&
        !part_iter->part_info->get_part_partition_id(part_iter->part_info,
                                                     &part_id, &dummy)) ||
        !part_iter->part_info->get_partition_id(part_iter->part_info,
                                                &part_id, &dummy))
      return part_id;
  }
  part_iter->field_vals.cur= part_iter->field_vals.start;
  return NOT_A_PARTITION_ID;
}


/* Same as get_next_partition_via_walking, but for subpartitions */

static uint32 get_next_subpartition_via_walking(PARTITION_ITERATOR *part_iter)
{
  Field *field= part_iter->part_info->subpart_field_array[0];
  uint32 res;
  if (part_iter->field_vals.cur == part_iter->field_vals.end)
  {
    part_iter->field_vals.cur= part_iter->field_vals.start;
    return NOT_A_PARTITION_ID;
  }
  field->store(part_iter->field_vals.cur++, field->flags & UNSIGNED_FLAG);
  if (part_iter->part_info->get_subpartition_id(part_iter->part_info,
                                                &res))
    return NOT_A_PARTITION_ID;
  return res;
}


/*
  Create partition names

  SYNOPSIS
    create_partition_name()
    out:out                   Created partition name string
    in1                       First part
    in2                       Second part
    name_variant              Normal, temporary or renamed partition name

  RETURN VALUE
    NONE

  DESCRIPTION
    This method is used to calculate the partition name, service routine to
    the del_ren_cre_table method.
*/

void create_partition_name(char *out, const char *in1,
                           const char *in2, uint name_variant,
                           bool translate)
{
  char transl_part_name[FN_REFLEN];
  const char *transl_part;

  if (translate)
  {
    tablename_to_filename(in2, transl_part_name, FN_REFLEN);
    transl_part= transl_part_name;
  }
  else
    transl_part= in2;
  if (name_variant == NORMAL_PART_NAME)
    strxmov(out, in1, "#P#", transl_part, NullS);
  else if (name_variant == TEMP_PART_NAME)
    strxmov(out, in1, "#P#", transl_part, "#TMP#", NullS);
  else if (name_variant == RENAMED_PART_NAME)
    strxmov(out, in1, "#P#", transl_part, "#REN#", NullS);
}


/*
  Create subpartition name

  SYNOPSIS
    create_subpartition_name()
    out:out                   Created partition name string
    in1                       First part
    in2                       Second part
    in3                       Third part
    name_variant              Normal, temporary or renamed partition name

  RETURN VALUE
    NONE

  DESCRIPTION
  This method is used to calculate the subpartition name, service routine to
  the del_ren_cre_table method.
*/

void create_subpartition_name(char *out, const char *in1,
                              const char *in2, const char *in3,
                              uint name_variant)
{
  char transl_part_name[FN_REFLEN], transl_subpart_name[FN_REFLEN];

  tablename_to_filename(in2, transl_part_name, FN_REFLEN);
  tablename_to_filename(in3, transl_subpart_name, FN_REFLEN);
  if (name_variant == NORMAL_PART_NAME)
    strxmov(out, in1, "#P#", transl_part_name,
            "#SP#", transl_subpart_name, NullS);
  else if (name_variant == TEMP_PART_NAME)
    strxmov(out, in1, "#P#", transl_part_name,
            "#SP#", transl_subpart_name, "#TMP#", NullS);
  else if (name_variant == RENAMED_PART_NAME)
    strxmov(out, in1, "#P#", transl_part_name,
            "#SP#", transl_subpart_name, "#REN#", NullS);
}

uint get_partition_field_store_length(Field *field)
{
  uint store_length;

  store_length= field->key_length();
  if (field->real_maybe_null())
    store_length+= HA_KEY_NULL_LENGTH;
  if (field->real_type() == MYSQL_TYPE_VARCHAR)
    store_length+= HA_KEY_BLOB_LENGTH;
  return store_length;
}
#endif
<|MERGE_RESOLUTION|>--- conflicted
+++ resolved
@@ -4768,21 +4768,6 @@
     if (alter_info->flags & Alter_info::ALTER_TABLE_REORG)
     {
       uint new_part_no, curr_part_no;
-<<<<<<< HEAD
-#ifndef MCP_WL3749
-      /* 'ALTER TABLE t REORG PARTITION' only allowed with auto partition 
-          if default partitioning is used */
-                          
-      if (tab_part_info->part_type != HASH_PARTITION ||
-          ((table->s->db_type()->partition_flags() & HA_USE_AUTO_PARTITION) &&
-           !tab_part_info->use_default_num_partitions) ||
-          ((!(table->s->db_type()->partition_flags() & HA_USE_AUTO_PARTITION))&&
-           tab_part_info->use_default_num_partitions))
-#else
-      if (tab_part_info->part_type != HASH_PARTITION ||
-          tab_part_info->use_default_num_partitions)
-#endif
-=======
       /*
         'ALTER TABLE t REORG PARTITION' only allowed with auto partition
          if default partitioning is used.
@@ -4793,7 +4778,6 @@
            !tab_part_info->use_default_num_partitions) ||
           ((!(table->s->db_type()->partition_flags() & HA_USE_AUTO_PARTITION)) &&
            tab_part_info->use_default_num_partitions))
->>>>>>> 23ac7487
       {
         my_error(ER_REORG_NO_PARAM_ERROR, MYF(0));
         goto err;
@@ -4807,19 +4791,6 @@
           after the change as before. Thus we can reply ok immediately
           without any changes at all.
         */
-<<<<<<< HEAD
-#ifndef MCP_WL3749
-        flags= table->file->alter_table_flags(alter_info->flags);
-        if ((flags & (HA_FAST_CHANGE_PARTITION | HA_PARTITION_ONE_PHASE)) != 0)
-        {
-          *fast_alter_table= true;
-        }
-#else
-        *fast_alter_table= true;
-#endif
-        /* Force table re-open for consistency with the main case. */
-        table->m_needs_reopen= true;
-=======
         flags= table->file->alter_table_flags(alter_info->flags);
         if (flags & (HA_FAST_CHANGE_PARTITION | HA_PARTITION_ONE_PHASE))
         {
@@ -4837,7 +4808,6 @@
             DBUG_RETURN(TRUE);
         }
 
->>>>>>> 23ac7487
         thd->work_part_info= tab_part_info;
         DBUG_RETURN(FALSE);
       }
@@ -6565,11 +6535,7 @@
     /*
       Remove all instances of the table and its locks and other resources.
     */
-<<<<<<< HEAD
-    close_all_tables_for_name(thd, lpt->table->s, false);
-=======
     close_all_tables_for_name(thd, lpt->table->s, false, NULL);
->>>>>>> 23ac7487
   }
   lpt->table= 0;
   lpt->table_list->table= 0;
@@ -6644,7 +6610,6 @@
       All instances of this table needs to be closed.
       Better to do that here, than leave the cleaning up to others.
       Aquire EXCLUSIVE mdl lock if not already aquired.
-<<<<<<< HEAD
     */
     if (!thd->mdl_context.is_lock_owner(MDL_key::TABLE, lpt->db,
                                         lpt->table_name,
@@ -6658,7 +6623,7 @@
     }
     /* Ensure the share is destroyed and reopened. */
     part_info= lpt->part_info->get_clone();
-    close_all_tables_for_name(thd, table->s, false);
+    close_all_tables_for_name(thd, table->s, false, NULL);
   }
   else
   {
@@ -6676,39 +6641,6 @@
     */
     mysql_lock_remove(thd, thd->lock, table);
     part_info= lpt->part_info->get_clone();
-=======
-    */
-    if (!thd->mdl_context.is_lock_owner(MDL_key::TABLE, lpt->db,
-                                        lpt->table_name,
-                                        MDL_EXCLUSIVE))
-    {
-      if (wait_while_table_is_used(thd, table, HA_EXTRA_FORCE_REOPEN))
-      {
-        /* At least remove this instance on failure */
-        goto err_exclusive_lock;
-      }
-    }
-    /* Ensure the share is destroyed and reopened. */
-    part_info= lpt->part_info->get_clone();
-    close_all_tables_for_name(thd, table->s, false, NULL);
-  }
-  else
-  {
-err_exclusive_lock:
-    /*
-      Temporarily remove it from the locked table list, so that it will get
-      reopened.
-    */
-    thd->locked_tables_list.unlink_from_list(thd,
-                                             table->pos_in_locked_tables,
-                                             false);
-    /*
-      Make sure that the table is unlocked, closed and removed from
-      the table cache.
-    */
-    mysql_lock_remove(thd, thd->lock, table);
-    part_info= lpt->part_info->get_clone();
->>>>>>> 23ac7487
     close_thread_table(thd, &thd->open_tables);
     lpt->table_list->table= NULL;
   }
