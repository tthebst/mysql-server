--- conflicted
+++ resolved
@@ -1217,11 +1217,7 @@
       case SHOW_RPL_STATUS:
 	net_store_data(&packet2, rpl_status_type[(int)rpl_status]);
 	break;
-<<<<<<< HEAD
-#ifndef EMBEDDED_LIBRARY	
-=======
 #ifndef EMBEDDED_LIBRARY
->>>>>>> aa51a872
       case SHOW_SLAVE_RUNNING:
       {
 	LOCK_ACTIVE_MI;
