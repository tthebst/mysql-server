--- conflicted
+++ resolved
@@ -2340,7 +2340,7 @@
 {
   int res= 0;
   if (status_vars_inited)
-    mysql_rwlock_wrlock(&LOCK_status);
+    mysql_mutex_lock(&LOCK_status);
   if (!all_status_vars.buffer && // array is not allocated yet - do it now
       my_init_dynamic_array(&all_status_vars, sizeof(SHOW_VAR), 200, 20))
   {
@@ -2355,7 +2355,7 @@
     sort_dynamic(&all_status_vars, show_var_cmp);
 err:
   if (status_vars_inited)
-    mysql_rwlock_unlock(&LOCK_status);
+    mysql_mutex_unlock(&LOCK_status);
   return res;
 }
 
@@ -2417,7 +2417,7 @@
 {
   if (status_vars_inited)
   {
-    mysql_rwlock_wrlock(&LOCK_status);
+    mysql_mutex_lock(&LOCK_status);
     SHOW_VAR *all= dynamic_element(&all_status_vars, 0, SHOW_VAR *);
     int a= 0, b= all_status_vars.elements, c= (a+b)/2;
 
@@ -2438,7 +2438,7 @@
         all[c].type= SHOW_UNDEF;
     }
     shrink_var_array(&all_status_vars);
-    mysql_rwlock_unlock(&LOCK_status);
+    mysql_mutex_unlock(&LOCK_status);
   }
   else
   {
@@ -6593,28 +6593,20 @@
     tmp1= &thd->status_var;
   }
 
-<<<<<<< HEAD
-  mysql_rwlock_rdlock(&LOCK_status);
-=======
   /*
     Avoid recursive acquisition of LOCK_status in cases when WHERE clause
     represented by "cond" contains subquery on I_S.SESSION/GLOBAL_STATUS.
   */
   if (thd->fill_status_recursion_level++ == 0) 
     mysql_mutex_lock(&LOCK_status);
->>>>>>> 4b0b3eab
   if (option_type == OPT_GLOBAL)
     calc_sum_of_all_status(&tmp);
   res= show_status_array(thd, wild,
                          (SHOW_VAR *)all_status_vars.buffer,
                          option_type, tmp1, "", tables->table,
                          upper_case_names, cond);
-<<<<<<< HEAD
-  mysql_rwlock_unlock(&LOCK_status);
-=======
   if (thd->fill_status_recursion_level-- == 1) 
     mysql_mutex_unlock(&LOCK_status);
->>>>>>> 4b0b3eab
   DBUG_RETURN(res);
 }
 
