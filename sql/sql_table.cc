--- conflicted
+++ resolved
@@ -163,23 +163,6 @@
 static bool prepare_set_field(THD *thd, Create_field *sql_field);
 static bool prepare_enum_field(THD *thd, Create_field *sql_field);
 
-<<<<<<< HEAD
-static bool
-mysql_prepare_create_table(THD *thd, const char *error_schema_name,
-                           const char *error_table_name,
-                           HA_CREATE_INFO *create_info,
-                           Alter_info *alter_info,
-                           handler *file, KEY **key_info_buffer,
-                           uint *key_count, FOREIGN_KEY **fk_key_info_buffer,
-                           uint *fk_key_count, FOREIGN_KEY *existing_fks,
-                           uint existing_fk_count, int select_field_count);
-
-=======
-static
-bool validate_comment_length(THD *thd, const char *comment_str,
-                             size_t *comment_len, uint max_len,
-                             uint err_code, const char *comment_name);
->>>>>>> 57c3353a
 static uint blob_length_by_type(enum_field_types type);
 
 
@@ -2883,9 +2866,8 @@
 
     dd::cache::Dictionary_client::Auto_releaser releaser(thd->dd_client());
     const dd::Abstract_table *abstract_table_def= NULL;
-    if (thd->dd_client()->acquire<dd::Abstract_table>(table->db,
-                                                      table->table_name,
-                                                      &abstract_table_def))
+    if (thd->dd_client()->acquire(table->db, table->table_name,
+                                  &abstract_table_def))
     {
       /* Error should have been reported by data-dictionary subsystem. */
       DBUG_RETURN(1);
@@ -2906,9 +2888,8 @@
       else if (result == 0)
       {
         // Table was discovered. Re-try to retrieve its definition.
-        if (thd->dd_client()->acquire<dd::Abstract_table>(table->db,
-                                                          table->table_name,
-                                                          &abstract_table_def))
+        if (thd->dd_client()->acquire(table->db, table->table_name,
+                                      &abstract_table_def))
           DBUG_RETURN(1);
       }
       else // result < 0
@@ -7210,8 +7191,7 @@
       call can be used by atomic ALTER TABLE implementation.
     */
     const dd::Abstract_table *conf_tab= NULL;
-    if (thd->dd_client()->acquire_uncached_uncommitted<dd::Abstract_table>(new_db,
-                            new_name, &conf_tab))
+    if (thd->dd_client()->acquire(new_db, new_name, &conf_tab))
     {
       // Error is reported by the dictionary subsystem.
       DBUG_RETURN(true);
@@ -7219,7 +7199,6 @@
 
     if (conf_tab)
     {
-      delete conf_tab;
       my_error(ER_TABLE_EXISTS_ERROR, MYF(0), new_name);
       DBUG_RETURN(true);
     }
