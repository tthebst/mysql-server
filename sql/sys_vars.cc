/* Copyright (c) 2009, 2011, Oracle and/or its affiliates. All rights reserved.

   This program is free software; you can redistribute it and/or modify
   it under the terms of the GNU General Public License as published by
   the Free Software Foundation; version 2 of the License.

   This program is distributed in the hope that it will be useful,
   but WITHOUT ANY WARRANTY; without even the implied warranty of
   MERCHANTABILITY or FITNESS FOR A PARTICULAR PURPOSE.  See the
   GNU General Public License for more details.

   You should have received a copy of the GNU General Public License
   along with this program; if not, write to the Free Software
   Foundation, Inc., 51 Franklin St, Fifth Floor, Boston, MA 02110-1301  USA */

/**
  @file
  Definitions of all server's session or global variables.

  How to add new variables:

  1. copy one of the existing variables, and edit the declaration.
  2. if you need special behavior on assignment or additional checks
     use ON_CHECK and ON_UPDATE callbacks.
  3. *Don't* add new Sys_var classes or uncle Occam will come
     with his razor to haunt you at nights

  Note - all storage engine variables (for example myisam_whatever)
  should go into the corresponding storage engine sources
  (for example in storage/myisam/ha_myisam.cc) !
*/

#include "my_global.h"                          /* NO_EMBEDDED_ACCESS_CHECKS */
#include "sql_priv.h"
#include "sql_class.h"                          // set_var.h: THD
#include "sys_vars.h"
#include "zgroups.h"
#include "mysql_com.h"

#include "events.h"
#include <thr_alarm.h>
#include "rpl_slave.h"
#include "rpl_mi.h"
#include "rpl_rli.h"
#include "rpl_slave.h"
#include "rpl_info_factory.h"
#include "transaction.h"
#include "opt_trace.h"
#include "mysqld.h"
#include "lock.h"
#include "sql_time.h"                       // known_date_time_formats
#include "sql_acl.h" // SUPER_ACL,
                     // mysql_user_table_is_in_short_password_format
#include "derror.h"  // read_texts
#include "sql_base.h"                           // close_cached_tables
#include "sql_show.h"                           // opt_ignore_db_dirs

#ifdef WITH_PERFSCHEMA_STORAGE_ENGINE
#include "../storage/perfschema/pfs_server.h"
#endif /* WITH_PERFSCHEMA_STORAGE_ENGINE */

/*
  This forward declaration is needed because including sql_base.h
  causes further includes.  [TODO] Eliminate this forward declaration
  and include a file with the prototype instead.
*/
extern void close_thread_tables(THD *thd);

/*
  The rule for this file: everything should be 'static'. When a sys_var
  variable or a function from this file is - in very rare cases - needed
  elsewhere it should be explicitly declared 'export' here to show that it's
  not a mistakenly forgotten 'static' keyword.
*/
#define export /* not static */

#ifdef WITH_PERFSCHEMA_STORAGE_ENGINE

#define PFS_TRAILING_PROPERTIES \
  NO_MUTEX_GUARD, NOT_IN_BINLOG, ON_CHECK(NULL), ON_UPDATE(NULL), \
  NULL, sys_var::PARSE_EARLY

static Sys_var_mybool Sys_pfs_enabled(
       "performance_schema",
       "Enable the performance schema.",
       READ_ONLY GLOBAL_VAR(pfs_param.m_enabled),
       CMD_LINE(OPT_ARG), DEFAULT(FALSE),
       PFS_TRAILING_PROPERTIES);

static Sys_var_ulong Sys_pfs_events_waits_history_long_size(
       "performance_schema_events_waits_history_long_size",
       "Number of rows in EVENTS_WAITS_HISTORY_LONG.",
       READ_ONLY GLOBAL_VAR(pfs_param.m_events_waits_history_long_sizing),
       CMD_LINE(REQUIRED_ARG), VALID_RANGE(0, 1024*1024),
       DEFAULT(PFS_WAITS_HISTORY_LONG_SIZE),
       BLOCK_SIZE(1), PFS_TRAILING_PROPERTIES);

static Sys_var_ulong Sys_pfs_events_waits_history_size(
       "performance_schema_events_waits_history_size",
       "Number of rows per thread in EVENTS_WAITS_HISTORY.",
       READ_ONLY GLOBAL_VAR(pfs_param.m_events_waits_history_sizing),
       CMD_LINE(REQUIRED_ARG), VALID_RANGE(0, 1024),
       DEFAULT(PFS_WAITS_HISTORY_SIZE),
       BLOCK_SIZE(1), PFS_TRAILING_PROPERTIES);

static Sys_var_ulong Sys_pfs_max_cond_classes(
       "performance_schema_max_cond_classes",
       "Maximum number of condition instruments.",
       READ_ONLY GLOBAL_VAR(pfs_param.m_cond_class_sizing),
       CMD_LINE(REQUIRED_ARG), VALID_RANGE(0, 256),
       DEFAULT(PFS_MAX_COND_CLASS),
       BLOCK_SIZE(1), PFS_TRAILING_PROPERTIES);

static Sys_var_ulong Sys_pfs_max_cond_instances(
       "performance_schema_max_cond_instances",
       "Maximum number of instrumented condition objects.",
       READ_ONLY GLOBAL_VAR(pfs_param.m_cond_sizing),
       CMD_LINE(REQUIRED_ARG), VALID_RANGE(0, 1024*1024),
       DEFAULT(PFS_MAX_COND),
       BLOCK_SIZE(1), PFS_TRAILING_PROPERTIES);

static Sys_var_ulong Sys_pfs_max_file_classes(
       "performance_schema_max_file_classes",
       "Maximum number of file instruments.",
       READ_ONLY GLOBAL_VAR(pfs_param.m_file_class_sizing),
       CMD_LINE(REQUIRED_ARG), VALID_RANGE(0, 256),
       DEFAULT(PFS_MAX_FILE_CLASS),
       BLOCK_SIZE(1), PFS_TRAILING_PROPERTIES);

static Sys_var_ulong Sys_pfs_max_file_handles(
       "performance_schema_max_file_handles",
       "Maximum number of opened instrumented files.",
       READ_ONLY GLOBAL_VAR(pfs_param.m_file_handle_sizing),
       CMD_LINE(REQUIRED_ARG), VALID_RANGE(0, 1024*1024),
       DEFAULT(PFS_MAX_FILE_HANDLE),
       BLOCK_SIZE(1), PFS_TRAILING_PROPERTIES);

static Sys_var_ulong Sys_pfs_max_file_instances(
       "performance_schema_max_file_instances",
       "Maximum number of instrumented files.",
       READ_ONLY GLOBAL_VAR(pfs_param.m_file_sizing),
       CMD_LINE(REQUIRED_ARG), VALID_RANGE(0, 1024*1024),
       DEFAULT(PFS_MAX_FILE),
       BLOCK_SIZE(1), PFS_TRAILING_PROPERTIES);

static Sys_var_ulong Sys_pfs_max_sockets(
       "performance_schema_max_socket_instances",
       "Maximum number of opened instrumented sockets.",
       READ_ONLY GLOBAL_VAR(pfs_param.m_socket_sizing),
       CMD_LINE(REQUIRED_ARG), VALID_RANGE(0, 1024*1024),
       DEFAULT(PFS_MAX_SOCKETS),
       BLOCK_SIZE(1), PFS_TRAILING_PROPERTIES);

static Sys_var_ulong Sys_pfs_max_socket_classes(
       "performance_schema_max_socket_classes",
       "Maximum number of socket instruments.",
       READ_ONLY GLOBAL_VAR(pfs_param.m_socket_class_sizing),
       CMD_LINE(REQUIRED_ARG), VALID_RANGE(0, 256),
       DEFAULT(PFS_MAX_SOCKET_CLASS),
       BLOCK_SIZE(1), PFS_TRAILING_PROPERTIES);

static Sys_var_ulong Sys_pfs_max_mutex_classes(
       "performance_schema_max_mutex_classes",
       "Maximum number of mutex instruments.",
       READ_ONLY GLOBAL_VAR(pfs_param.m_mutex_class_sizing),
       CMD_LINE(REQUIRED_ARG), VALID_RANGE(0, 256),
       DEFAULT(PFS_MAX_MUTEX_CLASS),
       BLOCK_SIZE(1), PFS_TRAILING_PROPERTIES);

static Sys_var_ulong Sys_pfs_max_mutex_instances(
       "performance_schema_max_mutex_instances",
       "Maximum number of instrumented MUTEX objects.",
       READ_ONLY GLOBAL_VAR(pfs_param.m_mutex_sizing),
       CMD_LINE(REQUIRED_ARG), VALID_RANGE(0, 100*1024*1024),
       DEFAULT(PFS_MAX_MUTEX),
       BLOCK_SIZE(1), PFS_TRAILING_PROPERTIES);

static Sys_var_ulong Sys_pfs_max_rwlock_classes(
       "performance_schema_max_rwlock_classes",
       "Maximum number of rwlock instruments.",
       READ_ONLY GLOBAL_VAR(pfs_param.m_rwlock_class_sizing),
       CMD_LINE(REQUIRED_ARG), VALID_RANGE(0, 256),
       DEFAULT(PFS_MAX_RWLOCK_CLASS),
       BLOCK_SIZE(1), PFS_TRAILING_PROPERTIES);

static Sys_var_ulong Sys_pfs_max_rwlock_instances(
       "performance_schema_max_rwlock_instances",
       "Maximum number of instrumented RWLOCK objects.",
       READ_ONLY GLOBAL_VAR(pfs_param.m_rwlock_sizing),
       CMD_LINE(REQUIRED_ARG), VALID_RANGE(0, 100*1024*1024),
       DEFAULT(PFS_MAX_RWLOCK),
       BLOCK_SIZE(1), PFS_TRAILING_PROPERTIES);

static Sys_var_ulong Sys_pfs_max_table_handles(
       "performance_schema_max_table_handles",
       "Maximum number of opened instrumented tables.",
       READ_ONLY GLOBAL_VAR(pfs_param.m_table_sizing),
       CMD_LINE(REQUIRED_ARG), VALID_RANGE(0, 1024*1024),
       DEFAULT(PFS_MAX_TABLE),
       BLOCK_SIZE(1), PFS_TRAILING_PROPERTIES);

static Sys_var_ulong Sys_pfs_max_table_instances(
       "performance_schema_max_table_instances",
       "Maximum number of instrumented tables.",
       READ_ONLY GLOBAL_VAR(pfs_param.m_table_share_sizing),
       CMD_LINE(REQUIRED_ARG), VALID_RANGE(0, 1024*1024),
       DEFAULT(PFS_MAX_TABLE_SHARE),
       BLOCK_SIZE(1), PFS_TRAILING_PROPERTIES);

static Sys_var_ulong Sys_pfs_max_thread_classes(
       "performance_schema_max_thread_classes",
       "Maximum number of thread instruments.",
       READ_ONLY GLOBAL_VAR(pfs_param.m_thread_class_sizing),
       CMD_LINE(REQUIRED_ARG), VALID_RANGE(0, 256),
       DEFAULT(PFS_MAX_THREAD_CLASS),
       BLOCK_SIZE(1), PFS_TRAILING_PROPERTIES);

static Sys_var_ulong Sys_pfs_max_thread_instances(
       "performance_schema_max_thread_instances",
       "Maximum number of instrumented threads.",
       READ_ONLY GLOBAL_VAR(pfs_param.m_thread_sizing),
       CMD_LINE(REQUIRED_ARG), VALID_RANGE(0, 1024*1024),
       DEFAULT(PFS_MAX_THREAD),
       BLOCK_SIZE(1), PFS_TRAILING_PROPERTIES);

static Sys_var_ulong Sys_pfs_setup_actors_size(
       "performance_schema_setup_actors_size",
       "Maximum number of rows in SETUP_ACTORS.",
       READ_ONLY GLOBAL_VAR(pfs_param.m_setup_actor_sizing),
       CMD_LINE(REQUIRED_ARG), VALID_RANGE(0, 1024),
       DEFAULT(PFS_MAX_SETUP_ACTOR),
       BLOCK_SIZE(1), PFS_TRAILING_PROPERTIES);

static Sys_var_ulong Sys_pfs_setup_objects_size(
       "performance_schema_setup_objects_size",
       "Maximum number of rows in SETUP_OBJECTS.",
       READ_ONLY GLOBAL_VAR(pfs_param.m_setup_object_sizing),
       CMD_LINE(REQUIRED_ARG), VALID_RANGE(0, 1024*1024),
       DEFAULT(PFS_MAX_SETUP_OBJECT),
       BLOCK_SIZE(1), PFS_TRAILING_PROPERTIES);

static Sys_var_ulong Sys_pfs_accounts_size(
       "performance_schema_accounts_size",
       "Maximum number of instrumented user@host accounts.",
       READ_ONLY GLOBAL_VAR(pfs_param.m_account_sizing),
       CMD_LINE(REQUIRED_ARG), VALID_RANGE(0, 1024*1024),
       DEFAULT(PFS_MAX_ACCOUNT),
       BLOCK_SIZE(1), PFS_TRAILING_PROPERTIES);

static Sys_var_ulong Sys_pfs_hosts_size(
       "performance_schema_hosts_size",
       "Maximum number of instrumented hosts.",
       READ_ONLY GLOBAL_VAR(pfs_param.m_host_sizing),
       CMD_LINE(REQUIRED_ARG), VALID_RANGE(0, 1024*1024),
       DEFAULT(PFS_MAX_HOST),
       BLOCK_SIZE(1), PFS_TRAILING_PROPERTIES);

static Sys_var_ulong Sys_pfs_users_size(
       "performance_schema_users_size",
       "Maximum number of instrumented users.",
       READ_ONLY GLOBAL_VAR(pfs_param.m_user_sizing),
       CMD_LINE(REQUIRED_ARG), VALID_RANGE(0, 1024*1024),
       DEFAULT(PFS_MAX_USER),
       BLOCK_SIZE(1), PFS_TRAILING_PROPERTIES);

static Sys_var_ulong Sys_pfs_max_stage_classes(
       "performance_schema_max_stage_classes",
       "Maximum number of stage instruments.",
       READ_ONLY GLOBAL_VAR(pfs_param.m_stage_class_sizing),
       CMD_LINE(REQUIRED_ARG), VALID_RANGE(0, 256),
       DEFAULT(PFS_MAX_STAGE_CLASS),
       BLOCK_SIZE(1), PFS_TRAILING_PROPERTIES);

static Sys_var_ulong Sys_pfs_events_stages_history_long_size(
       "performance_schema_events_stages_history_long_size",
       "Number of rows in EVENTS_STAGES_HISTORY_LONG.",
       READ_ONLY GLOBAL_VAR(pfs_param.m_events_stages_history_long_sizing),
       CMD_LINE(REQUIRED_ARG), VALID_RANGE(0, 1024*1024),
       DEFAULT(PFS_STAGES_HISTORY_LONG_SIZE),
       BLOCK_SIZE(1), PFS_TRAILING_PROPERTIES);

static Sys_var_ulong Sys_pfs_events_stages_history_size(
       "performance_schema_events_stages_history_size",
       "Number of rows per thread in EVENTS_STAGES_HISTORY.",
       READ_ONLY GLOBAL_VAR(pfs_param.m_events_stages_history_sizing),
       CMD_LINE(REQUIRED_ARG), VALID_RANGE(0, 1024),
       DEFAULT(PFS_STAGES_HISTORY_SIZE),
       BLOCK_SIZE(1), PFS_TRAILING_PROPERTIES);

/**
  Variable performance_schema_max_statement_classes.
  The default number of statement classes is the sum of:
  - COM_END for all regular "statement/com/...",
  - 1 for "statement/com/Error", for invalid enum_server_command
  - SQLCOM_END for all regular "statement/sql/...",
  - 1 for "statement/sql/error", for invalid enum_sql_command.
*/
static Sys_var_ulong Sys_pfs_max_statement_classes(
       "performance_schema_max_statement_classes",
       "Maximum number of statement instruments.",
       READ_ONLY GLOBAL_VAR(pfs_param.m_statement_class_sizing),
       CMD_LINE(REQUIRED_ARG), VALID_RANGE(0, 256),
       DEFAULT((ulong) SQLCOM_END + (ulong) COM_END + 2),
       BLOCK_SIZE(1), PFS_TRAILING_PROPERTIES);

static Sys_var_ulong Sys_pfs_events_statements_history_long_size(
       "performance_schema_events_statements_history_long_size",
       "Number of rows in EVENTS_STATEMENTS_HISTORY_LONG.",
       READ_ONLY GLOBAL_VAR(pfs_param.m_events_statements_history_long_sizing),
       CMD_LINE(REQUIRED_ARG), VALID_RANGE(0, 1024*1024),
       DEFAULT(PFS_STATEMENTS_HISTORY_LONG_SIZE),
       BLOCK_SIZE(1), PFS_TRAILING_PROPERTIES);

static Sys_var_ulong Sys_pfs_events_statements_history_size(
       "performance_schema_events_statements_history_size",
       "Number of rows per thread in EVENTS_STATEMENTS_HISTORY.",
       READ_ONLY GLOBAL_VAR(pfs_param.m_events_statements_history_sizing),
       CMD_LINE(REQUIRED_ARG), VALID_RANGE(0, 1024),
       DEFAULT(PFS_STATEMENTS_HISTORY_SIZE),
       BLOCK_SIZE(1), PFS_TRAILING_PROPERTIES);

#endif /* WITH_PERFSCHEMA_STORAGE_ENGINE */

static Sys_var_ulong Sys_auto_increment_increment(
       "auto_increment_increment",
       "Auto-increment columns are incremented by this",
       SESSION_VAR(auto_increment_increment),
       CMD_LINE(OPT_ARG),
       VALID_RANGE(1, 65535), DEFAULT(1), BLOCK_SIZE(1),
       NO_MUTEX_GUARD, IN_BINLOG);

static Sys_var_ulong Sys_auto_increment_offset(
       "auto_increment_offset",
       "Offset added to Auto-increment columns. Used when "
       "auto-increment-increment != 1",
       SESSION_VAR(auto_increment_offset),
       CMD_LINE(OPT_ARG),
       VALID_RANGE(1, 65535), DEFAULT(1), BLOCK_SIZE(1),
       NO_MUTEX_GUARD, IN_BINLOG);

static Sys_var_mybool Sys_automatic_sp_privileges(
       "automatic_sp_privileges",
       "Creating and dropping stored procedures alters ACLs",
       GLOBAL_VAR(sp_automatic_privileges),
       CMD_LINE(OPT_ARG), DEFAULT(TRUE));

static Sys_var_ulong Sys_back_log(
       "back_log", "The number of outstanding connection requests "
       "MySQL can have. This comes into play when the main MySQL thread "
       "gets very many connection requests in a very short time",
       READ_ONLY GLOBAL_VAR(back_log), CMD_LINE(REQUIRED_ARG),
       VALID_RANGE(1, 65535), DEFAULT(50), BLOCK_SIZE(1));

static Sys_var_charptr Sys_basedir(
       "basedir", "Path to installation directory. All paths are "
       "usually resolved relative to this",
       READ_ONLY GLOBAL_VAR(mysql_home_ptr), CMD_LINE(REQUIRED_ARG, 'b'),
       IN_FS_CHARSET, DEFAULT(0));

static Sys_var_charptr Sys_my_bind_addr(
       "bind_address", "IP address to bind to.",
       READ_ONLY GLOBAL_VAR(my_bind_addr_str), CMD_LINE(REQUIRED_ARG),
       IN_FS_CHARSET, DEFAULT(0));

static bool fix_binlog_cache_size(sys_var *self, THD *thd, enum_var_type type)
{
  check_binlog_cache_size(thd);
  return false;
}

static bool fix_binlog_stmt_cache_size(sys_var *self, THD *thd, enum_var_type type)
{
  check_binlog_stmt_cache_size(thd);
  return false;
}

static Sys_var_ulong Sys_binlog_cache_size(
       "binlog_cache_size", "The size of the transactional cache for "
       "updates to transactional engines for the binary log. "
       "If you often use transactions containing many statements, "
       "you can increase this to get more performance",
       GLOBAL_VAR(binlog_cache_size),
       CMD_LINE(REQUIRED_ARG),
       VALID_RANGE(IO_SIZE, ULONG_MAX), DEFAULT(32768), BLOCK_SIZE(IO_SIZE),
       NO_MUTEX_GUARD, NOT_IN_BINLOG, ON_CHECK(0),
       ON_UPDATE(fix_binlog_cache_size));

static Sys_var_ulong Sys_binlog_stmt_cache_size(
       "binlog_stmt_cache_size", "The size of the statement cache for "
       "updates to non-transactional engines for the binary log. "
       "If you often use statements updating a great number of rows, "
       "you can increase this to get more performance",
       GLOBAL_VAR(binlog_stmt_cache_size),
       CMD_LINE(REQUIRED_ARG),
       VALID_RANGE(IO_SIZE, ULONG_MAX), DEFAULT(32768), BLOCK_SIZE(IO_SIZE),
       NO_MUTEX_GUARD, NOT_IN_BINLOG, ON_CHECK(0),
       ON_UPDATE(fix_binlog_stmt_cache_size));

static bool check_has_super(sys_var *self, THD *thd, set_var *var)
{
  DBUG_ASSERT(self->scope() != sys_var::GLOBAL);// don't abuse check_has_super()
#ifndef NO_EMBEDDED_ACCESS_CHECKS
  if (!(thd->security_ctx->master_access & SUPER_ACL))
  {
    my_error(ER_SPECIFIC_ACCESS_DENIED_ERROR, MYF(0), "SUPER");
    return true;
  }
#endif
  return false;
}

#ifdef HAVE_UGID
static bool check_top_level_stmt(sys_var *self, THD *thd, set_var *var)
{
  if (thd->in_sub_stmt)
  {
    my_error(ER_VARIABLE_NOT_SETTABLE_IN_SF_OR_TRIGGER, MYF(0), var->var->name);
    return true;
  }
  return false;
}

static bool check_top_level_stmt_and_super(sys_var *self, THD *thd, set_var *var)
{
  return (check_has_super(self, thd, var) ||
          check_top_level_stmt(self, thd, var));
}

static bool check_outside_transaction(sys_var *self, THD *thd, set_var *var)
{  
  if (thd->in_active_multi_stmt_transaction())
  {
    my_error(ER_VARIABLE_NOT_SETTABLE_IN_TRANSACTION, MYF(0), var->var->name);
    return true;
  }
  return false;
}
#endif

static bool binlog_format_check(sys_var *self, THD *thd, set_var *var)
{
  if (check_has_super(self, thd, var))
    return true;

  if (var->type == OPT_GLOBAL)
    return false;

  /*
     If RBR and open temporary tables, their CREATE TABLE may not be in the
     binlog, so we can't toggle to SBR in this connection.

     If binlog_format=MIXED, there are open temporary tables, and an unsafe
     statement is executed, then subsequent statements are logged in row
     format and hence changes to temporary tables may be lost. So we forbid
     switching @@SESSION.binlog_format from MIXED to STATEMENT when there are
     open temp tables and we are logging in row format.
  */
  if (thd->temporary_tables && var->type == OPT_SESSION &&
      var->save_result.ulonglong_value == BINLOG_FORMAT_STMT &&
      ((thd->variables.binlog_format == BINLOG_FORMAT_MIXED &&
        thd->is_current_stmt_binlog_format_row()) ||
       thd->variables.binlog_format == BINLOG_FORMAT_ROW))
  {
    my_error(ER_TEMP_TABLE_PREVENTS_SWITCH_OUT_OF_RBR, MYF(0));
    return true;
  }

  /*
    if in a stored function/trigger, it's too late to change mode
  */
  if (thd->in_sub_stmt)
  {
    my_error(ER_STORED_FUNCTION_PREVENTS_SWITCH_BINLOG_FORMAT, MYF(0));
    return true;
  }
  /*
    Make the session variable 'binlog_format' read-only inside a transaction.
  */
  if (thd->in_active_multi_stmt_transaction())
  {
    my_error(ER_INSIDE_TRANSACTION_PREVENTS_SWITCH_BINLOG_FORMAT, MYF(0));
    return true;
  }

  return false;
}

static bool fix_binlog_format_after_update(sys_var *self, THD *thd,
                                           enum_var_type type)
{
  if (type == OPT_SESSION)
    thd->reset_current_stmt_binlog_format_row();
  return false;
}

static Sys_var_test_flag Sys_core_file(
       "core_file", "write a core-file on crashes", TEST_CORE_ON_SIGNAL);

static Sys_var_enum Sys_binlog_format(
       "binlog_format", "What form of binary logging the master will "
       "use: either ROW for row-based binary logging, STATEMENT "
       "for statement-based binary logging, or MIXED. MIXED is statement-"
       "based binary logging except for those statements where only row-"
       "based is correct: those which involve user-defined functions (i.e. "
       "UDFs) or the UUID() function; for those, row-based binary logging is "
       "automatically used. If NDBCLUSTER is enabled and binlog-format is "
       "MIXED, the format switches to row-based and back implicitly per each "
       "query accessing an NDBCLUSTER table",
       SESSION_VAR(binlog_format), CMD_LINE(REQUIRED_ARG, OPT_BINLOG_FORMAT),
       binlog_format_names, DEFAULT(BINLOG_FORMAT_STMT),
       NO_MUTEX_GUARD, NOT_IN_BINLOG, ON_CHECK(binlog_format_check),
       ON_UPDATE(fix_binlog_format_after_update));

static const char *binlog_row_image_names[]= {"MINIMAL", "NOBLOB", "FULL", NullS};
static Sys_var_enum Sys_binlog_row_image(
       "binlog_row_image", 
       "Controls whether rows should be logged in 'FULL', 'NOBLOB' or "
       "'MINIMAL' formats. 'FULL', means that all columns in the before "
       "and after image are logged. 'NOBLOB', means that mysqld avoids logging "
       "blob columns whenever possible (eg, blob column was not changed or "
       "is not part of primary key). 'MINIMAL', means that a PK equivalent (PK "
       "columns or full row if there is no PK in the table) is logged in the "
       "before image, and only changed columns are logged in the after image. "
       "(Default: FULL).",
       SESSION_VAR(binlog_row_image), CMD_LINE(REQUIRED_ARG),
       binlog_row_image_names, DEFAULT(BINLOG_ROW_IMAGE_FULL),
       NO_MUTEX_GUARD, NOT_IN_BINLOG, ON_CHECK(NULL),
       ON_UPDATE(NULL));

static bool binlog_direct_check(sys_var *self, THD *thd, set_var *var)
{
  if (check_has_super(self, thd, var))
    return true;

  if (var->type == OPT_GLOBAL)
    return false;

   /*
     Makes the session variable 'binlog_direct_non_transactional_updates'
     read-only if within a procedure, trigger or function.
   */
   if (thd->in_sub_stmt)
   {
     my_error(ER_STORED_FUNCTION_PREVENTS_SWITCH_BINLOG_DIRECT, MYF(0));
     return true;
   }
   /*
     Makes the session variable 'binlog_direct_non_transactional_updates'
     read-only inside a transaction.
   */
   if (thd->in_active_multi_stmt_transaction())
   {
     my_error(ER_INSIDE_TRANSACTION_PREVENTS_SWITCH_BINLOG_DIRECT, MYF(0));
     return true;
   }

  return false;
}

static Sys_var_mybool Sys_binlog_direct(
       "binlog_direct_non_transactional_updates",
       "Causes updates to non-transactional engines using statement format to "
       "be written directly to binary log. Before using this option make sure "
       "that there are no dependencies between transactional and "
       "non-transactional tables such as in the statement INSERT INTO t_myisam "
       "SELECT * FROM t_innodb; otherwise, slaves may diverge from the master.",
       SESSION_VAR(binlog_direct_non_trans_update),
       CMD_LINE(OPT_ARG), DEFAULT(FALSE),
       NO_MUTEX_GUARD, NOT_IN_BINLOG, ON_CHECK(binlog_direct_check));

static bool repository_check(sys_var *self, THD *thd, set_var *var, SLAVE_THD_TYPE thread_mask)
{
  bool ret= FALSE;
#ifndef NO_EMBEDDED_ACCESS_CHECKS
  if (!(thd->security_ctx->master_access & SUPER_ACL))
  {
    my_error(ER_SPECIFIC_ACCESS_DENIED_ERROR, MYF(0), "SUPER");
    return TRUE;
  }
#endif
#ifdef HAVE_REPLICATION
  int running= 0;
  const char *msg= NULL;
  mysql_mutex_lock(&LOCK_active_mi);
  if (active_mi)
  {
    lock_slave_threads(active_mi);
    init_thread_mask(&running, active_mi, FALSE);
    if(!running)
    {
      switch (thread_mask)
      {
        case SLAVE_THD_IO:
        if (Rpl_info_factory::change_mi_repository(active_mi,
                                                   var->save_result.ulonglong_value,
                                                   &msg))
        {
          ret= TRUE;
          my_error(ER_CHANGE_RPL_INFO_REPOSITORY_FAILURE, MYF(0), msg);
        }
        break;
        case SLAVE_THD_SQL:
          /*
            The worker repositories will be migrated when the SQL Thread is start up.
            We may decide to change this behavior in the future if people think that
            this is odd. /Alfranio
          */
          if (Rpl_info_factory::change_rli_repository(active_mi->rli,
                                                      var->save_result.ulonglong_value,
                                                      &msg))
          {
            ret= TRUE;
            my_error(ER_CHANGE_RPL_INFO_REPOSITORY_FAILURE, MYF(0), msg);
          }
        break;
        default:
          assert(0);
        break;
      }
    }
    else
    {
      ret= TRUE;
      my_error(ER_SLAVE_MUST_STOP, MYF(0));
    }
    unlock_slave_threads(active_mi);
  }
  mysql_mutex_unlock(&LOCK_active_mi);
#endif
  return ret;
}

static bool relay_log_info_repository_check(sys_var *self, THD *thd, set_var *var)
{
  return repository_check(self, thd, var, SLAVE_THD_SQL);
}

static bool master_info_repository_check(sys_var *self, THD *thd, set_var *var)
{
  return repository_check(self, thd, var, SLAVE_THD_IO);
}

static const char *repository_names[]=
{
  "FILE", "TABLE",
#ifndef DBUG_OFF
  "DUMMY",
#endif
  0
};

ulong opt_mi_repository_id;
static Sys_var_enum Sys_mi_repository(
       "master_info_repository",
       "Defines the type of the repository for the master information."
       ,GLOBAL_VAR(opt_mi_repository_id), CMD_LINE(REQUIRED_ARG),
       repository_names, DEFAULT(0), NO_MUTEX_GUARD, NOT_IN_BINLOG,
       ON_CHECK(master_info_repository_check),
       ON_UPDATE(0));

ulong opt_rli_repository_id;
static Sys_var_enum Sys_rli_repository(
       "relay_log_info_repository",
       "Defines the type of the repository for the relay log information "
       "and associated workers."
       ,GLOBAL_VAR(opt_rli_repository_id), CMD_LINE(REQUIRED_ARG),
       repository_names, DEFAULT(0), NO_MUTEX_GUARD, NOT_IN_BINLOG,
       ON_CHECK(relay_log_info_repository_check),
       ON_UPDATE(0));

static Sys_var_mybool Sys_binlog_rows_query(
       "binlog_rows_query_log_events",
       "Allow writing of Rows_query_log events into binary log.",
       SESSION_VAR(binlog_rows_query_log_events),
       CMD_LINE(OPT_ARG), DEFAULT(FALSE));

static Sys_var_ulong Sys_bulk_insert_buff_size(
       "bulk_insert_buffer_size", "Size of tree cache used in bulk "
       "insert optimisation. Note that this is a limit per thread!",
       SESSION_VAR(bulk_insert_buff_size), CMD_LINE(REQUIRED_ARG),
       VALID_RANGE(0, ULONG_MAX), DEFAULT(8192*1024), BLOCK_SIZE(1));

static Sys_var_charptr Sys_character_sets_dir(
       "character_sets_dir", "Directory where character sets are",
       READ_ONLY GLOBAL_VAR(charsets_dir), CMD_LINE(REQUIRED_ARG),
       IN_FS_CHARSET, DEFAULT(0));

static bool check_not_null(sys_var *self, THD *thd, set_var *var)
{
  return var->value && var->value->is_null();
}
static bool check_charset(sys_var *self, THD *thd, set_var *var)
{
  if (!var->value)
    return false;

  char buff[STRING_BUFFER_USUAL_SIZE];
  if (var->value->result_type() == STRING_RESULT)
  {
    String str(buff, sizeof(buff), system_charset_info), *res;
    if (!(res= var->value->val_str(&str)))
      var->save_result.ptr= NULL;
    else
    {
      ErrConvString err(res); /* Get utf8 '\0' terminated string */
      if (!(var->save_result.ptr= get_charset_by_csname(err.ptr(),
                                                         MY_CS_PRIMARY,
                                                         MYF(0))) &&
          !(var->save_result.ptr= get_old_charset_by_name(err.ptr())))
      {
        my_error(ER_UNKNOWN_CHARACTER_SET, MYF(0), err.ptr());
        return true;
      }
    }
  }
  else // INT_RESULT
  {
    int csno= (int)var->value->val_int();
    if (!(var->save_result.ptr= get_charset(csno, MYF(0))))
    {
      my_error(ER_UNKNOWN_CHARACTER_SET, MYF(0), llstr(csno, buff));
      return true;
    }
  }
  return false;
}
static bool check_charset_not_null(sys_var *self, THD *thd, set_var *var)
{
  return check_charset(self, thd, var) || check_not_null(self, thd, var);
}
static Sys_var_struct Sys_character_set_system(
       "character_set_system", "The character set used by the server "
       "for storing identifiers",
       READ_ONLY GLOBAL_VAR(system_charset_info), NO_CMD_LINE,
       offsetof(CHARSET_INFO, csname), DEFAULT(0));

static Sys_var_struct Sys_character_set_server(
       "character_set_server", "The default character set",
       SESSION_VAR(collation_server), NO_CMD_LINE,
       offsetof(CHARSET_INFO, csname), DEFAULT(&default_charset_info),
       NO_MUTEX_GUARD, IN_BINLOG, ON_CHECK(check_charset_not_null));

static bool check_charset_db(sys_var *self, THD *thd, set_var *var)
{
  if (check_charset_not_null(self, thd, var))
    return true;
  if (!var->value) // = DEFAULT
    var->save_result.ptr= thd->db_charset;
  return false;
}
static Sys_var_struct Sys_character_set_database(
       "character_set_database",
       " The character set used by the default database",
       SESSION_VAR(collation_database), NO_CMD_LINE,
       offsetof(CHARSET_INFO, csname), DEFAULT(&default_charset_info),
       NO_MUTEX_GUARD, IN_BINLOG, ON_CHECK(check_charset_db));

static bool check_cs_client(sys_var *self, THD *thd, set_var *var)
{
  if (check_charset_not_null(self, thd, var))
    return true;

  // Currently, UCS-2 cannot be used as a client character set
  if (((CHARSET_INFO *)(var->save_result.ptr))->mbminlen > 1)
    return true;

  return false;
}
static bool fix_thd_charset(sys_var *self, THD *thd, enum_var_type type)
{
  if (type == OPT_SESSION)
    thd->update_charset();
  return false;
}
static Sys_var_struct Sys_character_set_client(
       "character_set_client", "The character set for statements "
       "that arrive from the client",
       SESSION_VAR(character_set_client), NO_CMD_LINE,
       offsetof(CHARSET_INFO, csname), DEFAULT(&default_charset_info),
       NO_MUTEX_GUARD, IN_BINLOG, ON_CHECK(check_cs_client),
       ON_UPDATE(fix_thd_charset));

static Sys_var_struct Sys_character_set_connection(
       "character_set_connection", "The character set used for "
       "literals that do not have a character set introducer and for "
       "number-to-string conversion",
       SESSION_VAR(collation_connection), NO_CMD_LINE,
       offsetof(CHARSET_INFO, csname), DEFAULT(&default_charset_info),
       NO_MUTEX_GUARD, IN_BINLOG, ON_CHECK(check_charset_not_null),
       ON_UPDATE(fix_thd_charset));

static Sys_var_struct Sys_character_set_results(
       "character_set_results", "The character set used for returning "
       "query results to the client",
       SESSION_VAR(character_set_results), NO_CMD_LINE,
       offsetof(CHARSET_INFO, csname), DEFAULT(&default_charset_info),
       NO_MUTEX_GUARD, NOT_IN_BINLOG, ON_CHECK(check_charset));

static Sys_var_struct Sys_character_set_filesystem(
       "character_set_filesystem", "The filesystem character set",
       SESSION_VAR(character_set_filesystem), NO_CMD_LINE,
       offsetof(CHARSET_INFO, csname), DEFAULT(&character_set_filesystem),
       NO_MUTEX_GUARD, NOT_IN_BINLOG, ON_CHECK(check_charset_not_null),
       ON_UPDATE(fix_thd_charset));

static const char *completion_type_names[]= {"NO_CHAIN", "CHAIN", "RELEASE", 0};
static Sys_var_enum Sys_completion_type(
       "completion_type", "The transaction completion type, one of "
       "NO_CHAIN, CHAIN, RELEASE",
       SESSION_VAR(completion_type), CMD_LINE(REQUIRED_ARG),
       completion_type_names, DEFAULT(0));

static bool check_collation_not_null(sys_var *self, THD *thd, set_var *var)
{
  if (!var->value)
    return false;

  char buff[STRING_BUFFER_USUAL_SIZE];
  if (var->value->result_type() == STRING_RESULT)
  {
    String str(buff, sizeof(buff), system_charset_info), *res;
    if (!(res= var->value->val_str(&str)))
      var->save_result.ptr= NULL;
    else
    {
      ErrConvString err(res); /* Get utf8 '\0'-terminated string */
      if (!(var->save_result.ptr= get_charset_by_name(err.ptr(), MYF(0))))
      {
        my_error(ER_UNKNOWN_COLLATION, MYF(0), err.ptr());
        return true;
      }
    }
  }
  else // INT_RESULT
  {
    int csno= (int)var->value->val_int();
    if (!(var->save_result.ptr= get_charset(csno, MYF(0))))
    {
      my_error(ER_UNKNOWN_COLLATION, MYF(0), llstr(csno, buff));
      return true;
    }
  }
  return check_not_null(self, thd, var);
}
static Sys_var_struct Sys_collation_connection(
       "collation_connection", "The collation of the connection "
       "character set",
       SESSION_VAR(collation_connection), NO_CMD_LINE,
       offsetof(CHARSET_INFO, name), DEFAULT(&default_charset_info),
       NO_MUTEX_GUARD, IN_BINLOG, ON_CHECK(check_collation_not_null),
       ON_UPDATE(fix_thd_charset));

static bool check_collation_db(sys_var *self, THD *thd, set_var *var)
{
  if (check_collation_not_null(self, thd, var))
    return true;
  if (!var->value) // = DEFAULT
    var->save_result.ptr= thd->db_charset;
  return false;
}
static Sys_var_struct Sys_collation_database(
       "collation_database", "The collation of the database "
       "character set",
       SESSION_VAR(collation_database), NO_CMD_LINE,
       offsetof(CHARSET_INFO, name), DEFAULT(&default_charset_info),
       NO_MUTEX_GUARD, IN_BINLOG, ON_CHECK(check_collation_db));

static Sys_var_struct Sys_collation_server(
       "collation_server", "The server default collation",
       SESSION_VAR(collation_server), NO_CMD_LINE,
       offsetof(CHARSET_INFO, name), DEFAULT(&default_charset_info),
       NO_MUTEX_GUARD, IN_BINLOG, ON_CHECK(check_collation_not_null));

static const char *concurrent_insert_names[]= {"NEVER", "AUTO", "ALWAYS", 0};
static Sys_var_enum Sys_concurrent_insert(
       "concurrent_insert", "Use concurrent insert with MyISAM. Possible "
       "values are NEVER, AUTO, ALWAYS",
       GLOBAL_VAR(myisam_concurrent_insert), CMD_LINE(OPT_ARG),
       concurrent_insert_names, DEFAULT(1));

static Sys_var_ulong Sys_connect_timeout(
       "connect_timeout",
       "The number of seconds the mysqld server is waiting for a connect "
       "packet before responding with 'Bad handshake'",
       GLOBAL_VAR(connect_timeout), CMD_LINE(REQUIRED_ARG),
       VALID_RANGE(2, LONG_TIMEOUT), DEFAULT(CONNECT_TIMEOUT), BLOCK_SIZE(1));

static Sys_var_charptr Sys_datadir(
       "datadir", "Path to the database root directory",
       READ_ONLY GLOBAL_VAR(mysql_real_data_home_ptr),
       CMD_LINE(REQUIRED_ARG, 'h'), IN_FS_CHARSET, DEFAULT(0));

#ifndef DBUG_OFF
static Sys_var_dbug Sys_dbug(
       "debug", "Debug log", sys_var::SESSION,
       CMD_LINE(OPT_ARG, '#'), DEFAULT(""), NO_MUTEX_GUARD, NOT_IN_BINLOG,
       ON_CHECK(check_has_super));
#endif

/**
  @todo
    When updating myisam_delay_key_write, we should do a 'flush tables'
    of all MyISAM tables to ensure that they are reopen with the
    new attribute.
*/
export bool fix_delay_key_write(sys_var *self, THD *thd, enum_var_type type)
{
  switch (delay_key_write_options) {
  case DELAY_KEY_WRITE_NONE:
    myisam_delay_key_write=0;
    break;
  case DELAY_KEY_WRITE_ON:
    myisam_delay_key_write=1;
    break;
  case DELAY_KEY_WRITE_ALL:
    myisam_delay_key_write=1;
    ha_open_options|= HA_OPEN_DELAY_KEY_WRITE;
    break;
  }
  return false;
}
static const char *delay_key_write_names[]= { "OFF", "ON", "ALL", NullS };
static Sys_var_enum Sys_delay_key_write(
       "delay_key_write", "Type of DELAY_KEY_WRITE",
       GLOBAL_VAR(delay_key_write_options), CMD_LINE(OPT_ARG),
       delay_key_write_names, DEFAULT(DELAY_KEY_WRITE_ON),
       NO_MUTEX_GUARD, NOT_IN_BINLOG, ON_CHECK(0),
       ON_UPDATE(fix_delay_key_write));

static Sys_var_ulong Sys_delayed_insert_limit(
       "delayed_insert_limit",
       "After inserting delayed_insert_limit rows, the INSERT DELAYED "
       "handler will check if there are any SELECT statements pending. "
       "If so, it allows these to execute before continuing",
       GLOBAL_VAR(delayed_insert_limit), CMD_LINE(REQUIRED_ARG),
       VALID_RANGE(1, ULONG_MAX), DEFAULT(DELAYED_LIMIT), BLOCK_SIZE(1));

static Sys_var_ulong Sys_delayed_insert_timeout(
       "delayed_insert_timeout",
       "How long a INSERT DELAYED thread should wait for INSERT statements "
       "before terminating",
       GLOBAL_VAR(delayed_insert_timeout), CMD_LINE(REQUIRED_ARG),
       VALID_RANGE(1, LONG_TIMEOUT), DEFAULT(DELAYED_WAIT_TIMEOUT),
       BLOCK_SIZE(1));

static Sys_var_ulong Sys_delayed_queue_size(
       "delayed_queue_size",
       "What size queue (in rows) should be allocated for handling INSERT "
       "DELAYED. If the queue becomes full, any client that does INSERT "
       "DELAYED will wait until there is room in the queue again",
       GLOBAL_VAR(delayed_queue_size), CMD_LINE(REQUIRED_ARG),
       VALID_RANGE(1, ULONG_MAX), DEFAULT(DELAYED_QUEUE_SIZE), BLOCK_SIZE(1));

#ifdef HAVE_EVENT_SCHEDULER
static const char *event_scheduler_names[]= { "OFF", "ON", "DISABLED", NullS };
static bool event_scheduler_check(sys_var *self, THD *thd, set_var *var)
{
  /* DISABLED is only accepted on the command line */
  if (var->save_result.ulonglong_value == Events::EVENTS_DISABLED)
    return true;
  /*
    If the scheduler was disabled because there are no/bad
    system tables, produce a more meaningful error message
    than ER_OPTION_PREVENTS_STATEMENT
  */
  if (Events::check_if_system_tables_error())
    return true;
  if (Events::opt_event_scheduler == Events::EVENTS_DISABLED)
  {
    my_error(ER_OPTION_PREVENTS_STATEMENT, MYF(0),
             "--event-scheduler=DISABLED or --skip-grant-tables");
    return true;
  }
  return false;
}
static bool event_scheduler_update(sys_var *self, THD *thd, enum_var_type type)
{
  uint opt_event_scheduler_value= Events::opt_event_scheduler;
  mysql_mutex_unlock(&LOCK_global_system_variables);
  /*
    Events::start() is heavyweight. In particular it creates a new THD,
    which takes LOCK_global_system_variables internally.
    Thus we have to release it here.
    We need to re-take it before returning, though.

    Note that since we release LOCK_global_system_variables before calling
    start/stop, there is a possibility that the server variable
    can become out of sync with the real event scheduler state.

    This can happen with two concurrent statments if the first gets
    interrupted after start/stop but before retaking
    LOCK_global_system_variables. However, this problem should be quite
    rare and it's difficult to avoid it without opening up possibilities
    for deadlocks. See bug#51160.
  */
  bool ret= opt_event_scheduler_value == Events::EVENTS_ON
            ? Events::start()
            : Events::stop();
  mysql_mutex_lock(&LOCK_global_system_variables);
  if (ret)
    my_error(ER_EVENT_SET_VAR_ERROR, MYF(0), 0);
  return ret;
}

static Sys_var_enum Sys_event_scheduler(
       "event_scheduler", "Enable the event scheduler. Possible values are "
       "ON, OFF, and DISABLED (keep the event scheduler completely "
       "deactivated, it cannot be activated run-time)",
       GLOBAL_VAR(Events::opt_event_scheduler), CMD_LINE(OPT_ARG),
       event_scheduler_names, DEFAULT(Events::EVENTS_OFF),
       NO_MUTEX_GUARD, NOT_IN_BINLOG,
       ON_CHECK(event_scheduler_check), ON_UPDATE(event_scheduler_update));
#endif

static Sys_var_ulong Sys_expire_logs_days(
       "expire_logs_days",
       "If non-zero, binary logs will be purged after expire_logs_days "
       "days; possible purges happen at startup and at binary log rotation",
       GLOBAL_VAR(expire_logs_days),
       CMD_LINE(REQUIRED_ARG), VALID_RANGE(0, 99), DEFAULT(0), BLOCK_SIZE(1));

static Sys_var_mybool Sys_flush(
       "flush", "Flush MyISAM tables to disk between SQL commands",
       GLOBAL_VAR(myisam_flush),
       CMD_LINE(OPT_ARG), DEFAULT(FALSE));

static Sys_var_ulong Sys_flush_time(
       "flush_time",
       "A dedicated thread is created to flush all tables at the "
       "given interval",
       GLOBAL_VAR(flush_time),
       CMD_LINE(REQUIRED_ARG), VALID_RANGE(0, LONG_TIMEOUT),
       DEFAULT(FLUSH_TIME), BLOCK_SIZE(1));

static bool check_ftb_syntax(sys_var *self, THD *thd, set_var *var)
{
  return ft_boolean_check_syntax_string((uchar*)
                      (var->save_result.string_value.str));
}
static bool query_cache_flush(sys_var *self, THD *thd, enum_var_type type)
{
#ifdef HAVE_QUERY_CACHE
  query_cache.flush();
#endif /* HAVE_QUERY_CACHE */
  return false;
}
/// @todo make SESSION_VAR (usability enhancement and a fix for a race condition)
static Sys_var_charptr Sys_ft_boolean_syntax(
       "ft_boolean_syntax", "List of operators for "
       "MATCH ... AGAINST ( ... IN BOOLEAN MODE)",
       GLOBAL_VAR(ft_boolean_syntax),
       CMD_LINE(REQUIRED_ARG), IN_SYSTEM_CHARSET,
       DEFAULT(DEFAULT_FTB_SYNTAX), NO_MUTEX_GUARD,
       NOT_IN_BINLOG, ON_CHECK(check_ftb_syntax), ON_UPDATE(query_cache_flush));

static Sys_var_ulong Sys_ft_max_word_len(
       "ft_max_word_len",
       "The maximum length of the word to be included in a FULLTEXT index. "
       "Note: FULLTEXT indexes must be rebuilt after changing this variable",
       READ_ONLY GLOBAL_VAR(ft_max_word_len), CMD_LINE(REQUIRED_ARG),
       VALID_RANGE(10, HA_FT_MAXCHARLEN), DEFAULT(HA_FT_MAXCHARLEN),
       BLOCK_SIZE(1));

static Sys_var_ulong Sys_ft_min_word_len(
       "ft_min_word_len",
       "The minimum length of the word to be included in a FULLTEXT index. "
       "Note: FULLTEXT indexes must be rebuilt after changing this variable",
       READ_ONLY GLOBAL_VAR(ft_min_word_len), CMD_LINE(REQUIRED_ARG),
       VALID_RANGE(1, HA_FT_MAXCHARLEN), DEFAULT(4), BLOCK_SIZE(1));

/// @todo make it an updatable SESSION_VAR
static Sys_var_ulong Sys_ft_query_expansion_limit(
       "ft_query_expansion_limit",
       "Number of best matches to use for query expansion",
       READ_ONLY GLOBAL_VAR(ft_query_expansion_limit),
       CMD_LINE(REQUIRED_ARG),
       VALID_RANGE(0, 1000), DEFAULT(20), BLOCK_SIZE(1));

static Sys_var_charptr Sys_ft_stopword_file(
       "ft_stopword_file",
       "Use stopwords from this file instead of built-in list",
       READ_ONLY GLOBAL_VAR(ft_stopword_file), CMD_LINE(REQUIRED_ARG),
       IN_FS_CHARSET, DEFAULT(0));

static Sys_var_mybool Sys_ignore_builtin_innodb(
       "ignore_builtin_innodb",
       "Disable initialization of builtin InnoDB plugin",
       READ_ONLY GLOBAL_VAR(opt_ignore_builtin_innodb),
       CMD_LINE(OPT_ARG), DEFAULT(FALSE));

static bool check_init_string(sys_var *self, THD *thd, set_var *var)
{
  if (var->save_result.string_value.str == 0)
  {
    var->save_result.string_value.str= const_cast<char*>("");
    var->save_result.string_value.length= 0;
  }
  return false;
}
static PolyLock_rwlock PLock_sys_init_connect(&LOCK_sys_init_connect);
static Sys_var_lexstring Sys_init_connect(
       "init_connect", "Command(s) that are executed for each "
       "new connection", GLOBAL_VAR(opt_init_connect),
       CMD_LINE(REQUIRED_ARG), IN_SYSTEM_CHARSET,
       DEFAULT(""), &PLock_sys_init_connect, NOT_IN_BINLOG,
       ON_CHECK(check_init_string));

static Sys_var_charptr Sys_init_file(
       "init_file", "Read SQL commands from this file at startup",
       READ_ONLY GLOBAL_VAR(opt_init_file),
#ifdef DISABLE_GRANT_OPTIONS
       NO_CMD_LINE,
#else
       CMD_LINE(REQUIRED_ARG),
#endif
       IN_FS_CHARSET, DEFAULT(0));

static PolyLock_rwlock PLock_sys_init_slave(&LOCK_sys_init_slave);
static Sys_var_lexstring Sys_init_slave(
       "init_slave", "Command(s) that are executed by a slave server "
       "each time the SQL thread starts", GLOBAL_VAR(opt_init_slave),
       CMD_LINE(REQUIRED_ARG), IN_SYSTEM_CHARSET,
       DEFAULT(""), &PLock_sys_init_slave,
       NOT_IN_BINLOG, ON_CHECK(check_init_string));

static Sys_var_ulong Sys_interactive_timeout(
       "interactive_timeout",
       "The number of seconds the server waits for activity on an interactive "
       "connection before closing it",
       SESSION_VAR(net_interactive_timeout),
       CMD_LINE(REQUIRED_ARG),
       VALID_RANGE(1, LONG_TIMEOUT), DEFAULT(NET_WAIT_TIMEOUT), BLOCK_SIZE(1));

static Sys_var_ulong Sys_join_buffer_size(
       "join_buffer_size",
       "The size of the buffer that is used for full joins",
       SESSION_VAR(join_buff_size), CMD_LINE(REQUIRED_ARG),
       VALID_RANGE(128, ULONG_MAX), DEFAULT(128*1024), BLOCK_SIZE(128));

static Sys_var_keycache Sys_key_buffer_size(
       "key_buffer_size", "The size of the buffer used for "
       "index blocks for MyISAM tables. Increase this to get better index "
       "handling (for all reads and multiple writes) to as much as you can "
       "afford",
       KEYCACHE_VAR(param_buff_size),
       CMD_LINE(REQUIRED_ARG, OPT_KEY_BUFFER_SIZE),
       VALID_RANGE(0, SIZE_T_MAX), DEFAULT(KEY_CACHE_SIZE),
       BLOCK_SIZE(IO_SIZE), NO_MUTEX_GUARD, NOT_IN_BINLOG, ON_CHECK(0),
       ON_UPDATE(update_buffer_size));

static Sys_var_keycache Sys_key_cache_block_size(
       "key_cache_block_size", "The default size of key cache blocks",
       KEYCACHE_VAR(param_block_size),
       CMD_LINE(REQUIRED_ARG, OPT_KEY_CACHE_BLOCK_SIZE),
       VALID_RANGE(512, 1024*16), DEFAULT(KEY_CACHE_BLOCK_SIZE),
       BLOCK_SIZE(512), NO_MUTEX_GUARD, NOT_IN_BINLOG, ON_CHECK(0),
       ON_UPDATE(update_keycache_param));

static Sys_var_keycache Sys_key_cache_division_limit(
       "key_cache_division_limit",
       "The minimum percentage of warm blocks in key cache",
       KEYCACHE_VAR(param_division_limit),
       CMD_LINE(REQUIRED_ARG, OPT_KEY_CACHE_DIVISION_LIMIT),
       VALID_RANGE(1, 100), DEFAULT(100),
       BLOCK_SIZE(1), NO_MUTEX_GUARD, NOT_IN_BINLOG, ON_CHECK(0),
       ON_UPDATE(update_keycache_param));

static Sys_var_keycache Sys_key_cache_age_threshold(
       "key_cache_age_threshold", "This characterizes the number of "
       "hits a hot block has to be untouched until it is considered aged "
       "enough to be downgraded to a warm block. This specifies the "
       "percentage ratio of that number of hits to the total number of "
       "blocks in key cache",
       KEYCACHE_VAR(param_age_threshold),
       CMD_LINE(REQUIRED_ARG, OPT_KEY_CACHE_AGE_THRESHOLD),
       VALID_RANGE(100, ULONG_MAX), DEFAULT(300),
       BLOCK_SIZE(100), NO_MUTEX_GUARD, NOT_IN_BINLOG, ON_CHECK(0),
       ON_UPDATE(update_keycache_param));

static Sys_var_mybool Sys_large_files_support(
       "large_files_support",
       "Whether mysqld was compiled with options for large file support",
       READ_ONLY GLOBAL_VAR(opt_large_files),
       NO_CMD_LINE, DEFAULT(sizeof(my_off_t) > 4));

static Sys_var_uint Sys_large_page_size(
       "large_page_size",
       "If large page support is enabled, this shows the size of memory pages",
       READ_ONLY GLOBAL_VAR(opt_large_page_size), NO_CMD_LINE,
       VALID_RANGE(0, UINT_MAX), DEFAULT(0), BLOCK_SIZE(1));

static Sys_var_mybool Sys_large_pages(
       "large_pages", "Enable support for large pages",
       READ_ONLY GLOBAL_VAR(opt_large_pages),
       IF_WIN(NO_CMD_LINE, CMD_LINE(OPT_ARG)), DEFAULT(FALSE));

static Sys_var_charptr Sys_language(
       "lc_messages_dir", "Directory where error messages are",
       READ_ONLY GLOBAL_VAR(lc_messages_dir_ptr), 
       CMD_LINE(REQUIRED_ARG, OPT_LC_MESSAGES_DIRECTORY),
       IN_FS_CHARSET, DEFAULT(0));

static Sys_var_mybool Sys_local_infile(
       "local_infile", "Enable LOAD DATA LOCAL INFILE",
       GLOBAL_VAR(opt_local_infile), CMD_LINE(OPT_ARG), DEFAULT(TRUE));

static Sys_var_ulong Sys_lock_wait_timeout(
       "lock_wait_timeout",
       "Timeout in seconds to wait for a lock before returning an error.",
       SESSION_VAR(lock_wait_timeout), CMD_LINE(REQUIRED_ARG),
       VALID_RANGE(1, LONG_TIMEOUT), DEFAULT(LONG_TIMEOUT), BLOCK_SIZE(1));

#ifdef HAVE_MLOCKALL
static Sys_var_mybool Sys_locked_in_memory(
       "locked_in_memory",
       "Whether mysqld was locked in memory with --memlock",
       READ_ONLY GLOBAL_VAR(locked_in_memory), NO_CMD_LINE, DEFAULT(FALSE));
#endif

/* this says NO_CMD_LINE, as command-line option takes a string, not a bool */
static Sys_var_mybool Sys_log_bin(
       "log_bin", "Whether the binary log is enabled",
       READ_ONLY GLOBAL_VAR(opt_bin_log), NO_CMD_LINE, DEFAULT(FALSE));

static Sys_var_mybool Sys_trust_function_creators(
       "log_bin_trust_function_creators",
       "If set to FALSE (the default), then when --log-bin is used, creation "
       "of a stored function (or trigger) is allowed only to users having the "
       "SUPER privilege and only if this stored function (trigger) may not "
       "break binary logging. Note that if ALL connections to this server "
       "ALWAYS use row-based binary logging, the security issues do not "
       "exist and the binary logging cannot break, so you can safely set "
       "this to TRUE",
       GLOBAL_VAR(trust_function_creators),
       CMD_LINE(OPT_ARG), DEFAULT(FALSE));

static Sys_var_charptr Sys_log_error(
       "log_error", "Error log file",
       READ_ONLY GLOBAL_VAR(log_error_file_ptr),
       CMD_LINE(OPT_ARG, OPT_LOG_ERROR),
       IN_FS_CHARSET, DEFAULT(disabled_my_option));

static Sys_var_mybool Sys_log_queries_not_using_indexes(
       "log_queries_not_using_indexes",
       "Log queries that are executed without benefit of any index to the "
       "slow log if it is open",
       GLOBAL_VAR(opt_log_queries_not_using_indexes),
       CMD_LINE(OPT_ARG), DEFAULT(FALSE));

static Sys_var_ulong Sys_log_warnings(
       "log_warnings",
       "Log some not critical warnings to the log file",
       SESSION_VAR(log_warnings),
       CMD_LINE(OPT_ARG, 'W'),
       VALID_RANGE(0, ULONG_MAX), DEFAULT(1), BLOCK_SIZE(1));

static bool update_cached_long_query_time(sys_var *self, THD *thd,
                                          enum_var_type type)
{
  if (type == OPT_SESSION)
    thd->variables.long_query_time=
      double2ulonglong(thd->variables.long_query_time_double * 1e6);
  else
    global_system_variables.long_query_time=
      double2ulonglong(global_system_variables.long_query_time_double * 1e6);
  return false;
}

static Sys_var_double Sys_long_query_time(
       "long_query_time",
       "Log all queries that have taken more than long_query_time seconds "
       "to execute to file. The argument will be treated as a decimal value "
       "with microsecond precision",
       SESSION_VAR(long_query_time_double),
       CMD_LINE(REQUIRED_ARG), VALID_RANGE(0, LONG_TIMEOUT), DEFAULT(10),
       NO_MUTEX_GUARD, NOT_IN_BINLOG, ON_CHECK(0),
       ON_UPDATE(update_cached_long_query_time));

static bool fix_low_prio_updates(sys_var *self, THD *thd, enum_var_type type)
{
  if (type == OPT_SESSION)
    thd->update_lock_default= (thd->variables.low_priority_updates ?
                               TL_WRITE_LOW_PRIORITY : TL_WRITE);
  else
    thr_upgraded_concurrent_insert_lock=
      (global_system_variables.low_priority_updates ?
       TL_WRITE_LOW_PRIORITY : TL_WRITE);
  return false;
}
static Sys_var_mybool Sys_low_priority_updates(
       "low_priority_updates",
       "INSERT/DELETE/UPDATE has lower priority than selects",
       SESSION_VAR(low_priority_updates),
       CMD_LINE(OPT_ARG),
       DEFAULT(FALSE), NO_MUTEX_GUARD, NOT_IN_BINLOG, ON_CHECK(0),
       ON_UPDATE(fix_low_prio_updates));

static Sys_var_mybool Sys_lower_case_file_system(
       "lower_case_file_system",
       "Case sensitivity of file names on the file system where the "
       "data directory is located",
       READ_ONLY GLOBAL_VAR(lower_case_file_system), NO_CMD_LINE,
       DEFAULT(FALSE));

static Sys_var_uint Sys_lower_case_table_names(
       "lower_case_table_names",
       "If set to 1 table names are stored in lowercase on disk and table "
       "names will be case-insensitive.  Should be set to 2 if you are using "
       "a case insensitive file system",
       READ_ONLY GLOBAL_VAR(lower_case_table_names),
       CMD_LINE(OPT_ARG, OPT_LOWER_CASE_TABLE_NAMES),
       VALID_RANGE(0, 2),
#ifdef FN_NO_CASE_SENSE
    DEFAULT(1),
#else
    DEFAULT(0),
#endif
       BLOCK_SIZE(1));

static bool session_readonly(sys_var *self, THD *thd, set_var *var)
{
  if (var->type == OPT_GLOBAL)
    return false;
  my_error(ER_VARIABLE_IS_READONLY, MYF(0), "SESSION",
           self->name.str, "GLOBAL");
  return true;
}

static bool
check_max_allowed_packet(sys_var *self, THD *thd,  set_var *var)
{
  longlong val;
  if (session_readonly(self, thd, var))
    return true;

  val= var->save_result.ulonglong_value;
  if (val < (longlong) global_system_variables.net_buffer_length)
  {
    push_warning_printf(thd, Sql_condition::WARN_LEVEL_WARN,
                        WARN_OPTION_BELOW_LIMIT, ER(WARN_OPTION_BELOW_LIMIT),
                        "max_allowed_packet", "net_buffer_length");
  }
  return false;
}


static Sys_var_ulong Sys_max_allowed_packet(
       "max_allowed_packet",
       "Max packet length to send to or receive from the server",
       SESSION_VAR(max_allowed_packet), CMD_LINE(REQUIRED_ARG),
       VALID_RANGE(1024, 1024*1024*1024), DEFAULT(1024*1024),
       BLOCK_SIZE(1024), NO_MUTEX_GUARD, NOT_IN_BINLOG,
       ON_CHECK(check_max_allowed_packet));

static Sys_var_ulonglong Sys_max_binlog_cache_size(
       "max_binlog_cache_size",
       "Sets the total size of the transactional cache",
       GLOBAL_VAR(max_binlog_cache_size), CMD_LINE(REQUIRED_ARG),
       VALID_RANGE(IO_SIZE, ULONGLONG_MAX),
       DEFAULT((ULONGLONG_MAX/IO_SIZE)*IO_SIZE),
       BLOCK_SIZE(IO_SIZE),
       NO_MUTEX_GUARD, NOT_IN_BINLOG, ON_CHECK(0),
       ON_UPDATE(fix_binlog_cache_size));

static Sys_var_ulonglong Sys_max_binlog_stmt_cache_size(
       "max_binlog_stmt_cache_size",
       "Sets the total size of the statement cache",
       GLOBAL_VAR(max_binlog_stmt_cache_size), CMD_LINE(REQUIRED_ARG),
       VALID_RANGE(IO_SIZE, ULONGLONG_MAX),
       DEFAULT((ULONGLONG_MAX/IO_SIZE)*IO_SIZE),
       BLOCK_SIZE(IO_SIZE),
       NO_MUTEX_GUARD, NOT_IN_BINLOG, ON_CHECK(0),
       ON_UPDATE(fix_binlog_stmt_cache_size));

static bool fix_max_binlog_size(sys_var *self, THD *thd, enum_var_type type)
{
  mysql_bin_log.set_max_size(max_binlog_size);
#ifdef HAVE_REPLICATION
  if (!max_relay_log_size)
    active_mi->rli->relay_log.set_max_size(max_binlog_size);
#endif
  return false;
}
static Sys_var_ulong Sys_max_binlog_size(
       "max_binlog_size",
       "Binary log will be rotated automatically when the size exceeds this "
       "value. Will also apply to relay logs if max_relay_log_size is 0",
       GLOBAL_VAR(max_binlog_size), CMD_LINE(REQUIRED_ARG),
       VALID_RANGE(IO_SIZE, 1024*1024L*1024L), DEFAULT(1024*1024L*1024L),
       BLOCK_SIZE(IO_SIZE), NO_MUTEX_GUARD, NOT_IN_BINLOG, ON_CHECK(0),
       ON_UPDATE(fix_max_binlog_size));

static bool fix_max_connections(sys_var *self, THD *thd, enum_var_type type)
{
#ifndef EMBEDDED_LIBRARY
  resize_thr_alarm(max_connections +
                   global_system_variables.max_insert_delayed_threads + 10);
#endif
  return false;
}

// Default max_connections of 151 is larger than Apache's default max
// children, to avoid "too many connections" error in a common setup
static Sys_var_ulong Sys_max_connections(
       "max_connections", "The number of simultaneous clients allowed",
       GLOBAL_VAR(max_connections), CMD_LINE(REQUIRED_ARG),
       VALID_RANGE(1, 100000), DEFAULT(151), BLOCK_SIZE(1), NO_MUTEX_GUARD,
       NOT_IN_BINLOG, ON_CHECK(0), ON_UPDATE(fix_max_connections));

static Sys_var_ulong Sys_max_connect_errors(
       "max_connect_errors",
       "If there is more than this number of interrupted connections from "
       "a host this host will be blocked from further connections",
       GLOBAL_VAR(max_connect_errors), CMD_LINE(REQUIRED_ARG),
       VALID_RANGE(1, ULONG_MAX), DEFAULT(MAX_CONNECT_ERRORS),
       BLOCK_SIZE(1));

static bool check_max_delayed_threads(sys_var *self, THD *thd, set_var *var)
{
  return var->type != OPT_GLOBAL &&
         var->save_result.ulonglong_value != 0 &&
         var->save_result.ulonglong_value !=
                           global_system_variables.max_insert_delayed_threads;
}

// Alias for max_delayed_threads
static Sys_var_ulong Sys_max_insert_delayed_threads(
       "max_insert_delayed_threads",
       "Don't start more than this number of threads to handle INSERT "
       "DELAYED statements. If set to zero INSERT DELAYED will be not used",
       SESSION_VAR(max_insert_delayed_threads),
       NO_CMD_LINE, VALID_RANGE(0, 16384), DEFAULT(20),
       BLOCK_SIZE(1), NO_MUTEX_GUARD, NOT_IN_BINLOG,
       ON_CHECK(check_max_delayed_threads), ON_UPDATE(fix_max_connections));

static Sys_var_ulong Sys_max_delayed_threads(
       "max_delayed_threads",
       "Don't start more than this number of threads to handle INSERT "
       "DELAYED statements. If set to zero INSERT DELAYED will be not used",
       SESSION_VAR(max_insert_delayed_threads),
       CMD_LINE(REQUIRED_ARG), VALID_RANGE(0, 16384), DEFAULT(20),
       BLOCK_SIZE(1), NO_MUTEX_GUARD, NOT_IN_BINLOG,
       ON_CHECK(check_max_delayed_threads), ON_UPDATE(fix_max_connections));

static Sys_var_ulong Sys_max_error_count(
       "max_error_count",
       "Max number of errors/warnings to store for a statement",
       SESSION_VAR(max_error_count), CMD_LINE(REQUIRED_ARG),
       VALID_RANGE(0, 65535), DEFAULT(DEFAULT_ERROR_COUNT), BLOCK_SIZE(1));

static Sys_var_ulonglong Sys_max_heap_table_size(
       "max_heap_table_size",
       "Don't allow creation of heap tables bigger than this",
       SESSION_VAR(max_heap_table_size), CMD_LINE(REQUIRED_ARG),
       VALID_RANGE(16384, (ulonglong)~(intptr)0), DEFAULT(16*1024*1024),
       BLOCK_SIZE(1024));

static Sys_var_ulong Sys_pseudo_thread_id(
       "pseudo_thread_id",
       "This variable is for internal server use",
       SESSION_ONLY(pseudo_thread_id),
       NO_CMD_LINE, VALID_RANGE(0, ULONG_MAX), DEFAULT(0),
       BLOCK_SIZE(1), NO_MUTEX_GUARD, IN_BINLOG,
       ON_CHECK(check_has_super));

static bool fix_max_join_size(sys_var *self, THD *thd, enum_var_type type)
{
  SV *sv= type == OPT_GLOBAL ? &global_system_variables : &thd->variables;
  if (sv->max_join_size == HA_POS_ERROR)
    sv->option_bits|= OPTION_BIG_SELECTS;
  else
    sv->option_bits&= ~OPTION_BIG_SELECTS;
  return false;
}
static Sys_var_harows Sys_max_join_size(
       "max_join_size",
       "Joins that are probably going to read more than max_join_size "
       "records return an error",
       SESSION_VAR(max_join_size), CMD_LINE(REQUIRED_ARG),
       VALID_RANGE(1, HA_POS_ERROR), DEFAULT(HA_POS_ERROR), BLOCK_SIZE(1),
       NO_MUTEX_GUARD, NOT_IN_BINLOG, ON_CHECK(0),
       ON_UPDATE(fix_max_join_size));

static Sys_var_ulong Sys_max_seeks_for_key(
       "max_seeks_for_key",
       "Limit assumed max number of seeks when looking up rows based on a key",
       SESSION_VAR(max_seeks_for_key), CMD_LINE(REQUIRED_ARG),
       VALID_RANGE(1, ULONG_MAX), DEFAULT(ULONG_MAX), BLOCK_SIZE(1));

static Sys_var_ulong Sys_max_length_for_sort_data(
       "max_length_for_sort_data",
       "Max number of bytes in sorted records",
       SESSION_VAR(max_length_for_sort_data), CMD_LINE(REQUIRED_ARG),
       VALID_RANGE(4, 8192*1024L), DEFAULT(1024), BLOCK_SIZE(1));

static PolyLock_mutex PLock_prepared_stmt_count(&LOCK_prepared_stmt_count);
static Sys_var_ulong Sys_max_prepared_stmt_count(
       "max_prepared_stmt_count",
       "Maximum number of prepared statements in the server",
       GLOBAL_VAR(max_prepared_stmt_count), CMD_LINE(REQUIRED_ARG),
       VALID_RANGE(0, 1024*1024), DEFAULT(16382), BLOCK_SIZE(1),
       &PLock_prepared_stmt_count);

static bool fix_max_relay_log_size(sys_var *self, THD *thd, enum_var_type type)
{
#ifdef HAVE_REPLICATION
  active_mi->rli->relay_log.set_max_size(max_relay_log_size ?
                                        max_relay_log_size: max_binlog_size);
#endif
  return false;
}
static Sys_var_ulong Sys_max_relay_log_size(
       "max_relay_log_size",
       "If non-zero: relay log will be rotated automatically when the "
       "size exceeds this value; if zero: when the size "
       "exceeds max_binlog_size",
       GLOBAL_VAR(max_relay_log_size), CMD_LINE(REQUIRED_ARG),
       VALID_RANGE(0, 1024L*1024*1024), DEFAULT(0), BLOCK_SIZE(IO_SIZE),
       NO_MUTEX_GUARD, NOT_IN_BINLOG, ON_CHECK(0),
       ON_UPDATE(fix_max_relay_log_size));

static Sys_var_ulong Sys_max_sort_length(
       "max_sort_length",
       "The number of bytes to use when sorting BLOB or TEXT values (only "
       "the first max_sort_length bytes of each value are used; the rest "
       "are ignored)",
       SESSION_VAR(max_sort_length), CMD_LINE(REQUIRED_ARG),
       VALID_RANGE(4, 8192*1024L), DEFAULT(1024), BLOCK_SIZE(1));

static Sys_var_ulong Sys_max_sp_recursion_depth(
       "max_sp_recursion_depth",
       "Maximum stored procedure recursion depth",
       SESSION_VAR(max_sp_recursion_depth), CMD_LINE(OPT_ARG),
       VALID_RANGE(0, 255), DEFAULT(0), BLOCK_SIZE(1));

// non-standard session_value_ptr() here
static Sys_var_max_user_conn Sys_max_user_connections(
       "max_user_connections",
       "The maximum number of active connections for a single user "
       "(0 = no limit)",
       SESSION_VAR(max_user_connections), CMD_LINE(REQUIRED_ARG),
       VALID_RANGE(0, UINT_MAX), DEFAULT(0), BLOCK_SIZE(1), NO_MUTEX_GUARD,
       NOT_IN_BINLOG, ON_CHECK(session_readonly));

static Sys_var_ulong Sys_max_tmp_tables(
       "max_tmp_tables",
       "Maximum number of temporary tables a client can keep open at a time",
       SESSION_VAR(max_tmp_tables), CMD_LINE(REQUIRED_ARG),
       VALID_RANGE(1, ULONG_MAX), DEFAULT(32), BLOCK_SIZE(1));

static Sys_var_ulong Sys_max_write_lock_count(
       "max_write_lock_count",
       "After this many write locks, allow some read locks to run in between",
       GLOBAL_VAR(max_write_lock_count), CMD_LINE(REQUIRED_ARG),
       VALID_RANGE(1, ULONG_MAX), DEFAULT(ULONG_MAX), BLOCK_SIZE(1));

static Sys_var_ulong Sys_min_examined_row_limit(
       "min_examined_row_limit",
       "Don't write queries to slow log that examine fewer rows "
       "than that",
       SESSION_VAR(min_examined_row_limit), CMD_LINE(REQUIRED_ARG),
       VALID_RANGE(0, ULONG_MAX), DEFAULT(0), BLOCK_SIZE(1));

#ifdef _WIN32
static Sys_var_mybool Sys_named_pipe(
       "named_pipe", "Enable the named pipe (NT)",
       READ_ONLY GLOBAL_VAR(opt_enable_named_pipe), CMD_LINE(OPT_ARG),
       DEFAULT(FALSE));
#endif


static bool 
check_net_buffer_length(sys_var *self, THD *thd,  set_var *var)
{
  longlong val;
  if (session_readonly(self, thd, var))
    return true;

  val= var->save_result.ulonglong_value;
  if (val > (longlong) global_system_variables.max_allowed_packet)
  {
    push_warning_printf(thd, Sql_condition::WARN_LEVEL_WARN,
                        WARN_OPTION_BELOW_LIMIT, ER(WARN_OPTION_BELOW_LIMIT),
                        "max_allowed_packet", "net_buffer_length");
  }
  return false;
}
static Sys_var_ulong Sys_net_buffer_length(
       "net_buffer_length",
       "Buffer length for TCP/IP and socket communication",
       SESSION_VAR(net_buffer_length), CMD_LINE(REQUIRED_ARG),
       VALID_RANGE(1024, 1024*1024), DEFAULT(16384), BLOCK_SIZE(1024),
       NO_MUTEX_GUARD, NOT_IN_BINLOG, ON_CHECK(check_net_buffer_length));

static bool fix_net_read_timeout(sys_var *self, THD *thd, enum_var_type type)
{
  if (type != OPT_GLOBAL)
    my_net_set_read_timeout(&thd->net, thd->variables.net_read_timeout);
  return false;
}
static Sys_var_ulong Sys_net_read_timeout(
       "net_read_timeout",
       "Number of seconds to wait for more data from a connection before "
       "aborting the read",
       SESSION_VAR(net_read_timeout), CMD_LINE(REQUIRED_ARG),
       VALID_RANGE(1, LONG_TIMEOUT), DEFAULT(NET_READ_TIMEOUT), BLOCK_SIZE(1),
       NO_MUTEX_GUARD, NOT_IN_BINLOG, ON_CHECK(0),
       ON_UPDATE(fix_net_read_timeout));

static bool fix_net_write_timeout(sys_var *self, THD *thd, enum_var_type type)
{
  if (type != OPT_GLOBAL)
    my_net_set_write_timeout(&thd->net, thd->variables.net_write_timeout);
  return false;
}
static Sys_var_ulong Sys_net_write_timeout(
       "net_write_timeout",
       "Number of seconds to wait for a block to be written to a connection "
       "before aborting the write",
       SESSION_VAR(net_write_timeout), CMD_LINE(REQUIRED_ARG),
       VALID_RANGE(1, LONG_TIMEOUT), DEFAULT(NET_WRITE_TIMEOUT), BLOCK_SIZE(1),
       NO_MUTEX_GUARD, NOT_IN_BINLOG, ON_CHECK(0),
       ON_UPDATE(fix_net_write_timeout));

static bool fix_net_retry_count(sys_var *self, THD *thd, enum_var_type type)
{
  if (type != OPT_GLOBAL)
    thd->net.retry_count=thd->variables.net_retry_count;
  return false;
}
static Sys_var_ulong Sys_net_retry_count(
       "net_retry_count",
       "If a read on a communication port is interrupted, retry this "
       "many times before giving up",
       SESSION_VAR(net_retry_count), CMD_LINE(REQUIRED_ARG),
       VALID_RANGE(1, ULONG_MAX), DEFAULT(MYSQLD_NET_RETRY_COUNT),
       BLOCK_SIZE(1), NO_MUTEX_GUARD, NOT_IN_BINLOG, ON_CHECK(0),
       ON_UPDATE(fix_net_retry_count));

static Sys_var_mybool Sys_new_mode(
       "new", "Use very new possible \"unsafe\" functions",
       SESSION_VAR(new_mode), CMD_LINE(OPT_ARG, 'n'), DEFAULT(FALSE));

static Sys_var_mybool Sys_old_mode(
       "old", "Use compatible behavior",
       READ_ONLY GLOBAL_VAR(old_mode), CMD_LINE(OPT_ARG), DEFAULT(FALSE));

static Sys_var_mybool Sys_old_alter_table(
       "old_alter_table", "Use old, non-optimized alter table",
       SESSION_VAR(old_alter_table), CMD_LINE(OPT_ARG), DEFAULT(FALSE));

static bool check_old_passwords(sys_var *self, THD *thd, set_var *var)
{
  return mysql_user_table_is_in_short_password_format;
}
static Sys_var_mybool Sys_old_passwords(
       "old_passwords",
       "Use old password encryption method (needed for 4.0 and older clients)",
       SESSION_VAR(old_passwords), CMD_LINE(OPT_ARG), DEFAULT(FALSE),
       NO_MUTEX_GUARD, NOT_IN_BINLOG, ON_CHECK(check_old_passwords));

static Sys_var_ulong Sys_open_files_limit(
       "open_files_limit",
       "If this is not 0, then mysqld will use this value to reserve file "
       "descriptors to use with setrlimit(). If this value is 0 then mysqld "
       "will reserve max_connections*5 or max_connections + table_cache*2 "
       "(whichever is larger) number of file descriptors",
       READ_ONLY GLOBAL_VAR(open_files_limit), CMD_LINE(REQUIRED_ARG),
       VALID_RANGE(0, OS_FILE_LIMIT), DEFAULT(0), BLOCK_SIZE(1));

/// @todo change to enum
static Sys_var_ulong Sys_optimizer_prune_level(
       "optimizer_prune_level",
       "Controls the heuristic(s) applied during query optimization to prune "
       "less-promising partial plans from the optimizer search space. "
       "Meaning: 0 - do not apply any heuristic, thus perform exhaustive "
       "search; 1 - prune plans based on number of retrieved rows",
       SESSION_VAR(optimizer_prune_level), CMD_LINE(REQUIRED_ARG),
       VALID_RANGE(0, 1), DEFAULT(1), BLOCK_SIZE(1));

static Sys_var_ulong Sys_optimizer_search_depth(
       "optimizer_search_depth",
       "Maximum depth of search performed by the query optimizer. Values "
       "larger than the number of relations in a query result in better "
       "query plans, but take longer to compile a query. Values smaller "
       "than the number of tables in a relation result in faster "
       "optimization, but may produce very bad query plans. If set to 0, "
       "the system will automatically pick a reasonable value",
       SESSION_VAR(optimizer_search_depth), CMD_LINE(REQUIRED_ARG),
       VALID_RANGE(0, MAX_TABLES+1), DEFAULT(MAX_TABLES+1), BLOCK_SIZE(1));

static const char *optimizer_switch_names[]=
{
  "index_merge", "index_merge_union", "index_merge_sort_union",
  "index_merge_intersection", "engine_condition_pushdown",
  "index_condition_pushdown" , "mrr", "mrr_cost_based",
  "block_nested_loop", "batch_key_access",
#ifdef OPTIMIZER_SWITCH_ALL
  "materialization", "semijoin", "loosescan", "firstmatch",
#endif
  "default", NullS
};
/** propagates changes to @@engine_condition_pushdown */
static bool fix_optimizer_switch(sys_var *self, THD *thd,
                                 enum_var_type type)
{
  SV *sv= (type == OPT_GLOBAL) ? &global_system_variables : &thd->variables;
  sv->engine_condition_pushdown= 
    test(sv->optimizer_switch & OPTIMIZER_SWITCH_ENGINE_CONDITION_PUSHDOWN);

  return false;
}
static Sys_var_flagset Sys_optimizer_switch(
       "optimizer_switch",
       "optimizer_switch=option=val[,option=val...], where option is one of "
       "{index_merge, index_merge_union, index_merge_sort_union, "
       "index_merge_intersection, engine_condition_pushdown, "
       "index_condition_pushdown, mrr, mrr_cost_based"
#ifdef OPTIMIZER_SWITCH_ALL
       ", materialization, "
       "semijoin, loosescan, firstmatch"
#endif
       ", block_nested_loop, batch_key_access"
       "} and val is one of {on, off, default}",
       SESSION_VAR(optimizer_switch), CMD_LINE(REQUIRED_ARG),
       optimizer_switch_names, DEFAULT(OPTIMIZER_SWITCH_DEFAULT),
       NO_MUTEX_GUARD, NOT_IN_BINLOG, ON_CHECK(NULL),
       ON_UPDATE(fix_optimizer_switch));

#ifdef OPTIMIZER_TRACE

static Sys_var_flagset Sys_optimizer_trace(
       "optimizer_trace",
       "Controls tracing of the Optimizer:"
       " optimizer_trace=option=val[,option=val...], where option is one of"
       " {enabled, end_marker, one_line}"
       " and val is one of {on, off, default}",
       SESSION_VAR(optimizer_trace), CMD_LINE(REQUIRED_ARG),
       Opt_trace_context::flag_names,
       DEFAULT(Opt_trace_context::FLAG_DEFAULT));
// @see set_var::is_var_optimizer_trace()
export sys_var *Sys_optimizer_trace_ptr= &Sys_optimizer_trace;

/**
  Note how "misc" is not here: it is not accessible to the user; disabling
  "misc" would disable the top object, which would make an empty trace.
*/
static Sys_var_flagset Sys_optimizer_trace_features(
       "optimizer_trace_features",
       "Enables/disables tracing of selected features of the Optimizer:"
       " optimizer_trace_features=option=val[,option=val...], where option is one of"
       " {greedy_search, range_optimizer, dynamic_range, repeated_subselect}"
       " and val is one of {on, off, default}",
       SESSION_VAR(optimizer_trace_features), CMD_LINE(REQUIRED_ARG),
       Opt_trace_context::feature_names,
       DEFAULT(Opt_trace_context::default_features));

/** Delete all old optimizer traces */
static bool optimizer_trace_update(sys_var *self, THD *thd,
                                   enum_var_type type)
{
  thd->opt_trace.reset();
  return false;
}

static Sys_var_long Sys_optimizer_trace_offset(
       "optimizer_trace_offset",
       "Offset of first optimizer trace to show; see manual",
       SESSION_VAR(optimizer_trace_offset), CMD_LINE(REQUIRED_ARG),
       VALID_RANGE(LONG_MIN, LONG_MAX), DEFAULT(-1), BLOCK_SIZE(1),
       NO_MUTEX_GUARD, NOT_IN_BINLOG, ON_CHECK(NULL),
       ON_UPDATE(optimizer_trace_update));

static Sys_var_long Sys_optimizer_trace_limit(
       "optimizer_trace_limit",
       "Maximum number of shown optimizer traces",
       SESSION_VAR(optimizer_trace_limit), CMD_LINE(REQUIRED_ARG),
       VALID_RANGE(0, LONG_MAX), DEFAULT(1), BLOCK_SIZE(1),
       NO_MUTEX_GUARD, NOT_IN_BINLOG, ON_CHECK(NULL),
       ON_UPDATE(optimizer_trace_update));

static Sys_var_ulong Sys_optimizer_trace_max_mem_size(
       "optimizer_trace_max_mem_size",
       "Maximum allowed cumulated size of stored optimizer traces",
       SESSION_VAR(optimizer_trace_max_mem_size), CMD_LINE(REQUIRED_ARG),
       VALID_RANGE(0, ULONG_MAX), DEFAULT(1024*16), BLOCK_SIZE(1));

#endif

static Sys_var_charptr Sys_pid_file(
       "pid_file", "Pid file used by safe_mysqld",
       READ_ONLY GLOBAL_VAR(pidfile_name_ptr), CMD_LINE(REQUIRED_ARG),
       IN_FS_CHARSET, DEFAULT(0));

static Sys_var_charptr Sys_plugin_dir(
       "plugin_dir", "Directory for plugins",
       READ_ONLY GLOBAL_VAR(opt_plugin_dir_ptr), CMD_LINE(REQUIRED_ARG),
       IN_FS_CHARSET, DEFAULT(0));

static Sys_var_uint Sys_port(
       "port",
       "Port number to use for connection or 0 to default to, "
       "my.cnf, $MYSQL_TCP_PORT, "
#if MYSQL_PORT_DEFAULT == 0
       "/etc/services, "
#endif
       "built-in default (" STRINGIFY_ARG(MYSQL_PORT) "), whatever comes first",
       READ_ONLY GLOBAL_VAR(mysqld_port), CMD_LINE(REQUIRED_ARG, 'P'),
       VALID_RANGE(0, UINT_MAX32), DEFAULT(0), BLOCK_SIZE(1));

static Sys_var_ulong Sys_preload_buff_size(
       "preload_buffer_size",
       "The size of the buffer that is allocated when preloading indexes",
       SESSION_VAR(preload_buff_size), CMD_LINE(REQUIRED_ARG),
       VALID_RANGE(1024, 1024*1024*1024), DEFAULT(32768), BLOCK_SIZE(1));

static Sys_var_uint Sys_protocol_version(
       "protocol_version",
       "The version of the client/server protocol used by the MySQL server",
       READ_ONLY GLOBAL_VAR(protocol_version), NO_CMD_LINE,
       VALID_RANGE(0, ~0), DEFAULT(PROTOCOL_VERSION), BLOCK_SIZE(1));

static Sys_var_proxy_user Sys_proxy_user(
       "proxy_user", "The proxy user account name used when logging in",
       IN_SYSTEM_CHARSET);

static Sys_var_external_user Sys_external_user(
       "external_user", "The external user account used when logging in",
       IN_SYSTEM_CHARSET);

static Sys_var_ulong Sys_read_buff_size(
       "read_buffer_size",
       "Each thread that does a sequential scan allocates a buffer of "
       "this size for each table it scans. If you do many sequential scans, "
       "you may want to increase this value",
       SESSION_VAR(read_buff_size), CMD_LINE(REQUIRED_ARG),
       VALID_RANGE(IO_SIZE*2, INT_MAX32), DEFAULT(128*1024),
       BLOCK_SIZE(IO_SIZE));

static bool check_read_only(sys_var *self, THD *thd, set_var *var)
{
  /* Prevent self dead-lock */
  if (thd->locked_tables_mode || thd->in_active_multi_stmt_transaction())
  {
    my_error(ER_LOCK_OR_ACTIVE_TRANSACTION, MYF(0));
    return true;
  }
  return false;
}
static bool fix_read_only(sys_var *self, THD *thd, enum_var_type type)
{
  bool result= true;
  my_bool new_read_only= read_only; // make a copy before releasing a mutex
  DBUG_ENTER("sys_var_opt_readonly::update");

  if (read_only == FALSE || read_only == opt_readonly)
  {
    opt_readonly= read_only;
    DBUG_RETURN(false);
  }

  if (check_read_only(self, thd, 0)) // just in case
    goto end;

  if (thd->global_read_lock.is_acquired())
  {
    /*
      This connection already holds the global read lock.
      This can be the case with:
      - FLUSH TABLES WITH READ LOCK
      - SET GLOBAL READ_ONLY = 1
    */
    opt_readonly= read_only;
    DBUG_RETURN(false);
  }

  /*
    Perform a 'FLUSH TABLES WITH READ LOCK'.
    This is a 3 step process:
    - [1] lock_global_read_lock()
    - [2] close_cached_tables()
    - [3] make_global_read_lock_block_commit()
    [1] prevents new connections from obtaining tables locked for write.
    [2] waits until all existing connections close their tables.
    [3] prevents transactions from being committed.
  */

  read_only= opt_readonly;
  mysql_mutex_unlock(&LOCK_global_system_variables);

  if (thd->global_read_lock.lock_global_read_lock(thd))
    goto end_with_mutex_unlock;

  /*
    This call will be blocked by any connection holding a READ or WRITE lock.
    Ideally, we want to wait only for pending WRITE locks, but since:
    con 1> LOCK TABLE T FOR READ;
    con 2> LOCK TABLE T FOR WRITE; (blocked by con 1)
    con 3> SET GLOBAL READ ONLY=1; (blocked by con 2)
    can cause to wait on a read lock, it's required for the client application
    to unlock everything, and acceptable for the server to wait on all locks.
  */
  if ((result= close_cached_tables(thd, NULL, TRUE,
                                   thd->variables.lock_wait_timeout)))
    goto end_with_read_lock;

  if ((result= thd->global_read_lock.make_global_read_lock_block_commit(thd)))
    goto end_with_read_lock;

  /* Change the opt_readonly system variable, safe because the lock is held */
  opt_readonly= new_read_only;
  result= false;

 end_with_read_lock:
  /* Release the lock */
  thd->global_read_lock.unlock_global_read_lock(thd);
 end_with_mutex_unlock:
  mysql_mutex_lock(&LOCK_global_system_variables);
 end:
  read_only= opt_readonly;
  DBUG_RETURN(result);
}


/**
  The read_only boolean is always equal to the opt_readonly boolean except
  during fix_read_only(); when that function is entered, opt_readonly is
  the pre-update value and read_only is the post-update value.
  fix_read_only() compares them and runs needed operations for the
  transition (especially when transitioning from false to true) and
  synchronizes both booleans in the end.
*/
static Sys_var_mybool Sys_readonly(
       "read_only",
       "Make all non-temporary tables read-only, with the exception for "
       "replication (slave) threads and users with the SUPER privilege",
       GLOBAL_VAR(read_only), CMD_LINE(OPT_ARG), DEFAULT(FALSE),
       NO_MUTEX_GUARD, NOT_IN_BINLOG,
       ON_CHECK(check_read_only), ON_UPDATE(fix_read_only));

// Small lower limit to be able to test MRR
static Sys_var_ulong Sys_read_rnd_buff_size(
       "read_rnd_buffer_size",
       "When reading rows in sorted order after a sort, the rows are read "
       "through this buffer to avoid a disk seeks",
       SESSION_VAR(read_rnd_buff_size), CMD_LINE(REQUIRED_ARG),
       VALID_RANGE(1, INT_MAX32), DEFAULT(256*1024), BLOCK_SIZE(1));

static Sys_var_ulong Sys_div_precincrement(
       "div_precision_increment", "Precision of the result of '/' "
       "operator will be increased on that value",
       SESSION_VAR(div_precincrement), CMD_LINE(REQUIRED_ARG),
       VALID_RANGE(0, DECIMAL_MAX_SCALE), DEFAULT(4), BLOCK_SIZE(1));

static Sys_var_ulong Sys_range_alloc_block_size(
       "range_alloc_block_size",
       "Allocation block size for storing ranges during optimization",
       SESSION_VAR(range_alloc_block_size), CMD_LINE(REQUIRED_ARG),
       VALID_RANGE(RANGE_ALLOC_BLOCK_SIZE, ULONG_MAX),
       DEFAULT(RANGE_ALLOC_BLOCK_SIZE), BLOCK_SIZE(1024));

static Sys_var_ulong Sys_multi_range_count(
       "multi_range_count", "Number of key ranges to request at once",
       SESSION_VAR(multi_range_count), CMD_LINE(REQUIRED_ARG),
       VALID_RANGE(1, ULONG_MAX), DEFAULT(256), BLOCK_SIZE(1));

static bool fix_thd_mem_root(sys_var *self, THD *thd, enum_var_type type)
{
  if (type != OPT_GLOBAL)
    reset_root_defaults(thd->mem_root,
                        thd->variables.query_alloc_block_size,
                        thd->variables.query_prealloc_size);
  return false;
}
static Sys_var_ulong Sys_query_alloc_block_size(
       "query_alloc_block_size",
       "Allocation block size for query parsing and execution",
       SESSION_VAR(query_alloc_block_size), CMD_LINE(REQUIRED_ARG),
       VALID_RANGE(1024, ULONG_MAX), DEFAULT(QUERY_ALLOC_BLOCK_SIZE),
       BLOCK_SIZE(1024), NO_MUTEX_GUARD, NOT_IN_BINLOG, ON_CHECK(0),
       ON_UPDATE(fix_thd_mem_root));

static Sys_var_ulong Sys_query_prealloc_size(
       "query_prealloc_size",
       "Persistent buffer for query parsing and execution",
       SESSION_VAR(query_prealloc_size), CMD_LINE(REQUIRED_ARG),
       VALID_RANGE(QUERY_ALLOC_PREALLOC_SIZE, ULONG_MAX),
       DEFAULT(QUERY_ALLOC_PREALLOC_SIZE),
       BLOCK_SIZE(1024), NO_MUTEX_GUARD, NOT_IN_BINLOG, ON_CHECK(0),
       ON_UPDATE(fix_thd_mem_root));

#ifdef HAVE_SMEM
static Sys_var_mybool Sys_shared_memory(
       "shared_memory", "Enable the shared memory",
       READ_ONLY GLOBAL_VAR(opt_enable_shared_memory), CMD_LINE(OPT_ARG),
       DEFAULT(FALSE));

static Sys_var_charptr Sys_shared_memory_base_name(
       "shared_memory_base_name", "Base name of shared memory",
       READ_ONLY GLOBAL_VAR(shared_memory_base_name), CMD_LINE(REQUIRED_ARG),
       IN_FS_CHARSET, DEFAULT(0));
#endif

// this has to be NO_CMD_LINE as the command-line option has a different name
static Sys_var_mybool Sys_skip_external_locking(
       "skip_external_locking", "Don't use system (external) locking",
       READ_ONLY GLOBAL_VAR(my_disable_locking), NO_CMD_LINE, DEFAULT(TRUE));

static Sys_var_mybool Sys_skip_networking(
       "skip_networking", "Don't allow connection with TCP/IP",
       READ_ONLY GLOBAL_VAR(opt_disable_networking), CMD_LINE(OPT_ARG),
       DEFAULT(FALSE));

static Sys_var_mybool Sys_skip_name_resolve(
       "skip_name_resolve",
       "Don't resolve hostnames. All hostnames are IP's or 'localhost'.",
       READ_ONLY GLOBAL_VAR(opt_skip_name_resolve),
       CMD_LINE(OPT_ARG, OPT_SKIP_RESOLVE),
       DEFAULT(FALSE));

static Sys_var_mybool Sys_skip_show_database(
       "skip_show_database", "Don't allow 'SHOW DATABASE' commands",
       READ_ONLY GLOBAL_VAR(opt_skip_show_db), CMD_LINE(OPT_ARG),
       DEFAULT(FALSE));

static Sys_var_charptr Sys_socket(
       "socket", "Socket file to use for connection",
       READ_ONLY GLOBAL_VAR(mysqld_unix_port), CMD_LINE(REQUIRED_ARG),
       IN_FS_CHARSET, DEFAULT(0));

/* 
  thread_concurrency is a no-op on all platforms since
  MySQL 5.1.  It will be removed in the context of
  WL#5265
*/
static Sys_var_ulong Sys_thread_concurrency(
       "thread_concurrency",
       "Permits the application to give the threads system a hint for "
       "the desired number of threads that should be run at the same time. "
       "This variable has no effect, and is deprecated. "
       "It will be removed in a future release. ",
       READ_ONLY GLOBAL_VAR(concurrency), CMD_LINE(REQUIRED_ARG),
       VALID_RANGE(1, 512), DEFAULT(DEFAULT_CONCURRENCY), BLOCK_SIZE(1),
       NO_MUTEX_GUARD, NOT_IN_BINLOG, ON_CHECK(0), ON_UPDATE(0), 
       DEPRECATED(""));

static Sys_var_ulong Sys_thread_stack(
       "thread_stack", "The stack size for each thread",
       READ_ONLY GLOBAL_VAR(my_thread_stack_size), CMD_LINE(REQUIRED_ARG),
       VALID_RANGE(128*1024, ULONG_MAX), DEFAULT(DEFAULT_THREAD_STACK),
       BLOCK_SIZE(1024));

static Sys_var_charptr Sys_tmpdir(
       "tmpdir", "Path for temporary files. Several paths may "
       "be specified, separated by a "
#if defined(__WIN__)
       "semicolon (;)"
#else
       "colon (:)"
#endif
       ", in this case they are used in a round-robin fashion",
       READ_ONLY GLOBAL_VAR(opt_mysql_tmpdir), CMD_LINE(REQUIRED_ARG, 't'),
       IN_FS_CHARSET, DEFAULT(0));

static bool fix_trans_mem_root(sys_var *self, THD *thd, enum_var_type type)
{
  if (type != OPT_GLOBAL)
    reset_root_defaults(&thd->transaction.mem_root,
                        thd->variables.trans_alloc_block_size,
                        thd->variables.trans_prealloc_size);
  return false;
}
static Sys_var_ulong Sys_trans_alloc_block_size(
       "transaction_alloc_block_size",
       "Allocation block size for transactions to be stored in binary log",
       SESSION_VAR(trans_alloc_block_size), CMD_LINE(REQUIRED_ARG),
       VALID_RANGE(1024, ULONG_MAX), DEFAULT(QUERY_ALLOC_BLOCK_SIZE),
       BLOCK_SIZE(1024), NO_MUTEX_GUARD, NOT_IN_BINLOG, ON_CHECK(0),
       ON_UPDATE(fix_trans_mem_root));

static Sys_var_ulong Sys_trans_prealloc_size(
       "transaction_prealloc_size",
       "Persistent buffer for transactions to be stored in binary log",
       SESSION_VAR(trans_prealloc_size), CMD_LINE(REQUIRED_ARG),
       VALID_RANGE(1024, ULONG_MAX), DEFAULT(TRANS_ALLOC_PREALLOC_SIZE),
       BLOCK_SIZE(1024), NO_MUTEX_GUARD, NOT_IN_BINLOG, ON_CHECK(0),
       ON_UPDATE(fix_trans_mem_root));

static const char *thread_handling_names[]=
{
  "one-thread-per-connection", "no-threads", "loaded-dynamically",
  0
};
static Sys_var_enum Sys_thread_handling(
       "thread_handling",
       "Define threads usage for handling queries, one of "
       "one-thread-per-connection, no-threads, loaded-dynamically"
       , READ_ONLY GLOBAL_VAR(thread_handling), CMD_LINE(REQUIRED_ARG),
       thread_handling_names, DEFAULT(0));

#ifdef HAVE_QUERY_CACHE
static bool fix_query_cache_size(sys_var *self, THD *thd, enum_var_type type)
{
  ulong new_cache_size= query_cache.resize(query_cache_size);
  /*
     Note: query_cache_size is a global variable reflecting the
     requested cache size. See also query_cache_size_arg
  */
  if (query_cache_size != new_cache_size)
    push_warning_printf(current_thd, Sql_condition::WARN_LEVEL_WARN,
                        ER_WARN_QC_RESIZE, ER(ER_WARN_QC_RESIZE),
                        query_cache_size, new_cache_size);

  query_cache_size= new_cache_size;
  return false;
}
static Sys_var_ulong Sys_query_cache_size(
       "query_cache_size",
       "The memory allocated to store results from old queries",
       GLOBAL_VAR(query_cache_size), CMD_LINE(REQUIRED_ARG),
       VALID_RANGE(0, ULONG_MAX), DEFAULT(0), BLOCK_SIZE(1024),
       NO_MUTEX_GUARD, NOT_IN_BINLOG, ON_CHECK(0),
       ON_UPDATE(fix_query_cache_size));

static Sys_var_ulong Sys_query_cache_limit(
       "query_cache_limit",
       "Don't cache results that are bigger than this",
       GLOBAL_VAR(query_cache.query_cache_limit), CMD_LINE(REQUIRED_ARG),
       VALID_RANGE(0, ULONG_MAX), DEFAULT(1024*1024), BLOCK_SIZE(1));

static bool fix_qcache_min_res_unit(sys_var *self, THD *thd, enum_var_type type)
{
  query_cache_min_res_unit=
    query_cache.set_min_res_unit(query_cache_min_res_unit);
  return false;
}
static Sys_var_ulong Sys_query_cache_min_res_unit(
       "query_cache_min_res_unit",
       "The minimum size for blocks allocated by the query cache",
       GLOBAL_VAR(query_cache_min_res_unit), CMD_LINE(REQUIRED_ARG),
       VALID_RANGE(0, ULONG_MAX), DEFAULT(QUERY_CACHE_MIN_RESULT_DATA_SIZE),
       BLOCK_SIZE(1), NO_MUTEX_GUARD, NOT_IN_BINLOG, ON_CHECK(0),
       ON_UPDATE(fix_qcache_min_res_unit));

static const char *query_cache_type_names[]= { "OFF", "ON", "DEMAND", 0 };
static bool check_query_cache_type(sys_var *self, THD *thd, set_var *var)
{
  if (query_cache.is_disabled())
  {
    my_error(ER_QUERY_CACHE_DISABLED, MYF(0));
    return true;
  }
  return false;
}
static Sys_var_enum Sys_query_cache_type(
       "query_cache_type",
       "OFF = Don't cache or retrieve results. ON = Cache all results "
       "except SELECT SQL_NO_CACHE ... queries. DEMAND = Cache only "
       "SELECT SQL_CACHE ... queries",
       SESSION_VAR(query_cache_type), CMD_LINE(REQUIRED_ARG),
       query_cache_type_names, DEFAULT(1), NO_MUTEX_GUARD, NOT_IN_BINLOG,
       ON_CHECK(check_query_cache_type));

static Sys_var_mybool Sys_query_cache_wlock_invalidate(
       "query_cache_wlock_invalidate",
       "Invalidate queries in query cache on LOCK for write",
       SESSION_VAR(query_cache_wlock_invalidate), CMD_LINE(OPT_ARG),
       DEFAULT(FALSE));
#endif /* HAVE_QUERY_CACHE */

static Sys_var_mybool Sys_secure_auth(
       "secure_auth",
       "Disallow authentication for accounts that have old (pre-4.1) "
       "passwords",
       GLOBAL_VAR(opt_secure_auth), CMD_LINE(OPT_ARG),
       DEFAULT(FALSE));

static Sys_var_charptr Sys_secure_file_priv(
       "secure_file_priv",
       "Limit LOAD DATA, SELECT ... OUTFILE, and LOAD_FILE() to files "
       "within specified directory",
       PREALLOCATED READ_ONLY GLOBAL_VAR(opt_secure_file_priv),
       CMD_LINE(REQUIRED_ARG), IN_FS_CHARSET, DEFAULT(0));

static bool fix_server_id(sys_var *self, THD *thd, enum_var_type type)
{
  server_id_supplied = 1;
  thd->server_id= server_id;
  return false;
}
static Sys_var_ulong Sys_server_id(
       "server_id",
       "Uniquely identifies the server instance in the community of "
       "replication partners",
       GLOBAL_VAR(server_id), CMD_LINE(REQUIRED_ARG, OPT_SERVER_ID),
       VALID_RANGE(0, UINT_MAX32), DEFAULT(0), BLOCK_SIZE(1), NO_MUTEX_GUARD,
       NOT_IN_BINLOG, ON_CHECK(0), ON_UPDATE(fix_server_id));

static Sys_var_charptr Sys_server_uuid(
       "server_uuid",
       "Uniquely identifies the server instance in the universe",
       READ_ONLY GLOBAL_VAR(server_uuid_ptr),
       NO_CMD_LINE, IN_FS_CHARSET, DEFAULT(server_uuid));

static Sys_var_mybool Sys_slave_compressed_protocol(
       "slave_compressed_protocol",
       "Use compression on master/slave protocol",
       GLOBAL_VAR(opt_slave_compressed_protocol), CMD_LINE(OPT_ARG),
       DEFAULT(FALSE));

#ifdef HAVE_REPLICATION
static const char *slave_exec_mode_names[]=
       {"STRICT", "IDEMPOTENT", 0};
static Sys_var_enum Slave_exec_mode(
       "slave_exec_mode",
       "Modes for how replication events should be executed. Legal values "
       "are STRICT (default) and IDEMPOTENT. In IDEMPOTENT mode, "
       "replication will not stop for operations that are idempotent. "
       "In STRICT mode, replication will stop on any unexpected difference "
       "between the master and the slave",
       GLOBAL_VAR(slave_exec_mode_options), CMD_LINE(REQUIRED_ARG),
       slave_exec_mode_names, DEFAULT(SLAVE_EXEC_MODE_STRICT));
const char *slave_type_conversions_name[]= {"ALL_LOSSY", "ALL_NON_LOSSY", 0};
static Sys_var_set Slave_type_conversions(
       "slave_type_conversions",
       "Set of slave type conversions that are enabled. Legal values are:"
       " ALL_LOSSY to enable lossy conversions and"
       " ALL_NON_LOSSY to enable non-lossy conversions."
       " If the variable is assigned the empty set, no conversions are"
       " allowed and it is expected that the types match exactly.",
       GLOBAL_VAR(slave_type_conversions_options), CMD_LINE(REQUIRED_ARG),
       slave_type_conversions_name,
       DEFAULT(0));

static Sys_var_mybool Sys_slave_sql_verify_checksum(
       "slave_sql_verify_checksum",
       "Force checksum verification of replication events after reading them "
       "from relay log. Note: Events are always checksum-verified by slave on "
       "receiving them from the network before writing them to the relay "
       "log. Enabled by default.",
       GLOBAL_VAR(opt_slave_sql_verify_checksum), CMD_LINE(OPT_ARG), DEFAULT(TRUE));
#endif

bool Sys_var_enum_binlog_checksum::global_update(THD *thd, set_var *var)
{
  mysql_mutex_lock(mysql_bin_log.get_log_lock());
  if(mysql_bin_log.is_open())
  {
    uint flags= RP_FORCE_ROTATE | RP_LOCK_LOG_IS_ALREADY_LOCKED |
      (binlog_checksum_options != (uint) var->save_result.ulonglong_value?
       RP_BINLOG_CHECKSUM_ALG_CHANGE : 0);
    if (flags & RP_BINLOG_CHECKSUM_ALG_CHANGE)
      mysql_bin_log.checksum_alg_reset= (uint8) var->save_result.ulonglong_value;
    mysql_bin_log.rotate_and_purge(flags);
  }
  else
  {
    binlog_checksum_options= var->save_result.ulonglong_value;
  }
  DBUG_ASSERT((ulong) binlog_checksum_options == var->save_result.ulonglong_value);
  DBUG_ASSERT(mysql_bin_log.checksum_alg_reset == BINLOG_CHECKSUM_ALG_UNDEF);
  mysql_mutex_unlock(mysql_bin_log.get_log_lock());
  return 0;
}

static Sys_var_enum_binlog_checksum Binlog_checksum_enum(
       "binlog_checksum", "Type of BINLOG_CHECKSUM_ALG. Include checksum for "
       "log events in the binary log. Possible values are NONE and CRC32; "
       "default is NONE.",
       GLOBAL_VAR(binlog_checksum_options), CMD_LINE(REQUIRED_ARG),
       binlog_checksum_type_names, DEFAULT(BINLOG_CHECKSUM_ALG_OFF),
       NO_MUTEX_GUARD, NOT_IN_BINLOG);

static Sys_var_mybool Sys_master_verify_checksum(
       "master_verify_checksum",
       "Force checksum verification of logged events in binary log before "
       "sending them to slaves or printing them in output of SHOW BINLOG EVENTS. "
       "Disabled by default.",
       GLOBAL_VAR(opt_master_verify_checksum), CMD_LINE(OPT_ARG), DEFAULT(FALSE));

static Sys_var_ulong Sys_slow_launch_time(
       "slow_launch_time",
       "If creating the thread takes longer than this value (in seconds), "
       "the Slow_launch_threads counter will be incremented",
       GLOBAL_VAR(slow_launch_time), CMD_LINE(REQUIRED_ARG),
       VALID_RANGE(0, LONG_TIMEOUT), DEFAULT(2), BLOCK_SIZE(1));

static Sys_var_ulong Sys_sort_buffer(
       "sort_buffer_size",
       "Each thread that needs to do a sort allocates a buffer of this size",
       SESSION_VAR(sortbuff_size), CMD_LINE(REQUIRED_ARG),
       VALID_RANGE(MIN_SORT_MEMORY, ULONG_MAX), DEFAULT(MAX_SORT_MEMORY),
       BLOCK_SIZE(1));

export sql_mode_t expand_sql_mode(sql_mode_t sql_mode)
{
  if (sql_mode & MODE_ANSI)
  {
    /*
      Note that we dont set
      MODE_NO_KEY_OPTIONS | MODE_NO_TABLE_OPTIONS | MODE_NO_FIELD_OPTIONS
      to allow one to get full use of MySQL in this mode.

      MODE_ONLY_FULL_GROUP_BY was removed from ANSI mode because it is
      currently overly restrictive (see BUG#8510).
    */
    sql_mode|= (MODE_REAL_AS_FLOAT | MODE_PIPES_AS_CONCAT | MODE_ANSI_QUOTES |
                MODE_IGNORE_SPACE);
  }
  if (sql_mode & MODE_ORACLE)
    sql_mode|= (MODE_PIPES_AS_CONCAT | MODE_ANSI_QUOTES |
                MODE_IGNORE_SPACE |
                MODE_NO_KEY_OPTIONS | MODE_NO_TABLE_OPTIONS |
                MODE_NO_FIELD_OPTIONS | MODE_NO_AUTO_CREATE_USER);
  if (sql_mode & MODE_MSSQL)
    sql_mode|= (MODE_PIPES_AS_CONCAT | MODE_ANSI_QUOTES |
                MODE_IGNORE_SPACE |
                MODE_NO_KEY_OPTIONS | MODE_NO_TABLE_OPTIONS |
                MODE_NO_FIELD_OPTIONS);
  if (sql_mode & MODE_POSTGRESQL)
    sql_mode|= (MODE_PIPES_AS_CONCAT | MODE_ANSI_QUOTES |
                MODE_IGNORE_SPACE |
                MODE_NO_KEY_OPTIONS | MODE_NO_TABLE_OPTIONS |
                MODE_NO_FIELD_OPTIONS);
  if (sql_mode & MODE_DB2)
    sql_mode|= (MODE_PIPES_AS_CONCAT | MODE_ANSI_QUOTES |
                MODE_IGNORE_SPACE |
                MODE_NO_KEY_OPTIONS | MODE_NO_TABLE_OPTIONS |
                MODE_NO_FIELD_OPTIONS);
  if (sql_mode & MODE_MAXDB)
    sql_mode|= (MODE_PIPES_AS_CONCAT | MODE_ANSI_QUOTES |
                MODE_IGNORE_SPACE |
                MODE_NO_KEY_OPTIONS | MODE_NO_TABLE_OPTIONS |
                MODE_NO_FIELD_OPTIONS | MODE_NO_AUTO_CREATE_USER);
  if (sql_mode & MODE_MYSQL40)
    sql_mode|= MODE_HIGH_NOT_PRECEDENCE;
  if (sql_mode & MODE_MYSQL323)
    sql_mode|= MODE_HIGH_NOT_PRECEDENCE;
  if (sql_mode & MODE_TRADITIONAL)
    sql_mode|= (MODE_STRICT_TRANS_TABLES | MODE_STRICT_ALL_TABLES |
                MODE_NO_ZERO_IN_DATE | MODE_NO_ZERO_DATE |
                MODE_ERROR_FOR_DIVISION_BY_ZERO | MODE_NO_AUTO_CREATE_USER |
                MODE_NO_ENGINE_SUBSTITUTION);
  return sql_mode;
}
static bool check_sql_mode(sys_var *self, THD *thd, set_var *var)
{
  var->save_result.ulonglong_value=
    expand_sql_mode(var->save_result.ulonglong_value);
  return false;
}
static bool fix_sql_mode(sys_var *self, THD *thd, enum_var_type type)
{
  if (type != OPT_GLOBAL)
  {
    /* Update thd->server_status */
    if (thd->variables.sql_mode & MODE_NO_BACKSLASH_ESCAPES)
      thd->server_status|= SERVER_STATUS_NO_BACKSLASH_ESCAPES;
    else
      thd->server_status&= ~SERVER_STATUS_NO_BACKSLASH_ESCAPES;
  }
  return false;
}
/*
  WARNING: When adding new SQL modes don't forget to update the
  tables definitions that stores it's value (ie: mysql.event, mysql.proc)
*/
static const char *sql_mode_names[]=
{
  "REAL_AS_FLOAT", "PIPES_AS_CONCAT", "ANSI_QUOTES", "IGNORE_SPACE", ",",
  "ONLY_FULL_GROUP_BY", "NO_UNSIGNED_SUBTRACTION", "NO_DIR_IN_CREATE",
  "POSTGRESQL", "ORACLE", "MSSQL", "DB2", "MAXDB", "NO_KEY_OPTIONS",
  "NO_TABLE_OPTIONS", "NO_FIELD_OPTIONS", "MYSQL323", "MYSQL40", "ANSI",
  "NO_AUTO_VALUE_ON_ZERO", "NO_BACKSLASH_ESCAPES", "STRICT_TRANS_TABLES",
  "STRICT_ALL_TABLES", "NO_ZERO_IN_DATE", "NO_ZERO_DATE",
  "ALLOW_INVALID_DATES", "ERROR_FOR_DIVISION_BY_ZERO", "TRADITIONAL",
  "NO_AUTO_CREATE_USER", "HIGH_NOT_PRECEDENCE", "NO_ENGINE_SUBSTITUTION",
  "PAD_CHAR_TO_FULL_LENGTH",
  0
};
export bool sql_mode_string_representation(THD *thd, sql_mode_t sql_mode,
                                           LEX_STRING *ls)
{
  set_to_string(thd, ls, sql_mode, sql_mode_names);
  return ls->str == 0;
}
/*
  sql_mode should *not* be IN_BINLOG: even though it is written to the binlog,
  the slave ignores the MODE_NO_DIR_IN_CREATE variable, so slave's value
  differs from master's (see log_event.cc: Query_log_event::do_apply_event()).
*/
static Sys_var_set Sys_sql_mode(
       "sql_mode",
       "Syntax: sql-mode=mode[,mode[,mode...]]. See the manual for the "
       "complete list of valid sql modes",
       SESSION_VAR(sql_mode), CMD_LINE(REQUIRED_ARG),
       sql_mode_names, DEFAULT(0), NO_MUTEX_GUARD, NOT_IN_BINLOG,
       ON_CHECK(check_sql_mode), ON_UPDATE(fix_sql_mode));

#if defined(HAVE_OPENSSL) && !defined(EMBEDDED_LIBRARY)
#define SSL_OPT(X) CMD_LINE(REQUIRED_ARG,X)
#else
#define SSL_OPT(X) NO_CMD_LINE
#endif

static Sys_var_charptr Sys_ssl_ca(
       "ssl_ca",
       "CA file in PEM format (check OpenSSL docs, implies --ssl)",
       READ_ONLY GLOBAL_VAR(opt_ssl_ca), SSL_OPT(OPT_SSL_CA),
       IN_FS_CHARSET, DEFAULT(0));

static Sys_var_charptr Sys_ssl_capath(
       "ssl_capath",
       "CA directory (check OpenSSL docs, implies --ssl)",
       READ_ONLY GLOBAL_VAR(opt_ssl_capath), SSL_OPT(OPT_SSL_CAPATH),
       IN_FS_CHARSET, DEFAULT(0));

static Sys_var_charptr Sys_ssl_cert(
       "ssl_cert", "X509 cert in PEM format (implies --ssl)",
       READ_ONLY GLOBAL_VAR(opt_ssl_cert), SSL_OPT(OPT_SSL_CERT),
       IN_FS_CHARSET, DEFAULT(0));

static Sys_var_charptr Sys_ssl_cipher(
       "ssl_cipher", "SSL cipher to use (implies --ssl)",
       READ_ONLY GLOBAL_VAR(opt_ssl_cipher), SSL_OPT(OPT_SSL_CIPHER),
       IN_FS_CHARSET, DEFAULT(0));

static Sys_var_charptr Sys_ssl_key(
       "ssl_key", "X509 key in PEM format (implies --ssl)",
       READ_ONLY GLOBAL_VAR(opt_ssl_key), SSL_OPT(OPT_SSL_KEY),
       IN_FS_CHARSET, DEFAULT(0));

static Sys_var_charptr Sys_ssl_crl(
       "ssl_crl",
       "CRL file in PEM format (check OpenSSL docs, implies --ssl)",
       READ_ONLY GLOBAL_VAR(opt_ssl_crl), SSL_OPT(OPT_SSL_CRL),
       IN_FS_CHARSET, DEFAULT(0));

static Sys_var_charptr Sys_ssl_crlpath(
       "ssl_crlpath",
       "CRL directory (check OpenSSL docs, implies --ssl)",
       READ_ONLY GLOBAL_VAR(opt_ssl_crlpath), SSL_OPT(OPT_SSL_CRLPATH),
       IN_FS_CHARSET, DEFAULT(0));


// why ENUM and not BOOL ?
static const char *updatable_views_with_limit_names[]= {"NO", "YES", 0};
static Sys_var_enum Sys_updatable_views_with_limit(
       "updatable_views_with_limit",
       "YES = Don't issue an error message (warning only) if a VIEW without "
       "presence of a key of the underlying table is used in queries with a "
       "LIMIT clause for updating. NO = Prohibit update of a VIEW, which "
       "does not contain a key of the underlying table and the query uses "
       "a LIMIT clause (usually get from GUI tools)",
       SESSION_VAR(updatable_views_with_limit), CMD_LINE(REQUIRED_ARG),
       updatable_views_with_limit_names, DEFAULT(TRUE));

static Sys_var_mybool Sys_sync_frm(
       "sync_frm", "Sync .frm files to disk on creation",
       GLOBAL_VAR(opt_sync_frm), CMD_LINE(OPT_ARG),
       DEFAULT(TRUE));

static char *system_time_zone_ptr;
static Sys_var_charptr Sys_system_time_zone(
       "system_time_zone", "The server system time zone",
       READ_ONLY GLOBAL_VAR(system_time_zone_ptr), NO_CMD_LINE,
       IN_FS_CHARSET, DEFAULT(system_time_zone));

static Sys_var_ulong Sys_table_def_size(
       "table_definition_cache",
       "The number of cached table definitions",
       GLOBAL_VAR(table_def_size), CMD_LINE(REQUIRED_ARG),
       VALID_RANGE(TABLE_DEF_CACHE_MIN, 512*1024),
       DEFAULT(TABLE_DEF_CACHE_DEFAULT), BLOCK_SIZE(1));

static Sys_var_ulong Sys_table_cache_size(
       "table_open_cache", "The number of cached open tables",
       GLOBAL_VAR(table_cache_size), CMD_LINE(REQUIRED_ARG),
       VALID_RANGE(1, 512*1024), DEFAULT(TABLE_OPEN_CACHE_DEFAULT),
       BLOCK_SIZE(1));

static Sys_var_ulong Sys_thread_cache_size(
       "thread_cache_size",
       "How many threads we should keep in a cache for reuse",
       GLOBAL_VAR(thread_cache_size), CMD_LINE(REQUIRED_ARG),
       VALID_RANGE(0, 16384), DEFAULT(0), BLOCK_SIZE(1));

/**
  Can't change the 'next' tx_isolation if we are already in a
  transaction.
*/

static bool check_tx_isolation(sys_var *self, THD *thd, set_var *var)
{
  if (var->type == OPT_DEFAULT && thd->in_active_multi_stmt_transaction())
  {
    DBUG_ASSERT(thd->in_multi_stmt_transaction_mode());
    my_error(ER_CANT_CHANGE_TX_ISOLATION, MYF(0));
    return TRUE;
  }
  return FALSE;
}


bool Sys_var_tx_isolation::session_update(THD *thd, set_var *var)
{
  if (var->type == OPT_SESSION && Sys_var_enum::session_update(thd, var))
    return TRUE;
  if (var->type == OPT_DEFAULT || !thd->in_active_multi_stmt_transaction())
  {
    /*
      Update the isolation level of the next transaction.
      I.e. if one did:
      COMMIT;
      SET SESSION ISOLATION LEVEL ...
      BEGIN; <-- this transaction has the new isolation
      Note, that in case of:
      COMMIT;
      SET TRANSACTION ISOLATION LEVEL ...
      SET SESSION ISOLATION LEVEL ...
      BEGIN; <-- the session isolation level is used, not the
      result of SET TRANSACTION statement.
     */
    thd->tx_isolation= (enum_tx_isolation) var->save_result.ulonglong_value;
  }
  return FALSE;
}


// NO_CMD_LINE - different name of the option
static Sys_var_tx_isolation Sys_tx_isolation(
       "tx_isolation", "Default transaction isolation level",
       SESSION_VAR(tx_isolation), NO_CMD_LINE,
       tx_isolation_names, DEFAULT(ISO_REPEATABLE_READ),
       NO_MUTEX_GUARD, NOT_IN_BINLOG, ON_CHECK(check_tx_isolation));

static Sys_var_ulonglong Sys_tmp_table_size(
       "tmp_table_size",
       "If an internal in-memory temporary table exceeds this size, MySQL "
       "will automatically convert it to an on-disk MyISAM table",
       SESSION_VAR(tmp_table_size), CMD_LINE(REQUIRED_ARG),
       VALID_RANGE(1024, (ulonglong)~(intptr)0), DEFAULT(16*1024*1024),
       BLOCK_SIZE(1));

static Sys_var_mybool Sys_timed_mutexes(
       "timed_mutexes",
       "Specify whether to time mutexes (only InnoDB mutexes are currently "
       "supported)",
       GLOBAL_VAR(timed_mutexes), CMD_LINE(OPT_ARG), DEFAULT(0));

static char *server_version_ptr;
static Sys_var_charptr Sys_version(
       "version", "Server version",
       READ_ONLY GLOBAL_VAR(server_version_ptr), NO_CMD_LINE,
       IN_SYSTEM_CHARSET, DEFAULT(server_version));

static char *server_version_comment_ptr;
static Sys_var_charptr Sys_version_comment(
       "version_comment", "version_comment",
       READ_ONLY GLOBAL_VAR(server_version_comment_ptr), NO_CMD_LINE,
       IN_SYSTEM_CHARSET, DEFAULT(MYSQL_COMPILATION_COMMENT));

static char *server_version_compile_machine_ptr;
static Sys_var_charptr Sys_version_compile_machine(
       "version_compile_machine", "version_compile_machine",
       READ_ONLY GLOBAL_VAR(server_version_compile_machine_ptr), NO_CMD_LINE,
       IN_SYSTEM_CHARSET, DEFAULT(MACHINE_TYPE));

static char *server_version_compile_os_ptr;
static Sys_var_charptr Sys_version_compile_os(
       "version_compile_os", "version_compile_os",
       READ_ONLY GLOBAL_VAR(server_version_compile_os_ptr), NO_CMD_LINE,
       IN_SYSTEM_CHARSET, DEFAULT(SYSTEM_TYPE));

static Sys_var_ulong Sys_net_wait_timeout(
       "wait_timeout",
       "The number of seconds the server waits for activity on a "
       "connection before closing it",
       SESSION_VAR(net_wait_timeout), CMD_LINE(REQUIRED_ARG),
       VALID_RANGE(1, IF_WIN(INT_MAX32/1000, LONG_TIMEOUT)),
       DEFAULT(NET_WAIT_TIMEOUT), BLOCK_SIZE(1));

static Sys_var_plugin Sys_default_storage_engine(
       "default_storage_engine", "The default storage engine for new tables",
       SESSION_VAR(table_plugin), NO_CMD_LINE,
       MYSQL_STORAGE_ENGINE_PLUGIN, DEFAULT(&default_storage_engine),
       NO_MUTEX_GUARD, NOT_IN_BINLOG, ON_CHECK(check_not_null));

static Sys_var_plugin Sys_default_tmp_storage_engine(
       "default_tmp_storage_engine", "The default storage engine for new explict temporary tables",
       SESSION_VAR(temp_table_plugin), NO_CMD_LINE,
       MYSQL_STORAGE_ENGINE_PLUGIN, DEFAULT(&default_tmp_storage_engine),
       NO_MUTEX_GUARD, NOT_IN_BINLOG, ON_CHECK(check_not_null));

//  Alias for @@default_storage_engine
static Sys_var_plugin Sys_storage_engine(
       "storage_engine", "Alias for @@default_storage_engine. Deprecated",
       SESSION_VAR(table_plugin), NO_CMD_LINE,
       MYSQL_STORAGE_ENGINE_PLUGIN, DEFAULT(&default_storage_engine),
       NO_MUTEX_GUARD, NOT_IN_BINLOG, ON_CHECK(check_not_null),
       ON_UPDATE(NULL), DEPRECATED("'@@default_storage_engine'"));

#if defined(ENABLED_DEBUG_SYNC)
/*
  Variable can be set for the session only.

  This could be changed later. Then we need to have a global array of
  actions in addition to the thread local ones. SET GLOBAL would
  manage the global array, SET [SESSION] the local array. A sync point
  would need to look for a local and a global action. Setting and
  executing of global actions need to be protected by a mutex.

  The purpose of global actions could be to allow synchronizing with
  connectionless threads that cannot execute SET statements.
*/
static Sys_var_debug_sync Sys_debug_sync(
       "debug_sync", "Debug Sync Facility",
       sys_var::ONLY_SESSION, NO_CMD_LINE,
       DEFAULT(0), NO_MUTEX_GUARD, NOT_IN_BINLOG, ON_CHECK(check_has_super));
#endif /* defined(ENABLED_DEBUG_SYNC) */

/**
 "time_format" "date_format" "datetime_format"

  the following three variables are unused, and the source of confusion
  (bug reports like "I've changed date_format, but date format hasn't changed.
  I've made them read-only, to alleviate the situation somewhat.

  @todo make them NO_CMD_LINE ?
*/
static Sys_var_charptr Sys_date_format(
       "date_format", "The DATE format (ignored)",
       READ_ONLY GLOBAL_VAR(global_date_format.format.str),
       CMD_LINE(REQUIRED_ARG), IN_SYSTEM_CHARSET,
       DEFAULT(known_date_time_formats[ISO_FORMAT].date_format));

static Sys_var_charptr Sys_datetime_format(
       "datetime_format", "The DATETIME format (ignored)",
       READ_ONLY GLOBAL_VAR(global_datetime_format.format.str),
       CMD_LINE(REQUIRED_ARG), IN_SYSTEM_CHARSET,
       DEFAULT(known_date_time_formats[ISO_FORMAT].datetime_format));

static Sys_var_charptr Sys_time_format(
       "time_format", "The TIME format (ignored)",
       READ_ONLY GLOBAL_VAR(global_time_format.format.str),
       CMD_LINE(REQUIRED_ARG), IN_SYSTEM_CHARSET,
       DEFAULT(known_date_time_formats[ISO_FORMAT].time_format));

static bool fix_autocommit(sys_var *self, THD *thd, enum_var_type type)
{
  if (type == OPT_GLOBAL)
  {
    if (global_system_variables.option_bits & OPTION_AUTOCOMMIT)
      global_system_variables.option_bits&= ~OPTION_NOT_AUTOCOMMIT;
    else
      global_system_variables.option_bits|= OPTION_NOT_AUTOCOMMIT;
    return false;
  }

  if (thd->variables.option_bits & OPTION_AUTOCOMMIT &&
      thd->variables.option_bits & OPTION_NOT_AUTOCOMMIT)
  { // activating autocommit

    if (trans_commit_stmt(thd) || trans_commit(thd))
    {
      thd->variables.option_bits&= ~OPTION_AUTOCOMMIT;
      return true;
    }
    /*
      Don't close thread tables or release metadata locks: if we do so, we
      risk releasing locks/closing tables of expressions used to assign
      other variables, as in:
      set @var=my_stored_function1(), @@autocommit=1, @var2=(select max(a)
      from my_table), ...
      The locks will be released at statement end anyway, as SET
      statement that assigns autocommit is marked to commit
      transaction implicitly at the end (@sa stmt_causes_implicitcommit()).
    */
    thd->variables.option_bits&=
                 ~(OPTION_BEGIN | OPTION_NOT_AUTOCOMMIT);
    thd->transaction.all.reset_unsafe_rollback_flags();
    thd->server_status|= SERVER_STATUS_AUTOCOMMIT;
    return false;
  }

  if (!(thd->variables.option_bits & OPTION_AUTOCOMMIT) &&
      !(thd->variables.option_bits & OPTION_NOT_AUTOCOMMIT))
  { // disabling autocommit

    thd->transaction.all.reset_unsafe_rollback_flags();
    thd->server_status&= ~SERVER_STATUS_AUTOCOMMIT;
    thd->variables.option_bits|= OPTION_NOT_AUTOCOMMIT;
    return false;
  }

  return false; // autocommit value wasn't changed
}
static Sys_var_bit Sys_autocommit(
       "autocommit", "autocommit",
       SESSION_VAR(option_bits), NO_CMD_LINE, OPTION_AUTOCOMMIT, DEFAULT(TRUE),
       NO_MUTEX_GUARD, NOT_IN_BINLOG, ON_CHECK(0), ON_UPDATE(fix_autocommit));
export sys_var *Sys_autocommit_ptr= &Sys_autocommit; // for sql_yacc.yy

static Sys_var_mybool Sys_big_tables(
       "big_tables", "Allow big result sets by saving all "
       "temporary sets on file (Solves most 'table full' errors)",
       SESSION_VAR(big_tables), CMD_LINE(OPT_ARG), DEFAULT(FALSE));

static Sys_var_bit Sys_big_selects(
       "sql_big_selects", "sql_big_selects",
       SESSION_VAR(option_bits), NO_CMD_LINE, OPTION_BIG_SELECTS,
       DEFAULT(FALSE));

static Sys_var_bit Sys_log_off(
       "sql_log_off", "sql_log_off",
       SESSION_VAR(option_bits), NO_CMD_LINE, OPTION_LOG_OFF,
       DEFAULT(FALSE), NO_MUTEX_GUARD, NOT_IN_BINLOG, ON_CHECK(check_has_super));

/**
  This function sets the session variable thd->variables.sql_log_bin 
  to reflect changes to @@session.sql_log_bin.

  @param[IN] self   A pointer to the sys_var, i.e. Sys_log_binlog.
  @param[IN] type   The type either session or global.

  @return @c FALSE.
*/
static bool fix_sql_log_bin_after_update(sys_var *self, THD *thd,
                                         enum_var_type type)
{
  if (type == OPT_SESSION)
  {
    if (thd->variables.sql_log_bin)
      thd->variables.option_bits |= OPTION_BIN_LOG;
    else
      thd->variables.option_bits &= ~OPTION_BIN_LOG;
  }
  return FALSE;
}

/**
  This function checks if the sql_log_bin can be changed,
  what is possible if:
    - the user is a super user;
    - the set is not called from within a function/trigger;
    - there is no on-going transaction.

  @param[IN] self   A pointer to the sys_var, i.e. Sys_log_binlog.
  @param[IN] var    A pointer to the set_var created by the parser.

  @return @c FALSE if the change is allowed, otherwise @c TRUE.
*/
static bool check_sql_log_bin(sys_var *self, THD *thd, set_var *var)
{
  if (check_has_super(self, thd, var))
    return TRUE;

  if (var->type == OPT_GLOBAL)
    return FALSE;

  /* If in a stored function/trigger, it's too late to change sql_log_bin. */
  if (thd->in_sub_stmt)
  {
    my_error(ER_STORED_FUNCTION_PREVENTS_SWITCH_SQL_LOG_BIN, MYF(0));
    return TRUE;
  }
  /* Make the session variable 'sql_log_bin' read-only inside a transaction. */
  if (thd->in_active_multi_stmt_transaction())
  {
    my_error(ER_INSIDE_TRANSACTION_PREVENTS_SWITCH_SQL_LOG_BIN, MYF(0));
    return TRUE;
  }

  return FALSE;
}

static Sys_var_mybool Sys_log_binlog(
       "sql_log_bin", "sql_log_bin",
       SESSION_VAR(sql_log_bin), NO_CMD_LINE,
       DEFAULT(TRUE), NO_MUTEX_GUARD, NOT_IN_BINLOG, ON_CHECK(check_sql_log_bin),
       ON_UPDATE(fix_sql_log_bin_after_update));

static Sys_var_bit Sys_sql_warnings(
       "sql_warnings", "sql_warnings",
       SESSION_VAR(option_bits), NO_CMD_LINE, OPTION_WARNINGS,
       DEFAULT(FALSE));

static Sys_var_bit Sys_sql_notes(
       "sql_notes", "sql_notes",
       SESSION_VAR(option_bits), NO_CMD_LINE, OPTION_SQL_NOTES,
       DEFAULT(TRUE));

static Sys_var_bit Sys_auto_is_null(
       "sql_auto_is_null", "sql_auto_is_null",
       SESSION_VAR(option_bits), NO_CMD_LINE, OPTION_AUTO_IS_NULL,
       DEFAULT(FALSE), NO_MUTEX_GUARD, IN_BINLOG);

static Sys_var_bit Sys_safe_updates(
       "sql_safe_updates", "sql_safe_updates",
       SESSION_VAR(option_bits), NO_CMD_LINE, OPTION_SAFE_UPDATES,
       DEFAULT(FALSE));

static Sys_var_bit Sys_buffer_results(
       "sql_buffer_result", "sql_buffer_result",
       SESSION_VAR(option_bits), NO_CMD_LINE, OPTION_BUFFER_RESULT,
       DEFAULT(FALSE));

static Sys_var_bit Sys_quote_show_create(
       "sql_quote_show_create", "sql_quote_show_create",
       SESSION_VAR(option_bits), NO_CMD_LINE, OPTION_QUOTE_SHOW_CREATE,
       DEFAULT(TRUE));

static Sys_var_bit Sys_foreign_key_checks(
       "foreign_key_checks", "foreign_key_checks",
       SESSION_VAR(option_bits), NO_CMD_LINE,
       REVERSE(OPTION_NO_FOREIGN_KEY_CHECKS),
       DEFAULT(TRUE), NO_MUTEX_GUARD, IN_BINLOG);

static Sys_var_bit Sys_unique_checks(
       "unique_checks", "unique_checks",
       SESSION_VAR(option_bits), NO_CMD_LINE,
       REVERSE(OPTION_RELAXED_UNIQUE_CHECKS),
       DEFAULT(TRUE), NO_MUTEX_GUARD, IN_BINLOG);

#ifdef ENABLED_PROFILING
static Sys_var_bit Sys_profiling(
       "profiling", "profiling",
       SESSION_VAR(option_bits), NO_CMD_LINE, OPTION_PROFILING,
       DEFAULT(FALSE));

static Sys_var_ulong Sys_profiling_history_size(
       "profiling_history_size", "Limit of query profiling memory",
       SESSION_VAR(profiling_history_size), CMD_LINE(REQUIRED_ARG),
       VALID_RANGE(0, 100), DEFAULT(15), BLOCK_SIZE(1));
#endif

static Sys_var_harows Sys_select_limit(
       "sql_select_limit",
       "The maximum number of rows to return from SELECT statements",
       SESSION_VAR(select_limit), NO_CMD_LINE,
       VALID_RANGE(0, HA_POS_ERROR), DEFAULT(HA_POS_ERROR), BLOCK_SIZE(1));

static bool update_timestamp(THD *thd, set_var *var)
{
  if (var->value)
    thd->set_time((time_t) var->save_result.ulonglong_value);
  else // SET timestamp=DEFAULT
    thd->user_time= 0;
  return false;
}
static ulonglong read_timestamp(THD *thd)
{
  return (ulonglong) thd->start_time;
}


static bool check_timestamp(sys_var *self, THD *thd, set_var *var)
{
  longlong val;

  if (!var->value)
    return FALSE;

  val= (longlong) var->save_result.ulonglong_value;
  if (val != 0 &&          // this is how you set the default value
      (val < TIMESTAMP_MIN_VALUE || val > TIMESTAMP_MAX_VALUE))
  {
    char buf[64];
    my_error(ER_WRONG_VALUE_FOR_VAR, MYF(0), "timestamp", llstr(val, buf));
    return TRUE;
  }
  return FALSE;
}


static Sys_var_session_special Sys_timestamp(
       "timestamp", "Set the time for this client",
       sys_var::ONLY_SESSION, NO_CMD_LINE,
       VALID_RANGE(0, ~(time_t)0), BLOCK_SIZE(1),
       NO_MUTEX_GUARD, IN_BINLOG, ON_CHECK(check_timestamp), 
       ON_UPDATE(update_timestamp), ON_READ(read_timestamp));

static bool update_last_insert_id(THD *thd, set_var *var)
{
  if (!var->value)
  {
    my_error(ER_NO_DEFAULT, MYF(0), var->var->name.str);
    return true;
  }
  thd->first_successful_insert_id_in_prev_stmt=
    var->save_result.ulonglong_value;
  return false;
}
static ulonglong read_last_insert_id(THD *thd)
{
  return (ulonglong) thd->read_first_successful_insert_id_in_prev_stmt();
}
static Sys_var_session_special Sys_last_insert_id(
       "last_insert_id", "The value to be returned from LAST_INSERT_ID()",
       sys_var::ONLY_SESSION, NO_CMD_LINE,
       VALID_RANGE(0, ULONGLONG_MAX), BLOCK_SIZE(1),
       NO_MUTEX_GUARD, IN_BINLOG, ON_CHECK(0),
       ON_UPDATE(update_last_insert_id), ON_READ(read_last_insert_id));

// alias for last_insert_id(), Sybase-style
static Sys_var_session_special Sys_identity(
       "identity", "Synonym for the last_insert_id variable",
       sys_var::ONLY_SESSION, NO_CMD_LINE,
       VALID_RANGE(0, ULONGLONG_MAX), BLOCK_SIZE(1),
       NO_MUTEX_GUARD, IN_BINLOG, ON_CHECK(0),
       ON_UPDATE(update_last_insert_id), ON_READ(read_last_insert_id));

/*
  insert_id should *not* be marked as written to the binlog (i.e., it
  should *not* be IN_BINLOG), because we want any statement that
  refers to insert_id explicitly to be unsafe.  (By "explicitly", we
  mean using @@session.insert_id, whereas insert_id is used
  "implicitly" when NULL value is inserted into an auto_increment
  column).

  We want statements referring explicitly to @@session.insert_id to be
  unsafe, because insert_id is modified internally by the slave sql
  thread when NULL values are inserted in an AUTO_INCREMENT column.
  This modification interfers with the value of the
  @@session.insert_id variable if @@session.insert_id is referred
  explicitly by an insert statement (as is seen by executing "SET
  @@session.insert_id=0; CREATE TABLE t (a INT, b INT KEY
  AUTO_INCREMENT); INSERT INTO t(a) VALUES (@@session.insert_id);" in
  statement-based logging mode: t will be different on master and
  slave).
*/
static bool update_insert_id(THD *thd, set_var *var)
{
  if (!var->value)
  {
    my_error(ER_NO_DEFAULT, MYF(0), var->var->name.str);
    return true;
  }
  thd->force_one_auto_inc_interval(var->save_result.ulonglong_value);
  return false;
}

static ulonglong read_insert_id(THD *thd)
{
  return thd->auto_inc_intervals_forced.minimum();
}
static Sys_var_session_special Sys_insert_id(
       "insert_id", "The value to be used by the following INSERT "
       "or ALTER TABLE statement when inserting an AUTO_INCREMENT value",
       sys_var::ONLY_SESSION, NO_CMD_LINE,
       VALID_RANGE(0, ULONGLONG_MAX), BLOCK_SIZE(1),
       NO_MUTEX_GUARD, NOT_IN_BINLOG, ON_CHECK(0),
       ON_UPDATE(update_insert_id), ON_READ(read_insert_id));

static bool update_rand_seed1(THD *thd, set_var *var)
{
  if (!var->value)
  {
    my_error(ER_NO_DEFAULT, MYF(0), var->var->name.str);
    return true;
  }
  thd->rand.seed1= (ulong) var->save_result.ulonglong_value;
  return false;
}
static ulonglong read_rand_seed(THD *thd)
{
  return 0;
}
static Sys_var_session_special Sys_rand_seed1(
       "rand_seed1", "Sets the internal state of the RAND() "
       "generator for replication purposes",
       sys_var::ONLY_SESSION, NO_CMD_LINE,
       VALID_RANGE(0, ULONG_MAX), BLOCK_SIZE(1),
       NO_MUTEX_GUARD, IN_BINLOG, ON_CHECK(0),
       ON_UPDATE(update_rand_seed1), ON_READ(read_rand_seed));

static bool update_rand_seed2(THD *thd, set_var *var)
{
  if (!var->value)
  {
    my_error(ER_NO_DEFAULT, MYF(0), var->var->name.str);
    return true;
  }
  thd->rand.seed2= (ulong) var->save_result.ulonglong_value;
  return false;
}
static Sys_var_session_special Sys_rand_seed2(
       "rand_seed2", "Sets the internal state of the RAND() "
       "generator for replication purposes",
       sys_var::ONLY_SESSION, NO_CMD_LINE,
       VALID_RANGE(0, ULONG_MAX), BLOCK_SIZE(1),
       NO_MUTEX_GUARD, IN_BINLOG, ON_CHECK(0),
       ON_UPDATE(update_rand_seed2), ON_READ(read_rand_seed));

static ulonglong read_error_count(THD *thd)
{
  return thd->get_stmt_da()->error_count();
}
// this really belongs to the SHOW STATUS
static Sys_var_session_special Sys_error_count(
       "error_count", "The number of errors that resulted from the "
       "last statement that generated messages",
       READ_ONLY sys_var::ONLY_SESSION, NO_CMD_LINE,
       VALID_RANGE(0, ULONGLONG_MAX), BLOCK_SIZE(1), NO_MUTEX_GUARD,
       NOT_IN_BINLOG, ON_CHECK(0), ON_UPDATE(0), ON_READ(read_error_count));

static ulonglong read_warning_count(THD *thd)
{
  return thd->get_stmt_da()->warn_count();
}
// this really belongs to the SHOW STATUS
static Sys_var_session_special Sys_warning_count(
       "warning_count", "The number of errors, warnings, and notes "
       "that resulted from the last statement that generated messages",
       READ_ONLY sys_var::ONLY_SESSION, NO_CMD_LINE,
       VALID_RANGE(0, ULONGLONG_MAX), BLOCK_SIZE(1), NO_MUTEX_GUARD,
       NOT_IN_BINLOG, ON_CHECK(0), ON_UPDATE(0), ON_READ(read_warning_count));

static Sys_var_ulong Sys_default_week_format(
       "default_week_format",
       "The default week format used by WEEK() functions",
       SESSION_VAR(default_week_format), CMD_LINE(REQUIRED_ARG),
       VALID_RANGE(0, 7), DEFAULT(0), BLOCK_SIZE(1));

static Sys_var_ulong Sys_group_concat_max_len(
       "group_concat_max_len",
       "The maximum length of the result of function  GROUP_CONCAT()",
       SESSION_VAR(group_concat_max_len), CMD_LINE(REQUIRED_ARG),
       VALID_RANGE(4, ULONG_MAX), DEFAULT(1024), BLOCK_SIZE(1));

static char *glob_hostname_ptr;
static Sys_var_charptr Sys_hostname(
       "hostname", "Server host name",
       READ_ONLY GLOBAL_VAR(glob_hostname_ptr), NO_CMD_LINE,
       IN_FS_CHARSET, DEFAULT(glob_hostname));

#ifndef EMBEDDED_LIBRARY
static Sys_var_charptr Sys_repl_report_host(
       "report_host",
       "Hostname or IP of the slave to be reported to the master during "
       "slave registration. Will appear in the output of SHOW SLAVE HOSTS. "
       "Leave unset if you do not want the slave to register itself with the "
       "master. Note that it is not sufficient for the master to simply read "
       "the IP of the slave off the socket once the slave connects. Due to "
       "NAT and other routing issues, that IP may not be valid for connecting "
       "to the slave from the master or other hosts",
       READ_ONLY GLOBAL_VAR(report_host), CMD_LINE(REQUIRED_ARG),
       IN_FS_CHARSET, DEFAULT(0));

static Sys_var_charptr Sys_repl_report_user(
       "report_user",
       "The account user name of the slave to be reported to the master "
       "during slave registration",
       READ_ONLY GLOBAL_VAR(report_user), CMD_LINE(REQUIRED_ARG),
       IN_FS_CHARSET, DEFAULT(0));

static Sys_var_charptr Sys_repl_report_password(
       "report_password",
       "The account password of the slave to be reported to the master "
       "during slave registration",
       READ_ONLY GLOBAL_VAR(report_password), CMD_LINE(REQUIRED_ARG),
       IN_FS_CHARSET, DEFAULT(0));

static Sys_var_uint Sys_repl_report_port(
       "report_port",
       "Port for connecting to slave reported to the master during slave "
       "registration. Set it only if the slave is listening on a non-default "
       "port or if you have a special tunnel from the master or other clients "
       "to the slave. If not sure, leave this option unset",
       READ_ONLY GLOBAL_VAR(report_port), CMD_LINE(REQUIRED_ARG),
       VALID_RANGE(0, UINT_MAX), DEFAULT(MYSQL_PORT), BLOCK_SIZE(1));
#endif

static Sys_var_mybool Sys_keep_files_on_create(
       "keep_files_on_create",
       "Don't overwrite stale .MYD and .MYI even if no directory is specified",
       SESSION_VAR(keep_files_on_create), CMD_LINE(OPT_ARG),
       DEFAULT(FALSE));

static char *license;
static Sys_var_charptr Sys_license(
       "license", "The type of license the server has",
       READ_ONLY GLOBAL_VAR(license), NO_CMD_LINE, IN_SYSTEM_CHARSET,
       DEFAULT(STRINGIFY_ARG(LICENSE)));

static bool check_log_path(sys_var *self, THD *thd, set_var *var)
{
  if (!var->value)
    return false; // DEFAULT is ok

  if (!var->save_result.string_value.str)
    return true;

  if (var->save_result.string_value.length > FN_REFLEN)
  { // path is too long
    my_error(ER_PATH_LENGTH, MYF(0), self->name.str);
    return true;
  }

  char path[FN_REFLEN];
  size_t path_length= unpack_filename(path, var->save_result.string_value.str);

  if (!path_length)
    return true;

  MY_STAT f_stat;

  if (my_stat(path, &f_stat, MYF(0)))
  {
    if (!MY_S_ISREG(f_stat.st_mode) || !(f_stat.st_mode & MY_S_IWRITE))
      return true; // not a regular writable file
    return false;
  }

  (void) dirname_part(path, var->save_result.string_value.str, &path_length);

  if (var->save_result.string_value.length - path_length >= FN_LEN)
  { // filename is too long
      my_error(ER_PATH_LENGTH, MYF(0), self->name.str);
      return true;
  }

  if (!path_length) // no path is good path (remember, relative to datadir)
    return false;

  if (my_access(path, (F_OK|W_OK)))
    return true; // directory is not writable

  return false;
}
static bool fix_log(char** logname, const char* default_logname,
                    const char*ext, bool enabled, void (*reopen)(char*))
{
  if (!*logname) // SET ... = DEFAULT
  {
    char buff[FN_REFLEN];
    *logname= my_strdup(make_log_name(buff, default_logname, ext),
                        MYF(MY_FAE+MY_WME));
    if (!*logname)
      return true;
  }
  logger.lock_exclusive();
  mysql_mutex_unlock(&LOCK_global_system_variables);
  if (enabled)
    reopen(*logname);
  logger.unlock();
  mysql_mutex_lock(&LOCK_global_system_variables);
  return false;
}
static void reopen_general_log(char* name)
{
  logger.get_log_file_handler()->close(0);
  logger.get_log_file_handler()->open_query_log(name);
}
static bool fix_general_log_file(sys_var *self, THD *thd, enum_var_type type)
{
  return fix_log(&opt_logname, default_logfile_name, ".log", opt_log,
                 reopen_general_log);
}
static Sys_var_charptr Sys_general_log_path(
       "general_log_file", "Log connections and queries to given file",
       PREALLOCATED GLOBAL_VAR(opt_logname), CMD_LINE(REQUIRED_ARG),
       IN_FS_CHARSET, DEFAULT(0), NO_MUTEX_GUARD, NOT_IN_BINLOG,
       ON_CHECK(check_log_path), ON_UPDATE(fix_general_log_file));

static void reopen_slow_log(char* name)
{
  logger.get_slow_log_file_handler()->close(0);
  logger.get_slow_log_file_handler()->open_slow_log(name);
}
static bool fix_slow_log_file(sys_var *self, THD *thd, enum_var_type type)
{
  return fix_log(&opt_slow_logname, default_logfile_name, "-slow.log",
                 opt_slow_log, reopen_slow_log);
}
static Sys_var_charptr Sys_slow_log_path(
       "slow_query_log_file", "Log slow queries to given log file. "
       "Defaults logging to hostname-slow.log. Must be enabled to activate "
       "other slow log options",
       PREALLOCATED GLOBAL_VAR(opt_slow_logname), CMD_LINE(REQUIRED_ARG),
       IN_FS_CHARSET, DEFAULT(0), NO_MUTEX_GUARD, NOT_IN_BINLOG,
       ON_CHECK(check_log_path), ON_UPDATE(fix_slow_log_file));

static Sys_var_have Sys_have_compress(
       "have_compress", "have_compress",
       READ_ONLY GLOBAL_VAR(have_compress), NO_CMD_LINE);

static Sys_var_have Sys_have_crypt(
       "have_crypt", "have_crypt",
       READ_ONLY GLOBAL_VAR(have_crypt), NO_CMD_LINE);

static Sys_var_have Sys_have_dlopen(
       "have_dynamic_loading", "have_dynamic_loading",
       READ_ONLY GLOBAL_VAR(have_dlopen), NO_CMD_LINE);

static Sys_var_have Sys_have_geometry(
       "have_geometry", "have_geometry",
       READ_ONLY GLOBAL_VAR(have_geometry), NO_CMD_LINE);

static Sys_var_have Sys_have_openssl(
       "have_openssl", "have_openssl",
       READ_ONLY GLOBAL_VAR(have_ssl), NO_CMD_LINE);

static Sys_var_have Sys_have_profiling(
       "have_profiling", "have_profiling",
       READ_ONLY GLOBAL_VAR(have_profiling), NO_CMD_LINE);

static Sys_var_have Sys_have_query_cache(
       "have_query_cache", "have_query_cache",
       READ_ONLY GLOBAL_VAR(have_query_cache), NO_CMD_LINE);

static Sys_var_have Sys_have_rtree_keys(
       "have_rtree_keys", "have_rtree_keys",
       READ_ONLY GLOBAL_VAR(have_rtree_keys), NO_CMD_LINE);

static Sys_var_have Sys_have_ssl(
       "have_ssl", "have_ssl",
       READ_ONLY GLOBAL_VAR(have_ssl), NO_CMD_LINE);

static Sys_var_have Sys_have_symlink(
       "have_symlink", "have_symlink",
       READ_ONLY GLOBAL_VAR(have_symlink), NO_CMD_LINE);

static bool fix_log_state(sys_var *self, THD *thd, enum_var_type type);
static Sys_var_mybool Sys_general_log(
       "general_log", "Log connections and queries to a table or log file. "
       "Defaults logging to a file hostname.log or a table mysql.general_log"
       "if --log-output=TABLE is used",
       GLOBAL_VAR(opt_log), CMD_LINE(OPT_ARG),
       DEFAULT(FALSE), NO_MUTEX_GUARD, NOT_IN_BINLOG, ON_CHECK(0),
       ON_UPDATE(fix_log_state));

static Sys_var_mybool Sys_slow_query_log(
       "slow_query_log",
       "Log slow queries to a table or log file. Defaults logging to a file "
       "hostname-slow.log or a table mysql.slow_log if --log-output=TABLE is "
       "used. Must be enabled to activate other slow log options",
       GLOBAL_VAR(opt_slow_log), CMD_LINE(OPT_ARG),
       DEFAULT(FALSE), NO_MUTEX_GUARD, NOT_IN_BINLOG, ON_CHECK(0),
       ON_UPDATE(fix_log_state));


static bool fix_log_state(sys_var *self, THD *thd, enum_var_type type)
{
  bool res;
  my_bool *UNINIT_VAR(newvalptr), newval, UNINIT_VAR(oldval);
  uint UNINIT_VAR(log_type);

  if (self == &Sys_general_log)
  {
    newvalptr= &opt_log;
    oldval=    logger.get_log_file_handler()->is_open();
    log_type=  QUERY_LOG_GENERAL;
  }
  else if (self == &Sys_slow_query_log)
  {
    newvalptr= &opt_slow_log;
    oldval=    logger.get_slow_log_file_handler()->is_open();
    log_type=  QUERY_LOG_SLOW;
  }
  else
    DBUG_ASSERT(FALSE);

  newval= *newvalptr;
  if (oldval == newval)
    return false;

  *newvalptr= oldval; // [de]activate_log_handler works that way (sigh)

  mysql_mutex_unlock(&LOCK_global_system_variables);
  if (!newval)
  {
    logger.deactivate_log_handler(thd, log_type);
    res= false;
  }
  else
    res= logger.activate_log_handler(thd, log_type);
  mysql_mutex_lock(&LOCK_global_system_variables);
  return res;
}

static bool check_not_empty_set(sys_var *self, THD *thd, set_var *var)
{
  return var->save_result.ulonglong_value == 0;
}
static bool fix_log_output(sys_var *self, THD *thd, enum_var_type type)
{
  logger.lock_exclusive();
  logger.init_slow_log(log_output_options);
  logger.init_general_log(log_output_options);
  logger.unlock();
  return false;
}

static const char *log_output_names[] = { "NONE", "FILE", "TABLE", NULL};

static Sys_var_set Sys_log_output(
       "log_output", "Syntax: log-output=value[,value...], "
       "where \"value\" could be TABLE, FILE or NONE",
       GLOBAL_VAR(log_output_options), CMD_LINE(REQUIRED_ARG),
       log_output_names, DEFAULT(LOG_FILE), NO_MUTEX_GUARD, NOT_IN_BINLOG,
       ON_CHECK(check_not_empty_set), ON_UPDATE(fix_log_output));

#ifdef HAVE_REPLICATION
static Sys_var_mybool Sys_log_slave_updates(
       "log_slave_updates", "Tells the slave to log the updates from "
       "the slave thread to the binary log. You will need to turn it on if "
       "you plan to daisy-chain the slaves",
       READ_ONLY GLOBAL_VAR(opt_log_slave_updates), CMD_LINE(OPT_ARG),
       DEFAULT(0));

static Sys_var_charptr Sys_relay_log(
       "relay_log", "The location and name to use for relay logs",
       READ_ONLY GLOBAL_VAR(opt_relay_logname), CMD_LINE(REQUIRED_ARG),
       IN_FS_CHARSET, DEFAULT(0));

/*
  Uses NO_CMD_LINE since the --relay-log-index option set
  opt_relaylog_index_name variable and computes a value for the
  relay_log_index variable.
*/
static Sys_var_charptr Sys_relay_log_index(
       "relay_log_index", "The location and name to use for the file "
       "that keeps a list of the last relay logs",
       READ_ONLY GLOBAL_VAR(relay_log_index), NO_CMD_LINE,
       IN_FS_CHARSET, DEFAULT(0));

/*
  Uses NO_CMD_LINE since the --log-bin-index option set
  opt_binlog_index_name variable and computes a value for the
  log_bin_index variable.
*/
static Sys_var_charptr Sys_binlog_index(
       "log_bin_index", "File that holds the names for last binary log files.",
       READ_ONLY GLOBAL_VAR(log_bin_index), NO_CMD_LINE,
       IN_FS_CHARSET, DEFAULT(0));

static Sys_var_charptr Sys_relay_log_basename(
       "relay_log_basename",
       "The full path of the relay log file names, excluding the extension.",
       READ_ONLY GLOBAL_VAR(relay_log_basename), NO_CMD_LINE,
       IN_FS_CHARSET, DEFAULT(0));

static Sys_var_charptr Sys_log_bin_basename(
       "log_bin_basename",
       "The full path of the binary log file names, excluding the extension.",
       READ_ONLY GLOBAL_VAR(log_bin_basename), NO_CMD_LINE,
       IN_FS_CHARSET, DEFAULT(0));

static Sys_var_charptr Sys_relay_log_info_file(
       "relay_log_info_file", "The location and name of the file that "
       "remembers where the SQL replication thread is in the relay logs",
       READ_ONLY GLOBAL_VAR(relay_log_info_file), CMD_LINE(REQUIRED_ARG),
       IN_FS_CHARSET, DEFAULT(0));

static Sys_var_mybool Sys_relay_log_purge(
       "relay_log_purge", "if disabled - do not purge relay logs. "
       "if enabled - purge them as soon as they are no more needed",
       GLOBAL_VAR(relay_log_purge), CMD_LINE(OPT_ARG), DEFAULT(TRUE));

static Sys_var_mybool Sys_relay_log_recovery(
       "relay_log_recovery", "Enables automatic relay log recovery "
       "right after the database startup, which means that the IO Thread "
       "starts re-fetching from the master right after the last transaction "
       "processed",
       GLOBAL_VAR(relay_log_recovery), CMD_LINE(OPT_ARG), DEFAULT(FALSE));

static Sys_var_charptr Sys_slave_load_tmpdir(
       "slave_load_tmpdir", "The location where the slave should put "
       "its temporary files when replicating a LOAD DATA INFILE command",
       READ_ONLY GLOBAL_VAR(slave_load_tmpdir), CMD_LINE(REQUIRED_ARG),
       IN_FS_CHARSET, DEFAULT(0));

static bool fix_slave_net_timeout(sys_var *self, THD *thd, enum_var_type type)
{
  mysql_mutex_lock(&LOCK_active_mi);
  DBUG_PRINT("info", ("slave_net_timeout=%u mi->heartbeat_period=%.3f",
                     slave_net_timeout,
                     (active_mi? active_mi->heartbeat_period : 0.0)));
  if (active_mi && slave_net_timeout < active_mi->heartbeat_period)
    push_warning_printf(thd, Sql_condition::WARN_LEVEL_WARN,
                        ER_SLAVE_HEARTBEAT_VALUE_OUT_OF_RANGE_MAX,
                        ER(ER_SLAVE_HEARTBEAT_VALUE_OUT_OF_RANGE_MAX));
  mysql_mutex_unlock(&LOCK_active_mi);
  return false;
}
static Sys_var_uint Sys_slave_net_timeout(
       "slave_net_timeout", "Number of seconds to wait for more data "
       "from a master/slave connection before aborting the read",
       GLOBAL_VAR(slave_net_timeout), CMD_LINE(REQUIRED_ARG),
       VALID_RANGE(1, LONG_TIMEOUT), DEFAULT(SLAVE_NET_TIMEOUT), BLOCK_SIZE(1),
       NO_MUTEX_GUARD, NOT_IN_BINLOG, ON_CHECK(0),
       ON_UPDATE(fix_slave_net_timeout));

static bool check_slave_skip_counter(sys_var *self, THD *thd, set_var *var)
{
  bool result= false;
  mysql_mutex_lock(&LOCK_active_mi);
  mysql_mutex_lock(&active_mi->rli->run_lock);
  if (active_mi->rli->slave_running)
  {
    my_message(ER_SLAVE_MUST_STOP, ER(ER_SLAVE_MUST_STOP), MYF(0));
    result= true;
  }
  mysql_mutex_unlock(&active_mi->rli->run_lock);
  mysql_mutex_unlock(&LOCK_active_mi);
  return result;
}
static bool fix_slave_skip_counter(sys_var *self, THD *thd, enum_var_type type)
{
  mysql_mutex_lock(&LOCK_active_mi);
  mysql_mutex_lock(&active_mi->rli->run_lock);
  /*
    The following test should normally never be true as we test this
    in the check function;  To be safe against multiple
    SQL_SLAVE_SKIP_COUNTER request, we do the check anyway
  */
  if (!active_mi->rli->slave_running)
  {
    mysql_mutex_lock(&active_mi->rli->data_lock);
    active_mi->rli->slave_skip_counter= sql_slave_skip_counter;
    mysql_mutex_unlock(&active_mi->rli->data_lock);
  }
  mysql_mutex_unlock(&active_mi->rli->run_lock);
  mysql_mutex_unlock(&LOCK_active_mi);
  return 0;
}
static Sys_var_uint Sys_slave_skip_counter(
       "sql_slave_skip_counter", "sql_slave_skip_counter",
       GLOBAL_VAR(sql_slave_skip_counter), NO_CMD_LINE,
       VALID_RANGE(0, UINT_MAX), DEFAULT(0), BLOCK_SIZE(1),
       NO_MUTEX_GUARD, NOT_IN_BINLOG, ON_CHECK(check_slave_skip_counter),
       ON_UPDATE(fix_slave_skip_counter));

static Sys_var_charptr Sys_slave_skip_errors(
       "slave_skip_errors", "Tells the slave thread to continue "
       "replication when a query event returns an error from the "
       "provided list",
       READ_ONLY GLOBAL_VAR(opt_slave_skip_errors), CMD_LINE(REQUIRED_ARG),
       IN_SYSTEM_CHARSET, DEFAULT(0));

static Sys_var_ulonglong Sys_relay_log_space_limit(
       "relay_log_space_limit", "Maximum space to use for all relay logs",
       READ_ONLY GLOBAL_VAR(relay_log_space_limit), CMD_LINE(REQUIRED_ARG),
       VALID_RANGE(0, ULONG_MAX), DEFAULT(0), BLOCK_SIZE(1));

static Sys_var_uint Sys_sync_relaylog_period(
       "sync_relay_log", "Synchronously flush relay log to disk after "
       "every #th event. Use 0 (default) to disable synchronous flushing",
       GLOBAL_VAR(sync_relaylog_period), CMD_LINE(REQUIRED_ARG),
       VALID_RANGE(0, UINT_MAX), DEFAULT(0), BLOCK_SIZE(1));

static Sys_var_uint Sys_sync_relayloginfo_period(
       "sync_relay_log_info", "Synchronously flush relay log info "
       "to disk after every #th transaction. Use 0 (default) to disable "
       "synchronous flushing",
       GLOBAL_VAR(sync_relayloginfo_period), CMD_LINE(REQUIRED_ARG),
       VALID_RANGE(0, UINT_MAX), DEFAULT(0), BLOCK_SIZE(1));

static Sys_var_uint Sys_checkpoint_mts_period(
       "slave_checkpoint_period", "Gather workers' activities to "
       "Update progress status of Multi-threaded slave and flush "
       "the relay log info to disk after every #th milli-seconds.",
       GLOBAL_VAR(mts_checkpoint_period), CMD_LINE(REQUIRED_ARG),
#ifndef DBUG_OFF
       VALID_RANGE(0, UINT_MAX), DEFAULT(300), BLOCK_SIZE(1));
#else
       VALID_RANGE(1, UINT_MAX), DEFAULT(300), BLOCK_SIZE(1));
#endif /* DBUG_OFF */

static Sys_var_uint Sys_checkpoint_mts_group(
       "slave_checkpoint_group",
       "Maximum number of processed transactions by Multi-threaded slave "
       "before a checkpoint operation is called to update progress status.",
       GLOBAL_VAR(mts_checkpoint_group), CMD_LINE(REQUIRED_ARG),
#ifndef DBUG_OFF
       VALID_RANGE(1, UINT_MAX), DEFAULT(512), BLOCK_SIZE(1));
#else
       VALID_RANGE(512, UINT_MAX), DEFAULT(512), BLOCK_SIZE(8));
#endif /* DBUG_OFF */
#endif /* HAVE_REPLICATION */

static Sys_var_uint Sys_sync_binlog_period(
       "sync_binlog", "Synchronously flush binary log to disk after "
       "every #th event. Use 0 (default) to disable synchronous flushing",
       GLOBAL_VAR(sync_binlog_period), CMD_LINE(REQUIRED_ARG),
       VALID_RANGE(0, UINT_MAX), DEFAULT(0), BLOCK_SIZE(1));

static Sys_var_uint Sys_sync_masterinfo_period(
       "sync_master_info", "Synchronously flush master info to disk "
       "after every #th event. Use 0 (default) to disable synchronous flushing",
       GLOBAL_VAR(sync_masterinfo_period), CMD_LINE(REQUIRED_ARG),
       VALID_RANGE(0, UINT_MAX), DEFAULT(0), BLOCK_SIZE(1));

#ifdef HAVE_REPLICATION
static Sys_var_ulong Sys_slave_trans_retries(
       "slave_transaction_retries", "Number of times the slave SQL "
       "thread will retry a transaction in case it failed with a deadlock "
       "or elapsed lock wait timeout, before giving up and stopping",
       GLOBAL_VAR(slave_trans_retries), CMD_LINE(REQUIRED_ARG),
       VALID_RANGE(0, ULONG_MAX), DEFAULT(10), BLOCK_SIZE(1));

static Sys_var_ulong Sys_slave_parallel_workers(
       "slave_parallel_workers",
       "Number of worker threads for executing events in parallel ",
       GLOBAL_VAR(opt_mts_slave_parallel_workers), CMD_LINE(REQUIRED_ARG),
       VALID_RANGE(0, MTS_MAX_WORKERS), DEFAULT(0), BLOCK_SIZE(1));

static Sys_var_ulonglong Sys_mts_pending_jobs_size_max(
       "slave_pending_jobs_size_max",
       "Max size of Slave Worker queues holding yet not applied events."
       "The least possible value must be not less than the master side "
       "max_allowed_packet.",
       GLOBAL_VAR(opt_mts_pending_jobs_size_max), CMD_LINE(REQUIRED_ARG),
       VALID_RANGE(1024, (ulonglong)~(intptr)0), DEFAULT(16 * 1024*1024),
       BLOCK_SIZE(1024), ON_CHECK(0));
#endif

static bool check_locale(sys_var *self, THD *thd, set_var *var)
{
  if (!var->value)
    return false;

  MY_LOCALE *locale;
  char buff[STRING_BUFFER_USUAL_SIZE];
  if (var->value->result_type() == INT_RESULT)
  {
    int lcno= (int)var->value->val_int();
    if (!(locale= my_locale_by_number(lcno)))
    {
      my_error(ER_UNKNOWN_LOCALE, MYF(0), llstr(lcno, buff));
      return true;
    }
    if (check_not_null(self, thd, var))
      return true;
  }
  else // STRING_RESULT
  {
    String str(buff, sizeof(buff), system_charset_info), *res;
    if (!(res=var->value->val_str(&str)))
      return true;
    else if (!(locale= my_locale_by_name(res->c_ptr_safe())))
    {
      ErrConvString err(res);
      my_error(ER_UNKNOWN_LOCALE, MYF(0), err.ptr());
      return true;
    }
  }

  var->save_result.ptr= locale;

  if (!locale->errmsgs->errmsgs)
  {
    mysql_mutex_lock(&LOCK_error_messages);
    if (!locale->errmsgs->errmsgs &&
        read_texts(ERRMSG_FILE, locale->errmsgs->language,
                   &locale->errmsgs->errmsgs,
                   ER_ERROR_LAST - ER_ERROR_FIRST + 1))
    {
      push_warning_printf(thd, Sql_condition::WARN_LEVEL_WARN, ER_UNKNOWN_ERROR,
                          "Can't process error message file for locale '%s'",
                          locale->name);
      mysql_mutex_unlock(&LOCK_error_messages);
      return true;
    }
    mysql_mutex_unlock(&LOCK_error_messages);
  }
  return false;
}
static Sys_var_struct Sys_lc_messages(
       "lc_messages", "Set the language used for the error messages",
       SESSION_VAR(lc_messages), NO_CMD_LINE,
       my_offsetof(MY_LOCALE, name), DEFAULT(&my_default_lc_messages),
       NO_MUTEX_GUARD, NOT_IN_BINLOG, ON_CHECK(check_locale));

static Sys_var_struct Sys_lc_time_names(
       "lc_time_names", "Set the language used for the month "
       "names and the days of the week",
       SESSION_VAR(lc_time_names), NO_CMD_LINE,
       my_offsetof(MY_LOCALE, name), DEFAULT(&my_default_lc_time_names),
       NO_MUTEX_GUARD, IN_BINLOG, ON_CHECK(check_locale));

static Sys_var_tz Sys_time_zone(
       "time_zone", "time_zone",
       SESSION_VAR(time_zone), NO_CMD_LINE,
       DEFAULT(&default_tz), NO_MUTEX_GUARD, IN_BINLOG);

<<<<<<< HEAD
static Sys_var_charptr Sys_ignore_db_dirs(
       "ignore_db_dirs",
       "The list of directories to ignore when collecting database lists",
       READ_ONLY GLOBAL_VAR(opt_ignore_db_dirs), 
       NO_CMD_LINE,
       IN_FS_CHARSET, DEFAULT(0));
=======

#ifdef HAVE_UGID

static bool check_ugid_next_list(sys_var *self, THD *thd, set_var *var)
{
  DBUG_ENTER("check_ugid_next_list");
  if (check_top_level_stmt_and_super(self, thd, var) ||
      check_outside_transaction(self, thd, var))
    DBUG_RETURN(true);
  if (thd->variables.ugid_has_ongoing_super_group)
  {
    my_error(ER_CANT_CHANGE_UGID_NEXT_LIST_IN_SUPER_GROUP, MYF(0));
    DBUG_RETURN(true);
  }
  DBUG_RETURN(false);
}

static bool check_ugid_next(sys_var *self, THD *thd, set_var *var)
{
  DBUG_ENTER("check_ugid_next");

  // Note: we also check in sql_yacc.yy:set_system_variable that the
  // SET UGID_NEXT statement does not invoke a stored function.

  // UGID_NEXT must be set by SUPER in a top-level statement
  if (check_top_level_stmt_and_super(self, thd, var))
    DBUG_RETURN(true);

  if (thd->variables.ugid_has_ongoing_super_group)
  {
    // Inside a master-super-group, UGID_NEXT is read-only if
    // UGID_NEXT_LIST is NULL.
    if (!thd->variables.ugid_next_list.is_non_null)
    {
      my_error(ER_CANT_CHANGE_UGID_NEXT_IN_SUPER_GROUP_WHEN_UGID_NEXT_LIST_IS_NULL, MYF(0));
      DBUG_RETURN(true);
    }
    DBUG_RETURN(false);
  }
  else
    // Outside a master-super-group, UGID_NEXT may only be set outside
    // of a transaction.
    DBUG_RETURN(check_outside_transaction(self, thd, var));
}

static Sys_var_group_set Sys_ugid_next_list(
       "ugid_next_list",
       "The set of groups that will be part of the following super-group.",
       SESSION_ONLY(ugid_next_list), NO_CMD_LINE,
       DEFAULT(NULL), NO_MUTEX_GUARD,
       NOT_IN_BINLOG, ON_CHECK(check_ugid_next_list));
export sys_var *Sys_ugid_next_list_ptr= &Sys_ugid_next_list;

static Sys_var_ugid_specification Sys_ugid_next(
       "ugid_next",
       "The Universal Group Identifier for the following statement.",
       SESSION_ONLY(ugid_next), NO_CMD_LINE,
       DEFAULT("AUTOMATIC"), NO_MUTEX_GUARD,
       NOT_IN_BINLOG, ON_CHECK(check_ugid_next));
export sys_var *Sys_ugid_next_ptr= &Sys_ugid_next;

static Sys_var_mybool Sys_ugid_end(
       "ugid_end",
       "If 1, the next statement will end the group.",
       SESSION_ONLY(ugid_end), NO_CMD_LINE,
       DEFAULT(FALSE), NO_MUTEX_GUARD, NOT_IN_BINLOG,
       ON_CHECK(check_top_level_stmt_and_super));
export sys_var *Sys_ugid_end_ptr= &Sys_ugid_end;

static Sys_var_mybool Sys_ugid_commit(
       "ugid_commit",
       "If 1, the next statement will commit the super-group.",
       SESSION_ONLY(ugid_commit), NO_CMD_LINE,
       DEFAULT(FALSE), NO_MUTEX_GUARD, NOT_IN_BINLOG,
       ON_CHECK(check_top_level_stmt_and_super));
export sys_var *Sys_ugid_commit_ptr= &Sys_ugid_commit;

static Sys_var_mybool Sys_ugid_has_ongoing_super_group(
       "ugid_has_ongoing_super_group",
       "Read-only variable that is set to 1 while the server re-executes a super-group.",
       READ_ONLY SESSION_ONLY(ugid_has_ongoing_super_group), NO_CMD_LINE,
       DEFAULT(FALSE), NO_MUTEX_GUARD, NOT_IN_BINLOG,
       ON_CHECK(check_top_level_stmt_and_super));

static Sys_var_ugid_ended_groups Sys_ugid_ended_groups(
       "ugid_ended_groups",
       "The global variable contains the set of groups that are ended in the binary log. The session variable contains the set of groups that are ended in the current transaction.");

static Sys_var_ugid_partial_groups Sys_ugid_partial_groups(
       "ugid_partial_groups",
       "The global variable contains the set of groups that are partial in the binary log. The session variable contains the set of groups that are partial in the current transaction.");

#endif

//@todo: since Sys_ugid_ended_groups does not change when committing groups (see binlog.binlog_group_sets), it seems that Group_log_state is never updated. check this. /sven
>>>>>>> be99eff8
<|MERGE_RESOLUTION|>--- conflicted
+++ resolved
@@ -3585,14 +3585,12 @@
        SESSION_VAR(time_zone), NO_CMD_LINE,
        DEFAULT(&default_tz), NO_MUTEX_GUARD, IN_BINLOG);
 
-<<<<<<< HEAD
 static Sys_var_charptr Sys_ignore_db_dirs(
        "ignore_db_dirs",
        "The list of directories to ignore when collecting database lists",
        READ_ONLY GLOBAL_VAR(opt_ignore_db_dirs), 
        NO_CMD_LINE,
        IN_FS_CHARSET, DEFAULT(0));
-=======
 
 #ifdef HAVE_UGID
 
@@ -3685,7 +3683,4 @@
        "ugid_partial_groups",
        "The global variable contains the set of groups that are partial in the binary log. The session variable contains the set of groups that are partial in the current transaction.");
 
-#endif
-
-//@todo: since Sys_ugid_ended_groups does not change when committing groups (see binlog.binlog_group_sets), it seems that Group_log_state is never updated. check this. /sven
->>>>>>> be99eff8
+#endif