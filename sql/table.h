/* Copyright (C) 2000-2006 MySQL AB

   This program is free software; you can redistribute it and/or modify
   it under the terms of the GNU General Public License as published by
   the Free Software Foundation; version 2 of the License.

   This program is distributed in the hope that it will be useful,
   but WITHOUT ANY WARRANTY; without even the implied warranty of
   MERCHANTABILITY or FITNESS FOR A PARTICULAR PURPOSE.  See the
   GNU General Public License for more details.

   You should have received a copy of the GNU General Public License
   along with this program; if not, write to the Free Software
   Foundation, Inc., 59 Temple Place, Suite 330, Boston, MA  02111-1307  USA */


/* Structs that defines the TABLE */

class Item;				/* Needed by ORDER */
class Item_subselect;
class GRANT_TABLE;
class st_select_lex_unit;
class st_select_lex;
class partition_info;
class COND_EQUAL;
class Security_context;

/* Order clause list element */

typedef struct st_order {
  struct st_order *next;
  Item	 **item;			/* Point at item in select fields */
  Item	 *item_ptr;			/* Storage for initial item */
  Item   **item_copy;			/* For SPs; the original item ptr */
  int    counter;                       /* position in SELECT list, correct
                                           only if counter_used is true*/
  bool	 asc;				/* true if ascending */
  bool	 free_me;			/* true if item isn't shared  */
  bool	 in_field_list;			/* true if in select field list */
  bool   counter_used;                  /* parameter was counter of columns */
  Field  *field;			/* If tmp-table group */
  char	 *buff;				/* If tmp-table group */
  table_map used, depend_map;
} ORDER;

typedef struct st_grant_info
{
  GRANT_TABLE *grant_table;
  uint version;
  ulong privilege;
  ulong want_privilege;
  /*
    Stores the requested access acl of top level tables list. Is used to
    check access rights to the underlying tables of a view.
  */
  ulong orig_want_privilege;
} GRANT_INFO;

enum tmp_table_type
{
  NO_TMP_TABLE, NON_TRANSACTIONAL_TMP_TABLE, TRANSACTIONAL_TMP_TABLE,
  INTERNAL_TMP_TABLE, SYSTEM_TMP_TABLE
};

enum frm_type_enum
{
  FRMTYPE_ERROR= 0,
  FRMTYPE_TABLE,
  FRMTYPE_VIEW
};

enum release_type { RELEASE_NORMAL, RELEASE_WAIT_FOR_DROP };

typedef struct st_filesort_info
{
  IO_CACHE *io_cache;           /* If sorted through filebyte                */
  uchar   **sort_keys;          /* Buffer for sorting keys                   */
  byte     *buffpek;            /* Buffer for buffpek structures             */
  uint      buffpek_len;        /* Max number of buffpeks in the buffer      */
  byte     *addon_buf;          /* Pointer to a buffer if sorted with fields */
  uint      addon_length;       /* Length of the buffer                      */
  struct st_sort_addon_field *addon_field;     /* Pointer to the fields info */
  void    (*unpack)(struct st_sort_addon_field *, byte *); /* To unpack back */
  byte     *record_pointers;    /* If sorted in memory                       */
  ha_rows   found_records;      /* How many records in sort                  */
} FILESORT_INFO;


/*
  Values in this enum are used to indicate how a tables TIMESTAMP field
  should be treated. It can be set to the current timestamp on insert or
  update or both.
  WARNING: The values are used for bit operations. If you change the
  enum, you must keep the bitwise relation of the values. For example:
  (int) TIMESTAMP_AUTO_SET_ON_BOTH must be equal to
  (int) TIMESTAMP_AUTO_SET_ON_INSERT | (int) TIMESTAMP_AUTO_SET_ON_UPDATE.
  We use an enum here so that the debugger can display the value names.
*/
enum timestamp_auto_set_type
{
  TIMESTAMP_NO_AUTO_SET= 0, TIMESTAMP_AUTO_SET_ON_INSERT= 1,
  TIMESTAMP_AUTO_SET_ON_UPDATE= 2, TIMESTAMP_AUTO_SET_ON_BOTH= 3
};
#define clear_timestamp_auto_bits(_target_, _bits_) \
  (_target_)= (enum timestamp_auto_set_type)((int)(_target_) & ~(int)(_bits_))

class Field_timestamp;
class Field_blob;
class Table_triggers_list;

/*
  This structure is shared between different table objects. There is one
  instance of table share per one table in the database.
*/

typedef struct st_table_share
{
  st_table_share() {}                    /* Remove gcc warning */
  /* hash of field names (contains pointers to elements of field array) */
  HASH	name_hash;			/* hash of field names */
  MEM_ROOT mem_root;
  TYPELIB keynames;			/* Pointers to keynames */
  TYPELIB fieldnames;			/* Pointer to fieldnames */
  TYPELIB *intervals;			/* pointer to interval info */
  pthread_mutex_t mutex;                /* For locking the share  */
  pthread_cond_t cond;			/* To signal that share is ready */
  struct st_table_share *next,		/* Link to unused shares */
    **prev;
#ifdef NOT_YET
  struct st_table *open_tables;		/* link to open tables */
#endif

  /* The following is copied to each TABLE on OPEN */
  Field **field;
  Field **found_next_number_field;
  Field *timestamp_field;               /* Used only during open */
  KEY  *key_info;			/* data of keys in database */
  uint	*blob_field;			/* Index to blobs in Field arrray*/

  byte	*default_values;		/* row with default values */
  LEX_STRING comment;			/* Comment about table */
  CHARSET_INFO *table_charset;		/* Default charset of string fields */

  MY_BITMAP all_set;
  /*
    Key which is used for looking-up table in table cache and in the list
    of thread's temporary tables. Has the form of:
      "database_name\0table_name\0" + optional part for temporary tables.

    Note that all three 'table_cache_key', 'db' and 'table_name' members
    must be set (and be non-zero) for tables in table cache. They also
    should correspond to each other.
    To ensure this one can use set_table_cache() methods.
  */
  LEX_STRING table_cache_key;
  LEX_STRING db;                        /* Pointer to db */
  LEX_STRING table_name;                /* Table name (for open) */
  LEX_STRING path;                	/* Path to .frm file (from datadir) */
  LEX_STRING normalized_path;		/* unpack_filename(path) */
  LEX_STRING connect_string;

  /* 
     Set of keys in use, implemented as a Bitmap.
     Excludes keys disabled by ALTER TABLE ... DISABLE KEYS.
  */
  key_map keys_in_use;
  key_map keys_for_keyread;
  ha_rows min_rows, max_rows;		/* create information */
  ulong   avg_row_length;		/* create information */
  ulong   raid_chunksize;
  ulong   version, mysql_version;
  ulong   timestamp_offset;		/* Set to offset+1 of record */
  ulong   reclength;			/* Recordlength */

  handlerton *db_type;			/* table_type for handler */
  enum row_type row_type;		/* How rows are stored */
  enum tmp_table_type tmp_table;

  uint ref_count;                       /* How many TABLE objects uses this */
  uint open_count;			/* Number of tables in open list */
  uint blob_ptr_size;			/* 4 or 8 */
  uint key_block_size;			/* create key_block_size, if used */
  uint null_bytes, last_null_bit_pos;
  uint fields;				/* Number of fields */
  uint rec_buff_length;                 /* Size of table->record[] buffer */
  uint keys, key_parts;
  uint max_key_length, max_unique_length, total_key_length;
  uint uniques;                         /* Number of UNIQUE index */
  uint null_fields;			/* number of null fields */
  uint blob_fields;			/* number of blob fields */
  uint timestamp_field_offset;		/* Field number for timestamp field */
  uint varchar_fields;                  /* number of varchar fields */
  uint db_create_options;		/* Create options from database */
  uint db_options_in_use;		/* Options in use */
  uint db_record_offset;		/* if HA_REC_IN_SEQ */
  uint raid_type, raid_chunks;
  uint rowid_field_offset;		/* Field_nr +1 to rowid field */
  /* Index of auto-updated TIMESTAMP field in field array */
  uint primary_key;
  uint next_number_index;               /* autoincrement key number */
  uint next_number_key_offset;          /* autoinc keypart offset in a key */
  uint next_number_keypart;             /* autoinc keypart number in a key */
  uint error, open_errno, errarg;       /* error from open_table_def() */
  uint column_bitmap_size;
  uchar frm_version;
  bool null_field_first;
  bool system;                          /* Set if system table (one record) */
  bool crypted;                         /* If .frm file is crypted */
  bool db_low_byte_first;		/* Portable row format */
  bool crashed;
  bool is_view;
  bool name_lock, replace_with_name_lock;
  bool waiting_on_cond;                 /* Protection against free */
  ulong table_map_id;                   /* for row-based replication */
  ulonglong table_map_version;

  /*
    Cache for row-based replication table share checks that does not
    need to be repeated. Possible values are: -1 when cache value is
    not calculated yet, 0 when table *shall not* be replicated, 1 when
    table *may* be replicated.
  */
  int cached_row_logging_check;

  /*
    TRUE if this is a system table like 'mysql.proc', which we want to be
    able to open and lock even when we already have some tables open and
    locked. To avoid deadlocks we have to put certain restrictions on
    locking of this table for writing. FALSE - otherwise.
  */
  bool system_table;
  /*
    This flag is set for the log tables. Used during FLUSH instances to skip
    log tables, while closing tables (since logs must be always available)
  */
  bool log_table;
#ifdef WITH_PARTITION_STORAGE_ENGINE
  bool auto_partitioned;
  const char *partition_info;
  uint  partition_info_len;
  const char *part_state;
  uint part_state_len;
  handlerton *default_part_db_type;
#endif


  /*
    Set share's table cache key and update its db and table name appropriately.

    SYNOPSIS
      set_table_cache_key()
        key_buff    Buffer with already built table cache key to be
                    referenced from share.
        key_length  Key length.

    NOTES
      Since 'key_buff' buffer will be referenced from share it should has same
      life-time as share itself.
      This method automatically ensures that TABLE_SHARE::table_name/db have
      appropriate values by using table cache key as their source.
  */

  void set_table_cache_key(char *key_buff, uint key_length)
  {
    table_cache_key.str= key_buff;
    table_cache_key.length= key_length;
    /*
      Let us use the fact that the key is "db/0/table_name/0" + optional
      part for temporary tables.
    */
    db.str=            table_cache_key.str;
    db.length=         strlen(db.str);
    table_name.str=    db.str + db.length + 1;
    table_name.length= strlen(table_name.str);
  }


  /*
    Set share's table cache key and update its db and table name appropriately.

    SYNOPSIS
      set_table_cache_key()
        key_buff    Buffer to be used as storage for table cache key
                    (should be at least key_length bytes).
        key         Value for table cache key.
        key_length  Key length.

    NOTE
      Since 'key_buff' buffer will be used as storage for table cache key
      it should has same life-time as share itself.
  */

  void set_table_cache_key(char *key_buff, const char *key, uint key_length)
  {
    memcpy(key_buff, key, key_length);
    set_table_cache_key(key_buff, key_length);
  }

} TABLE_SHARE;


/* Information for one open table */
enum index_hint_type
{
  INDEX_HINT_IGNORE,
  INDEX_HINT_USE,
  INDEX_HINT_FORCE
};

struct st_table {
  st_table() {}                               /* Remove gcc warning */

  TABLE_SHARE	*s;
  handler	*file;
#ifdef NOT_YET
  struct st_table *used_next, **used_prev;	/* Link to used tables */
#endif
  struct st_table *open_next, **open_prev;	/* Link to open tables */
  struct st_table *next, *prev;

  THD	*in_use;                        /* Which thread uses this */
  Field **field;			/* Pointer to fields */

  byte *record[2];			/* Pointer to records */
  byte *write_row_record;		/* Used as optimisation in
					   THD::write_row */
  byte *insert_values;                  /* used by INSERT ... UPDATE */
  /* 
    Map of keys that can be used to retrieve all data from this table 
    needed by the query without reading the row.
  */
  key_map covering_keys;
  key_map quick_keys, merge_keys;
  /*
    A set of keys that can be used in the query that references this
    table.

    All indexes disabled on the table's TABLE_SHARE (see TABLE::s) will be 
    subtracted from this set upon instantiation. Thus for any TABLE t it holds
    that t.keys_in_use_for_query is a subset of t.s.keys_in_use. Generally we 
    must not introduce any new keys here (see setup_tables).

    The set is implemented as a bitmap.
  */
  key_map keys_in_use_for_query;
  /* Map of keys that can be used to calculate GROUP BY without sorting */
  key_map keys_in_use_for_group_by;
  /* Map of keys that can be used to calculate ORDER BY without sorting */
  key_map keys_in_use_for_order_by;
  KEY  *key_info;			/* data of keys in database */

  Field *next_number_field;		/* Set if next_number is activated */
  Field *found_next_number_field;	/* Set on open */
  Field_timestamp *timestamp_field;

  /* Table's triggers, 0 if there are no of them */
  Table_triggers_list *triggers;
  struct st_table_list *pos_in_table_list;/* Element referring to this table */
  ORDER		*group;
  const char	*alias;            	  /* alias or table name */
  uchar		*null_flags;
  my_bitmap_map	*bitmap_init_value;
  MY_BITMAP     def_read_set, def_write_set, tmp_set; /* containers */
  MY_BITMAP     *read_set, *write_set;          /* Active column sets */
  query_id_t	query_id;

  /* 
    For each key that has quick_keys.is_set(key) == TRUE: estimate of #records
    and max #key parts that range access would use.
  */
  ha_rows	quick_rows[MAX_KEY];

  /* Bitmaps of key parts that =const for the entire join. */
  key_part_map  const_key_parts[MAX_KEY];

  uint		quick_key_parts[MAX_KEY];
  uint		quick_n_ranges[MAX_KEY];

  /* 
    Estimate of number of records that satisfy SARGable part of the table
    condition, or table->file->records if no SARGable condition could be
    constructed.
    This value is used by join optimizer as an estimate of number of records
    that will pass the table condition (condition that depends on fields of 
    this table and constants)
  */
  ha_rows       quick_condition_rows;

  /*
    If this table has TIMESTAMP field with auto-set property (pointed by
    timestamp_field member) then this variable indicates during which
    operations (insert only/on update/in both cases) we should set this
    field to current timestamp. If there are no such field in this table
    or we should not automatically set its value during execution of current
    statement then the variable contains TIMESTAMP_NO_AUTO_SET (i.e. 0).

    Value of this variable is set for each statement in open_table() and
    if needed cleared later in statement processing code (see mysql_update()
    as example).
  */
  timestamp_auto_set_type timestamp_field_type;
  table_map	map;                    /* ID bit of table (1,2,4,8,16...) */

  uint          lock_position;          /* Position in MYSQL_LOCK.table */
  uint          lock_data_start;        /* Start pos. in MYSQL_LOCK.locks */
  uint          lock_count;             /* Number of locks */
  uint		tablenr,used_fields;
  uint          temp_pool_slot;		/* Used by intern temp tables */
  uint		status;                 /* What's in record[0] */
  uint		db_stat;		/* mode of file as in handler.h */
  /* number of select if it is derived table */
  uint          derived_select_number;
  int		current_lock;           /* Type of lock on table */
  my_bool copy_blobs;			/* copy_blobs when storing */

  /*
    0 or JOIN_TYPE_{LEFT|RIGHT}. Currently this is only compared to 0.
    If maybe_null !=0, this table is inner w.r.t. some outer join operation,
    and null_row may be true.
  */
  uint maybe_null;
  /*
    If true, the current table row is considered to have all columns set to 
    NULL, including columns declared as "not null" (see maybe_null).

    TODO: Each of these flags take up 8 bits. They can just as easily
    be put into one single unsigned long and instead of taking up 18
    bytes, it would take up 4.
  */
  my_bool null_row;
  my_bool force_index;
  my_bool distinct,const_table,no_rows;
  my_bool key_read, no_keyread;
  my_bool locked_by_flush;
  my_bool locked_by_logger;
  my_bool no_replicate;
  my_bool locked_by_name;
  my_bool fulltext_searched;
  my_bool no_cache;
  /* To signal that we should reset query_id for tables and cols */
  my_bool clear_query_id;
  /*
    To indicate that a non-null value of the auto_increment field
    was provided by the user or retrieved from the current record.
    Used only in the MODE_NO_AUTO_VALUE_ON_ZERO mode.
  */
  my_bool auto_increment_field_not_null;
  my_bool insert_or_update;             /* Can be used by the handler */
  my_bool alias_name_used;		/* true if table_name is alias */
  my_bool get_fields_in_item_tree;      /* Signal to fix_field */

  REGINFO reginfo;			/* field connections */
  MEM_ROOT mem_root;
  GRANT_INFO grant;
  FILESORT_INFO sort;
#ifdef WITH_PARTITION_STORAGE_ENGINE
  partition_info *part_info;            /* Partition related information */
  bool no_partitions_used; /* If true, all partitions have been pruned away */
#endif

  bool fill_item_list(List<Item> *item_list) const;
  void reset_item_list(List<Item> *item_list) const;
  void clear_column_bitmaps(void);
  void prepare_for_position(void);
  void mark_columns_used_by_index_no_reset(uint index, MY_BITMAP *map);
  void mark_columns_used_by_index(uint index);
  void restore_column_maps_after_mark_index();
  void mark_auto_increment_column(void);
  void mark_columns_needed_for_update(void);
  void mark_columns_needed_for_delete(void);
  void mark_columns_needed_for_insert(void);
  inline void column_bitmaps_set(MY_BITMAP *read_set_arg,
                                 MY_BITMAP *write_set_arg)
  {
    read_set= read_set_arg;
    write_set= write_set_arg;
    if (file)
      file->column_bitmaps_signal();
  }
  inline void column_bitmaps_set_no_signal(MY_BITMAP *read_set_arg,
                                           MY_BITMAP *write_set_arg)
  {
    read_set= read_set_arg;
    write_set= write_set_arg;
  }
  inline void use_all_columns()
  {
    column_bitmaps_set(&s->all_set, &s->all_set);
  }
  inline void default_column_bitmaps()
  {
    read_set= &def_read_set;
    write_set= &def_write_set;
  }

};

enum enum_schema_table_state
{ 
  NOT_PROCESSED= 0,
  PROCESSED_BY_CREATE_SORT_INDEX,
  PROCESSED_BY_JOIN_EXEC
};

typedef struct st_foreign_key_info
{
  LEX_STRING *forein_id;
  LEX_STRING *referenced_db;
  LEX_STRING *referenced_table;
  LEX_STRING *update_method;
  LEX_STRING *delete_method;
  LEX_STRING *referenced_key_name;
  List<LEX_STRING> foreign_fields;
  List<LEX_STRING> referenced_fields;
} FOREIGN_KEY_INFO;

/*
  Make sure that the order of schema_tables and enum_schema_tables are the same.
*/

enum enum_schema_tables
{
  SCH_CHARSETS= 0,
  SCH_COLLATIONS,
  SCH_COLLATION_CHARACTER_SET_APPLICABILITY,
  SCH_COLUMNS,
  SCH_COLUMN_PRIVILEGES,
  SCH_ENGINES,
  SCH_EVENTS,
  SCH_FILES,
  SCH_GLOBAL_STATUS,
  SCH_GLOBAL_VARIABLES,
  SCH_KEY_COLUMN_USAGE,
  SCH_OPEN_TABLES,
<<<<<<< HEAD
  SCH_PARTITIONS,
  SCH_PLUGINS,
  SCH_PROCESSLIST,
  SCH_REFERENTIAL_CONSTRAINTS,
=======
  SCH_PROFILING,
>>>>>>> 9dd7812f
  SCH_PROCEDURES,
  SCH_SCHEMATA,
  SCH_SCHEMA_PRIVILEGES,
  SCH_SESSION_STATUS,
  SCH_SESSION_VARIABLES,
  SCH_STATISTICS,
  SCH_STATUS,
  SCH_TABLES,
  SCH_TABLE_CONSTRAINTS,
  SCH_TABLE_NAMES,
  SCH_TABLE_PRIVILEGES,
  SCH_TRIGGERS,
  SCH_USER_PRIVILEGES,
  SCH_VARIABLES,
  SCH_VIEWS
};


typedef struct st_field_info
{
  const char* field_name;
  uint field_length;
  enum enum_field_types field_type;
  int value;
  bool maybe_null;
  const char* old_name;
} ST_FIELD_INFO;


struct st_table_list;
typedef class Item COND;

typedef struct st_schema_table
{
  const char* table_name;
  ST_FIELD_INFO *fields_info;
  /* Create information_schema table */
  TABLE *(*create_table)  (THD *thd, struct st_table_list *table_list);
  /* Fill table with data */
  int (*fill_table) (THD *thd, struct st_table_list *tables, COND *cond);
  /* Handle fileds for old SHOW */
  int (*old_format) (THD *thd, struct st_schema_table *schema_table);
  int (*process_table) (THD *thd, struct st_table_list *tables,
                        TABLE *table, bool res, const char *base_name,
                        const char *file_name);
  int idx_field1, idx_field2; 
  bool hidden;
} ST_SCHEMA_TABLE;


#define JOIN_TYPE_LEFT	1
#define JOIN_TYPE_RIGHT	2

#define VIEW_ALGORITHM_UNDEFINED        0
#define VIEW_ALGORITHM_TMPTABLE         1
#define VIEW_ALGORITHM_MERGE            2

#define VIEW_SUID_INVOKER               0
#define VIEW_SUID_DEFINER               1
#define VIEW_SUID_DEFAULT               2

/* view WITH CHECK OPTION parameter options */
#define VIEW_CHECK_NONE       0
#define VIEW_CHECK_LOCAL      1
#define VIEW_CHECK_CASCADED   2

/* result of view WITH CHECK OPTION parameter check */
#define VIEW_CHECK_OK         0
#define VIEW_CHECK_ERROR      1
#define VIEW_CHECK_SKIP       2

struct st_lex;
class select_union;
class TMP_TABLE_PARAM;

Item *create_view_field(THD *thd, st_table_list *view, Item **field_ref,
                        const char *name);

struct Field_translator
{
  Item *item;
  const char *name;
};


/*
  Column reference of a NATURAL/USING join. Since column references in
  joins can be both from views and stored tables, may point to either a
  Field (for tables), or a Field_translator (for views).
*/

class Natural_join_column: public Sql_alloc
{
public:
  Field_translator *view_field;  /* Column reference of merge view. */
  Field            *table_field; /* Column reference of table or temp view. */
  st_table_list *table_ref; /* Original base table/view reference. */
  /*
    True if a common join column of two NATURAL/USING join operands. Notice
    that when we have a hierarchy of nested NATURAL/USING joins, a column can
    be common at some level of nesting but it may not be common at higher
    levels of nesting. Thus this flag may change depending on at which level
    we are looking at some column.
  */
  bool is_common;
public:
  Natural_join_column(Field_translator *field_param, st_table_list *tab);
  Natural_join_column(Field *field_param, st_table_list *tab);
  const char *name();
  Item *create_item(THD *thd);
  Field *field();
  const char *table_name();
  const char *db_name();
  GRANT_INFO *grant();
};


/*
  Table reference in the FROM clause.

  These table references can be of several types that correspond to
  different SQL elements. Below we list all types of TABLE_LISTs with
  the necessary conditions to determine when a TABLE_LIST instance
  belongs to a certain type.

  1) table (TABLE_LIST::view == NULL)
     - base table
       (TABLE_LIST::derived == NULL)
     - subquery - TABLE_LIST::table is a temp table
       (TABLE_LIST::derived != NULL)
     - information schema table
       (TABLE_LIST::schema_table != NULL)
       NOTICE: for schema tables TABLE_LIST::field_translation may be != NULL
  2) view (TABLE_LIST::view != NULL)
     - merge    (TABLE_LIST::effective_algorithm == VIEW_ALGORITHM_MERGE)
           also (TABLE_LIST::field_translation != NULL)
     - tmptable (TABLE_LIST::effective_algorithm == VIEW_ALGORITHM_TMPTABLE)
           also (TABLE_LIST::field_translation == NULL)
  3) nested table reference (TABLE_LIST::nested_join != NULL)
     - table sequence - e.g. (t1, t2, t3)
       TODO: how to distinguish from a JOIN?
     - general JOIN
       TODO: how to distinguish from a table sequence?
     - NATURAL JOIN
       (TABLE_LIST::natural_join != NULL)
       - JOIN ... USING
         (TABLE_LIST::join_using_fields != NULL)
*/

class index_hint;
typedef struct st_table_list
{
  st_table_list() {}                          /* Remove gcc warning */

  /**
    Prepare TABLE_LIST that consists of one table instance to use in
    simple_open_and_lock_tables
  */
  inline void init_one_table(const char *db_name_arg,
                             const char *table_name_arg,
                             enum thr_lock_type lock_type_arg)
  {
    bzero((char*) this, sizeof(*this));
    db= (char*) db_name_arg;
    table_name= alias= (char*) table_name_arg;
    lock_type= lock_type_arg;
  }

  /*
    List of tables local to a subquery (used by SQL_LIST). Considers
    views as leaves (unlike 'next_leaf' below). Created at parse time
    in st_select_lex::add_table_to_list() -> table_list.link_in_list().
  */
  struct st_table_list *next_local;
  /* link in a global list of all queries tables */
  struct st_table_list *next_global, **prev_global;
  char		*db, *alias, *table_name, *schema_table_name;
  char          *option;                /* Used by cache index  */
  Item		*on_expr;		/* Used with outer join */
  /*
    The structure of ON expression presented in the member above
    can be changed during certain optimizations. This member
    contains a snapshot of AND-OR structure of the ON expression
    made after permanent transformations of the parse tree, and is
    used to restore ON clause before every reexecution of a prepared
    statement or stored procedure.
  */
  Item          *prep_on_expr;
  COND_EQUAL    *cond_equal;            /* Used with outer join */
  /*
    During parsing - left operand of NATURAL/USING join where 'this' is
    the right operand. After parsing (this->natural_join == this) iff
    'this' represents a NATURAL or USING join operation. Thus after
    parsing 'this' is a NATURAL/USING join iff (natural_join != NULL).
  */
  struct st_table_list *natural_join;
  /*
    True if 'this' represents a nested join that is a NATURAL JOIN.
    For one of the operands of 'this', the member 'natural_join' points
    to the other operand of 'this'.
  */
  bool is_natural_join;
  /* Field names in a USING clause for JOIN ... USING. */
  List<String> *join_using_fields;
  /*
    Explicitly store the result columns of either a NATURAL/USING join or
    an operand of such a join.
  */
  List<Natural_join_column> *join_columns;
  /* TRUE if join_columns contains all columns of this table reference. */
  bool is_join_columns_complete;

  /*
    List of nodes in a nested join tree, that should be considered as
    leaves with respect to name resolution. The leaves are: views,
    top-most nodes representing NATURAL/USING joins, subqueries, and
    base tables. All of these TABLE_LIST instances contain a
    materialized list of columns. The list is local to a subquery.
  */
  struct st_table_list *next_name_resolution_table;
  /* Index names in a "... JOIN ... USE/IGNORE INDEX ..." clause. */
  List<index_hint> *index_hints;
  TABLE        *table;                          /* opened table */
  uint          table_id; /* table id (from binlog) for opened table */
  /*
    select_result for derived table to pass it from table creation to table
    filling procedure
  */
  select_union  *derived_result;
  /*
    Reference from aux_tables to local list entry of main select of
    multi-delete statement:
    delete t1 from t2,t1 where t1.a<'B' and t2.b=t1.b;
    here it will be reference of first occurrence of t1 to second (as you
    can see this lists can't be merged)
  */
  st_table_list	*correspondent_table;
  st_select_lex_unit *derived;		/* SELECT_LEX_UNIT of derived table */
  ST_SCHEMA_TABLE *schema_table;        /* Information_schema table */
  st_select_lex	*schema_select_lex;
  /*
    True when the view field translation table is used to convert
    schema table fields for backwards compatibility with SHOW command.
  */
  bool schema_table_reformed;
  TMP_TABLE_PARAM *schema_table_param;
  /* link to select_lex where this table was used */
  st_select_lex	*select_lex;
  st_lex	*view;			/* link on VIEW lex for merging */
  Field_translator *field_translation;	/* array of VIEW fields */
  /* pointer to element after last one in translation table above */
  Field_translator *field_translation_end;
  /*
    List (based on next_local) of underlying tables of this view. I.e. it
    does not include the tables of subqueries used in the view. Is set only
    for merged views.
  */
  st_table_list	*merge_underlying_list;
  /*
    - 0 for base tables
    - in case of the view it is the list of all (not only underlying
    tables but also used in subquery ones) tables of the view.
  */
  List<st_table_list> *view_tables;
  /* most upper view this table belongs to */
  st_table_list	*belong_to_view;
  /*
    The view directly referencing this table
    (non-zero only for merged underlying tables of a view).
  */
  st_table_list	*referencing_view;
  /*
    Security  context (non-zero only for tables which belong
    to view with SQL SECURITY DEFINER)
  */
  Security_context *security_ctx;
  /*
    This view security context (non-zero only for views with
    SQL SECURITY DEFINER)
  */
  Security_context *view_sctx;
  /*
    List of all base tables local to a subquery including all view
    tables. Unlike 'next_local', this in this list views are *not*
    leaves. Created in setup_tables() -> make_leaves_list().
  */
  bool allowed_show;
  st_table_list	*next_leaf;
  Item          *where;                 /* VIEW WHERE clause condition */
  Item          *check_option;          /* WITH CHECK OPTION condition */
  LEX_STRING	query;			/* text of (CRETE/SELECT) statement */
  LEX_STRING	md5;			/* md5 of query text */
  LEX_STRING	source;			/* source of CREATE VIEW */
  LEX_STRING	view_db;		/* saved view database */
  LEX_STRING	view_name;		/* saved view name */
  LEX_STRING	timestamp;		/* GMT time stamp of last operation */
  st_lex_user   definer;                /* definer of view */
  ulonglong	file_version;		/* version of file's field set */
  ulonglong     updatable_view;         /* VIEW can be updated */
  ulonglong	revision;		/* revision control number */
  ulonglong	algorithm;		/* 0 any, 1 tmp tables , 2 merging */
  ulonglong     view_suid;              /* view is suid (TRUE dy default) */
  ulonglong     with_check;             /* WITH CHECK OPTION */
  /*
    effective value of WITH CHECK OPTION (differ for temporary table
    algorithm)
  */
  uint8         effective_with_check;
  uint8         effective_algorithm;    /* which algorithm was really used */
  GRANT_INFO	grant;
  /* data need by some engines in query cache*/
  ulonglong     engine_data;
  /* call back function for asking handler about caching in query cache */
  qc_engine_callback callback_func;
  thr_lock_type lock_type;
  uint		outer_join;		/* Which join type */
  uint		shared;			/* Used in multi-upd */
  uint          db_length;
  uint32        table_name_length;
  bool          updatable;		/* VIEW/TABLE can be updated now */
  bool		straight;		/* optimize with prev table */
  bool          updating;               /* for replicate-do/ignore table */
  bool		force_index;		/* prefer index over table scan */
  bool          ignore_leaves;          /* preload only non-leaf nodes */
  table_map     dep_tables;             /* tables the table depends on      */
  table_map     on_expr_dep_tables;     /* tables on expression depends on  */
  struct st_nested_join *nested_join;   /* if the element is a nested join  */
  st_table_list *embedding;             /* nested join containing the table */
  List<struct st_table_list> *join_list;/* join list the table belongs to   */
  bool		cacheable_table;	/* stop PS caching */
  /* used in multi-upd/views privilege check */
  bool		table_in_first_from_clause;
  bool		skip_temporary;		/* this table shouldn't be temporary */
  /* TRUE if this merged view contain auto_increment field */
  bool          contain_auto_increment;
  bool          multitable_view;        /* TRUE iff this is multitable view */
  bool          compact_view_format;    /* Use compact format for SHOW CREATE VIEW */
  /* view where processed */
  bool          where_processed;
  /* FRMTYPE_ERROR if any type is acceptable */
  enum frm_type_enum required_type;
  handlerton	*db_type;		/* table_type for handler */
  char		timestamp_buffer[20];	/* buffer for timestamp (19+1) */
  /*
    This TABLE_LIST object is just placeholder for prelocking, it will be
    used for implicit LOCK TABLES only and won't be used in real statement.
  */
  bool          prelocking_placeholder;

  enum enum_schema_table_state schema_table_state;
  void calc_md5(char *buffer);
  void set_underlying_merge();
  int view_check_option(THD *thd, bool ignore_failure);
  bool setup_underlying(THD *thd);
  void cleanup_items();
  bool placeholder() {return derived || view || schema_table || !table; }
  void print(THD *thd, String *str);
  bool check_single_table(st_table_list **table, table_map map,
                          st_table_list *view);
  bool set_insert_values(MEM_ROOT *mem_root);
  void hide_view_error(THD *thd);
  st_table_list *find_underlying_table(TABLE *table);
  st_table_list *first_leaf_for_name_resolution();
  st_table_list *last_leaf_for_name_resolution();
  bool is_leaf_for_name_resolution();
  inline st_table_list *top_table()
    { return belong_to_view ? belong_to_view : this; }
  inline bool prepare_check_option(THD *thd)
  {
    bool res= FALSE;
    if (effective_with_check)
      res= prep_check_option(thd, effective_with_check);
    return res;
  }
  inline bool prepare_where(THD *thd, Item **conds,
                            bool no_where_clause)
  {
    if (effective_algorithm == VIEW_ALGORITHM_MERGE)
      return prep_where(thd, conds, no_where_clause);
    return FALSE;
  }

  void register_want_access(ulong want_access);
  bool prepare_security(THD *thd);
#ifndef NO_EMBEDDED_ACCESS_CHECKS
  Security_context *find_view_security_context(THD *thd);
  bool prepare_view_securety_context(THD *thd);
#endif
  /*
    Cleanup for re-execution in a prepared statement or a stored
    procedure.
  */
  void reinit_before_use(THD *thd);
  Item_subselect *containing_subselect();

  /* 
    Compiles the tagged hints list and fills up st_table::keys_in_use_for_query,
    st_table::keys_in_use_for_group_by, st_table::keys_in_use_for_order_by,
    st_table::force_index and st_table::covering_keys.
  */
  bool process_index_hints(TABLE *table);

private:
  bool prep_check_option(THD *thd, uint8 check_opt_type);
  bool prep_where(THD *thd, Item **conds, bool no_where_clause);
  /*
    Cleanup for re-execution in a prepared statement or a stored
    procedure.
  */
} TABLE_LIST;

class Item;

/*
  Iterator over the fields of a generic table reference.
*/

class Field_iterator: public Sql_alloc
{
public:
  Field_iterator() {}                         /* Remove gcc warning */
  virtual ~Field_iterator() {}
  virtual void set(TABLE_LIST *)= 0;
  virtual void next()= 0;
  virtual bool end_of_fields()= 0;              /* Return 1 at end of list */
  virtual const char *name()= 0;
  virtual Item *create_item(THD *)= 0;
  virtual Field *field()= 0;
};


/* 
  Iterator over the fields of a base table, view with temporary
  table, or subquery.
*/

class Field_iterator_table: public Field_iterator
{
  Field **ptr;
public:
  Field_iterator_table() :ptr(0) {}
  void set(TABLE_LIST *table) { ptr= table->table->field; }
  void set_table(TABLE *table) { ptr= table->field; }
  void next() { ptr++; }
  bool end_of_fields() { return *ptr == 0; }
  const char *name();
  Item *create_item(THD *thd);
  Field *field() { return *ptr; }
};


/* Iterator over the fields of a merge view. */

class Field_iterator_view: public Field_iterator
{
  Field_translator *ptr, *array_end;
  TABLE_LIST *view;
public:
  Field_iterator_view() :ptr(0), array_end(0) {}
  void set(TABLE_LIST *table);
  void next() { ptr++; }
  bool end_of_fields() { return ptr == array_end; }
  const char *name();
  Item *create_item(THD *thd);
  Item **item_ptr() {return &ptr->item; }
  Field *field() { return 0; }
  inline Item *item() { return ptr->item; }
  Field_translator *field_translator() { return ptr; }
};


/*
  Field_iterator interface to the list of materialized fields of a
  NATURAL/USING join.
*/

class Field_iterator_natural_join: public Field_iterator
{
  List_iterator_fast<Natural_join_column> column_ref_it;
  Natural_join_column *cur_column_ref;
public:
  Field_iterator_natural_join() :cur_column_ref(NULL) {}
  ~Field_iterator_natural_join() {}
  void set(TABLE_LIST *table);
  void next();
  bool end_of_fields() { return !cur_column_ref; }
  const char *name() { return cur_column_ref->name(); }
  Item *create_item(THD *thd) { return cur_column_ref->create_item(thd); }
  Field *field() { return cur_column_ref->field(); }
  Natural_join_column *column_ref() { return cur_column_ref; }
};


/*
  Generic iterator over the fields of an arbitrary table reference.

  DESCRIPTION
    This class unifies the various ways of iterating over the columns
    of a table reference depending on the type of SQL entity it
    represents. If such an entity represents a nested table reference,
    this iterator encapsulates the iteration over the columns of the
    members of the table reference.

  IMPLEMENTATION
    The implementation assumes that all underlying NATURAL/USING table
    references already contain their result columns and are linked into
    the list TABLE_LIST::next_name_resolution_table.
*/

class Field_iterator_table_ref: public Field_iterator
{
  TABLE_LIST *table_ref, *first_leaf, *last_leaf;
  Field_iterator_table        table_field_it;
  Field_iterator_view         view_field_it;
  Field_iterator_natural_join natural_join_it;
  Field_iterator *field_it;
  void set_field_iterator();
public:
  Field_iterator_table_ref() :field_it(NULL) {}
  void set(TABLE_LIST *table);
  void next();
  bool end_of_fields()
  { return (table_ref == last_leaf && field_it->end_of_fields()); }
  const char *name() { return field_it->name(); }
  const char *table_name();
  const char *db_name();
  GRANT_INFO *grant();
  Item *create_item(THD *thd) { return field_it->create_item(thd); }
  Field *field() { return field_it->field(); }
  Natural_join_column *get_or_create_column_ref(TABLE_LIST *parent_table_ref);
  Natural_join_column *get_natural_column_ref();
};


typedef struct st_nested_join
{
  List<TABLE_LIST>  join_list;       /* list of elements in the nested join */
  table_map         used_tables;     /* bitmap of tables in the nested join */
  table_map         not_null_tables; /* tables that rejects nulls           */
  struct st_join_table *first_nested;/* the first nested table in the plan  */
  /* 
    Used to count tables in the nested join in 2 isolated places:
    1. In make_outerjoin_info(). 
    2. check_interleaving_with_nj/restore_prev_nj_state (these are called
       by the join optimizer. 
    Before each use the counters are zeroed by reset_nj_counters.
  */
  uint              counter;
  nested_join_map   nj_map;          /* Bit used to identify this nested join*/
} NESTED_JOIN;


typedef struct st_changed_table_list
{
  struct	st_changed_table_list *next;
  char		*key;
  uint32        key_length;
} CHANGED_TABLE_LIST;


typedef struct st_open_table_list{
  struct st_open_table_list *next;
  char	*db,*table;
  uint32 in_use,locked;
} OPEN_TABLE_LIST;

typedef struct st_table_field_w_type
{
  LEX_STRING name;
  LEX_STRING type;
  LEX_STRING cset;
} TABLE_FIELD_W_TYPE;


my_bool
table_check_intact(TABLE *table, const uint table_f_count,
                   const TABLE_FIELD_W_TYPE *table_def);

static inline my_bitmap_map *tmp_use_all_columns(TABLE *table,
                                                 MY_BITMAP *bitmap)
{
  my_bitmap_map *old= bitmap->bitmap;
  bitmap->bitmap= table->s->all_set.bitmap;
  return old;
}


static inline void tmp_restore_column_map(MY_BITMAP *bitmap,
                                          my_bitmap_map *old)
{
  bitmap->bitmap= old;
}

/* The following is only needed for debugging */

static inline my_bitmap_map *dbug_tmp_use_all_columns(TABLE *table,
                                                      MY_BITMAP *bitmap)
{
#ifndef DBUG_OFF
  return tmp_use_all_columns(table, bitmap);
#else
  return 0;
#endif
}

static inline void dbug_tmp_restore_column_map(MY_BITMAP *bitmap,
                                               my_bitmap_map *old)
{
#ifndef DBUG_OFF
  tmp_restore_column_map(bitmap, old);
#endif
}<|MERGE_RESOLUTION|>--- conflicted
+++ resolved
@@ -532,14 +532,11 @@
   SCH_GLOBAL_VARIABLES,
   SCH_KEY_COLUMN_USAGE,
   SCH_OPEN_TABLES,
-<<<<<<< HEAD
   SCH_PARTITIONS,
   SCH_PLUGINS,
   SCH_PROCESSLIST,
+  SCH_PROFILING,
   SCH_REFERENTIAL_CONSTRAINTS,
-=======
-  SCH_PROFILING,
->>>>>>> 9dd7812f
   SCH_PROCEDURES,
   SCH_SCHEMATA,
   SCH_SCHEMA_PRIVILEGES,
