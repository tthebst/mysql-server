--- conflicted
+++ resolved
@@ -1,9 +1,5 @@
-<<<<<<< HEAD
-/* Copyright (C) 2000-2002 MySQL AB, 2008-2009 Sun Microsystems, Inc
-=======
 /* Copyright (c) 2000, 2002, 2005, 2006 MySQL AB, 2009 Sun Microsystems, Inc.
    Use is subject to license terms.
->>>>>>> d64648d8
 
    This program is free software; you can redistribute it and/or modify
    it under the terms of the GNU General Public License as published by
