--- conflicted
+++ resolved
@@ -590,7 +590,6 @@
 
 /** Release block by committing mtr
 Note: log_free_check requires holding no lock/latch in current thread. */
-<<<<<<< HEAD
 void PageBulk::release() {
   /* Make sure page is valid before it is released. */
   if (m_modified) {
@@ -598,16 +597,10 @@
     ut_ad(!m_modified);
   }
   ut_ad(page_validate(m_page, m_index));
-=======
-void
-PageBulk::release()
-{
-	ut_ad(!dict_index_is_spatial(m_index));
-	ut_ad(m_block->page.buf_fix_count > 0);
->>>>>>> 46e60de4
 
   ut_ad(!dict_index_is_spatial(m_index));
 
+  ut_ad(m_block->page.buf_fix_count > 0);
   /* We fix the block because we will re-pin it soon. */
   buf_block_buf_fix_inc(m_block, __FILE__, __LINE__);
 
@@ -618,7 +611,6 @@
 }
 
 /** Start mtr and latch the block */
-<<<<<<< HEAD
 void PageBulk::latch() {
   mtr_start(m_mtr);
 
@@ -628,6 +620,8 @@
 
   mtr_set_log_mode(m_mtr, MTR_LOG_NO_REDO);
   mtr_set_flush_observer(m_mtr, m_flush_observer);
+
+  ut_ad(m_block->page.buf_fix_count > 0);
 
   /* TODO: need a simple and wait version of buf_page_optimistic_get. */
   auto ret =
@@ -645,60 +639,25 @@
   }
 
   buf_block_buf_fix_dec(m_block);
+  /*
+  The caller is going to use the m_block, so it needs to be buffer-fixed even
+  after the decrement above. This works like this:
+  release(){ //initially buf_fix_count == N > 0
+    buf_fix_count++ // N+1
+    mtr_commit(){
+      buf_fix_count-- // N
+    }
+  }//at the end buf_fix_count == N > 0
+  latch(){//initially buf_fix_count == M > 0
+    buf_page_get_gen/buf_page_optimistic_get internally(){
+      buf_fix_count++ // M+1
+    }
+    buf_fix_count-- // M
+  }//at the end buf_fix_count == M > 0
+  */
+  ut_ad(m_block->page.buf_fix_count > 0);
 
   ut_ad(m_cur_rec > m_page && m_cur_rec < m_heap_top);
-=======
-void
-PageBulk::latch()
-{
-	ibool	ret;
-
-	mtr_start(m_mtr);
-
-	if (!dict_index_is_online_ddl(m_index)) {
-		mtr_x_lock(dict_index_get_lock(m_index), m_mtr);
-	}
-
-	mtr_set_log_mode(m_mtr, MTR_LOG_NO_REDO);
-	mtr_set_flush_observer(m_mtr, m_flush_observer);
-
-	ut_ad(m_block->page.buf_fix_count > 0);
-
-	/* TODO: need a simple and wait version of buf_page_optimistic_get. */
-	ret = buf_page_optimistic_get(RW_X_LATCH, m_block, m_modify_clock,
-				      __FILE__, __LINE__, m_mtr);
-	/* In case the block is S-latched by page_cleaner. */
-	if (!ret) {
-		page_id_t       page_id(dict_index_get_space(m_index), m_page_no);
-		page_size_t     page_size(dict_table_page_size(m_index->table));
-
-		m_block = buf_page_get_gen(page_id, page_size, RW_X_LATCH,
-					   m_block, BUF_GET_IF_IN_POOL,
-					   __FILE__, __LINE__, m_mtr);
-		ut_ad(m_block != NULL);
-	}
-
-	buf_block_buf_fix_dec(m_block);
-	/*
-	The caller is going to use the m_block, so it needs to be buffer-fixed even
-	after the decrement above. This works like this:
-	release(){ //initially buf_fix_count == N > 0
-		buf_fix_count++ // N+1
-		mtr_commit(){
-			buf_fix_count-- // N
-		}
-	}//at the end buf_fix_count == N > 0
-	latch(){//initially buf_fix_count == M > 0
-		buf_page_get_gen/buf_page_optimistic_get internally(){
-			buf_fix_count++ // M+1
-		}
-		buf_fix_count-- // M
-	}//at the end buf_fix_count == M > 0
-	*/
-	ut_ad(m_block->page.buf_fix_count > 0);
-
-	ut_ad(m_cur_rec > m_page && m_cur_rec < m_heap_top);
->>>>>>> 46e60de4
 }
 
 #ifdef UNIV_DEBUG
