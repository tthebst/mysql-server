--- conflicted
+++ resolved
@@ -3458,45 +3458,9 @@
 		return(DB_ERROR);
 	}
 
-<<<<<<< HEAD
 	space = fil_space_create(name, space_id, flags, FIL_TYPE_TABLESPACE);
-=======
-	/* MEB creates isl files during copy-back, hence they
-	should not be created during apply log operation. */
-#ifndef UNIV_HOTBACKUP
-	if (has_data_dir || has_shared_space) {
-		/* Make the ISL file if the IBD file is not
-		in the default location. */
-		err = RemoteDatafile::create_link_file(name, path,
-						       has_shared_space);
-		if (err != DB_SUCCESS) {
-			os_file_close(file);
-			os_file_delete(innodb_data_file_key, path);
-			return(err);
-		}
-	}
-#endif /* !UNIV_HOTBACKUP */
-	space = fil_space_create(name, space_id, flags, is_temp
-				 ? FIL_TYPE_TEMPORARY : FIL_TYPE_TABLESPACE);
 
 	DEBUG_SYNC_C("fil_ibd_created_space");
-
-	if (!fil_node_create_low(
-			path, size, space, false, punch_hole, atomic_write)) {
-
-		err = DB_ERROR;
-		goto error_exit_1;
-	}
-
-	/* For encryption tablespace, initial encryption information. */
-	if (FSP_FLAGS_GET_ENCRYPTION(space->flags)) {
-		err = fil_set_encryption(space->id,
-					 Encryption::AES,
-					 NULL,
-					 NULL);
-		ut_ad(err == DB_SUCCESS);
-	}
->>>>>>> f74d0782
 
 	err = fil_node_create_low(
 		path, size, space, false, punch_hole, atomic_write)
@@ -6003,19 +5967,12 @@
 			space->n_pending_ops--;
 			space = UT_LIST_GET_NEXT(space_list, space);
 
-<<<<<<< HEAD
-			/* Skip spaces that are being dropped. */
-			while (space != NULL
-			       && space->stop_new_ops) {
-=======
 			/* Skip spaces that are being
 			created by fil_ibd_create(),
-			or dropped or truncated. */
+			or dropped. */
 			while (space != NULL
 			       && (UT_LIST_GET_LEN(space->chain) == 0
-				   || space->stop_new_ops
-				   || space->is_being_truncated)) {
->>>>>>> f74d0782
+				   || space->stop_new_ops)) {
 				space = UT_LIST_GET_NEXT(space_list, space);
 			}
 
