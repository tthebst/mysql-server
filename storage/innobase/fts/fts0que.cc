/*****************************************************************************

Copyright (c) 2007, 2013, Oracle and/or its affiliates. All Rights Reserved.

This program is free software; you can redistribute it and/or modify it under
the terms of the GNU General Public License as published by the Free Software
Foundation; version 2 of the License.

This program is distributed in the hope that it will be useful, but WITHOUT
ANY WARRANTY; without even the implied warranty of MERCHANTABILITY or FITNESS
FOR A PARTICULAR PURPOSE. See the GNU General Public License for more details.

You should have received a copy of the GNU General Public License along with
this program; if not, write to the Free Software Foundation, Inc.,
51 Franklin Street, Suite 500, Boston, MA 02110-1335 USA

*****************************************************************************/

/**************************************************//**
@file fts/fts0que.cc
Full Text Search functionality.

Created 2007/03/27 Sunny Bains
Completed 2011/7/10 Sunny and Jimmy Yang
*******************************************************/

#include "ha_prototypes.h"

#include "dict0dict.h"
#include "ut0rbt.h"
#include "row0sel.h"
#include "fts0fts.h"
#include "fts0priv.h"
#include "fts0ast.h"
#include "fts0pars.h"
#include "fts0types.h"
#include "fts0plugin.h"

#ifdef UNIV_NONINL
#include "fts0types.ic"
#include "fts0vlc.ic"
#endif

#include <vector>

#define FTS_ELEM(t, n, i, j) (t[(i) * n + (j)])

#define RANK_DOWNGRADE		(-1.0F)
#define RANK_UPGRADE		(1.0F)

/* Maximum number of words supported in a proximity search.
FIXME, this limitation can be removed easily. Need to see
if we want to enforce such limitation */
#define MAX_PROXIMITY_ITEM	128

/* Memory used by rbt itself for create and node add */
#define SIZEOF_RBT_CREATE	sizeof(ib_rbt_t) + sizeof(ib_rbt_node_t) * 2
#define SIZEOF_RBT_NODE_ADD	sizeof(ib_rbt_node_t)

/*Initial byte length for 'words' in fts_ranking_t */
#define RANKING_WORDS_INIT_LEN	4

/* Coeffecient to use for normalize relevance ranking. */
static const double FTS_NORMALIZE_COEFF = 0.0115F;

// FIXME: Need to have a generic iterator that traverses the ilist.

typedef std::vector<fts_string_t>	word_vector_t;

struct fts_word_freq_t;

/** State of an FTS query. */
struct fts_query_t {
	mem_heap_t*	heap;		/*!< Heap to use for allocations */

	trx_t*		trx;		/*!< The query transaction */

	dict_index_t*	index;		/*!< The FTS index to search */
					/*!< FTS auxiliary common table def */
	fts_table_t	fts_common_table;

	fts_table_t	fts_index_table;/*!< FTS auxiliary index table def */

	ulint		total_size;	/*!< total memory size used by query */

	fts_doc_ids_t*	deleted;	/*!< Deleted doc ids that need to be
					filtered from the output */

	fts_ast_node_t*	root;		/*!< Abstract syntax tree */

	fts_ast_node_t* cur_node;	/*!< Current tree node */

	ib_rbt_t*	word_map;	/*!< Matched word map for
					searching by word*/

	word_vector_t*	word_vector;	/*!< Matched word vector for
					searching by index */

	ib_rbt_t*       doc_ids;	/*!< The current set of matching
					doc ids, elements are of
					type fts_ranking_t */

	ib_rbt_t*	intersection;	/*!< The doc ids that were found in
					doc_ids, this tree will become
					the new doc_ids, elements are of type
					fts_ranking_t */

					/*!< Prepared statement to read the
					nodes from the FTS INDEX */
	que_t*		read_nodes_graph;

	fts_ast_oper_t	oper;		/*!< Current boolean mode operator */

					/*!< TRUE if we want to collect the
					word positions within the document */
	ibool		collect_positions;

	ulint		flags;		/*!< Specify the full text search type,
					such as  boolean search, phrase
					search, proximity search etc. */

	ulint		distance;	/*!< The proximity distance of a
					phrase search. */

					/*!< These doc ids are used as a
					boundary condition when searching the
					FTS index rows */

	doc_id_t	lower_doc_id;	/*!< Lowest doc id in doc_ids */

	doc_id_t	upper_doc_id;	/*!< Highest doc id in doc_ids */

	bool		boolean_mode;	/*!< TRUE if boolean mode query */

	ib_vector_t*	matched;	/*!< Array of matching documents
					(fts_match_t) to search for a phrase */

	ib_vector_t**	match_array;	/*!< Used for proximity search, contains
					position info for each matched word
					in the word list */

	ib_uint64_t	total_docs;	/*!< The total number of documents */

	ulint		total_words;	/*!< The total number of words */

	dberr_t		error;		/*!< Error code if any, that is
					encountered during query processing */

	ib_rbt_t*	word_freqs;	/*!< RB tree of word frequencies per
					document, its elements are of type
					fts_word_freq_t */

	bool		multi_exist;	/*!< multiple FTS_EXIST oper */

	st_mysql_ftparser*	parser;	/*!< fts plugin parser */
};

/** For phrase matching, first we collect the documents and the positions
then we match. */
struct fts_match_t {
	doc_id_t	doc_id;		/*!< Document id */

	ulint		start;		/*!< Start the phrase match from
					this offset within the positions
					vector. */

	ib_vector_t*	positions;	/*!< Offsets of a word in a
					document */
};

/** For matching tokens in a phrase search. We use this data structure in
the callback that determines whether a document should be accepted or
rejected for a phrase search. */
struct fts_select_t {
	doc_id_t	doc_id;		/*!< The document id to match */

	ulint		min_pos;	/*!< For found to be TRUE at least
					one position must be greater than
					min_pos. */

	ibool		found;		/*!< TRUE if found */

	fts_word_freq_t*
			word_freq;	/*!< Word frequency instance of the
					current word being looked up in
					the FTS index */
};

/** structure defines a set of ranges for original documents, each of which
has a minimum position and maximum position. Text in such range should
contain all words in the proximity search. We will need to count the
words in such range to make sure it is less than the specified distance
of the proximity search */
struct fts_proximity_t {
	ulint		n_pos;		/*!< number of position set, defines
					a range (min to max) containing all
					matching words */
	ulint*		min_pos;	/*!< the minimum position (in bytes)
					of the range */
	ulint*		max_pos;	/*!< the maximum position (in bytes)
					of the range */
};

/** The match positions and tokesn to match */
struct fts_phrase_t {
	ibool		found;		/*!< Match result */

	const fts_match_t*
			match;		/*!< Positions within text */

	const ib_vector_t*
			tokens;		/*!< Tokens to match */

	ulint		distance;	/*!< For matching on proximity
					distance. Can be 0 for exact match */
	CHARSET_INFO*	charset;	/*!< Phrase match charset */
	mem_heap_t*     heap;		/*!< Heap for word processing */
	ulint		zip_size;	/*!< row zip size */
	fts_proximity_t*proximity_pos;	/*!< position info for proximity
					search verification. Records the min
					and max position of words matched */
	st_mysql_ftparser* parser;	/*!< fts plugin parser */
};

/** Paramter passed to fts phrase match by parser */
struct fts_phrase_param_t {
	fts_phrase_t*	phrase;		/*!< Match phrase instance */
	ulint		token_index;	/*!< Index of token to match next */
	mem_heap_t*	heap;		/*!< Heap for word processing */
};

/** For storing the frequncy of a word/term in a document */
struct fts_doc_freq_t {
	doc_id_t	doc_id;		/*!< Document id */
	ulint		freq;		/*!< Frequency of a word in a document */
};

/** To determine the word frequency per document. */
struct fts_word_freq_t {
	fts_string_t	word;		/*!< Word for which we need the freq,
					it's allocated on the query heap */

	ib_rbt_t*	doc_freqs;	/*!< RB Tree for storing per document
					word frequencies. The elements are
					of type fts_doc_freq_t */
	ib_uint64_t	doc_count;	/*!< Total number of documents that
					contain this word */
	double		idf;		/*!< Inverse document frequency */
};

/********************************************************************
Callback function to fetch the rows in an FTS INDEX record.
@return always TRUE */
static
ibool
fts_query_index_fetch_nodes(
/*========================*/
	void*		row,		/*!< in: sel_node_t* */
	void*		user_arg);	/*!< in: pointer to ib_vector_t */

/********************************************************************
Read and filter nodes.
@return fts_node_t instance */
static
dberr_t
fts_query_filter_doc_ids(
/*=====================*/
	fts_query_t*		query,		/*!< in: query instance */
	const fts_string_t*	word,		/*!< in: the current word */
	fts_word_freq_t*	word_freq,	/*!< in/out: word frequency */
	const fts_node_t*	node,		/*!< in: current FTS node */
	void*			data,		/*!< in: doc id ilist */
	ulint			len,		/*!< in: doc id ilist size */
	ibool			calc_doc_count);/*!< in: whether to remember doc
						count */

#if 0
/*****************************************************************//***
Find a doc_id in a word's ilist.
@return TRUE if found. */
static
ibool
fts_query_find_doc_id(
/*==================*/
	fts_select_t*	select,		/*!< in/out: search the doc id selected,
					update the frequency if found. */
	void*		data,		/*!< in: doc id ilist */
	ulint		len);		/*!< in: doc id ilist size */
#endif

/*************************************************************//**
This function implements a simple "blind" query expansion search:
words in documents found in the first search pass will be used as
search arguments to search the document again, thus "expand"
the search result set.
@return DB_SUCCESS if success, otherwise the error code */
static
dberr_t
fts_expand_query(
/*=============*/
	dict_index_t*	index,		/*!< in: FTS index to search */
	fts_query_t*	query)		/*!< in: query result, to be freed
					by the client */
	__attribute__((nonnull, warn_unused_result));
/*************************************************************//**
This function finds documents that contain all words in a
phrase or proximity search. And if proximity search, verify
the words are close enough to each other, as in specified distance.
This function is called for phrase and proximity search.
@return TRUE if documents are found, FALSE if otherwise */
static
ibool
fts_phrase_or_proximity_search(
/*===========================*/
	fts_query_t*	query,		/*!< in/out:  query instance
					query->doc_ids might be instantiated
					with qualified doc IDs */
	ib_vector_t*	tokens);	/*!< in: Tokens contain words */
/*************************************************************//**
This function checks whether words in result documents are close to
each other (within proximity range as specified by "distance").
If "distance" is MAX_ULINT, then it will find all combinations of
positions of matching words and store min and max positions
in the "qualified_pos" for later verification.
@return true if words are close to each other, false if otherwise */
static
bool
fts_proximity_get_positions(
/*========================*/
	fts_match_t**		match,		/*!< in: query instance */
	ulint			num_match,	/*!< in: number of matching
						items */
	ulint			distance,	/*!< in: distance value
						for proximity search */
	fts_proximity_t*	qualified_pos);	/*!< out: the position info
						records ranges containing
						all matching words. */
#if 0
/********************************************************************
Get the total number of words in a documents. */
static
ulint
fts_query_terms_in_document(
/*========================*/
					/*!< out: DB_SUCCESS if all go well
					else error code */
	fts_query_t*	query,		/*!< in: FTS query state */
	doc_id_t	doc_id,		/*!< in: the word to check */
	ulint*		total);		/*!< out: total words in document */
#endif

/********************************************************************
Compare two fts_doc_freq_t doc_ids.
@return < 0 if n1 < n2, 0 if n1 == n2, > 0 if n1 > n2 */
UNIV_INLINE
int
fts_freq_doc_id_cmp(
/*================*/
	const void*	p1,			/*!< in: id1 */
	const void*	p2)			/*!< in: id2 */
{
	const fts_doc_freq_t*	fq1 = (const fts_doc_freq_t*) p1;
	const fts_doc_freq_t*	fq2 = (const fts_doc_freq_t*) p2;

	return((int) (fq1->doc_id - fq2->doc_id));
}

#if 0
/*******************************************************************//**
Print the table used for calculating LCS. */
static
void
fts_print_lcs_table(
/*================*/
	const ulint*	table,		/*!< in: array to print */
	ulint		n_rows,		/*!< in: total no. of rows */
	ulint		n_cols)		/*!< in: total no. of cols */
{
	ulint		i;

	for (i = 0; i < n_rows; ++i) {
		ulint	j;

		printf("\n");

		for (j = 0; j < n_cols; ++j) {

			printf("%2lu ", FTS_ELEM(table, n_cols, i, j));
		}
	}
}

/********************************************************************
Find the longest common subsequence between the query string and
the document. */
static
ulint
fts_query_lcs(
/*==========*/
					/*!< out: LCS (length) between
					two ilists */
	const	ulint*	p1,		/*!< in: word positions of query */
	ulint	len_p1,			/*!< in: no. of elements in p1 */
	const	ulint*	p2,		/*!< in: word positions within document */
	ulint	len_p2)			/*!< in: no. of elements in p2 */
{
	int	i;
	ulint	len = 0;
	ulint	r = len_p1;
	ulint	c = len_p2;
	ulint	size = (r + 1) * (c + 1) * sizeof(ulint);
	ulint*	table = (ulint*) ut_malloc(size);

	/* Traverse the table backwards, from the last row to the first and
	also from the last column to the first. We compute the smaller
	common subsequeces first, then use the caluclated values to determine
	the longest common subsequence. The result will be in TABLE[0][0]. */
	for (i = r; i >= 0; --i) {
		int	j;

		for (j = c; j >= 0; --j) {

			if (p1[i] == (ulint) -1 || p2[j] == (ulint) -1) {

				FTS_ELEM(table, c, i, j) = 0;

			} else if (p1[i] == p2[j]) {

				FTS_ELEM(table, c, i, j) = FTS_ELEM(
					table, c, i + 1, j + 1) + 1;

			} else {

				ulint	value;

				value = ut_max(
					FTS_ELEM(table, c, i + 1, j),
					FTS_ELEM(table, c, i, j + 1));

				FTS_ELEM(table, c, i, j) = value;
			}
		}
	}

	len = FTS_ELEM(table, c, 0, 0);

	fts_print_lcs_table(table, r, c);
	printf("\nLen=%lu\n", len);

	ut_free(table);

	return(len);
}
#endif

/*******************************************************************//**
Compare two fts_ranking_t instance on their rank value and doc ids in
descending order on the rank and ascending order on doc id.
@return 0 if p1 == p2, < 0 if p1 < p2, > 0 if p1 > p2 */
static
int
fts_query_compare_rank(
/*===================*/
	const void*	p1,		/*!< in: pointer to elem */
	const void*	p2)		/*!< in: pointer to elem */
{
	const fts_ranking_t*	r1 = (const fts_ranking_t*) p1;
	const fts_ranking_t*	r2 = (const fts_ranking_t*) p2;

	if (r2->rank < r1->rank) {
		return(-1);
	} else if (r2->rank == r1->rank) {

		if (r1->doc_id < r2->doc_id) {
			return(1);
		} else if (r1->doc_id > r2->doc_id) {
			return(1);
		}

		return(0);
	}

	return(1);
}

#ifdef FTS_UTF8_DEBUG
/*******************************************************************//**
Convert string to lowercase.
@return lower case string, callers responsibility to delete using
ut_free() */
static
byte*
fts_tolower(
/*========*/
	const byte*	src,		/*!< in: src string */
	ulint		len)		/*!< in: src string length */
{
	fts_string_t	str;
	byte*		lc_str = ut_malloc(len + 1);

	str.f_len = len;
	str.f_str = lc_str;

	memcpy(str.f_str, src, len);

	/* Make sure the last byte is NUL terminated */
	str.f_str[len] = '\0';

	fts_utf8_tolower(&str);

	return(lc_str);
}

/*******************************************************************//**
Do a case insensitive search. Doesn't check for NUL byte end marker
only relies on len. Convert str2 to lower case before comparing.
@return 0 if p1 == p2, < 0 if p1 < p2, > 0 if p1 > p2 */
static
int
fts_utf8_strcmp(
/*============*/
	const fts_string_t*
			str1,		/*!< in: should be lower case*/

	fts_string_t*	str2)		/*!< in: any case. We will use the length
					of this string during compare as it
					should be the min of the two strings */
{
	byte		b = str2->f_str[str2->f_len];

	ut_a(str2->f_len <= str1->f_len);

	/* We need to write a NUL byte at the end of the string because the
	string is converted to lowercase by a MySQL function which doesn't
	care about the length. */
	str2->f_str[str2->f_len] = 0;

	fts_utf8_tolower(str2);

	/* Restore the value we replaced above. */
	str2->f_str[str2->f_len] = b;

	return(memcmp(str1->f_str, str2->f_str, str2->f_len));
}
#endif

/*******************************************************************//**
Create words in ranking */
static
void
fts_ranking_words_create(
/*=====================*/
	fts_query_t*	query,		/*!< in: query instance */
	fts_ranking_t*	ranking)	/*!< in: ranking instance */
{
	ranking->words = static_cast<byte*>(
		mem_heap_zalloc(query->heap, RANKING_WORDS_INIT_LEN));
	ranking->words_len = RANKING_WORDS_INIT_LEN;
}

/*
The optimization here is using a char array(bitmap) to replace words rb tree
in fts_ranking_t.

It can save lots of memory except in some cases of QUERY EXPANSION.

'word_map' is used as a word dictionary, in which the key is a word, the value
is a number. In 'fts_ranking_words_add', we first check if the word is in 'word_map'.
if not, we add it into 'word_map', and give it a position(actually a number).
then we set the corresponding bit to '1' at the position in the char array 'words'.

'word_vector' is a useful backup of 'word_map', and we can get a word by its position,
more quickly than searching by value in 'word_map'. we use 'word_vector'
in 'fts_query_calculate_ranking' and 'fts_expand_query'. In the two functions, we need
to scan the bitmap 'words', and get a word when a bit is '1', then we get word_freq
by the word.
*/

/*******************************************************************//**
Add a word into ranking */
static
void
fts_ranking_words_add(
/*==================*/
	fts_query_t*		query,		/*!< in: query instance */
	fts_ranking_t*		ranking,	/*!< in: ranking instance */
	const fts_string_t*	word)		/*!< in: term/word to add */
{
	ulint	pos;
	ulint	byte_offset;
	ulint	bit_offset;
	ib_rbt_bound_t	parent;

	/* Note: we suppose the word map and vector are append-only. */
	ut_ad(query->word_vector->size() == rbt_size(query->word_map));

	/* We use ib_rbt to simulate a map, f_n_char means position. */
	if (rbt_search(query->word_map, &parent, word) == 0) {
		fts_string_t*	result_word;

		result_word = rbt_value(fts_string_t, parent.last);
		pos = result_word->f_n_char;
		ut_ad(pos < rbt_size(query->word_map));
	} else {
		/* Add the word to map. */
		fts_string_t	new_word;

		pos = rbt_size(query->word_map);

		new_word.f_str = static_cast<byte*>(mem_heap_alloc(query->heap,
			word->f_len + 1));
		memcpy(new_word.f_str, word->f_str, word->f_len);
		new_word.f_str[word->f_len] = 0;
		new_word.f_len = word->f_len;
		new_word.f_n_char = pos;

		rbt_add_node(query->word_map, &parent, &new_word);
		ut_ad(rbt_validate(query->word_map));
		query->word_vector->push_back(new_word);
	}

	/* Check words len */
	byte_offset = pos / CHAR_BIT;
	if (byte_offset >= ranking->words_len) {
		byte*	words = ranking->words;
		ulint	words_len = ranking->words_len;

		while (byte_offset >= words_len) {
			words_len *= 2;
		}

		ranking->words = static_cast<byte*>(
			mem_heap_zalloc(query->heap, words_len));
		ut_memcpy(ranking->words, words, ranking->words_len);
		ranking->words_len = words_len;
	}

	/* Set ranking words */
	ut_ad(byte_offset < ranking->words_len);
	bit_offset = pos % CHAR_BIT;
	ranking->words[byte_offset] |= 1 << bit_offset;
}

/*******************************************************************//**
Get a word from a ranking
@return true if it's successful */
static
bool
fts_ranking_words_get_next(
/*=======================*/
	const	fts_query_t*	query,	/*!< in: query instance */
	fts_ranking_t*		ranking,/*!< in: ranking instance */
	ulint*			pos,	/*!< in/out: word start pos */
	fts_string_t*		word)	/*!< in/out: term/word to add */
{
	bool	ret = false;
	ulint	max_pos = ranking->words_len * CHAR_BIT;

	/* Search for next word */
	while (*pos < max_pos) {
		ulint	byte_offset = *pos / CHAR_BIT;
		ulint	bit_offset = *pos % CHAR_BIT;

		if (ranking->words[byte_offset] & (1 << bit_offset)) {
			ret = true;
			break;
		}

		*pos += 1;
	};

	/* Get next word from word vector */
	if (ret) {
		ut_ad(*pos < query->word_vector->size());
		*word = query->word_vector->at((size_t)*pos);
		*pos += 1;
	}

	return ret;
}

/*******************************************************************//**
Add a word if it doesn't exist, to the term freq RB tree. We store
a pointer to the word that is passed in as the argument.
@return pointer to word */
static
fts_word_freq_t*
fts_query_add_word_freq(
/*====================*/
	fts_query_t*		query,		/*!< in: query instance */
	const fts_string_t*	word)		/*!< in: term/word to add */
{
	ib_rbt_bound_t		parent;

	/* Lookup the word in our rb tree and add if it doesn't exist. */
	if (rbt_search(query->word_freqs, &parent, word) != 0) {
		fts_word_freq_t	word_freq;

		memset(&word_freq, 0, sizeof(word_freq));

		word_freq.word.f_str = static_cast<byte*>(
			mem_heap_alloc(query->heap, word->f_len + 1));
		memcpy(word_freq.word.f_str, word->f_str, word->f_len);
		word_freq.word.f_str[word->f_len] = 0;
		word_freq.word.f_len = word->f_len;

		word_freq.doc_count = 0;

		word_freq.doc_freqs = rbt_create(
			sizeof(fts_doc_freq_t), fts_freq_doc_id_cmp);

		parent.last = rbt_add_node(
			query->word_freqs, &parent, &word_freq);

		query->total_size += word->f_len
			+ SIZEOF_RBT_CREATE
			+ SIZEOF_RBT_NODE_ADD
			+ sizeof(fts_word_freq_t);
	}

	return(rbt_value(fts_word_freq_t, parent.last));
}

/*******************************************************************//**
Add a doc id if it doesn't exist, to the doc freq RB tree.
@return pointer to word */
static
fts_doc_freq_t*
fts_query_add_doc_freq(
/*===================*/
	fts_query_t*	query,		/*!< in: query instance	*/
	ib_rbt_t*	doc_freqs,	/*!< in: rb tree of fts_doc_freq_t */
	doc_id_t	doc_id)		/*!< in: doc id to add */
{
	ib_rbt_bound_t	parent;

	/* Lookup the doc id in our rb tree and add if it doesn't exist. */
	if (rbt_search(doc_freqs, &parent, &doc_id) != 0) {
		fts_doc_freq_t	doc_freq;

		memset(&doc_freq, 0, sizeof(doc_freq));

		doc_freq.freq = 0;
		doc_freq.doc_id = doc_id;

		parent.last = rbt_add_node(doc_freqs, &parent, &doc_freq);

		query->total_size += SIZEOF_RBT_NODE_ADD
			+ sizeof(fts_doc_freq_t);
	}

	return(rbt_value(fts_doc_freq_t, parent.last));
}

/*******************************************************************//**
Add the doc id to the query set only if it's not in the
deleted array. */
static
void
fts_query_union_doc_id(
/*===================*/
	fts_query_t*	query,		/*!< in: query instance */
	doc_id_t	doc_id,		/*!< in: the doc id to add */
	fts_rank_t	rank)		/*!< in: if non-zero, it is the
					rank associated with the doc_id */
{
	ib_rbt_bound_t	parent;
	ulint		size = ib_vector_size(query->deleted->doc_ids);
	fts_update_t*	array = (fts_update_t*) query->deleted->doc_ids->data;

	/* Check if the doc id is deleted and it's not already in our set. */
<<<<<<< HEAD
	if (fts_bsearch(array, 0, (int) size, doc_id) < 0
=======
	if (fts_bsearch(array, 0, static_cast<int>(size), doc_id) < 0
>>>>>>> b7095272
	    && rbt_search(query->doc_ids, &parent, &doc_id) != 0) {

		fts_ranking_t	ranking;

		ranking.rank = rank;
		ranking.doc_id = doc_id;
		fts_ranking_words_create(query, &ranking);

		rbt_add_node(query->doc_ids, &parent, &ranking);

		query->total_size += SIZEOF_RBT_NODE_ADD
			+ sizeof(fts_ranking_t) + RANKING_WORDS_INIT_LEN;
	}
}

/*******************************************************************//**
Remove the doc id from the query set only if it's not in the
deleted set. */
static
void
fts_query_remove_doc_id(
/*====================*/
	fts_query_t*	query,		/*!< in: query instance */
	doc_id_t	doc_id)		/*!< in: the doc id to add */
{
	ib_rbt_bound_t	parent;
	ulint		size = ib_vector_size(query->deleted->doc_ids);
	fts_update_t*	array = (fts_update_t*) query->deleted->doc_ids->data;

	/* Check if the doc id is deleted and it's in our set. */
<<<<<<< HEAD
	if (fts_bsearch(array, 0, (int) size, doc_id) < 0
=======
	if (fts_bsearch(array, 0, static_cast<int>(size), doc_id) < 0
>>>>>>> b7095272
	    && rbt_search(query->doc_ids, &parent, &doc_id) == 0) {
		ut_free(rbt_remove_node(query->doc_ids, parent.last));

		ut_ad(query->total_size >=
		      SIZEOF_RBT_NODE_ADD + sizeof(fts_ranking_t));
		query->total_size -= SIZEOF_RBT_NODE_ADD
			+ sizeof(fts_ranking_t);
	}
}

/*******************************************************************//**
Find the doc id in the query set but not in the deleted set, artificialy
downgrade or upgrade its ranking by a value and make/initialize its ranking
under or above its normal range 0 to 1. This is used for Boolean Search
operator such as Negation operator, which makes word's contribution to the
row's relevance to be negative */
static
void
fts_query_change_ranking(
/*====================*/
	fts_query_t*	query,		/*!< in: query instance */
	doc_id_t	doc_id,		/*!< in: the doc id to add */
	ibool		downgrade)	/*!< in: Whether to downgrade ranking */
{
	ib_rbt_bound_t	parent;
	ulint		size = ib_vector_size(query->deleted->doc_ids);
	fts_update_t*	array = (fts_update_t*) query->deleted->doc_ids->data;

	/* Check if the doc id is deleted and it's in our set. */
<<<<<<< HEAD
	if (fts_bsearch(array, 0, (int) size, doc_id) < 0
=======
	if (fts_bsearch(array, 0, static_cast<int>(size), doc_id) < 0
>>>>>>> b7095272
	    && rbt_search(query->doc_ids, &parent, &doc_id) == 0) {

		fts_ranking_t*	ranking;

		ranking = rbt_value(fts_ranking_t, parent.last);

		ranking->rank += downgrade ? RANK_DOWNGRADE : RANK_UPGRADE;

		/* Allow at most 2 adjustment by RANK_DOWNGRADE (-0.5)
		and RANK_UPGRADE (0.5) */
		if (ranking->rank >= 1.0F) {
			ranking->rank = 1.0F;
		} else if (ranking->rank <= -1.0F) {
			ranking->rank = -1.0F;
		}
	}
}

/*******************************************************************//**
Check the doc id in the query set only if it's not in the
deleted array. The doc ids that were found are stored in
another rb tree (fts_query_t::intersect). */
static
void
fts_query_intersect_doc_id(
/*=======================*/
	fts_query_t*	query,		/*!< in: query instance */
	doc_id_t	doc_id,		/*!< in: the doc id to add */
	fts_rank_t	rank)		/*!< in: if non-zero, it is the
					rank associated with the doc_id */
{
	ib_rbt_bound_t	parent;
	ulint		size = ib_vector_size(query->deleted->doc_ids);
	fts_update_t*	array = (fts_update_t*) query->deleted->doc_ids->data;
	fts_ranking_t*	ranking= NULL;

	/* There are three types of intersect:
	   1. '+a': doc_ids is empty, add doc into intersect if it matches 'a'.
	   2. 'a +b': docs match 'a' is in doc_ids, add doc into intersect
	      if it matches 'b'. if the doc is also in  doc_ids, then change the
	      doc's rank, and add 'a' in doc's words.
	   3. '+a +b': docs matching '+a' is in doc_ids, add doc into intsersect
	      if it matches 'b' and it's in doc_ids.(multi_exist = true). */

	/* Check if the doc id is deleted and it's in our set */
<<<<<<< HEAD
	if (fts_bsearch(array, 0, (int) size, doc_id) < 0) {
=======
	if (fts_bsearch(array, 0, static_cast<int>(size), doc_id) < 0) {
>>>>>>> b7095272
		fts_ranking_t	new_ranking;

		if (rbt_search(query->doc_ids, &parent, &doc_id) != 0) {
			if (query->multi_exist) {
				return;
			} else {
				new_ranking.words = NULL;
			}
		} else {
			ranking = rbt_value(fts_ranking_t, parent.last);

			/* We've just checked the doc id before */
			if (ranking->words == NULL) {
				ut_ad(rbt_search(query->intersection, &parent,
					ranking) == 0);
				return;
			}

			/* Merge rank */
			rank += ranking->rank;
			if (rank >= 1.0F) {
				rank = 1.0F;
			} else if (rank <= -1.0F) {
				rank = -1.0F;
			}

			/* Take words */
			new_ranking.words = ranking->words;
			new_ranking.words_len = ranking->words_len;
		}

		new_ranking.rank = rank;
		new_ranking.doc_id = doc_id;

		if (rbt_search(query->intersection, &parent,
			       &new_ranking) != 0) {
			if (new_ranking.words == NULL) {
				fts_ranking_words_create(query, &new_ranking);

				query->total_size += RANKING_WORDS_INIT_LEN;
			} else {
				/* Note that the intersection has taken
				ownership of the ranking data. */
				ranking->words = NULL;
			}

			rbt_add_node(query->intersection,
				     &parent, &new_ranking);

			query->total_size += SIZEOF_RBT_NODE_ADD
				+ sizeof(fts_ranking_t);
		}
	}
}

/*******************************************************************//**
Free the document ranking rb tree. */
static
void
fts_query_free_doc_ids(
/*===================*/
	fts_query_t*	query,		/*!< in: query instance */
	ib_rbt_t*	doc_ids)	/*!< in: rb tree to free */
{
	const ib_rbt_node_t*	node;

	for (node = rbt_first(doc_ids); node; node = rbt_first(doc_ids)) {

		fts_ranking_t*	ranking;

		ranking = rbt_value(fts_ranking_t, node);

		if (ranking->words) {
			ranking->words = NULL;
		}

		ut_free(rbt_remove_node(doc_ids, node));

		ut_ad(query->total_size >=
		      SIZEOF_RBT_NODE_ADD + sizeof(fts_ranking_t));
		query->total_size -= SIZEOF_RBT_NODE_ADD
			+ sizeof(fts_ranking_t);
	}

	rbt_free(doc_ids);

	ut_ad(query->total_size >= SIZEOF_RBT_CREATE);
	query->total_size -= SIZEOF_RBT_CREATE;
}

/*******************************************************************//**
Add the word to the documents "list" of matching words from
the query. We make a copy of the word from the query heap. */
static
void
fts_query_add_word_to_document(
/*===========================*/
	fts_query_t*		query,	/*!< in: query to update */
	doc_id_t		doc_id,	/*!< in: the document to update */
	const fts_string_t*	word)	/*!< in: the token to add */
{
	ib_rbt_bound_t		parent;
	fts_ranking_t*		ranking = NULL;

	if (query->flags == FTS_OPT_RANKING) {
		return;
	}

	/* First we search the intersection RB tree as it could have
	taken ownership of the words rb tree instance. */
	if (query->intersection
	    && rbt_search(query->intersection, &parent, &doc_id) == 0) {

		ranking = rbt_value(fts_ranking_t, parent.last);
	}

	if (ranking == NULL
	    && rbt_search(query->doc_ids, &parent, &doc_id) == 0) {

		ranking = rbt_value(fts_ranking_t, parent.last);
	}

	if (ranking != NULL) {
		fts_ranking_words_add(query, ranking, word);
	}
}

/*******************************************************************//**
Check the node ilist. */
static
void
fts_query_check_node(
/*=================*/
	fts_query_t*		query,	/*!< in: query to update */
	const fts_string_t*	token,	/*!< in: the token to search */
	const fts_node_t*	node)	/*!< in: node to check */
{
	/* Skip nodes whose doc ids are out range. */
	if (query->oper == FTS_EXIST
	    && ((query->upper_doc_id > 0
		&& node->first_doc_id > query->upper_doc_id)
		|| (query->lower_doc_id > 0
		    && node->last_doc_id < query->lower_doc_id))) {

		/* Ignore */

	} else {
		int		ret;
		ib_rbt_bound_t	parent;
		ulint		ilist_size = node->ilist_size;
		fts_word_freq_t*word_freqs;

		/* The word must exist. */
		ret = rbt_search(query->word_freqs, &parent, token);
		ut_a(ret == 0);

		word_freqs = rbt_value(fts_word_freq_t, parent.last);

		query->error = fts_query_filter_doc_ids(
					query, token, word_freqs, node,
					node->ilist, ilist_size, TRUE);
	}
}

/*****************************************************************//**
Search index cache for word with wildcard match.
@return number of words matched */
static
ulint
fts_cache_find_wildcard(
/*====================*/
	fts_query_t*		query,		/*!< in: query instance */
	const fts_index_cache_t*index_cache,	/*!< in: cache to search */
	const fts_string_t*	token)		/*!< in: token to search */
{
	ib_rbt_bound_t		parent;
	const ib_vector_t*	nodes = NULL;
	fts_string_t		srch_text;
	byte			term[FTS_MAX_WORD_LEN + 1];
	ulint			num_word = 0;

	srch_text.f_len = (token->f_str[token->f_len - 1] == '%')
			? token->f_len - 1
			: token->f_len;

	strncpy((char*) term, (char*) token->f_str, srch_text.f_len);
	term[srch_text.f_len] = '\0';
	srch_text.f_str = term;

	/* Lookup the word in the rb tree */
	if (rbt_search_cmp(index_cache->words, &parent, &srch_text, NULL,
			   innobase_fts_text_cmp_prefix) == 0) {
		const fts_tokenizer_word_t*     word;
		ulint				i;
		const ib_rbt_node_t*		cur_node;
		ibool				forward = FALSE;

		word = rbt_value(fts_tokenizer_word_t, parent.last);
		cur_node = parent.last;

		while (innobase_fts_text_cmp_prefix(
			index_cache->charset, &srch_text, &word->text) == 0) {

			nodes = word->nodes;

			for (i = 0; nodes && i < ib_vector_size(nodes); ++i) {
				int                     ret;
				const fts_node_t*       node;
				ib_rbt_bound_t          freq_parent;
				fts_word_freq_t*	word_freqs;

				node = static_cast<const fts_node_t*>(
					ib_vector_get_const(nodes, i));

				ret = rbt_search(query->word_freqs,
						 &freq_parent,
						 &srch_text);

				ut_a(ret == 0);

				word_freqs = rbt_value(
					fts_word_freq_t,
					freq_parent.last);

				query->error = fts_query_filter_doc_ids(
					query, &srch_text,
					word_freqs, node,
					node->ilist, node->ilist_size, TRUE);

				if (query->error != DB_SUCCESS) {
					return(0);
				}
			}

			num_word++;

			if (!forward) {
				cur_node = rbt_prev(
					index_cache->words, cur_node);
			} else {
cont_search:
				cur_node = rbt_next(
					index_cache->words, cur_node);
			}

			if (!cur_node) {
				break;
			}

			word = rbt_value(fts_tokenizer_word_t, cur_node);
		}

		if (!forward) {
			forward = TRUE;
			cur_node = parent.last;
			goto cont_search;
		}
	}

	return(num_word);
}

/*****************************************************************//**
Set difference.
@return DB_SUCCESS if all go well */
static __attribute__((nonnull, warn_unused_result))
dberr_t
fts_query_difference(
/*=================*/
	fts_query_t*		query,	/*!< in: query instance */
	const fts_string_t*	token)	/*!< in: token to search */
{
	ulint			n_doc_ids= 0;
	trx_t*			trx = query->trx;
	dict_table_t*		table = query->index->table;

	ut_a(query->oper == FTS_IGNORE);

#ifdef FTS_INTERNAL_DIAG_PRINT
	ib_logf(IB_LOG_LEVEL_INFO, "DIFFERENCE: Searching: '%.*s'",
		(int) token->f_len, token->f_str);
#endif

	if (query->doc_ids) {
		n_doc_ids = rbt_size(query->doc_ids);
	}

	/* There is nothing we can substract from an empty set. */
	if (query->doc_ids && !rbt_empty(query->doc_ids)) {
		ulint			i;
		fts_fetch_t		fetch;
		const ib_vector_t*	nodes;
		const fts_index_cache_t*index_cache;
		que_t*			graph = NULL;
		fts_cache_t*		cache = table->fts->cache;
		dberr_t			error;

		rw_lock_x_lock(&cache->lock);

		index_cache = fts_find_index_cache(cache, query->index);

		/* Must find the index cache */
		ut_a(index_cache != NULL);

		/* Search the cache for a matching word first. */
		if (query->cur_node->term.wildcard
		    && query->flags != FTS_PROXIMITY
		    && query->flags != FTS_PHRASE) {
			fts_cache_find_wildcard(query, index_cache, token);
		} else {
			nodes = fts_cache_find_word(index_cache, token);

			for (i = 0; nodes && i < ib_vector_size(nodes)
			     && query->error == DB_SUCCESS; ++i) {
				const fts_node_t*	node;

				node = static_cast<const fts_node_t*>(
					ib_vector_get_const(nodes, i));

				fts_query_check_node(query, token, node);
			}
		}

		rw_lock_x_unlock(&cache->lock);

		/* error is passed by 'query->error' */
		if (query->error != DB_SUCCESS) {
			ut_ad(query->error == DB_FTS_EXCEED_RESULT_CACHE_LIMIT);
			return(query->error);
		}

		/* Setup the callback args for filtering and
		consolidating the ilist. */
		fetch.read_arg = query;
		fetch.read_record = fts_query_index_fetch_nodes;

		error = fts_index_fetch_nodes(
			trx, &graph, &query->fts_index_table, token, &fetch);

		/* DB_FTS_EXCEED_RESULT_CACHE_LIMIT passed by 'query->error' */
		ut_ad(!(query->error != DB_SUCCESS && error != DB_SUCCESS));
		if (error != DB_SUCCESS) {
			query->error = error;
		}

		fts_que_graph_free(graph);
	}

	/* The size can't increase. */
	ut_a(rbt_size(query->doc_ids) <= n_doc_ids);

	return(query->error);
}

/*****************************************************************//**
Intersect the token doc ids with the current set.
@return DB_SUCCESS if all go well */
static __attribute__((nonnull, warn_unused_result))
dberr_t
fts_query_intersect(
/*================*/
	fts_query_t*		query,	/*!< in: query instance */
	const fts_string_t*	token)	/*!< in: the token to search */
{
	trx_t*			trx = query->trx;
	dict_table_t*		table = query->index->table;

	ut_a(query->oper == FTS_EXIST);

#ifdef FTS_INTERNAL_DIAG_PRINT
	ib_logf(IB_LOG_LEVEL_INFO, "INTERSECT: Searching: '%.*s'",
		(int) token->f_len, token->f_str);
#endif

	/* If the words set is not empty and multi exist is true,
	we know the intersection set is empty in advance. */
	if (!(rbt_empty(query->doc_ids) && query->multi_exist)) {
		ulint                   n_doc_ids = 0;
		ulint			i;
		fts_fetch_t		fetch;
		const ib_vector_t*	nodes;
		const fts_index_cache_t*index_cache;
		que_t*			graph = NULL;
		fts_cache_t*		cache = table->fts->cache;
		dberr_t			error;

		ut_a(!query->intersection);

		n_doc_ids = rbt_size(query->doc_ids);

		/* Create the rb tree that will hold the doc ids of
		the intersection. */
		query->intersection = rbt_create(
			sizeof(fts_ranking_t), fts_ranking_doc_id_cmp);

		query->total_size += SIZEOF_RBT_CREATE;

		/* This is to avoid decompressing the ilist if the
		node's ilist doc ids are out of range. */
		if (!rbt_empty(query->doc_ids) && query->multi_exist) {
			const ib_rbt_node_t*	node;
			doc_id_t*		doc_id;

			node = rbt_first(query->doc_ids);
			doc_id = rbt_value(doc_id_t, node);
			query->lower_doc_id = *doc_id;

			node = rbt_last(query->doc_ids);
			doc_id = rbt_value(doc_id_t, node);
			query->upper_doc_id = *doc_id;

		} else {
			query->lower_doc_id = 0;
			query->upper_doc_id = 0;
		}

		/* Search the cache for a matching word first. */

		rw_lock_x_lock(&cache->lock);

		/* Search for the index specific cache. */
		index_cache = fts_find_index_cache(cache, query->index);

		/* Must find the index cache. */
		ut_a(index_cache != NULL);

		if (query->cur_node->term.wildcard) {
			/* Wildcard search the index cache */
			fts_cache_find_wildcard(query, index_cache, token);
		} else {
			nodes = fts_cache_find_word(index_cache, token);

			for (i = 0; nodes && i < ib_vector_size(nodes)
			     && query->error == DB_SUCCESS; ++i) {
				const fts_node_t*	node;

				node = static_cast<const fts_node_t*>(
					ib_vector_get_const(nodes, i));

				fts_query_check_node(query, token, node);
			}
		}

		rw_lock_x_unlock(&cache->lock);

		/* error is passed by 'query->error' */
		if (query->error != DB_SUCCESS) {
			ut_ad(query->error == DB_FTS_EXCEED_RESULT_CACHE_LIMIT);
			return(query->error);
		}

		/* Setup the callback args for filtering and
		consolidating the ilist. */
		fetch.read_arg = query;
		fetch.read_record = fts_query_index_fetch_nodes;

		error = fts_index_fetch_nodes(
			trx, &graph, &query->fts_index_table, token, &fetch);

		/* DB_FTS_EXCEED_RESULT_CACHE_LIMIT passed by 'query->error' */
		ut_ad(!(query->error != DB_SUCCESS && error != DB_SUCCESS));
		if (error != DB_SUCCESS) {
			query->error = error;
		}

		fts_que_graph_free(graph);

		if (query->error == DB_SUCCESS) {
			/* Make the intesection (rb tree) the current doc id
			set and free the old set. */
			fts_query_free_doc_ids(query, query->doc_ids);
			query->doc_ids = query->intersection;
			query->intersection = NULL;

			ut_a(!query->multi_exist || (query->multi_exist
			     && rbt_size(query->doc_ids) <= n_doc_ids));
		}
	}

	return(query->error);
}

/*****************************************************************//**
Query index cache.
@return DB_SUCCESS if all go well */
static
dberr_t
fts_query_cache(
/*============*/
	fts_query_t*		query,	/*!< in/out: query instance */
	const fts_string_t*	token)	/*!< in: token to search */
{
	const fts_index_cache_t*index_cache;
	dict_table_t*		table = query->index->table;
	fts_cache_t*		cache = table->fts->cache;

	/* Search the cache for a matching word first. */
	rw_lock_x_lock(&cache->lock);

	/* Search for the index specific cache. */
	index_cache = fts_find_index_cache(cache, query->index);

	/* Must find the index cache. */
	ut_a(index_cache != NULL);

	if (query->cur_node->term.wildcard
	    && query->flags != FTS_PROXIMITY
	    && query->flags != FTS_PHRASE) {
		/* Wildcard search the index cache */
		fts_cache_find_wildcard(query, index_cache, token);
	} else {
		const ib_vector_t*      nodes;
		ulint			i;

		nodes = fts_cache_find_word(index_cache, token);

		for (i = 0; nodes && i < ib_vector_size(nodes)
		     && query->error == DB_SUCCESS; ++i) {
			const fts_node_t*	node;

			node = static_cast<const fts_node_t*>(
				ib_vector_get_const(nodes, i));

			fts_query_check_node(query, token, node);
		}
	}

	rw_lock_x_unlock(&cache->lock);

	return(query->error);
}

/*****************************************************************//**
Set union.
@return DB_SUCCESS if all go well */
static __attribute__((nonnull, warn_unused_result))
dberr_t
fts_query_union(
/*============*/
	fts_query_t*		query,	/*!< in: query instance */
	fts_string_t*		token)	/*!< in: token to search */
{
	fts_fetch_t		fetch;
	ulint			n_doc_ids = 0;
	trx_t*			trx = query->trx;
	que_t*			graph = NULL;
	dberr_t			error;

	ut_a(query->oper == FTS_NONE || query->oper == FTS_DECR_RATING ||
	     query->oper == FTS_NEGATE || query->oper == FTS_INCR_RATING);

#ifdef FTS_INTERNAL_DIAG_PRINT
	ib_logf(IB_LOG_LEVEL_INFO, "UNION: Searching: '%.*s'",
		(int) token->f_len, token->f_str);
#endif

	if (query->doc_ids) {
		n_doc_ids = rbt_size(query->doc_ids);
	}

	if (token->f_len == 0) {
		return(query->error);
	}

	/* Single '%' would confuse parser in pars_like_rebind(). In addition,
	our wildcard search only supports prefix search */
	ut_ad(*token->f_str != '%');

	fts_query_cache(query, token);

	/* Setup the callback args for filtering and
	consolidating the ilist. */
	fetch.read_arg = query;
	fetch.read_record = fts_query_index_fetch_nodes;

	/* Read the nodes from disk. */
	error = fts_index_fetch_nodes(
		trx, &graph, &query->fts_index_table, token, &fetch);

	/* DB_FTS_EXCEED_RESULT_CACHE_LIMIT passed by 'query->error' */
	ut_ad(!(query->error != DB_SUCCESS && error != DB_SUCCESS));
	if (error != DB_SUCCESS) {
		query->error = error;
	}

	fts_que_graph_free(graph);

	if (query->error == DB_SUCCESS) {

		/* The size can't decrease. */
		ut_a(rbt_size(query->doc_ids) >= n_doc_ids);

		/* Calulate the number of doc ids that were added to
		the current doc id set. */
		if (query->doc_ids) {
			n_doc_ids = rbt_size(query->doc_ids) - n_doc_ids;
		}
	}

	return(query->error);
}

/*****************************************************************//**
Depending upon the current query operator process the doc id.
return DB_SUCCESS if all go well
or return DB_FTS_EXCEED_RESULT_CACHE_LIMIT */
static
dberr_t
fts_query_process_doc_id(
/*=====================*/
	fts_query_t*	query,		/*!< in: query instance */
	doc_id_t	doc_id,		/*!< in: doc id to process */
	fts_rank_t	rank)		/*!< in: if non-zero, it is the
					rank associated with the doc_id */
{
	if (query->flags == FTS_OPT_RANKING) {
		return(DB_SUCCESS);
	}

	switch (query->oper) {
	case FTS_NONE:
		fts_query_union_doc_id(query, doc_id, rank);
		break;

	case FTS_EXIST:
		fts_query_intersect_doc_id(query, doc_id, rank);
		break;

	case FTS_IGNORE:
		fts_query_remove_doc_id(query, doc_id);
		break;

	case FTS_NEGATE:
		fts_query_change_ranking(query, doc_id, TRUE);
		break;

	case FTS_DECR_RATING:
		fts_query_union_doc_id(query, doc_id, rank);
		fts_query_change_ranking(query, doc_id, TRUE);
		break;

	case FTS_INCR_RATING:
		fts_query_union_doc_id(query, doc_id, rank);
		fts_query_change_ranking(query, doc_id, FALSE);
		break;

	default:
		ut_error;
	}

	if (query->total_size > fts_result_cache_limit) {
		return(DB_FTS_EXCEED_RESULT_CACHE_LIMIT);
	} else {
		return(DB_SUCCESS);
	}
}

/*****************************************************************//**
Merge two result sets. */
static
dberr_t
fts_merge_doc_ids(
/*==============*/
	fts_query_t*	query,		/*!< in,out: query instance */
	const ib_rbt_t*	doc_ids)	/*!< in: result set to merge */
{
	const ib_rbt_node_t*	node;

	ut_a(!rbt_empty(doc_ids));
	ut_a(!query->intersection);

	/* To process FTS_EXIST operation (intersection), we need
	to create a new result set for fts_query_intersect(). */
	if (query->oper == FTS_EXIST) {

		query->intersection = rbt_create(
			sizeof(fts_ranking_t), fts_ranking_doc_id_cmp);

		query->total_size += SIZEOF_RBT_CREATE;
	}

	/* Merge the elements to the result set. */
	for (node = rbt_first(doc_ids); node; node = rbt_next(doc_ids, node)) {
		fts_ranking_t*		ranking;
		ulint			pos = 0;
		fts_string_t		word;

		ranking = rbt_value(fts_ranking_t, node);

		query->error = fts_query_process_doc_id(
				query, ranking->doc_id, ranking->rank);

		if (query->error != DB_SUCCESS) {
			return(query->error);
		}

		/* Merge words. Don't need to take operator into account. */
		ut_a(ranking->words);
		while (fts_ranking_words_get_next(query, ranking, &pos, &word)) {
			fts_query_add_word_to_document(query, ranking->doc_id,
						       &word);
		}
	}

	/* If it is an intersection operation, reset query->doc_ids
	to query->intersection and free the old result list. */
	if (query->oper == FTS_EXIST && query->intersection != NULL) {
		fts_query_free_doc_ids(query, query->doc_ids);
		query->doc_ids = query->intersection;
		query->intersection = NULL;
	}

	return(DB_SUCCESS);
}

/*****************************************************************//**
Skip non-whitespace in a string. Move ptr to the next word boundary.
@return pointer to first whitespace character or end */
UNIV_INLINE
byte*
fts_query_skip_word(
/*================*/
	byte*		ptr,		/*!< in: start of scan */
	const byte*	end)		/*!< in: pointer to end of string */
{
	/* TODO: Does this have to be UTF-8 too ? */
	while (ptr < end && !(ispunct(*ptr) || isspace(*ptr))) {
		++ptr;
	}

	return(ptr);
}

/*****************************************************************//**
Check whether the remaining terms in the phrase match the text.
@return TRUE if matched else FALSE */
static
ibool
fts_query_match_phrase_terms(
/*=========================*/
	fts_phrase_t*	phrase,		/*!< in: phrase to match */
	byte**		start,		/*!< in/out: text to search, we can't
					make this const becase we need to
					first convert the string to
					lowercase */
	const byte*	end,		/*!< in: pointer to the end of
					the string to search */
	mem_heap_t*	heap)		/*!< in: heap */
{
	ulint			i;
	byte*			ptr = *start;
	const ib_vector_t*	tokens = phrase->tokens;
	ulint			distance = phrase->distance;

	/* We check only from the second term onwards, since the first
	must have matched otherwise we wouldn't be here. */
	for (i = 1; ptr < end && i < ib_vector_size(tokens); /* No op */) {
		fts_string_t		match;
		fts_string_t		cmp_str;
		const fts_string_t*	token;
		int			result;
		ulint			ret;

		ret = innobase_mysql_fts_get_token(
			phrase->charset, ptr,
			const_cast<byte*>(end), &match);

		if (match.f_len > 0) {
			/* Get next token to match. */
			token = static_cast<const fts_string_t*>(
				ib_vector_get_const(tokens, i));

			fts_string_dup(&cmp_str, &match, heap);

			result = innobase_fts_text_case_cmp(
				phrase->charset, token, &cmp_str);

			/* Skip the rest of the tokens if this one doesn't
			match and the proximity distance is exceeded. */
			if (result
			    && (distance == ULINT_UNDEFINED
				|| distance == 0)) {

				break;
			}

			/* This token matched move to the next token. */
			if (result == 0) {
				/* Advance the text to search by the length
				of the last token. */
				ptr += ret;

				/* Advance to the next token. */
				++i;
			} else {

				ut_a(distance != ULINT_UNDEFINED);

				ptr = fts_query_skip_word(ptr, end);
			}

			/* Distance can be 0 for exact matches. */
			if (distance != ULINT_UNDEFINED && distance > 0) {
				--distance;
			}
		} else {
			ptr += ret;
		}
	}

	*start = ptr;

	/* Can't be greater than the number of elements. */
	ut_a(i <= ib_vector_size(tokens));

	/* This is the case for multiple words. */
	if (i == ib_vector_size(tokens)) {
		phrase->found = TRUE;
	}

	return(phrase->found);
}

/*****************************************************************//**
Callback function to count the number of words in position ranges,
and see whether the word count is in specified "phrase->distance"
@return true if the number of characters is less than the "distance" */
static
bool
fts_proximity_is_word_in_range(
/*===========================*/
	const fts_phrase_t*
			phrase,		/*!< in: phrase with the search info */
	byte*		start,		/*!< in: text to search */
	ulint		total_len)	/*!< in: length of text */
{
	fts_proximity_t*	proximity_pos = phrase->proximity_pos;

	/* Search each matched position pair (with min and max positions)
	and count the number of words in the range */
	for (ulint i = 0; i < proximity_pos->n_pos; i++) {
		ulint		cur_pos = proximity_pos->min_pos[i];
		ulint		n_word = 0;

		ut_ad(proximity_pos->max_pos[i] <= total_len);

		/* Walk through words in the range and count them */
		while (cur_pos <= proximity_pos->max_pos[i]) {
			ulint		len;
			fts_string_t	str;

			len = innobase_mysql_fts_get_token(
				phrase->charset,
				start + cur_pos,
				start + total_len, &str);

			if (len == 0) {
				break;
			}

			/* Advances position with "len" bytes */
			cur_pos += len;

			/* Record the number of words */
			if (str.f_n_char > 0) {
				n_word++;
			}

			if (n_word > phrase->distance) {
				break;
			}
		}

		/* Check if the number of words is less than specified
		"distance" */
		if (n_word && n_word <= phrase->distance) {
			return(true);
		}
	}

	return(false);
}

/*****************************************************************//**
FTS plugin parser 'myql_add_word' callback function for phrase match
Refer to 'st_mysql_ftparser_param' for more detail.
@return 0 if match, or return non-zero */
static
int
fts_query_match_phrase_add_word_for_parser(
/*=======================================*/
	MYSQL_FTPARSER_PARAM*	param,		/*!< in: parser param */
	char*			word,		/*!< in: token */
	int			word_len,	/*!< in: token length */
	MYSQL_FTPARSER_BOOLEAN_INFO* info)	/*!< in: token info */
{
	fts_phrase_param_t*	phrase_param;
	fts_phrase_t*		phrase;
	const ib_vector_t*	tokens;
	fts_string_t		match;
	fts_string_t		cmp_str;
	const fts_string_t*	token;
	int			result;
	mem_heap_t*		heap;

	phrase_param = static_cast<fts_phrase_param_t*>(param->mysql_ftparam);
	heap = phrase_param->heap;
	phrase = phrase_param->phrase;
	tokens = phrase->tokens;

	/* In case plugin parser doesn't check return value */
	if (phrase_param->token_index == ib_vector_size(tokens)) {
		return(1);
	}

	match.f_str = reinterpret_cast<byte*>(word);
	match.f_len = word_len;
	match.f_n_char = fts_get_token_size(phrase->charset, word, word_len);

	if (match.f_len > 0) {
		/* Get next token to match. */
		ut_a(phrase_param->token_index < ib_vector_size(tokens));
		token = static_cast<const fts_string_t*>(
			ib_vector_get_const(tokens, phrase_param->token_index));

		fts_string_dup(&cmp_str, &match, heap);

		result = innobase_fts_text_case_cmp(
			phrase->charset, token, &cmp_str);

		if (result == 0) {
			phrase_param->token_index++;
		} else {
			return(1);
		}
	}

	/* Can't be greater than the number of elements. */
	ut_a(phrase_param->token_index <= ib_vector_size(tokens));

	/* This is the case for multiple words. */
	if (phrase_param->token_index == ib_vector_size(tokens)) {
		phrase->found = TRUE;
	}

	return(static_cast<int>(phrase->found));
}

/*****************************************************************//**
Check whether the terms in the phrase match the text.
@return TRUE if matched else FALSE */
static
ibool
fts_query_match_phrase_terms_by_parser(
/*===================================*/
	fts_phrase_param_t*	phrase_param,	/* in/out: phrase param */
	st_mysql_ftparser*	parser,		/* in: plugin fts parser */
	byte*			text,		/* in: text to check */
	ulint			len)		/* in: text length */
{
	MYSQL_FTPARSER_PARAM	param;

	ut_a(parser);

	/* Set paramters for param */
	param.mysql_parse = fts_tokenize_document_internal;
	param.mysql_add_word = fts_query_match_phrase_add_word_for_parser;
	param.mysql_ftparam = phrase_param;
	param.cs = phrase_param->phrase->charset;
	param.doc = reinterpret_cast<char*>(text);
	param.length = static_cast<int>(len);
	param.mode= MYSQL_FTPARSER_WITH_STOPWORDS;

	PARSER_INIT(parser, &param);
	parser->parse(&param);
	PARSER_DEINIT(parser, &param);

	return(phrase_param->phrase->found);
}

/*****************************************************************//**
Callback function to fetch and search the document.
@return TRUE if matched else FALSE */
static
ibool
fts_query_match_phrase(
/*===================*/
	fts_phrase_t*	phrase,		/*!< in: phrase to match */
	byte*		start,		/*!< in: text to search, we can't make
					this const becase we need to first
					convert the string to lowercase */
	ulint		cur_len,	/*!< in: length of text */
	ulint		prev_len,	/*!< in: total length for searched
					doc fields*/
	mem_heap_t*	heap)		/* heap */
{
	ulint			i;
	const fts_string_t*	first;
	const byte*		end = start + cur_len;
	const ib_vector_t*	tokens = phrase->tokens;
	const ib_vector_t*	positions = phrase->match->positions;

	ut_a(!phrase->found);
	ut_a(phrase->match->doc_id > 0);
	ut_a(ib_vector_size(tokens) > 0);
	ut_a(ib_vector_size(positions) > 0);

	first = static_cast<const fts_string_t*>(
		ib_vector_get_const(tokens, 0));

	ut_a(phrase->match->start < ib_vector_size(positions));

	for (i = phrase->match->start; i < ib_vector_size(positions); ++i) {
		ulint		pos;
		byte*		ptr = start;

		pos = *(ulint*) ib_vector_get_const(positions, i);

		if (pos == ULINT_UNDEFINED) {
			break;
		}

		if (pos < prev_len) {
			continue;
		}

		/* Document positions are calculated from the beginning
		of the first field, need to save the length for each
		searched field to adjust the doc position when search
		phrases. */
		pos -= prev_len;
		ptr = start + pos;

		/* Within limits ? */
		if (ptr >= end) {
			break;
		}

		if (phrase->parser) {
			fts_phrase_param_t	phrase_param;

			phrase_param.phrase = phrase;
			phrase_param.token_index = 0;
			phrase_param.heap = heap;

			if (fts_query_match_phrase_terms_by_parser(
				&phrase_param,
				phrase->parser,
				ptr,
				(end - ptr))) {
				break;
			}
		} else {
			fts_string_t	match;
			fts_string_t	cmp_str;
			ulint		ret;

			match.f_str = ptr;
			ret = innobase_mysql_fts_get_token(
				phrase->charset, start + pos,
				const_cast<byte*>(end), &match);

			if (match.f_len == 0) {
				break;
			}

			fts_string_dup(&cmp_str, &match, heap);

			if (innobase_fts_text_case_cmp(
				phrase->charset, first, &cmp_str) == 0) {

				/* This is the case for the single word
				in the phrase. */
				if (ib_vector_size(phrase->tokens) == 1) {
					phrase->found = TRUE;
					break;
				}

				ptr += ret;

				/* Match the remaining terms in the phrase. */
				if (fts_query_match_phrase_terms(phrase, &ptr,
								 end, heap)) {
					break;
				}
			}
		}
	}

	return(phrase->found);
}

/*****************************************************************//**
Callback function to fetch and search the document.
@return whether the phrase is found */
static
ibool
fts_query_fetch_document(
/*=====================*/
	void*		row,		/*!< in:  sel_node_t* */
	void*		user_arg)	/*!< in:  fts_doc_t* */
{

	que_node_t*	exp;
	sel_node_t*	node = static_cast<sel_node_t*>(row);
	fts_phrase_t*	phrase = static_cast<fts_phrase_t*>(user_arg);
	ulint		prev_len = 0;
	ulint		total_len = 0;
	byte*		document_text = NULL;

	exp = node->select_list;

	phrase->found = FALSE;

	/* For proximity search, we will need to get the whole document
	from all fields, so first count the total length of the document
	from all the fields */
	if (phrase->proximity_pos) {
		 while (exp) {
			ulint		field_len;
			dfield_t*	dfield = que_node_get_val(exp);
			byte*		data = static_cast<byte*>(
						dfield_get_data(dfield));

			if (dfield_is_ext(dfield)) {
				ulint	local_len = dfield_get_len(dfield);

				local_len -= BTR_EXTERN_FIELD_REF_SIZE;

				field_len = mach_read_from_4(
					data + local_len + BTR_EXTERN_LEN + 4);
			} else {
				field_len = dfield_get_len(dfield);
			}

			if (field_len != UNIV_SQL_NULL) {
				total_len += field_len + 1;
			}

			exp = que_node_get_next(exp);
		}

		document_text = static_cast<byte*>(mem_heap_zalloc(
					phrase->heap, total_len));

		if (!document_text) {
			return(FALSE);
		}
	}

	exp = node->select_list;

	while (exp) {
		dfield_t*	dfield = que_node_get_val(exp);
		byte*		data = static_cast<byte*>(
					dfield_get_data(dfield));
		ulint		cur_len;

		if (dfield_is_ext(dfield)) {
			data = btr_copy_externally_stored_field(
				&cur_len, data, phrase->zip_size,
				dfield_get_len(dfield), phrase->heap);
		} else {
			cur_len = dfield_get_len(dfield);
		}

		if (cur_len != UNIV_SQL_NULL && cur_len != 0) {
			if (phrase->proximity_pos) {
				memcpy(document_text + prev_len, data, cur_len);
			} else {
				/* For phrase search */
				phrase->found =
					fts_query_match_phrase(
						phrase,
						static_cast<byte*>(data),
						cur_len, prev_len,
						phrase->heap);
			}
		}

		if (phrase->found) {
			break;
		}

		/* Document positions are calculated from the beginning
		of the first field, need to save the length for each
		searched field to adjust the doc position when search
		phrases. */
		prev_len += cur_len + 1;
		exp = que_node_get_next(exp);
	}

	if (phrase->proximity_pos) {
		ut_ad(prev_len <= total_len);

		phrase->found = fts_proximity_is_word_in_range(
			phrase, document_text, total_len);
	}

	return(phrase->found);
}

#if 0
/********************************************************************
Callback function to check whether a record was found or not. */
static
ibool
fts_query_select(
/*=============*/
	void*		row,		/*!< in:  sel_node_t* */
	void*		user_arg)	/*!< in:  fts_doc_t* */
{
	int		i;
	que_node_t*	exp;
	sel_node_t*	node = row;
	fts_select_t*	select = user_arg;

	ut_a(select->word_freq);
	ut_a(select->word_freq->doc_freqs);

	exp = node->select_list;

	for (i = 0; exp && !select->found; ++i) {
		dfield_t*	dfield = que_node_get_val(exp);
		void*		data = dfield_get_data(dfield);
		ulint		len = dfield_get_len(dfield);

		switch (i) {
		case 0: /* DOC_COUNT */
			if (len != UNIV_SQL_NULL && len != 0) {

				select->word_freq->doc_count +=
					mach_read_from_4(data);
			}
			break;

		case 1: /* ILIST */
			if (len != UNIV_SQL_NULL && len != 0) {

				fts_query_find_doc_id(select, data, len);
			}
			break;

		default:
			ut_error;
		}

		exp = que_node_get_next(exp);
	}

	return(FALSE);
}

/********************************************************************
Read the rows from the FTS index, that match word and where the
doc id is between first and last doc id.
@return DB_SUCCESS if all go well else error code */
static __attribute__((nonnull, warn_unused_result))
dberr_t
fts_query_find_term(
/*================*/
	fts_query_t*		query,	/*!< in: FTS query state */
	que_t**			graph,	/*!< in: prepared statement */
	const fts_string_t*	word,	/*!< in: the word to fetch */
	doc_id_t		doc_id,	/*!< in: doc id to match */
	ulint*			min_pos,/*!< in/out: pos found must be
					 greater than this minimum value. */
	ibool*			found)	/*!< out: TRUE if found else FALSE */
{
	pars_info_t*		info;
	dberr_t			error;
	fts_select_t		select;
	doc_id_t		match_doc_id;
	trx_t*			trx = query->trx;
	char			table_name[MAX_FULL_NAME_LEN];

	trx->op_info = "fetching FTS index matching nodes";

	if (*graph) {
		info = (*graph)->info;
	} else {
		ulint	selected;

		info = pars_info_create();

		selected = fts_select_index(*word->f_str);
		query->fts_index_table.suffix = fts_get_suffix(selected);

		fts_get_table_name(&query->fts_index_table, table_name);
		pars_info_bind_id(info, true, "index_table_name", table_name);
	}

	select.found = FALSE;
	select.doc_id = doc_id;
	select.min_pos = *min_pos;
	select.word_freq = fts_query_add_word_freq(query, word->f_str);

	pars_info_bind_function(info, "my_func", fts_query_select, &select);
	pars_info_bind_varchar_literal(info, "word", word->f_str, word->f_len);

	/* Convert to "storage" byte order. */
	fts_write_doc_id((byte*) &match_doc_id, doc_id);

	fts_bind_doc_id(info, "min_doc_id", &match_doc_id);

	fts_bind_doc_id(info, "max_doc_id", &match_doc_id);

	if (!*graph) {

		*graph = fts_parse_sql(
			&query->fts_index_table,
			info,
			"DECLARE FUNCTION my_func;\n"
			"DECLARE CURSOR c IS"
			" SELECT doc_count, ilist\n"
			" FROM $index_table_name\n"
			" WHERE word LIKE :word AND"
			" first_doc_id <= :min_doc_id AND"
			" last_doc_id >= :max_doc_id\n"
			" ORDER BY first_doc_id;\n"
			"BEGIN\n"
			"\n"
			"OPEN c;\n"
			"WHILE 1 = 1 LOOP\n"
			"  FETCH c INTO my_func();\n"
			"  IF c % NOTFOUND THEN\n"
			"    EXIT;\n"
			"  END IF;\n"
			"END LOOP;\n"
			"CLOSE c;");
	}

	for (;;) {
		error = fts_eval_sql(trx, *graph);

		if (error == DB_SUCCESS) {

			break;				/* Exit the loop. */
		} else {

			if (error == DB_LOCK_WAIT_TIMEOUT) {
				ib_logf(IB_LOG_LEVEL_WARN,
					"lock wait timeout reading FTS index."
					" Retrying!");

				trx->error_state = DB_SUCCESS;
			} else {
				ib_logf(IB_LOG_LEVEL_ERROR,
					"%lu while reading FTS index.",
					error);

				break;			/* Exit the loop. */
			}
		}
	}

	/* Value to return */
	*found = select.found;

	if (*found) {
		*min_pos = select.min_pos;
	}

	return(error);
}

/********************************************************************
Callback aggregator for int columns. */
static
ibool
fts_query_sum(
/*==========*/
					/*!< out: always returns TRUE */
	void*		row,		/*!< in:  sel_node_t* */
	void*		user_arg)	/*!< in:  ulint* */
{

	que_node_t*	exp;
	sel_node_t*	node = row;
	ulint*		total = user_arg;

	exp = node->select_list;

	while (exp) {
		dfield_t*	dfield = que_node_get_val(exp);
		void*		data = dfield_get_data(dfield);
		ulint		len = dfield_get_len(dfield);

		if (len != UNIV_SQL_NULL && len != 0) {
			*total += mach_read_from_4(data);
		}

		exp = que_node_get_next(exp);
	}

	return(TRUE);
}

/********************************************************************
Calculate the total documents that contain a particular word (term).
@return DB_SUCCESS if all go well else error code */
static __attribute__((nonnull, warn_unused_result))
dberr_t
fts_query_total_docs_containing_term(
/*=================================*/
	fts_query_t*		query,	/*!< in: FTS query state */
	const fts_string_t*	word,	/*!< in: the word to check */
	ulint*			total)	/*!< out: documents containing word */
{
	pars_info_t*		info;
	dberr_t			error;
	que_t*			graph;
	ulint			selected;
	trx_t*			trx = query->trx;
	char			table_name[MAX_FULL_NAME_LEN]

	trx->op_info = "fetching FTS index document count";

	*total = 0;

	info = pars_info_create();

	pars_info_bind_function(info, "my_func", fts_query_sum, total);
	pars_info_bind_varchar_literal(info, "word", word->f_str, word->f_len);

	selected = fts_select_index(*word->f_str);

	query->fts_index_table.suffix = fts_get_suffix(selected);

	fts_get_table_name(&query->fts_index_table, table_name);

	pars_info_bind_id(info, true, "index_table_name", table_name);

	graph = fts_parse_sql(
		&query->fts_index_table,
		info,
		"DECLARE FUNCTION my_func;\n"
		"DECLARE CURSOR c IS"
		" SELECT doc_count\n"
		" FROM $index_table_name\n"
		" WHERE word = :word"
		" ORDER BY first_doc_id;\n"
		"BEGIN\n"
		"\n"
		"OPEN c;\n"
		"WHILE 1 = 1 LOOP\n"
		"  FETCH c INTO my_func();\n"
		"  IF c % NOTFOUND THEN\n"
		"    EXIT;\n"
		"  END IF;\n"
		"END LOOP;\n"
		"CLOSE c;");

	for (;;) {
		error = fts_eval_sql(trx, graph);

		if (error == DB_SUCCESS) {

			break;				/* Exit the loop. */
		} else {

			if (error == DB_LOCK_WAIT_TIMEOUT) {
				ib_logf(IB_LOG_LEVEL_WARN,
					"lock wait timeout reading FTS index."
					" Retrying!");

				trx->error_state = DB_SUCCESS;
			} else {
				ib_logf(IB_LOG_LEVEL_ERROR,
					"%lu while reading FTS index.",
					error);

				break;			/* Exit the loop. */
			}
		}
	}

	fts_que_graph_free(graph);

	return(error);
}

/********************************************************************
Get the total number of words in a documents.
@return DB_SUCCESS if all go well else error code */
static __attribute__((nonnull, warn_unused_result))
dberr_t
fts_query_terms_in_document(
/*========================*/
	fts_query_t*	query,		/*!< in: FTS query state */
	doc_id_t	doc_id,		/*!< in: the word to check */
	ulint*		total)		/*!< out: total words in document */
{
	pars_info_t*	info;
	dberr_t		error;
	que_t*		graph;
	doc_id_t	read_doc_id;
	trx_t*		trx = query->trx;
	char		table_name[MAX_FULL_NAME_LEN];

	trx->op_info = "fetching FTS document term count";

	*total = 0;

	info = pars_info_create();

	pars_info_bind_function(info, "my_func", fts_query_sum, total);

	/* Convert to "storage" byte order. */
	fts_write_doc_id((byte*) &read_doc_id, doc_id);
	fts_bind_doc_id(info, "doc_id", &read_doc_id);

	query->fts_index_table.suffix = "DOC_ID";

	fts_get_table_name(&query->fts_index_table, table_name);

	pars_info_bind_id(info, true, "index_table_name", table_name);

	graph = fts_parse_sql(
		&query->fts_index_table,
		info,
		"DECLARE FUNCTION my_func;\n"
		"DECLARE CURSOR c IS"
		" SELECT count\n"
		" FROM $index_table_name\n"
		" WHERE doc_id = :doc_id"
		" BEGIN\n"
		"\n"
		"OPEN c;\n"
		"WHILE 1 = 1 LOOP\n"
		"  FETCH c INTO my_func();\n"
		"  IF c % NOTFOUND THEN\n"
		"    EXIT;\n"
		"  END IF;\n"
		"END LOOP;\n"
		"CLOSE c;");

	for (;;) {
		error = fts_eval_sql(trx, graph);

		if (error == DB_SUCCESS) {

			break;				/* Exit the loop. */
		} else {

			if (error == DB_LOCK_WAIT_TIMEOUT) {
				ib_logf(IB_LOG_LEVEL_WARN,
					"lock wait timeout reading FTS"
					" doc id table. Retrying!");

				trx->error_state = DB_SUCCESS;
			} else {
				ib_logf(IB_LOG_LEVEL_ERROR,
					"%lu while reading FTS doc id table.",
					error);

				break;			/* Exit the loop. */
			}
		}
	}

	fts_que_graph_free(graph);

	return(error);
}
#endif

/*****************************************************************//**
Retrieve the document and match the phrase tokens.
@return DB_SUCCESS or error code */
static __attribute__((nonnull, warn_unused_result))
dberr_t
fts_query_match_document(
/*=====================*/
	ib_vector_t*	tokens,		/*!< in: phrase tokens */
	fts_get_doc_t*	get_doc,	/*!< in: table and prepared statements */
	fts_match_t*	match,		/*!< in: doc id and positions */
	ulint		distance,	/*!< in: proximity distance */
	st_mysql_ftparser* parser,	/*!< in: fts plugin parser */
	ibool*		found)		/*!< out: TRUE if phrase found */
{
	dberr_t		error;
	fts_phrase_t	phrase;

	memset(&phrase, 0x0, sizeof(phrase));

	phrase.match = match;		/* Positions to match */
	phrase.tokens = tokens;		/* Tokens to match */
	phrase.distance = distance;
	phrase.charset = get_doc->index_cache->charset;
	phrase.zip_size = dict_table_zip_size(
		get_doc->index_cache->index->table);
	phrase.heap = mem_heap_create(512);
	phrase.parser = parser;

	*found = phrase.found = FALSE;

	error = fts_doc_fetch_by_doc_id(
		get_doc, match->doc_id, NULL, FTS_FETCH_DOC_BY_ID_EQUAL,
		fts_query_fetch_document, &phrase);

	if (error != DB_SUCCESS) {
		ib_logf(IB_LOG_LEVEL_ERROR, "(%s) matching document.",
			ut_strerr(error));
	} else {
		*found = phrase.found;
	}

	mem_heap_free(phrase.heap);

	return(error);
}

/*****************************************************************//**
This function fetches the original documents and count the
words in between matching words to see that is in specified distance
@return DB_SUCCESS if all OK */
static __attribute__((nonnull, warn_unused_result))
bool
fts_query_is_in_proximity_range(
/*============================*/
	const fts_query_t*	query,		/*!< in:  query instance */
	fts_match_t**		match,		/*!< in: query instance */
	fts_proximity_t*	qualified_pos)	/*!< in: position info for
						qualified ranges */
{
	fts_get_doc_t		get_doc;
	fts_cache_t*		cache = query->index->table->fts->cache;
	dberr_t			err;
	fts_phrase_t		phrase;

	memset(&get_doc, 0x0, sizeof(get_doc));
	memset(&phrase, 0x0, sizeof(phrase));

	rw_lock_x_lock(&cache->lock);
	get_doc.index_cache = fts_find_index_cache(cache, query->index);
	rw_lock_x_unlock(&cache->lock);
	ut_a(get_doc.index_cache != NULL);

	phrase.distance = query->distance;
	phrase.charset = get_doc.index_cache->charset;
	phrase.zip_size = dict_table_zip_size(
		get_doc.index_cache->index->table);
	phrase.heap = mem_heap_create(512);
	phrase.proximity_pos = qualified_pos;
	phrase.found = FALSE;

	err = fts_doc_fetch_by_doc_id(
		&get_doc, match[0]->doc_id, NULL, FTS_FETCH_DOC_BY_ID_EQUAL,
		fts_query_fetch_document, &phrase);

	if (err != DB_SUCCESS) {
		ib_logf(IB_LOG_LEVEL_ERROR,
			"(%s) in verification phase of proximity search",
			ut_strerr(err));
	}

	/* Free the prepared statement. */
	if (get_doc.get_document_graph) {
		fts_que_graph_free(get_doc.get_document_graph);
		get_doc.get_document_graph = NULL;
	}

	mem_heap_free(phrase.heap);

	return(err == DB_SUCCESS && phrase.found);
}

/*****************************************************************//**
Iterate over the matched document ids and search the for the
actual phrase in the text.
@return DB_SUCCESS if all OK */
static __attribute__((nonnull, warn_unused_result))
dberr_t
fts_query_search_phrase(
/*====================*/
	fts_query_t*		query,		/*!< in: query instance */
	ib_vector_t*		orig_tokens,	/*!< in: tokens to search,
						with any stopwords in the
						original phrase */
	ib_vector_t*		tokens)		/*!< in: tokens that does
						not include stopwords and
						can be used to calculate
						ranking */
{
	ulint			i;
	fts_get_doc_t		get_doc;
	ulint			n_matched;
	fts_cache_t*		cache = query->index->table->fts->cache;

	n_matched = ib_vector_size(query->matched);

	/* Setup the doc retrieval infrastructure. */
	memset(&get_doc, 0x0, sizeof(get_doc));

	rw_lock_x_lock(&cache->lock);

	get_doc.index_cache = fts_find_index_cache(cache, query->index);

	/* Must find the index cache */
	ut_a(get_doc.index_cache != NULL);

	rw_lock_x_unlock(&cache->lock);

#ifdef FTS_INTERNAL_DIAG_PRINT
	ib_logf(IB_LOG_LEVEL_INFO, "Start phrase search");
#endif

	/* Read the document from disk and do the actual
	match, matching documents will be added to the current
	doc id set. */
	for (i = 0; i < n_matched && query->error == DB_SUCCESS; ++i) {
		fts_match_t*	match;
		ibool		found = FALSE;

		match = static_cast<fts_match_t*>(
			ib_vector_get(query->matched, i));

		/* Skip the document ids that were filtered out by
		an earlier pass. */
		if (match->doc_id != 0) {

			query->error = fts_query_match_document(
				orig_tokens, &get_doc, match,
				query->distance, query->parser, &found);

			if (query->error == DB_SUCCESS && found) {
				ulint	z;

				query->error = fts_query_process_doc_id(query,
							 match->doc_id, 0);
				if (query->error != DB_SUCCESS) {
					goto func_exit;
				}

				for (z = 0; z < ib_vector_size(tokens); z++) {
					fts_string_t*   token;
					token = static_cast<fts_string_t*>(
						ib_vector_get(tokens, z));
					fts_query_add_word_to_document(
						query, match->doc_id, token);
				}
			}
		}
	}

func_exit:
	/* Free the prepared statement. */
	if (get_doc.get_document_graph) {
		fts_que_graph_free(get_doc.get_document_graph);
		get_doc.get_document_graph = NULL;
	}

	return(query->error);
}

/*****************************************************************//**
Split the phrase into tokens */
static
void
fts_query_phrase_split(
/*===================*/
	fts_query_t*		query,	/*!< in: query instance */
	const fts_ast_node_t*	node,	/*!< in: node to search */
	ib_vector_t*		tokens,	/*!< in/out: tokens */
	ib_vector_t*		orig_tokens, /*!< in/out: original node
					tokens include stopword,
					< ft_min_token_size, etc. */
	mem_heap_t*		heap)	/*!< in: mem heap */
{
	fts_string_t		phrase;
	ulint			len = 0;
	ulint			cur_pos = 0;
	fts_ast_node_t*		term_node = NULL;

	if (node->type == FTS_AST_TEXT) {
		phrase.f_str = node->text.ptr;
		phrase.f_len = ut_strlen(reinterpret_cast<char*>(node->text.ptr));
		len = phrase.f_len;
	} else {
		ut_ad(node->type == FTS_AST_PARSER_PHRASE_LIST);
		phrase.f_str = NULL;
		phrase.f_len = 0;
		term_node = node->list.head;
	}

	while (true) {
		fts_cache_t*	cache = query->index->table->fts->cache;
		ib_rbt_bound_t	parent;
		ulint		cur_len;
		fts_string_t	result_str;

		if (node->type == FTS_AST_TEXT) {
			if (cur_pos >= len) {
				break;
			}

			cur_len = innobase_mysql_fts_get_token(
				query->fts_index_table.charset,
				reinterpret_cast<const byte*>(phrase.f_str)
				+ cur_pos,
				reinterpret_cast<const byte*>(phrase.f_str)
				+ len,
				&result_str);

			if (cur_len == 0) {
				break;
			}

			cur_pos += cur_len;
		} else {
			ut_ad(node->type == FTS_AST_PARSER_PHRASE_LIST);
			/* Term node in parser phrase list */
			if (term_node == NULL) {
				break;
			}

			ut_a(term_node->type == FTS_AST_TERM);
			result_str.f_str = term_node->term.ptr;
			result_str.f_len =
				ut_strlen(reinterpret_cast<char*>(term_node->term.ptr));
			result_str.f_n_char = fts_get_token_size(
				query->fts_index_table.charset,
				reinterpret_cast<char*>(result_str.f_str),
				result_str.f_len);

			term_node = term_node->next;
		}

		if (result_str.f_n_char == 0) {
			continue;
		}

		fts_string_t*	token = static_cast<fts_string_t*>(
			ib_vector_push(tokens, NULL));

		token->f_str = static_cast<byte*>(
			mem_heap_alloc(heap, result_str.f_len + 1));
		ut_memcpy(token->f_str, result_str.f_str, result_str.f_len);

		token->f_len = result_str.f_len;
		token->f_str[token->f_len] = 0;

		if (cache->stopword_info.cached_stopword
		    && rbt_search(cache->stopword_info.cached_stopword,
				  &parent, token) != 0
		    && result_str.f_n_char >= fts_min_token_size
		    && result_str.f_n_char <= fts_max_token_size) {
			/* Add the word to the RB tree so that we can
			calculate it's frequencey within a document. */
			fts_query_add_word_freq(query, token);
		} else {
			ib_vector_pop(tokens);
		}

		/* we will start to store all words including stopwords
		in the "orig_tokens" vector, but skip any leading words
		that are stopwords */
		if (!ib_vector_is_empty(tokens)) {
			fts_string_t*	orig_token = static_cast<fts_string_t*>(
				ib_vector_push(orig_tokens, NULL));

			orig_token->f_str = token->f_str;
			orig_token->f_len = token->f_len;
		}
	}
}

/*****************************************************************//**
Text/Phrase search.
@return DB_SUCCESS or error code */
static __attribute__((warn_unused_result))
dberr_t
fts_query_phrase_search(
/*====================*/
	fts_query_t*		query,	/*!< in: query instance */
	const fts_ast_node_t*	node)	/*!< in: node to search */
{
	ib_vector_t*		tokens;
	ib_vector_t*		orig_tokens;
	mem_heap_t*		heap = mem_heap_create(sizeof(fts_string_t));
	ib_alloc_t*		heap_alloc;
	ulint			num_token;

	heap_alloc = ib_heap_allocator_create(heap);

	tokens = ib_vector_create(heap_alloc, sizeof(fts_string_t), 4);
	orig_tokens = ib_vector_create(heap_alloc, sizeof(fts_string_t), 4);

	if (query->distance != ULINT_UNDEFINED && query->distance > 0) {
		query->flags = FTS_PROXIMITY;
	} else {
		query->flags = FTS_PHRASE;
	}

	/* Split the phrase into tokens. */
	fts_query_phrase_split(query, node, tokens, orig_tokens, heap);

	num_token = ib_vector_size(tokens);
	ut_ad(ib_vector_size(orig_tokens) >= num_token);

	/* Ignore empty strings. */
	if (num_token > 0) {
		fts_string_t*	token;
		fts_fetch_t	fetch;
		trx_t*		trx = query->trx;
		fts_ast_oper_t	oper = query->oper;
		que_t*		graph = NULL;
		ulint		i;
		dberr_t		error;

		/* Create the vector for storing matching document ids
		and the positions of the first token of the phrase. */
		if (!query->matched) {
			ib_alloc_t*	heap_alloc;

			heap_alloc = ib_heap_allocator_create(heap);

			if (!(query->flags & FTS_PROXIMITY)
			    && !(query->flags & FTS_PHRASE)) {
				query->matched = ib_vector_create(
					heap_alloc, sizeof(fts_match_t),
					64);
			} else {
				ut_a(num_token < MAX_PROXIMITY_ITEM);
				query->match_array =
					(ib_vector_t**) mem_heap_alloc(
						heap,
						num_token *
						sizeof(query->matched));

				for (i = 0; i < num_token; i++) {
					query->match_array[i] =
					ib_vector_create(
						heap_alloc, sizeof(fts_match_t),
						64);
				}

				query->matched = query->match_array[0];
			}
		}

		/* Setup the callback args for filtering and consolidating
		the ilist. */
		fetch.read_arg = query;
		fetch.read_record = fts_query_index_fetch_nodes;

		for (i = 0; i < num_token; i++) {
			/* Search for the first word from the phrase. */
			token = static_cast<fts_string_t*>(
				ib_vector_get(tokens, i));

			if (query->flags & FTS_PROXIMITY
			    || query->flags & FTS_PHRASE) {
				query->matched = query->match_array[i];
			}

			error = fts_index_fetch_nodes(
				trx, &graph, &query->fts_index_table,
				token, &fetch);

			/* DB_FTS_EXCEED_RESULT_CACHE_LIMIT passed by 'query->error' */
			ut_ad(!(query->error != DB_SUCCESS && error != DB_SUCCESS));
			if (error != DB_SUCCESS) {
				query->error = error;
			}

			fts_que_graph_free(graph);
			graph = NULL;

			fts_query_cache(query, token);

			if (!(query->flags & FTS_PHRASE)
			    && !(query->flags & FTS_PROXIMITY)) {
				break;
			}

			/* If any of the token can't be found,
			no need to continue match */
			if (ib_vector_is_empty(query->match_array[i])
			    || query->error != DB_SUCCESS) {
				goto func_exit;
			}
		}

		/* Just a single word, no need to fetch the original
		documents to do phrase matching */
		if (ib_vector_size(orig_tokens) == 1
		    && !ib_vector_is_empty(query->match_array[0])) {
			fts_match_t*    match;
			ulint		n_matched;

			n_matched = ib_vector_size(query->match_array[0]);

			for (i = 0; i < n_matched; i++) {
				match = static_cast<fts_match_t*>(
					ib_vector_get(
						query->match_array[0], i));

				query->error = fts_query_process_doc_id(
						query, match->doc_id, 0);
				if (query->error != DB_SUCCESS) {
					goto func_exit;
				}

				fts_query_add_word_to_document(
					query, match->doc_id, token);
			}
			query->oper = oper;
			goto func_exit;
		}

		/* If we are doing proximity search, verify the distance
		between all words, and check they are in specified distance. */
		if (query->flags & FTS_PROXIMITY) {
			fts_phrase_or_proximity_search(query, tokens);
		} else {
			ibool	matched;

			/* Phrase Search case:
			We filter out the doc ids that don't contain
			all the tokens in the phrase. It's cheaper to
			search the ilist than bringing the documents in
			and then doing a search through the text. Isolated
			testing shows this also helps in mitigating disruption
			of the buffer cache. */
			matched = fts_phrase_or_proximity_search(query, tokens);
			query->matched = query->match_array[0];

			/* Read the actual text in and search for the phrase. */
			if (matched) {
				ut_ad(query->error == DB_SUCCESS);
				query->error = fts_query_search_phrase(
					query, orig_tokens, tokens);
			}
		}

		/* Restore original operation. */
		query->oper = oper;

		if (query->error != DB_SUCCESS) {
			goto func_exit;
		}
	}

func_exit:
	mem_heap_free(heap);

	/* Don't need it anymore. */
	query->matched = NULL;

	return(query->error);
}

/*****************************************************************//**
Find the word and evaluate.
@return DB_SUCCESS if all go well */
static __attribute__((nonnull, warn_unused_result))
dberr_t
fts_query_execute(
/*==============*/
	fts_query_t*		query,	/*!< in: query instance */
	fts_string_t*		token)	/*!< in: token to search */
{
	switch (query->oper) {
	case FTS_NONE:
	case FTS_NEGATE:
	case FTS_INCR_RATING:
	case FTS_DECR_RATING:
		query->error = fts_query_union(query, token);
		break;

	case FTS_EXIST:
		query->error = fts_query_intersect(query, token);
		break;

	case FTS_IGNORE:
		query->error = fts_query_difference(query, token);
		break;

	default:
		ut_error;
	}

	return(query->error);
}

/*****************************************************************//**
Create a wildcard string. It's the responsibility of the caller to
free the byte* pointer. It's allocated using ut_malloc().
@return ptr to allocated memory */
static
byte*
fts_query_get_token(
/*================*/
	fts_ast_node_t*	node,		/*!< in: the current sub tree */
	fts_string_t*	token)		/*!< in: token to create */
{
	ulint		str_len;
	byte*		new_ptr = NULL;

	str_len = ut_strlen((char*) node->term.ptr);

	ut_a(node->type == FTS_AST_TERM);

	token->f_len = str_len;
	token->f_str = node->term.ptr;

	if (node->term.wildcard) {

		token->f_str = static_cast<byte*>(ut_malloc(str_len + 2));
		token->f_len = str_len + 1;

		/* Need to copy the NUL character too. */
		memcpy(token->f_str, node->term.ptr, str_len + 1);

		token->f_str[str_len] = '%';
		token->f_str[token->f_len] = 0;

		new_ptr = token->f_str;
	}

	return(new_ptr);
}

/*****************************************************************//**
Visit every node of the AST. */
static
dberr_t
fts_query_visitor(
/*==============*/
	fts_ast_oper_t	oper,		/*!< in: current operator */
	fts_ast_node_t*	node,		/*!< in: The root of the current subtree*/
	void*		arg)		/*!< in: callback arg*/
{
	byte*		ptr;
	fts_string_t	token;
	fts_query_t*	query = static_cast<fts_query_t*>(arg);

	ut_a(node);

	token.f_n_char = 0;

	query->oper = oper;

	query->cur_node = node;

	switch (node->type) {
	case FTS_AST_TEXT:
	case FTS_AST_PARSER_PHRASE_LIST:

		if (query->oper == FTS_EXIST) {
			ut_ad(query->intersection == NULL);
			query->intersection = rbt_create(
				sizeof(fts_ranking_t), fts_ranking_doc_id_cmp);

			query->total_size += SIZEOF_RBT_CREATE;
		}

		/* Set the current proximity distance. */
		query->distance = node->text.distance;

		/* Force collection of doc ids and the positions. */
		query->collect_positions = TRUE;

		query->error = fts_query_phrase_search(query, node);

		query->collect_positions = FALSE;

		if (query->oper == FTS_EXIST) {
			fts_query_free_doc_ids(query, query->doc_ids);
			query->doc_ids = query->intersection;
			query->intersection = NULL;
		}

		break;

	case FTS_AST_TERM:
		token.f_str = node->term.ptr;
		token.f_len = ut_strlen(reinterpret_cast<char*>(token.f_str));

		/* Add the word to our RB tree that will be used to
		calculate this terms per document frequency. */
		fts_query_add_word_freq(query, &token);

		ptr = fts_query_get_token(node, &token);
		query->error = fts_query_execute(query, &token);

		if (ptr) {
			ut_free(ptr);
		}
		break;

	case FTS_AST_SUBEXP_LIST:
		query->error = fts_ast_visit_sub_exp(node, fts_query_visitor, arg);
		break;

	default:
		ut_error;
	}

	if (query->oper == FTS_EXIST) {
		query->multi_exist = true;
	}

	return(query->error);
}

/*****************************************************************//**
Process (nested) sub-expression, create a new result set to store the
sub-expression result by processing nodes under current sub-expression
list. Merge the sub-expression result with that of parent expression list.
@return DB_SUCCESS if all go well */
dberr_t
fts_ast_visit_sub_exp(
/*==================*/
	fts_ast_node_t*		node,		/*!< in,out: current root node */
	fts_ast_callback	visitor,	/*!< in: callback function */
	void*			arg)		/*!< in,out: arg for callback */
{
	fts_ast_oper_t		cur_oper;
	fts_query_t*		query = static_cast<fts_query_t*>(arg);
	ib_rbt_t*		parent_doc_ids;
	ib_rbt_t*		subexpr_doc_ids;
	dberr_t			error = DB_SUCCESS;
	bool			will_be_ignored = false;
	bool			multi_exist;

	ut_a(node->type == FTS_AST_SUBEXP_LIST);

	cur_oper = query->oper;

	/* Save current result set */
	parent_doc_ids = query->doc_ids;

	/* Create new result set to store the sub-expression result. We
	will merge this result set with the parent after processing. */
	query->doc_ids = rbt_create(sizeof(fts_ranking_t),
				    fts_ranking_doc_id_cmp);

	query->total_size += SIZEOF_RBT_CREATE;

	multi_exist = query->multi_exist;
	query->multi_exist = false;
	/* Process nodes in current sub-expression and store its
	result set in query->doc_ids we created above. */
	error = fts_ast_visit(FTS_NONE, node, visitor,
			      arg, &will_be_ignored);

	/* Reinstate parent node state */
	query->multi_exist = multi_exist;
	query->oper = cur_oper;

	/* Merge the sub-expression result with the parent result set. */
	subexpr_doc_ids = query->doc_ids;
	query->doc_ids = parent_doc_ids;
	if (error == DB_SUCCESS && !rbt_empty(subexpr_doc_ids)) {
		error = fts_merge_doc_ids(query, subexpr_doc_ids);
	}

	/* Free current result set. Result already merged into parent. */
	fts_query_free_doc_ids(query, subexpr_doc_ids);

	return(error);
}

#if 0
/*****************************************************************//***
Check if the doc id exists in the ilist.
@return TRUE if doc id found */
static
ulint
fts_query_find_doc_id(
/*==================*/
	fts_select_t*	select,		/*!< in/out: contains the doc id to
					find, we update the word freq if
					document found */
	void*		data,		/*!< in: doc id ilist */
	ulint		len)		/*!< in: doc id ilist size */
{
	byte*		ptr = data;
	doc_id_t	doc_id = 0;
	ulint		decoded = 0;

	/* Decode the ilist and search for selected doc_id. We also
	calculate the frequency of the word in the document if found. */
	while (decoded < len && !select->found) {
		ulint		freq = 0;
		ulint		min_pos = 0;
		ulint		last_pos = 0;
		ulint		pos = fts_decode_vlc(&ptr);

		/* Add the delta. */
		doc_id += pos;

		while (*ptr) {
			++freq;
			last_pos += fts_decode_vlc(&ptr);

			/* Only if min_pos is not set and the current
			term exists in a position greater than the
			min_pos of the previous term. */
			if (min_pos == 0 && last_pos > select->min_pos) {
				min_pos = last_pos;
			}
		}

		/* Skip the end of word position marker. */
		++ptr;

		/* Bytes decoded so far. */
		decoded = ptr - (byte*) data;

		/* A word may exist in the document but we only consider a
		match if it exists in a position that is greater than the
		position of the previous term. */
		if (doc_id == select->doc_id && min_pos > 0) {
			fts_doc_freq_t*	doc_freq;

			/* Add the doc id to the doc freq rb tree, if
			the doc id doesn't exist it will be created. */
			doc_freq = fts_query_add_doc_freq(
				select->word_freq->doc_freqs, doc_id);

			/* Avoid duplicating the frequency tally */
			if (doc_freq->freq == 0) {
				doc_freq->freq = freq;
			}

			select->found = TRUE;
			select->min_pos = min_pos;
		}
	}

	return(select->found);
}
#endif

/*****************************************************************//**
Read and filter nodes.
@return DB_SUCCESS if all go well,
or return DB_FTS_EXCEED_RESULT_CACHE_LIMIT */
static
dberr_t
fts_query_filter_doc_ids(
/*=====================*/
	fts_query_t*		query,		/*!< in: query instance */
	const fts_string_t*	word,		/*!< in: the current word */
	fts_word_freq_t*	word_freq,	/*!< in/out: word frequency */
	const fts_node_t*	node,		/*!< in: current FTS node */
	void*			data,		/*!< in: doc id ilist */
	ulint			len,		/*!< in: doc id ilist size */
	ibool			calc_doc_count)	/*!< in: whether to remember doc count */
{
	byte*		ptr = static_cast<byte*>(data);
	doc_id_t	doc_id = 0;
	ulint		decoded = 0;
	ib_rbt_t*	doc_freqs = word_freq->doc_freqs;

	/* Decode the ilist and add the doc ids to the query doc_id set. */
	while (decoded < len) {
		ulint		freq = 0;
		fts_doc_freq_t*	doc_freq;
		fts_match_t*	match = NULL;
		ulint		last_pos = 0;
		ulint		pos = fts_decode_vlc(&ptr);

		/* Some sanity checks. */
		if (doc_id == 0) {
			ut_a(pos == node->first_doc_id);
		}

		/* Add the delta. */
		doc_id += pos;

		if (calc_doc_count) {
			word_freq->doc_count++;
		}

		/* We simply collect the matching instances here. */
		if (query->collect_positions) {
			ib_alloc_t*	heap_alloc;

			/* Create a new fts_match_t instance. */
			match = static_cast<fts_match_t*>(
				ib_vector_push(query->matched, NULL));

			match->start = 0;
			match->doc_id = doc_id;
			heap_alloc = ib_vector_allocator(query->matched);

			/* Allocate from the same heap as the
			parent container. */
			match->positions = ib_vector_create(
				heap_alloc, sizeof(ulint), 64);

			query->total_size += sizeof(fts_match_t)
				+ sizeof(ib_vector_t)
				+ sizeof(ulint) * 64;
		}

		/* Unpack the positions within the document. */
		while (*ptr) {
			last_pos += fts_decode_vlc(&ptr);

			/* Collect the matching word positions, for phrase
			matching later. */
			if (query->collect_positions) {
				ib_vector_push(match->positions, &last_pos);
			}

			++freq;
		}

		/* End of list marker. */
		last_pos = (ulint) -1;

		if (query->collect_positions) {
			ut_a(match != NULL);
			ib_vector_push(match->positions, &last_pos);
		}

		/* Add the doc id to the doc freq rb tree, if the doc id
		doesn't exist it will be created. */
		doc_freq = fts_query_add_doc_freq(query, doc_freqs, doc_id);

		/* Avoid duplicating frequency tally. */
		if (doc_freq->freq == 0) {
			doc_freq->freq = freq;
		}

		/* Skip the end of word position marker. */
		++ptr;

		/* Bytes decoded so far */
		decoded = ptr - (byte*) data;

		/* We simply collect the matching documents and the
		positions here and match later. */
		if (!query->collect_positions) {
			/* We ignore error here and will check it later */
			fts_query_process_doc_id(query, doc_id, 0);

			/* Add the word to the document's matched RB tree. */
			fts_query_add_word_to_document(query, doc_id, word);
		}
	}

	/* Some sanity checks. */
	ut_a(doc_id == node->last_doc_id);

	if (query->total_size > fts_result_cache_limit) {
		return(DB_FTS_EXCEED_RESULT_CACHE_LIMIT);
	} else {
		return(DB_SUCCESS);
	}
}

/*****************************************************************//**
Read the FTS INDEX row.
@return DB_SUCCESS if all go well. */
static
dberr_t
fts_query_read_node(
/*================*/
	fts_query_t*		query,	/*!< in: query instance */
	const fts_string_t*	word,	/*!< in: current word */
	que_node_t*		exp)	/*!< in: query graph node */
{
	int			i;
	int			ret;
	fts_node_t		node;
	ib_rbt_bound_t		parent;
	fts_word_freq_t*	word_freq;
	ibool			skip = FALSE;
	fts_string_t		term;
	byte			buf[FTS_MAX_WORD_LEN + 1];
	dberr_t			error = DB_SUCCESS;

	ut_a(query->cur_node->type == FTS_AST_TERM
	     || query->cur_node->type == FTS_AST_TEXT
	     || query->cur_node->type == FTS_AST_PARSER_PHRASE_LIST);

	memset(&node, 0, sizeof(node));
	term.f_str = buf;

	/* Need to consider the wildcard search case, the word frequency
	is created on the search string not the actual word. So we need
	to assign the frequency on search string behalf. */
	if (query->cur_node->type == FTS_AST_TERM
	    && query->cur_node->term.wildcard) {

		/* These cast are safe since we only care about the
		terminating NUL character as an end of string marker. */
		term.f_len = ut_strlen(reinterpret_cast<char*>
			(query->cur_node->term.ptr));
		ut_ad(FTS_MAX_WORD_LEN >= term.f_len);
		memcpy(term.f_str, query->cur_node->term.ptr, term.f_len);
	} else {
		term.f_len = word->f_len;
		ut_ad(FTS_MAX_WORD_LEN >= word->f_len);
		memcpy(term.f_str, word->f_str, word->f_len);
	}

	/* Lookup the word in our rb tree, it must exist. */
	ret = rbt_search(query->word_freqs, &parent, &term);

	ut_a(ret == 0);

	word_freq = rbt_value(fts_word_freq_t, parent.last);

	/* Start from 1 since the first column has been read by the caller.
	Also, we rely on the order of the columns projected, to filter
	out ilists that are out of range and we always want to read
	the doc_count irrespective of the suitablility of the row. */

	for (i = 1; exp && !skip; exp = que_node_get_next(exp), ++i) {

		dfield_t*	dfield = que_node_get_val(exp);
		byte*		data = static_cast<byte*>(
			dfield_get_data(dfield));
		ulint		len = dfield_get_len(dfield);

		ut_a(len != UNIV_SQL_NULL);

		/* Note: The column numbers below must match the SELECT. */

		switch (i) {
		case 1: /* DOC_COUNT */
			word_freq->doc_count += mach_read_from_4(data);
			break;

		case 2: /* FIRST_DOC_ID */
			node.first_doc_id = fts_read_doc_id(data);

			/* Skip nodes whose doc ids are out range. */
			if (query->oper == FTS_EXIST
			    && query->upper_doc_id > 0
			    && node.first_doc_id > query->upper_doc_id) {
				skip = TRUE;
			}
			break;

		case 3: /* LAST_DOC_ID */
			node.last_doc_id = fts_read_doc_id(data);

			/* Skip nodes whose doc ids are out range. */
			if (query->oper == FTS_EXIST
			    && query->lower_doc_id > 0
			    && node.last_doc_id < query->lower_doc_id) {
				skip = TRUE;
			}
			break;

		case 4: /* ILIST */

			error = fts_query_filter_doc_ids(
					query, &word_freq->word, word_freq,
					&node, data, len, FALSE);

			break;

		default:
			ut_error;
		}
	}

	if (!skip) {
		/* Make sure all columns were read. */

		ut_a(i == 5);
	}

	return error;
}

/*****************************************************************//**
Callback function to fetch the rows in an FTS INDEX record.
@return always returns TRUE */
static
ibool
fts_query_index_fetch_nodes(
/*========================*/
	void*		row,		/*!< in: sel_node_t* */
	void*		user_arg)	/*!< in: pointer to fts_fetch_t */
{
	fts_string_t	key;
	sel_node_t*	sel_node = static_cast<sel_node_t*>(row);
	fts_fetch_t*	fetch = static_cast<fts_fetch_t*>(user_arg);
	fts_query_t*	query = static_cast<fts_query_t*>(fetch->read_arg);
	que_node_t*	exp = sel_node->select_list;
	dfield_t*	dfield = que_node_get_val(exp);
	void*		data = dfield_get_data(dfield);
	ulint		dfield_len = dfield_get_len(dfield);

	key.f_str = static_cast<byte*>(data);
	key.f_len = dfield_len;

	ut_a(dfield_len <= FTS_MAX_WORD_LEN);

	/* Note: we pass error out by 'query->error' */
	query->error = fts_query_read_node(query, &key, que_node_get_next(exp));

	if (query->error != DB_SUCCESS) {
		ut_ad(query->error == DB_FTS_EXCEED_RESULT_CACHE_LIMIT);
		return(FALSE);
	} else {
		return(TRUE);
	}
}

/*****************************************************************//**
Calculate the inverse document frequency (IDF) for all the terms. */
static
void
fts_query_calculate_idf(
/*====================*/
	fts_query_t*	query)	/*!< in: Query state */
{
	const ib_rbt_node_t*	node;
	ib_uint64_t		total_docs = query->total_docs;

	/* We need to free any instances of fts_doc_freq_t that we
	may have allocated. */
	for (node = rbt_first(query->word_freqs);
	     node;
	     node = rbt_next(query->word_freqs, node)) {

		fts_word_freq_t*	word_freq;

		word_freq = rbt_value(fts_word_freq_t, node);

		if (word_freq->doc_count > 0) {
			if (total_docs == word_freq->doc_count) {
				/* QP assume ranking > 0 if we find
				a match. Since Log10(1) = 0, we cannot
				make IDF a zero value if do find a
				word in all documents. So let's make
				it an arbitrary very small number */
				word_freq->idf = log10(1.0001);
			} else {
				word_freq->idf = log10(
					total_docs
					/ (double) word_freq->doc_count);
			}
		}

		if (fts_enable_diag_print) {
			ib_logf(IB_LOG_LEVEL_INFO,
				"'%s' -> " UINT64PF "/" UINT64PF
				" %6.5lf",
				word_freq->word.f_str,
				query->total_docs, word_freq->doc_count,
				word_freq->idf);
		}
	}
}

/*****************************************************************//**
Calculate the ranking of the document. */
static
void
fts_query_calculate_ranking(
/*========================*/
	const fts_query_t*	query,		/*!< in: query state */
	fts_ranking_t*		ranking)	/*!< in: Document to rank */
{
	ulint	pos = 0;
	fts_string_t	word;

	/* At this stage, ranking->rank should not exceed the 1.0
	bound */
	ut_ad(ranking->rank <= 1.0 && ranking->rank >= -1.0);
	ut_ad(rbt_size(query->word_map) == query->word_vector->size());

	while (fts_ranking_words_get_next(query, ranking, &pos, &word)) {
		int			ret;
		ib_rbt_bound_t		parent;
		double			weight;
		fts_doc_freq_t*		doc_freq;
		fts_word_freq_t*	word_freq;

		ret = rbt_search(query->word_freqs, &parent, &word);

		/* It must exist. */
		ut_a(ret == 0);

		word_freq = rbt_value(fts_word_freq_t, parent.last);

		ret = rbt_search(
			word_freq->doc_freqs, &parent, &ranking->doc_id);

		/* It must exist. */
		ut_a(ret == 0);

		doc_freq = rbt_value(fts_doc_freq_t, parent.last);

		weight = (double) doc_freq->freq * word_freq->idf;

		ranking->rank += (fts_rank_t) (weight * word_freq->idf);
	}
}

/*****************************************************************//**
Add ranking to the result set. */
static
void
fts_query_add_ranking(
/*==================*/
	fts_query_t*		query,		/*!< in: query state */
	ib_rbt_t*		ranking_tree,	/*!< in: ranking tree */
	const fts_ranking_t*	new_ranking)	/*!< in: ranking of a document */
{
	ib_rbt_bound_t		parent;

	/* Lookup the ranking in our rb tree and add if it doesn't exist. */
	if (rbt_search(ranking_tree, &parent, new_ranking) == 0) {
		fts_ranking_t*	ranking;

		ranking = rbt_value(fts_ranking_t, parent.last);

		ranking->rank += new_ranking->rank;

		ut_a(ranking->words == NULL);
	} else {
		rbt_add_node(ranking_tree, &parent, new_ranking);

		query->total_size += SIZEOF_RBT_NODE_ADD
			+ sizeof(fts_ranking_t);
	}
}

/*****************************************************************//**
Retrieve the FTS Relevance Ranking result for doc with doc_id
@return the relevance ranking value, 0 if no ranking value
present. */
float
fts_retrieve_ranking(
/*=================*/
	fts_result_t*	result,	/*!< in: FTS result structure */
	doc_id_t	doc_id)	/*!< in: doc_id of the item to retrieve */
{
	ib_rbt_bound_t		parent;
	fts_ranking_t		new_ranking;

	if (!result || !result->rankings_by_id) {
		return(0);
	}

	new_ranking.doc_id = doc_id;

	/* Lookup the ranking in our rb tree */
	if (rbt_search(result->rankings_by_id, &parent, &new_ranking) == 0) {
		fts_ranking_t*  ranking;

		ranking = rbt_value(fts_ranking_t, parent.last);

		return(ranking->rank);
	}

	return(0);
}

/*****************************************************************//**
Create the result and copy the data to it. */
static
fts_result_t*
fts_query_prepare_result(
/*=====================*/
	fts_query_t*	query,	/*!< in: Query state */
	fts_result_t*	result)	/*!< in: result this can contain
				data from a previous search on
				another FTS index */
{
	const ib_rbt_node_t*	node;
	bool			result_is_null = false;

	if (result == NULL) {
		result = static_cast<fts_result_t*>(ut_malloc(sizeof(*result)));

		memset(result, 0x0, sizeof(*result));

		result->rankings_by_id = rbt_create(
			sizeof(fts_ranking_t), fts_ranking_doc_id_cmp);

		query->total_size += sizeof(fts_result_t) + SIZEOF_RBT_CREATE;
		result_is_null = true;
	}

	if (query->flags == FTS_OPT_RANKING) {
		fts_word_freq_t*	word_freq;
		ulint		size = ib_vector_size(query->deleted->doc_ids);
		fts_update_t*	array =
			(fts_update_t*) query->deleted->doc_ids->data;

		node = rbt_first(query->word_freqs);
		ut_ad(node);
		word_freq = rbt_value(fts_word_freq_t, node);

		for (node = rbt_first(word_freq->doc_freqs);
		     node;
		     node = rbt_next(word_freq->doc_freqs, node)) {
			fts_doc_freq_t* doc_freq;
			fts_ranking_t	ranking;

			doc_freq = rbt_value(fts_doc_freq_t, node);

			/* Don't put deleted docs into result */
<<<<<<< HEAD
			if (fts_bsearch(array, 0, (int) size, doc_freq->doc_id)
=======
			if (fts_bsearch(array, 0, static_cast<int>(size), doc_freq->doc_id)
>>>>>>> b7095272
			    >= 0) {
				continue;
			}

			ranking.doc_id = doc_freq->doc_id;
<<<<<<< HEAD
			ranking.rank = (fts_rank_t)
				(doc_freq->freq * word_freq->idf * word_freq->idf);
=======
			ranking.rank = static_cast<fts_rank_t>(
				doc_freq->freq * word_freq->idf * word_freq->idf);
>>>>>>> b7095272
			ranking.words = NULL;

			fts_query_add_ranking(query, result->rankings_by_id,
					      &ranking);

			if (query->total_size > fts_result_cache_limit) {
				query->error = DB_FTS_EXCEED_RESULT_CACHE_LIMIT;
				fts_query_free_result(result);
				return(NULL);
			}
		}

		return(result);
	}

	ut_a(rbt_size(query->doc_ids) > 0);

	for (node = rbt_first(query->doc_ids);
	     node;
	     node = rbt_next(query->doc_ids, node)) {

		fts_ranking_t*	ranking;

		ranking = rbt_value(fts_ranking_t, node);
		fts_query_calculate_ranking(query, ranking);

		// FIXME: I think we may requre this information to improve the
		// ranking of doc ids which have more word matches from
		// different FTS indexes.

		/* We don't need these anymore free the resources. */
		ranking->words = NULL;

		if (!result_is_null) {
			fts_query_add_ranking(query, result->rankings_by_id, ranking);

			 if (query->total_size > fts_result_cache_limit) {
				query->error = DB_FTS_EXCEED_RESULT_CACHE_LIMIT;
				fts_query_free_result(result);
				return(NULL);
                        }
		}
	}

	if (result_is_null) {
		/* Use doc_ids directly */
		rbt_free(result->rankings_by_id);
		result->rankings_by_id = query->doc_ids;
		query->doc_ids = NULL;
	}

	return(result);
}

/*****************************************************************//**
Get the result of the query. Calculate the similarity coefficient. */
static
fts_result_t*
fts_query_get_result(
/*=================*/
	fts_query_t*		query,	/*!< in: query instance */
	fts_result_t*		result)	/*!< in: result */
{
	if (rbt_size(query->doc_ids) > 0 || query->flags == FTS_OPT_RANKING) {
		/* Copy the doc ids to the result. */
		result = fts_query_prepare_result(query, result);
	} else {
		/* Create an empty result instance. */
		result = static_cast<fts_result_t*>(ut_malloc(sizeof(*result)));
		memset(result, 0, sizeof(*result));
	}

	return(result);
}

/*****************************************************************//**
FTS Query free resources and reset. */
static
void
fts_query_free(
/*===========*/
	fts_query_t*	query)		/*!< in: query instance to free*/
{

	if (query->read_nodes_graph) {
		fts_que_graph_free(query->read_nodes_graph);
	}

	if (query->root) {
		fts_ast_free_node(query->root);
	}

	if (query->deleted) {
		fts_doc_ids_free(query->deleted);
	}

	if (query->doc_ids) {
		fts_query_free_doc_ids(query, query->doc_ids);
	}

	if (query->word_freqs) {
		const ib_rbt_node_t*	node;

		/* We need to free any instances of fts_doc_freq_t that we
		may have allocated. */
		for (node = rbt_first(query->word_freqs);
		     node;
		     node = rbt_next(query->word_freqs, node)) {

			fts_word_freq_t*	word_freq;

			word_freq = rbt_value(fts_word_freq_t, node);

			/* We need to cast away the const. */
			rbt_free(word_freq->doc_freqs);
		}

		rbt_free(query->word_freqs);
	}

	ut_a(!query->intersection);

	if (query->word_map) {
		rbt_free(query->word_map);
	}

	if (query->word_vector) {
		delete query->word_vector;
	}

	if (query->heap) {
		mem_heap_free(query->heap);
	}

	memset(query, 0, sizeof(*query));
}

/*****************************************************************//**
Parse the query using flex/bison or plugin parser.
@return parse tree node. */
static
fts_ast_node_t*
fts_query_parse(
/*============*/
	fts_query_t*	query,		/*!< in: query instance */
	byte*		query_str,	/*!< in: query string */
	ulint		query_len)	/*!< in: query string length */
{
	int		error;
	fts_ast_state_t state;
	bool		mode = query->boolean_mode;

	memset(&state, 0x0, sizeof(state));

	state.charset = query->fts_index_table.charset;

	DBUG_EXECUTE_IF("fts_instrument_query_disable_parser",
		query->parser = NULL;);

	if (query->parser) {
		state.root = state.cur_node =
			fts_ast_create_node_list(&state, NULL);
		error = fts_parse_by_parser(mode, query_str, query_len,
					    query->parser, &state);
	} else {
		/* Setup the scanner to use, this depends on the mode flag. */
		state.lexer = fts_lexer_create(mode, query_str, query_len);
		state.charset = query->fts_index_table.charset;
		error = fts_parse(&state);
		fts_lexer_free(state.lexer);
		state.lexer = NULL;
	}

	/* Error during parsing ? */
	if (error) {
		/* Free the nodes that were allocated during parsing. */
		fts_ast_state_free(&state);
	} else {
		query->root = state.root;

		if (fts_enable_diag_print && query->root != NULL) {
			fts_ast_node_print(query->root);
		}
	}

	return(state.root);
}

/*******************************************************************//**
FTS Query optimization
Set FTS_OPT_RANKING if it is a simple term query */
static
void
fts_query_can_optimize(
/*===================*/
	fts_query_t*	query,		/*!< in/out: query instance */
	uint		flags)		/*!< In: FTS search mode */
{
	fts_ast_node_t*	node = query->root;

	if (flags & FTS_EXPAND) {
		return;
	}

	/* Check if it has only a term without oper */
	ut_ad(node->type == FTS_AST_LIST);
	node = node->list.head;
	if (node != NULL && node->type == FTS_AST_TERM && node->next == NULL) {
		query->flags = FTS_OPT_RANKING;
	}
}

/*******************************************************************//**
Pre-process the query string
1) make it lower case
2) in boolean mode, if there is '-' or '+' that is immediately proceeded
and followed by valid word, make it a space
@return the processed string */
static
byte*
fts_query_str_preprocess(
/*=====================*/
	const byte*	query_str,	/*!< in: FTS query */
	ulint		query_len,	/*!< in: FTS query string len */
	ulint		*result_len,	/*!< out: result string length */
	CHARSET_INFO*	charset,	/*!< in: string charset */
	bool		boolean_mode)	/*!< in: is boolean mode */
{
	ulint	cur_pos = 0;
	ulint	str_len;
	byte*	str_ptr;
	bool	in_phrase = false;

	/* Convert the query string to lower case before parsing. We own
	the ut_malloc'ed result and so remember to free it before return. */

	str_len = query_len * charset->casedn_multiply + 1;
	str_ptr = static_cast<byte*>(ut_malloc(str_len));

	*result_len = innobase_fts_casedn_str(
		charset, const_cast<char*>(reinterpret_cast<const char*>(
			query_str)), query_len,
		reinterpret_cast<char*>(str_ptr), str_len);

	ut_ad(*result_len < str_len);

	str_ptr[*result_len] = 0;

	/* If it is boolean mode, no need to check for '-/+' */
	if (!boolean_mode) {
		return(str_ptr);
	}

	/* Otherwise, we travese the string to find any '-/+' that are
	immediately proceeded and followed by valid search word.
	NOTE: we should not do so for CJK languages, this should
	be taken care of in our CJK implementation */
	while (cur_pos < *result_len) {
		fts_string_t	str;
		ulint		cur_len;

		cur_len = innobase_mysql_fts_get_token(
			charset, str_ptr + cur_pos,
			str_ptr + *result_len, &str);

		if (cur_len == 0 || str.f_str == NULL) {
			/* No valid word found */
			break;
		}

		/* Check if we are in a phrase, if so, no need to do
		replacement of '-/+'. */
		for (byte* ptr = str_ptr + cur_pos; ptr < str.f_str; ptr++) {
			if ((char) (*ptr) == '"' ) {
				in_phrase = !in_phrase;
			}
		}

		/* Find those are not leading '-/+' and also not in a phrase */
		if (cur_pos > 0 && str.f_str - str_ptr - cur_pos == 1
		    && !in_phrase) {
			char*	last_op = reinterpret_cast<char*>(
						str_ptr + cur_pos);

			if (*last_op == '-' || *last_op == '+') {
				*last_op = ' ';
			}
		}

                cur_pos += cur_len;
	}

	return(str_ptr);
}

/*******************************************************************//**
FTS Query entry point.
@return DB_SUCCESS if successful otherwise error code */

dberr_t
fts_query(
/*======*/
	trx_t*		trx,		/*!< in: transaction */
	dict_index_t*	index,		/*!< in: The FTS index to search */
	uint		flags,		/*!< in: FTS search mode */
	const byte*	query_str,	/*!< in: FTS query */
	ulint		query_len,	/*!< in: FTS query string len
					in bytes */
	fts_result_t**	result)		/*!< in/out: result doc ids */
{
	fts_query_t	query;
	dberr_t		error = DB_SUCCESS;
	byte*		lc_query_str;
	ulint		result_len;
	bool		boolean_mode;
	trx_t*		query_trx;
	CHARSET_INFO*	charset;
	ulint		start_time_ms;
	bool		will_be_ignored = false;

	boolean_mode = flags & FTS_BOOL;

	*result = NULL;
	memset(&query, 0x0, sizeof(query));
	query_trx = trx_allocate_for_background();
	query_trx->op_info = "FTS query";

	start_time_ms = ut_time_ms();

	query.trx = query_trx;
	query.index = index;
	query.boolean_mode = boolean_mode;
	query.deleted = fts_doc_ids_create();
	query.cur_node = NULL;

	query.fts_common_table.type = FTS_COMMON_TABLE;
	query.fts_common_table.table_id = index->table->id;
	query.fts_common_table.parent = index->table->name;
	query.fts_common_table.table = index->table;

	charset = fts_index_get_charset(index);

	query.fts_index_table.type = FTS_INDEX_TABLE;
	query.fts_index_table.index_id = index->id;
	query.fts_index_table.table_id = index->table->id;
	query.fts_index_table.parent = index->table->name;
	query.fts_index_table.charset = charset;
	query.fts_index_table.table = index->table;

	query.word_map = rbt_create_arg_cmp(
		sizeof(fts_string_t), innobase_fts_text_cmp, charset);
	query.word_vector = new word_vector_t;
	query.error = DB_SUCCESS;

	/* Setup the RB tree that will be used to collect per term
	statistics. */
	query.word_freqs = rbt_create_arg_cmp(
		sizeof(fts_word_freq_t), innobase_fts_text_cmp, charset);

	query.total_size += SIZEOF_RBT_CREATE;

	query.total_docs = dict_table_get_n_rows(index->table);

#ifdef FTS_DOC_STATS_DEBUG
	if (ft_enable_diag_print) {
		error = fts_get_total_word_count(
			trx, query.index, &query.total_words);

		if (error != DB_SUCCESS) {
			goto func_exit;
		}

		ib_logf(IB_LOG_LEVEL_INFO,
			"Total docs: " UINT64PF " Total words: %lu",
			query.total_docs, query.total_words);
	}
#endif /* FTS_DOC_STATS_DEBUG */

	query.fts_common_table.suffix = "DELETED";

	/* Read the deleted doc_ids, we need these for filtering. */
	error = fts_table_fetch_doc_ids(
		NULL, &query.fts_common_table, query.deleted);

	if (error != DB_SUCCESS) {
		goto func_exit;
	}

	query.fts_common_table.suffix = "DELETED_CACHE";

	error = fts_table_fetch_doc_ids(
		NULL, &query.fts_common_table, query.deleted);

	if (error != DB_SUCCESS) {
		goto func_exit;
	}

	/* Get the deleted doc ids that are in the cache. */
	fts_cache_append_deleted_doc_ids(
		index->table->fts->cache, query.deleted->doc_ids);

	/* Sort the vector so that we can do a binary search over the ids. */
	ib_vector_sort(query.deleted->doc_ids, fts_update_doc_id_cmp);

#if 0
	/* Convert the query string to lower case before parsing. We own
	the ut_malloc'ed result and so remember to free it before return. */

	lc_query_str_len = query_len * charset->casedn_multiply + 1;
	lc_query_str = static_cast<byte*>(ut_malloc(lc_query_str_len));

	result_len = innobase_fts_casedn_str(
		charset, (char*) query_str, query_len,
		(char*) lc_query_str, lc_query_str_len);

	ut_ad(result_len < lc_query_str_len);

	lc_query_str[result_len] = 0;

#endif

	lc_query_str = fts_query_str_preprocess(
		query_str, query_len, &result_len, charset, boolean_mode);

	query.heap = mem_heap_create(128);

	/* Create the rb tree for the doc id (current) set. */
	query.doc_ids = rbt_create(
		sizeof(fts_ranking_t), fts_ranking_doc_id_cmp);
	query.parser = index->parser;

	query.total_size += SIZEOF_RBT_CREATE;

	/* Parse the input query string. */
	if (fts_query_parse(&query, lc_query_str, result_len)) {
		fts_ast_node_t*	ast = query.root;

		/* Optimize query to check if it's a single term */
		fts_query_can_optimize(&query, flags);

		DBUG_EXECUTE_IF("fts_instrument_result_cache_limit",
			        fts_result_cache_limit = 2048;
		);

		/* Traverse the Abstract Syntax Tree (AST) and execute
		the query. */
		query.error = fts_ast_visit(
			FTS_NONE, ast, fts_query_visitor,
			&query, &will_be_ignored);

		/* If query expansion is requested, extend the search
		with first search pass result */
		if (query.error == DB_SUCCESS && (flags & FTS_EXPAND)) {
			query.error = fts_expand_query(index, &query);
		}

		/* Calculate the inverse document frequency of the terms. */
		if (query.error == DB_SUCCESS) {
			fts_query_calculate_idf(&query);
		}

		/* Copy the result from the query state, so that we can
		return it to the caller. */
		if (query.error == DB_SUCCESS) {
			*result = fts_query_get_result(&query, *result);
		}

		error = query.error;
	} else {
		/* still return an empty result set */
		*result = static_cast<fts_result_t*>(
			ut_malloc(sizeof(**result)));
		memset(*result, 0, sizeof(**result));
	}

	ut_free(lc_query_str);

	if (fts_enable_diag_print && (*result)) {
		ulint	diff_time = ut_time_ms() - start_time_ms;
		ib_logf(IB_LOG_LEVEL_INFO,
			"FTS Search Processing time: %ld secs:"
			" %ld millisec: row(s) %d",
			diff_time / 1000, diff_time % 1000,
			(*result)->rankings_by_id
				? (int) rbt_size((*result)->rankings_by_id)
				: -1);

		/* Log memory consumption & result size */
		ib_logf(IB_LOG_LEVEL_INFO,
			"Full Search Memory: %lu (bytes),  Row: %lu .",
			query.total_size,
			(*result)->rankings_by_id
				?  rbt_size((*result)->rankings_by_id)
				: 0);
	}

func_exit:
	fts_query_free(&query);

	trx_free_for_background(query_trx);

	return(error);
}

/*****************************************************************//**
FTS Query free result, returned by fts_query(). */

void
fts_query_free_result(
/*==================*/
	fts_result_t*	result)		/*!< in: result instance to free.*/
{
	if (result) {
		if (result->rankings_by_id != NULL) {
			rbt_free(result->rankings_by_id);
			result->rankings_by_id = NULL;
		}
		if (result->rankings_by_rank != NULL) {
			rbt_free(result->rankings_by_rank);
			result->rankings_by_rank = NULL;
		}

		ut_free(result);
		result = NULL;
	}
}

/*****************************************************************//**
FTS Query sort result, returned by fts_query() on fts_ranking_t::rank. */

void
fts_query_sort_result_on_rank(
/*==========================*/
	fts_result_t*	result)		/*!< out: result instance to sort.*/
{
	const ib_rbt_node_t*	node;
	ib_rbt_t*		ranked;

	ut_a(result->rankings_by_id != NULL);
	if (result->rankings_by_rank) {
		rbt_free(result->rankings_by_rank);
	}

	ranked = rbt_create(sizeof(fts_ranking_t), fts_query_compare_rank);

	/* We need to free any instances of fts_doc_freq_t that we
	may have allocated. */
	for (node = rbt_first(result->rankings_by_id);
	     node;
	     node = rbt_next(result->rankings_by_id, node)) {

		fts_ranking_t*	ranking;

		ranking = rbt_value(fts_ranking_t, node);

		ut_a(ranking->words == NULL);

		rbt_insert(ranked, ranking, ranking);
	}

	/* Reset the current node too. */
	result->current = NULL;
	result->rankings_by_rank = ranked;
}

#ifdef UNIV_DEBUG
/*******************************************************************//**
A debug function to print result doc_id set. */
static
void
fts_print_doc_id(
/*=============*/
	fts_query_t*	query)	/*!< in : tree that stores doc_ids.*/
{
	const ib_rbt_node_t*	node;

	/* Iterate each member of the doc_id set */
	for (node = rbt_first(query->doc_ids);
	     node;
	     node = rbt_next(query->doc_ids, node)) {
		fts_ranking_t*	ranking;
		ranking = rbt_value(fts_ranking_t, node);

		ib_logf(IB_LOG_LEVEL_INFO, "doc_ids info, doc_id: %ld",
			(ulint) ranking->doc_id);

		ulint		pos = 0;
		fts_string_t	word;

		while (fts_ranking_words_get_next(query, ranking, &pos, &word)) {
			ib_logf(IB_LOG_LEVEL_INFO, "doc_ids info, value: %s \n", word.f_str);
		}
	}
}
#endif

/*************************************************************//**
This function implements a simple "blind" query expansion search:
words in documents found in the first search pass will be used as
search arguments to search the document again, thus "expand"
the search result set.
@return DB_SUCCESS if success, otherwise the error code */
static __attribute__((nonnull, warn_unused_result))
dberr_t
fts_expand_query(
/*=============*/
	dict_index_t*	index,		/*!< in: FTS index to search */
	fts_query_t*	query)		/*!< in: FTS query instance */
{
	const ib_rbt_node_t*	node;
	const ib_rbt_node_t*	token_node;
	fts_doc_t		result_doc;
	dberr_t			error = DB_SUCCESS;
	const fts_index_cache_t*index_cache;

	/* If no doc is found in first search pass, return */
	if (!rbt_size(query->doc_ids)) {
		return(error);
	}

	/* Init "result_doc", to hold words from the first search pass */
	fts_doc_init(&result_doc);

	rw_lock_x_lock(&index->table->fts->cache->lock);
	index_cache = fts_find_index_cache(index->table->fts->cache, index);
	rw_lock_x_unlock(&index->table->fts->cache->lock);

	ut_a(index_cache);

	result_doc.tokens = rbt_create_arg_cmp(
		sizeof(fts_token_t), innobase_fts_text_cmp,
		index_cache->charset);

	result_doc.charset = index_cache->charset;
	result_doc.parser = index_cache->index->parser;

	query->total_size += SIZEOF_RBT_CREATE;
#ifdef UNIV_DEBUG
	fts_print_doc_id(query);
#endif

	for (node = rbt_first(query->doc_ids);
	     node;
	     node = rbt_next(query->doc_ids, node)) {

		fts_ranking_t*	ranking;
		ulint		pos;
		fts_string_t	word;
		ulint		prev_token_size;
		ulint		estimate_size;

		prev_token_size = rbt_size(result_doc.tokens);

		ranking = rbt_value(fts_ranking_t, node);

		/* Fetch the documents with the doc_id from the
		result of first seach pass. Since we do not
		store document-to-word mapping, we need to
		fetch the original document and parse them.
		Future optimization could be done here if we
		support some forms of document-to-word mapping */
		fts_doc_fetch_by_doc_id(NULL, ranking->doc_id, index,
					FTS_FETCH_DOC_BY_ID_EQUAL,
					fts_query_expansion_fetch_doc,
					&result_doc);

		/* Remove words that have already been searched in the
		first pass */
		pos = 0;
		while (fts_ranking_words_get_next(query, ranking, &pos,
		       &word)) {
			ibool		ret;

			ret = rbt_delete(result_doc.tokens, &word);

			/* The word must exist in the doc we found */
			if (!ret) {
				ib_logf(IB_LOG_LEVEL_ERROR,
					"Did not find word %s in doc %ld for"
					" query expansion search.", word.f_str,
					(ulint) ranking->doc_id);
			}
		}

		/* Estimate memory used, see fts_process_token and fts_token_t.
		   We ignore token size here. */
		estimate_size = (rbt_size(result_doc.tokens) - prev_token_size)
			* (SIZEOF_RBT_NODE_ADD + sizeof(fts_token_t)
			+ sizeof(ib_vector_t) + sizeof(ulint) * 32);
		query->total_size += estimate_size;

		if (query->total_size > fts_result_cache_limit) {
			error = DB_FTS_EXCEED_RESULT_CACHE_LIMIT;
			goto	func_exit;
		}
	}

	/* Search the table the second time with expanded search list */
	for (token_node = rbt_first(result_doc.tokens);
	     token_node;
	     token_node = rbt_next(result_doc.tokens, token_node)) {
		fts_token_t*	mytoken;
		mytoken = rbt_value(fts_token_t, token_node);

		ut_ad(mytoken->text.f_str[mytoken->text.f_len] == 0);
		fts_query_add_word_freq(query, &mytoken->text);
		error = fts_query_union(query, &mytoken->text);

		if (error != DB_SUCCESS) {
			break;
		}
	}

func_exit:
	fts_doc_free(&result_doc);

	return(error);
}
/*************************************************************//**
This function finds documents that contain all words in a
phrase or proximity search. And if proximity search, verify
the words are close enough to each other, as in specified distance.
This function is called for phrase and proximity search.
@return TRUE if documents are found, FALSE if otherwise */
static
ibool
fts_phrase_or_proximity_search(
/*===========================*/
	fts_query_t*	query,		/*!< in/out:  query instance.
					query->doc_ids might be instantiated
					with qualified doc IDs */
	ib_vector_t*	tokens)		/*!< in: Tokens contain words */
{
	ulint		n_matched;
	ulint		i;
	ibool		matched = FALSE;
	ulint		num_token = ib_vector_size(tokens);
	fts_match_t*	match[MAX_PROXIMITY_ITEM];
	ibool		end_list = FALSE;

	/* Number of matched documents for the first token */
	n_matched = ib_vector_size(query->match_array[0]);

	/* We have a set of match list for each word, we shall
	walk through the list and find common documents that
	contain all the matching words. */
	for (i = 0; i < n_matched; i++) {
		ulint		j;
		ulint		k = 0;
		fts_proximity_t	qualified_pos;
		ulint		qualified_pos_buf[MAX_PROXIMITY_ITEM * 2];

		qualified_pos.min_pos = &qualified_pos_buf[0];
		qualified_pos.max_pos = &qualified_pos_buf[MAX_PROXIMITY_ITEM];

		match[0] = static_cast<fts_match_t*>(
			ib_vector_get(query->match_array[0], i));

		/* For remaining match list for the token(word), we
		try to see if there is a document with the same
		doc id */
		for (j = 1; j < num_token; j++) {
			match[j] = static_cast<fts_match_t*>(
				ib_vector_get(query->match_array[j], k));

			while (match[j]->doc_id < match[0]->doc_id
			       && k < ib_vector_size(query->match_array[j])) {
				 match[j] = static_cast<fts_match_t*>(
					ib_vector_get(
						query->match_array[j], k));
				k++;
			}

			if (match[j]->doc_id > match[0]->doc_id) {
				/* no match */
				if (query->flags & FTS_PHRASE) {
					match[0]->doc_id = 0;
				}
				break;
			}

			if (k == ib_vector_size(query->match_array[j])) {
				end_list = TRUE;

				if (match[j]->doc_id != match[0]->doc_id) {
					/* no match */
					if (query->flags & FTS_PHRASE) {
						ulint	s;

						match[0]->doc_id = 0;

						for (s = i + 1; s < n_matched;
						     s++) {
							match[0] = static_cast<
							fts_match_t*>(
							ib_vector_get(
							query->match_array[0],
							s));
							match[0]->doc_id = 0;
						}
					}

					goto func_exit;
				}
			}

			/* FIXME: A better solution will be a counter array
			remember each run's last position. So we don't
			reset it here very time */
			k = 0;
		}

		if (j != num_token) {
			continue;
		}

		/* For this matching doc, we need to further
		verify whether the words in the doc are close
		to each other, and within the distance specified
		in the proximity search */
		if (query->flags & FTS_PHRASE) {
			matched = TRUE;
		} else if (fts_proximity_get_positions(
			match, num_token, ULINT_MAX, &qualified_pos)) {

			/* Fetch the original documents and count the
			words in between matching words to see that is in
			specified distance */
			if (fts_query_is_in_proximity_range(
				query, match, &qualified_pos)) {
				/* If so, mark we find a matching doc */
				query->error = fts_query_process_doc_id(
					query, match[0]->doc_id, 0);
				if (query->error != DB_SUCCESS) {
					matched = FALSE;
					goto func_exit;
				}

				matched = TRUE;
				for (ulint z = 0; z < num_token; z++) {
					fts_string_t*	token;
					token = static_cast<fts_string_t*>(
						ib_vector_get(tokens, z));
					fts_query_add_word_to_document(
						query, match[0]->doc_id, token);
				}
			}
		}

		if (end_list) {
			break;
		}
	}

func_exit:
	return(matched);
}

/*************************************************************//**
This function checks whether words in result documents are close to
each other (within proximity range as specified by "distance").
If "distance" is MAX_ULINT, then it will find all combinations of
positions of matching words and store min and max positions
in the "qualified_pos" for later verification.
@return true if words are close to each other, false if otherwise */
static
bool
fts_proximity_get_positions(
/*========================*/
	fts_match_t**		match,		/*!< in: query instance */
	ulint			num_match,	/*!< in: number of matching
						items */
	ulint			distance,	/*!< in: distance value
						for proximity search */
	fts_proximity_t*	qualified_pos)	/*!< out: the position info
						records ranges containing
						all matching words. */
{
	ulint	i;
	ulint	idx[MAX_PROXIMITY_ITEM];
	ulint	num_pos[MAX_PROXIMITY_ITEM];
	ulint	min_idx;

	qualified_pos->n_pos = 0;

	ut_a(num_match < MAX_PROXIMITY_ITEM);

	/* Each word could appear multiple times in a doc. So
	we need to walk through each word's position list, and find
	closest distance between different words to see if
	they are in the proximity distance. */

	/* Assume each word's position list is sorted, we
	will just do a walk through to all words' lists
	similar to a the merge phase of a merge sort */
	for (i = 0; i < num_match; i++) {
		/* idx is the current position we are checking
		for a particular word */
		idx[i] = 0;

		/* Number of positions for this word */
		num_pos[i] = ib_vector_size(match[i]->positions);
	}

	/* Start with the first word */
	min_idx = 0;

	while (idx[min_idx] < num_pos[min_idx]) {
		ulint	position[MAX_PROXIMITY_ITEM];
		ulint	min_pos = ULINT_MAX;
		ulint	max_pos = 0;

		/* Check positions in each word position list, and
		record the max/min position */
		for (i = 0; i < num_match; i++) {
			position[i] = *(ulint*) ib_vector_get_const(
				match[i]->positions, idx[i]);

			if (position[i] == ULINT_UNDEFINED) {
				break;
			}

			if (position[i] < min_pos) {
				min_pos = position[i];
				min_idx = i;
			}

			if (position[i] > max_pos) {
				max_pos = position[i];
			}
		}

		/* If max and min position are within range, we
		find a good match */
		if (max_pos - min_pos <= distance
		    && (i >= num_match || position[i] != ULINT_UNDEFINED)) {
			/* The charset has variable character
			length encoding, record the min_pos and
			max_pos, we will need to verify the actual
			number of characters */
			qualified_pos->min_pos[qualified_pos->n_pos] = min_pos;
			qualified_pos->max_pos[qualified_pos->n_pos] = max_pos;
			qualified_pos->n_pos++;
		}

		/* Otherwise, move to the next position is the
		list for the word with the smallest position */
		idx[min_idx]++;
	}

	ut_ad(qualified_pos->n_pos <= MAX_PROXIMITY_ITEM);

	return(qualified_pos->n_pos != 0);
}<|MERGE_RESOLUTION|>--- conflicted
+++ resolved
@@ -769,11 +769,7 @@
 	fts_update_t*	array = (fts_update_t*) query->deleted->doc_ids->data;
 
 	/* Check if the doc id is deleted and it's not already in our set. */
-<<<<<<< HEAD
-	if (fts_bsearch(array, 0, (int) size, doc_id) < 0
-=======
 	if (fts_bsearch(array, 0, static_cast<int>(size), doc_id) < 0
->>>>>>> b7095272
 	    && rbt_search(query->doc_ids, &parent, &doc_id) != 0) {
 
 		fts_ranking_t	ranking;
@@ -804,11 +800,7 @@
 	fts_update_t*	array = (fts_update_t*) query->deleted->doc_ids->data;
 
 	/* Check if the doc id is deleted and it's in our set. */
-<<<<<<< HEAD
-	if (fts_bsearch(array, 0, (int) size, doc_id) < 0
-=======
 	if (fts_bsearch(array, 0, static_cast<int>(size), doc_id) < 0
->>>>>>> b7095272
 	    && rbt_search(query->doc_ids, &parent, &doc_id) == 0) {
 		ut_free(rbt_remove_node(query->doc_ids, parent.last));
 
@@ -838,11 +830,7 @@
 	fts_update_t*	array = (fts_update_t*) query->deleted->doc_ids->data;
 
 	/* Check if the doc id is deleted and it's in our set. */
-<<<<<<< HEAD
-	if (fts_bsearch(array, 0, (int) size, doc_id) < 0
-=======
 	if (fts_bsearch(array, 0, static_cast<int>(size), doc_id) < 0
->>>>>>> b7095272
 	    && rbt_search(query->doc_ids, &parent, &doc_id) == 0) {
 
 		fts_ranking_t*	ranking;
@@ -888,11 +876,7 @@
 	      if it matches 'b' and it's in doc_ids.(multi_exist = true). */
 
 	/* Check if the doc id is deleted and it's in our set */
-<<<<<<< HEAD
-	if (fts_bsearch(array, 0, (int) size, doc_id) < 0) {
-=======
 	if (fts_bsearch(array, 0, static_cast<int>(size), doc_id) < 0) {
->>>>>>> b7095272
 		fts_ranking_t	new_ranking;
 
 		if (rbt_search(query->doc_ids, &parent, &doc_id) != 0) {
@@ -3701,23 +3685,14 @@
 			doc_freq = rbt_value(fts_doc_freq_t, node);
 
 			/* Don't put deleted docs into result */
-<<<<<<< HEAD
-			if (fts_bsearch(array, 0, (int) size, doc_freq->doc_id)
-=======
 			if (fts_bsearch(array, 0, static_cast<int>(size), doc_freq->doc_id)
->>>>>>> b7095272
 			    >= 0) {
 				continue;
 			}
 
 			ranking.doc_id = doc_freq->doc_id;
-<<<<<<< HEAD
-			ranking.rank = (fts_rank_t)
-				(doc_freq->freq * word_freq->idf * word_freq->idf);
-=======
 			ranking.rank = static_cast<fts_rank_t>(
 				doc_freq->freq * word_freq->idf * word_freq->idf);
->>>>>>> b7095272
 			ranking.words = NULL;
 
 			fts_query_add_ranking(query, result->rankings_by_id,
