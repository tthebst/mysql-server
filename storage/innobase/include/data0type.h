--- conflicted
+++ resolved
@@ -43,16 +43,6 @@
 	IB_LIKE_SUBSTR,                 /* e.g., %STRING% */
 	IB_LIKE_REGEXP                  /* Future */
 };
-
-/* SQL Like operator comparison types */
-enum ib_like_enum {
-	IB_LIKE_EXACT,                  /* e.g.  STRING */
-	IB_LIKE_PREFIX,                 /* e.g., STRING% */
-	IB_LIKE_SUFFIX,                 /* e.g., %STRING */
-	IB_LIKE_SUBSTR,                 /* e.g., %STRING% */
-	IB_LIKE_REGEXP                  /* Future */
-};
-typedef enum ib_like_enum               ib_like_t;
 
 /*-------------------------------------------*/
 /* The 'MAIN TYPE' of a column */
@@ -518,11 +508,7 @@
 dtype_new_read_for_order_and_null_size()
 sym_tab_add_null_lit() */
 
-<<<<<<< HEAD
-struct dtype_struct{
-=======
 struct dtype_t{
->>>>>>> 23ac7487
 	unsigned	prtype:32;	/*!< precise type; MySQL data
 					type, charset code, flags to
 					indicate nullability,
