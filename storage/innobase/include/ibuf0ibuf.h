/*****************************************************************************

Copyright (c) 1997, 2013, Oracle and/or its affiliates. All Rights Reserved.

This program is free software; you can redistribute it and/or modify it under
the terms of the GNU General Public License as published by the Free Software
Foundation; version 2 of the License.

This program is distributed in the hope that it will be useful, but WITHOUT
ANY WARRANTY; without even the implied warranty of MERCHANTABILITY or FITNESS
FOR A PARTICULAR PURPOSE. See the GNU General Public License for more details.

You should have received a copy of the GNU General Public License along with
this program; if not, write to the Free Software Foundation, Inc.,
51 Franklin Street, Suite 500, Boston, MA 02110-1335 USA

*****************************************************************************/

/**************************************************//**
@file include/ibuf0ibuf.h
Insert buffer

Created 7/19/1997 Heikki Tuuri
*******************************************************/

#ifndef ibuf0ibuf_h
#define ibuf0ibuf_h

#include "univ.i"

#include "mtr0mtr.h"
#include "dict0mem.h"
#include "fsp0fsp.h"

#ifndef UNIV_HOTBACKUP
# include "ibuf0types.h"

/** Default value for maximum on-disk size of change buffer in terms
of percentage of the buffer pool. */
#define CHANGE_BUFFER_DEFAULT_SIZE	(25)

/* Possible operations buffered in the insert/whatever buffer. See
ibuf_insert(). DO NOT CHANGE THE VALUES OF THESE, THEY ARE STORED ON DISK. */
typedef enum {
	IBUF_OP_INSERT = 0,
	IBUF_OP_DELETE_MARK = 1,
	IBUF_OP_DELETE = 2,

	/* Number of different operation types. */
	IBUF_OP_COUNT = 3
} ibuf_op_t;

/** Combinations of operations that can be buffered.  Because the enum
values are used for indexing innobase_change_buffering_values[], they
should start at 0 and there should not be any gaps. */
typedef enum {
	IBUF_USE_NONE = 0,
	IBUF_USE_INSERT,	/* insert */
	IBUF_USE_DELETE_MARK,	/* delete */
	IBUF_USE_INSERT_DELETE_MARK,	/* insert+delete */
	IBUF_USE_DELETE,	/* delete+purge */
	IBUF_USE_ALL,		/* insert+delete+purge */

	IBUF_USE_COUNT		/* number of entries in ibuf_use_t */
} ibuf_use_t;

/** Operations that can currently be buffered. */
extern ibuf_use_t	ibuf_use;

/** The insert buffer control structure */
extern ibuf_t*		ibuf;

/* The purpose of the insert buffer is to reduce random disk access.
When we wish to insert a record into a non-unique secondary index and
the B-tree leaf page where the record belongs to is not in the buffer
pool, we insert the record into the insert buffer B-tree, indexed by
(space_id, page_no).  When the page is eventually read into the buffer
pool, we look up the insert buffer B-tree for any modifications to the
page, and apply these upon the completion of the read operation.  This
is called the insert buffer merge. */

/* The insert buffer merge must always succeed.  To guarantee this,
the insert buffer subsystem keeps track of the free space in pages for
which it can buffer operations.  Two bits per page in the insert
buffer bitmap indicate the available space in coarse increments.  The
free bits in the insert buffer bitmap must never exceed the free space
on a page.  It is safe to decrement or reset the bits in the bitmap in
a mini-transaction that is committed before the mini-transaction that
affects the free space.  It is unsafe to increment the bits in a
separately committed mini-transaction, because in crash recovery, the
free bits could momentarily be set too high. */

/******************************************************************//**
Creates the insert buffer data structure at a database startup. */

void
ibuf_init_at_db_start(void);
/*=======================*/
/*********************************************************************//**
Updates the max_size value for ibuf. */

void
ibuf_max_size_update(
/*=================*/
	ulint	new_val);	/*!< in: new value in terms of
				percentage of the buffer pool size */
/*********************************************************************//**
Reads the biggest tablespace id from the high end of the insert buffer
tree and updates the counter in fil_system. */

void
ibuf_update_max_tablespace_id(void);
/*===============================*/
/***************************************************************//**
Starts an insert buffer mini-transaction. */
UNIV_INLINE
void
ibuf_mtr_start(
/*===========*/
	mtr_t*	mtr)	/*!< out: mini-transaction */
	__attribute__((nonnull));
/***************************************************************//**
Commits an insert buffer mini-transaction. */
UNIV_INLINE
void
ibuf_mtr_commit(
/*============*/
	mtr_t*	mtr)	/*!< in/out: mini-transaction */
	__attribute__((nonnull));
/*********************************************************************//**
Initializes an ibuf bitmap page. */

void
ibuf_bitmap_page_init(
/*==================*/
	buf_block_t*	block,	/*!< in: bitmap page */
	mtr_t*		mtr);	/*!< in: mtr */
/************************************************************************//**
Resets the free bits of the page in the ibuf bitmap. This is done in a
separate mini-transaction, hence this operation does not restrict
further work to only ibuf bitmap operations, which would result if the
latch to the bitmap page were kept.  NOTE: The free bits in the insert
buffer bitmap must never exceed the free space on a page.  It is safe
to decrement or reset the bits in the bitmap in a mini-transaction
that is committed before the mini-transaction that affects the free
space. */

void
ibuf_reset_free_bits(
/*=================*/
	buf_block_t*	block);	/*!< in: index page; free bits are set to 0
				if the index is a non-clustered
				non-unique, and page level is 0 */
/************************************************************************//**
Updates the free bits of an uncompressed page in the ibuf bitmap if
there is not enough free on the page any more.  This is done in a
separate mini-transaction, hence this operation does not restrict
further work to only ibuf bitmap operations, which would result if the
latch to the bitmap page were kept.  NOTE: The free bits in the insert
buffer bitmap must never exceed the free space on a page.  It is
unsafe to increment the bits in a separately committed
mini-transaction, because in crash recovery, the free bits could
momentarily be set too high.  It is only safe to use this function for
decrementing the free bits.  Should more free space become available,
we must not update the free bits here, because that would break crash
recovery. */
UNIV_INLINE
void
ibuf_update_free_bits_if_full(
/*==========================*/
	buf_block_t*	block,	/*!< in: index page to which we have added new
				records; the free bits are updated if the
				index is non-clustered and non-unique and
				the page level is 0, and the page becomes
				fuller */
	ulint		max_ins_size,/*!< in: value of maximum insert size with
				reorganize before the latest operation
				performed to the page */
	ulint		increase);/*!< in: upper limit for the additional space
				used in the latest operation, if known, or
				ULINT_UNDEFINED */
/**********************************************************************//**
Updates the free bits for an uncompressed page to reflect the present
state.  Does this in the mtr given, which means that the latching
order rules virtually prevent any further operations for this OS
thread until mtr is committed.  NOTE: The free bits in the insert
buffer bitmap must never exceed the free space on a page.  It is safe
to set the free bits in the same mini-transaction that updated the
page. */

void
ibuf_update_free_bits_low(
/*======================*/
	const buf_block_t*	block,		/*!< in: index page */
	ulint			max_ins_size,	/*!< in: value of
						maximum insert size
						with reorganize before
						the latest operation
						performed to the page */
	mtr_t*			mtr);		/*!< in/out: mtr */
/**********************************************************************//**
Updates the free bits for a compressed page to reflect the present
state.  Does this in the mtr given, which means that the latching
order rules virtually prevent any further operations for this OS
thread until mtr is committed.  NOTE: The free bits in the insert
buffer bitmap must never exceed the free space on a page.  It is safe
to set the free bits in the same mini-transaction that updated the
page. */

void
ibuf_update_free_bits_zip(
/*======================*/
	buf_block_t*	block,	/*!< in/out: index page */
	mtr_t*		mtr);	/*!< in/out: mtr */
/**********************************************************************//**
Updates the free bits for the two pages to reflect the present state.
Does this in the mtr given, which means that the latching order rules
virtually prevent any further operations until mtr is committed.
NOTE: The free bits in the insert buffer bitmap must never exceed the
free space on a page.  It is safe to set the free bits in the same
mini-transaction that updated the pages. */

void
ibuf_update_free_bits_for_two_pages_low(
/*====================================*/
	buf_block_t*	block1,	/*!< in: index page */
	buf_block_t*	block2,	/*!< in: index page */
	mtr_t*		mtr);	/*!< in: mtr */
/**********************************************************************//**
A basic partial test if an insert to the insert buffer could be possible and
recommended. */
UNIV_INLINE
ibool
ibuf_should_try(
/*============*/
	dict_index_t*	index,			/*!< in: index where to insert */
	ulint		ignore_sec_unique);	/*!< in: if != 0, we should
						ignore UNIQUE constraint on
						a secondary index when we
						decide */
/******************************************************************//**
Returns TRUE if the current OS thread is performing an insert buffer
routine.

For instance, a read-ahead of non-ibuf pages is forbidden by threads
that are executing an insert buffer routine.
@return TRUE if inside an insert buffer routine */
UNIV_INLINE
ibool
ibuf_inside(
/*========*/
	const mtr_t*	mtr)	/*!< in: mini-transaction */
	__attribute__((nonnull, pure));
<<<<<<< HEAD
/***********************************************************************//**
Checks if a page address is an ibuf bitmap page (level 3 page) address.
=======

/** Checks if a page address is an ibuf bitmap page (level 3 page) address.
@param[in]	page_id		page id
@param[in]	page_size	page size
>>>>>>> a9800d0d
@return TRUE if a bitmap page */
UNIV_INLINE
ibool
ibuf_bitmap_page(
	const page_id_t&	page_id,
	const page_size_t&	page_size);

/** Checks if a page is a level 2 or 3 page in the ibuf hierarchy of pages.
Must not be called when recv_no_ibuf_operations==TRUE.
<<<<<<< HEAD
@return TRUE if level 2 or level 3 page */

=======
@param[in]	page_id		page id
@param[in]	page_size	page size
@param[in]	x_latch		FALSE if relaxed check (avoid latching the
bitmap page)
@param[in]	file		file name
@param[in]	line		line where called
@param[in,out]	mtr		mtr which will contain an x-latch to the
bitmap page if the page is not one of the fixed address ibuf pages, or NULL,
in which case a new transaction is created.
@return TRUE if level 2 or level 3 page */
>>>>>>> a9800d0d
ibool
ibuf_page_low(
	const page_id_t&	page_id,
	const page_size_t&	page_size,
#ifdef UNIV_DEBUG
	ibool			x_latch,
#endif /* UNIV_DEBUG */
	const char*		file,
	ulint			line,
	mtr_t*			mtr)
__attribute__((warn_unused_result));

#ifdef UNIV_DEBUG
<<<<<<< HEAD
/** Checks if a page is a level 2 or 3 page in the ibuf hierarchy of
pages.  Must not be called when recv_no_ibuf_operations==TRUE.
@param space tablespace identifier
@param zip_size compressed page size in bytes, or 0
@param page_no page number
@param mtr mini-transaction or NULL
=======

/** Checks if a page is a level 2 or 3 page in the ibuf hierarchy of pages.
Must not be called when recv_no_ibuf_operations==TRUE.
@param[in]	page_id		tablespace/page identifier
@param[in]	page_size	page size
@param[in,out]	mtr		mini-transaction or NULL
>>>>>>> a9800d0d
@return TRUE if level 2 or level 3 page */
# define ibuf_page(page_id, page_size, mtr)	\
	ibuf_page_low(page_id, page_size, TRUE, __FILE__, __LINE__, mtr)

#else /* UVIV_DEBUG */
<<<<<<< HEAD
/** Checks if a page is a level 2 or 3 page in the ibuf hierarchy of
pages.  Must not be called when recv_no_ibuf_operations==TRUE.
@param space tablespace identifier
@param zip_size compressed page size in bytes, or 0
@param page_no page number
@param mtr mini-transaction or NULL
=======

/** Checks if a page is a level 2 or 3 page in the ibuf hierarchy of pages.
Must not be called when recv_no_ibuf_operations==TRUE.
@param[in]	page_id		tablespace/page identifier
@param[in]	page_size	page size
@param[in,out]	mtr		mini-transaction or NULL
>>>>>>> a9800d0d
@return TRUE if level 2 or level 3 page */
# define ibuf_page(page_id, page_size, mtr)	\
	ibuf_page_low(page_id, page_size, __FILE__, __LINE__, mtr)

#endif /* UVIV_DEBUG */
/***********************************************************************//**
Frees excess pages from the ibuf free list. This function is called when an OS
thread calls fsp services to allocate a new file segment, or a new page to a
file segment, and the thread did not own the fsp latch before this call. */

void
ibuf_free_excess_pages(void);
/*========================*/

/** Buffer an operation in the insert/delete buffer, instead of doing it
directly to the disk page, if this is possible. Does not do it if the index
is clustered or unique.
<<<<<<< HEAD
@return TRUE if success */

=======
@param[in]	op		operation type
@param[in]	entry		index entry to insert
@param[in,out]	index		index where to insert
@param[in]	page_id		page id where to insert
@param[in]	page_size	page size
@param[in,out]	thr		query thread
@return TRUE if success */
>>>>>>> a9800d0d
ibool
ibuf_insert(
	ibuf_op_t		op,
	const dtuple_t*		entry,
	dict_index_t*		index,
	const page_id_t&	page_id,
	const page_size_t&	page_size,
	que_thr_t*		thr);

/** When an index page is read from a disk to the buffer pool, this function
applies any buffered operations to the page and deletes the entries from the
insert buffer. If the page is not read, but created in the buffer pool, this
function deletes its buffered entries from the insert buffer; there can
exist entries for such a page if the page belonged to an index which
<<<<<<< HEAD
subsequently was dropped. */

=======
subsequently was dropped.
@param[in,out]	block			if page has been read from disk,
pointer to the page x-latched, else NULL
@param[in]	page_id			page id of the index page
@param[in]	update_ibuf_bitmap	normally this is set to TRUE, but
if we have deleted or are deleting the tablespace, then we naturally do not
want to update a non-existent bitmap page */
>>>>>>> a9800d0d
void
ibuf_merge_or_delete_for_page(
	buf_block_t*		block,
	const page_id_t&	page_id,
	const page_size_t*	page_size,
	ibool			update_ibuf_bitmap);

/*********************************************************************//**
Deletes all entries in the insert buffer for a given space id. This is used
in DISCARD TABLESPACE and IMPORT TABLESPACE.
NOTE: this does not update the page free bitmaps in the space. The space will
become CORRUPT when you call this function! */

void
ibuf_delete_for_discarded_space(
/*============================*/
	ulint	space);	/*!< in: space id */
/*********************************************************************//**
Contracts insert buffer trees by reading pages to the buffer pool.
@return a lower limit for the combined size in bytes of entries which
will be merged from ibuf trees to the pages read, 0 if ibuf is
empty */

ulint
ibuf_contract_in_background(
/*========================*/
	table_id_t	table_id,	/*!< in: if merge should be done only
					for a specific table, for all tables
					this should be 0 */
	ibool		full);		/*!< in: TRUE if the caller wants to
					do a full contract based on PCT_IO(100).
					If FALSE then the size of contract
					batch is determined based on the
					current size of the ibuf tree. */
#endif /* !UNIV_HOTBACKUP */
/*********************************************************************//**
Parses a redo log record of an ibuf bitmap page init.
@return end of log record or NULL */

byte*
ibuf_parse_bitmap_init(
/*===================*/
	byte*		ptr,	/*!< in: buffer */
	byte*		end_ptr,/*!< in: buffer end */
	buf_block_t*	block,	/*!< in: block or NULL */
	mtr_t*		mtr);	/*!< in: mtr or NULL */
#ifndef UNIV_HOTBACKUP
#ifdef UNIV_IBUF_COUNT_DEBUG

/** Gets the ibuf count for a given page.
@param[in]	page_id	page id
@return number of entries in the insert buffer currently buffered for
this page */
<<<<<<< HEAD

=======
>>>>>>> a9800d0d
ulint
ibuf_count_get(
	const page_id_t&	page_id);

#endif
/******************************************************************//**
Looks if the insert buffer is empty.
@return true if empty */

bool
ibuf_is_empty(void);
/*===============*/
/******************************************************************//**
Prints info of ibuf. */

void
ibuf_print(
/*=======*/
	FILE*	file);	/*!< in: file where to print */
/********************************************************************
Read the first two bytes from a record's fourth field (counter field in new
records; something else in older records).
@return "counter" field, or ULINT_UNDEFINED if for some reason it can't be read */

ulint
ibuf_rec_get_counter(
/*=================*/
	const rec_t*	rec);	/*!< in: ibuf record */
/******************************************************************//**
Closes insert buffer and frees the data structures. */

void
ibuf_close(void);
/*============*/

/******************************************************************//**
Checks the insert buffer bitmaps on IMPORT TABLESPACE.
@return DB_SUCCESS or error code */

dberr_t
ibuf_check_bitmap_on_import(
/*========================*/
	const trx_t*	trx,		/*!< in: transaction */
	ulint		space_id)	/*!< in: tablespace identifier */
	__attribute__((nonnull, warn_unused_result));

#define IBUF_HEADER_PAGE_NO	FSP_IBUF_HEADER_PAGE_NO
#define IBUF_TREE_ROOT_PAGE_NO	FSP_IBUF_TREE_ROOT_PAGE_NO

#endif /* !UNIV_HOTBACKUP */

/* The ibuf header page currently contains only the file segment header
for the file segment from which the pages for the ibuf tree are allocated */
#define IBUF_HEADER		PAGE_DATA
#define	IBUF_TREE_SEG_HEADER	0	/* fseg header for ibuf tree */

/* The insert buffer tree itself is always located in space 0. */
#define IBUF_SPACE_ID		0

#ifndef UNIV_NONINL
#include "ibuf0ibuf.ic"
#endif

#endif<|MERGE_RESOLUTION|>--- conflicted
+++ resolved
@@ -251,15 +251,10 @@
 /*========*/
 	const mtr_t*	mtr)	/*!< in: mini-transaction */
 	__attribute__((nonnull, pure));
-<<<<<<< HEAD
-/***********************************************************************//**
-Checks if a page address is an ibuf bitmap page (level 3 page) address.
-=======
 
 /** Checks if a page address is an ibuf bitmap page (level 3 page) address.
 @param[in]	page_id		page id
 @param[in]	page_size	page size
->>>>>>> a9800d0d
 @return TRUE if a bitmap page */
 UNIV_INLINE
 ibool
@@ -269,10 +264,6 @@
 
 /** Checks if a page is a level 2 or 3 page in the ibuf hierarchy of pages.
 Must not be called when recv_no_ibuf_operations==TRUE.
-<<<<<<< HEAD
-@return TRUE if level 2 or level 3 page */
-
-=======
 @param[in]	page_id		page id
 @param[in]	page_size	page size
 @param[in]	x_latch		FALSE if relaxed check (avoid latching the
@@ -283,7 +274,6 @@
 bitmap page if the page is not one of the fixed address ibuf pages, or NULL,
 in which case a new transaction is created.
 @return TRUE if level 2 or level 3 page */
->>>>>>> a9800d0d
 ibool
 ibuf_page_low(
 	const page_id_t&	page_id,
@@ -297,41 +287,23 @@
 __attribute__((warn_unused_result));
 
 #ifdef UNIV_DEBUG
-<<<<<<< HEAD
-/** Checks if a page is a level 2 or 3 page in the ibuf hierarchy of
-pages.  Must not be called when recv_no_ibuf_operations==TRUE.
-@param space tablespace identifier
-@param zip_size compressed page size in bytes, or 0
-@param page_no page number
-@param mtr mini-transaction or NULL
-=======
 
 /** Checks if a page is a level 2 or 3 page in the ibuf hierarchy of pages.
 Must not be called when recv_no_ibuf_operations==TRUE.
 @param[in]	page_id		tablespace/page identifier
 @param[in]	page_size	page size
 @param[in,out]	mtr		mini-transaction or NULL
->>>>>>> a9800d0d
 @return TRUE if level 2 or level 3 page */
 # define ibuf_page(page_id, page_size, mtr)	\
 	ibuf_page_low(page_id, page_size, TRUE, __FILE__, __LINE__, mtr)
 
 #else /* UVIV_DEBUG */
-<<<<<<< HEAD
-/** Checks if a page is a level 2 or 3 page in the ibuf hierarchy of
-pages.  Must not be called when recv_no_ibuf_operations==TRUE.
-@param space tablespace identifier
-@param zip_size compressed page size in bytes, or 0
-@param page_no page number
-@param mtr mini-transaction or NULL
-=======
 
 /** Checks if a page is a level 2 or 3 page in the ibuf hierarchy of pages.
 Must not be called when recv_no_ibuf_operations==TRUE.
 @param[in]	page_id		tablespace/page identifier
 @param[in]	page_size	page size
 @param[in,out]	mtr		mini-transaction or NULL
->>>>>>> a9800d0d
 @return TRUE if level 2 or level 3 page */
 # define ibuf_page(page_id, page_size, mtr)	\
 	ibuf_page_low(page_id, page_size, __FILE__, __LINE__, mtr)
@@ -349,10 +321,6 @@
 /** Buffer an operation in the insert/delete buffer, instead of doing it
 directly to the disk page, if this is possible. Does not do it if the index
 is clustered or unique.
-<<<<<<< HEAD
-@return TRUE if success */
-
-=======
 @param[in]	op		operation type
 @param[in]	entry		index entry to insert
 @param[in,out]	index		index where to insert
@@ -360,7 +328,6 @@
 @param[in]	page_size	page size
 @param[in,out]	thr		query thread
 @return TRUE if success */
->>>>>>> a9800d0d
 ibool
 ibuf_insert(
 	ibuf_op_t		op,
@@ -375,10 +342,6 @@
 insert buffer. If the page is not read, but created in the buffer pool, this
 function deletes its buffered entries from the insert buffer; there can
 exist entries for such a page if the page belonged to an index which
-<<<<<<< HEAD
-subsequently was dropped. */
-
-=======
 subsequently was dropped.
 @param[in,out]	block			if page has been read from disk,
 pointer to the page x-latched, else NULL
@@ -386,7 +349,6 @@
 @param[in]	update_ibuf_bitmap	normally this is set to TRUE, but
 if we have deleted or are deleting the tablespace, then we naturally do not
 want to update a non-existent bitmap page */
->>>>>>> a9800d0d
 void
 ibuf_merge_or_delete_for_page(
 	buf_block_t*		block,
@@ -440,10 +402,6 @@
 @param[in]	page_id	page id
 @return number of entries in the insert buffer currently buffered for
 this page */
-<<<<<<< HEAD
-
-=======
->>>>>>> a9800d0d
 ulint
 ibuf_count_get(
 	const page_id_t&	page_id);
