--- conflicted
+++ resolved
@@ -249,16 +249,8 @@
 /*=================*/
 	trx_id_t	trx_id)	/*!< in: trx id to search for */
 {
-<<<<<<< HEAD
-	trx_t*		trx;
-	ulint		len;
-	trx_t*		first;
-
+	ut_ad(trx_id > 0);
 	ut_ad(trx_sys_mutex_own());
-=======
-	ut_ad(trx_id > 0);
-	ut_ad(mutex_own(&trx_sys->mutex));
->>>>>>> a85718d9
 
 	if (trx_sys->rw_trx_set.empty()) {
 		return(NULL);
@@ -332,13 +324,7 @@
 trx_rw_min_trx_id(void)
 /*===================*/
 {
-<<<<<<< HEAD
-	trx_id_t	id;
-
 	trx_sys_mutex_enter();
-=======
-	mutex_enter(&trx_sys->mutex);
->>>>>>> a85718d9
 
 	trx_id_t	id = trx_rw_min_trx_id_low();
 
@@ -452,30 +438,17 @@
 trx_sys_get_max_trx_id(void)
 /*========================*/
 {
-<<<<<<< HEAD
-#if UNIV_WORD_SIZE < DATA_TRX_ID_LEN
-	trx_id_t	max_trx_id;
-#endif
-
 	ut_ad(!trx_sys_mutex_own());
 
 #if UNIV_WORD_SIZE < DATA_TRX_ID_LEN
 	/* Avoid torn reads. */
+
 	trx_sys_mutex_enter();
-	max_trx_id = trx_sys->max_trx_id;
+
+	trx_id_t	max_trx_id = trx_sys->max_trx_id;
+
 	trx_sys_mutex_exit();
-=======
-	ut_ad(!mutex_own(&trx_sys->mutex));
-
-#if UNIV_WORD_SIZE < DATA_TRX_ID_LEN
-	/* Avoid torn reads. */
-	mutex_enter(&trx_sys->mutex);
-
-	trx_id_t	max_trx_id = trx_sys->max_trx_id;
-
-	mutex_exit(&trx_sys->mutex);
-
->>>>>>> a85718d9
+
 	return(max_trx_id);
 #else
 	/* Perform a dirty read. Callers should be prepared for stale
