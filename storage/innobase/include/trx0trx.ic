--- conflicted
+++ resolved
@@ -75,25 +75,12 @@
 #endif /* UNIV_DEBUG */
 }
 
-<<<<<<< HEAD
-/** Retrieves the error_info field from a trx.
- @return the error info */
-UNIV_INLINE
-const dict_index_t *trx_get_error_info(const trx_t *trx) /*!< in: trx object */
-{
-  return (trx->error_info);
-=======
-/****************************************************************//**
-Retrieves the index causing the error from a trx.
-@return the error info */
-UNIV_INLINE
-const dict_index_t*
-trx_get_error_index(
-/*===============*/
-	const trx_t*	trx)	/*!< in: trx object */
-{
-	return(trx->error_index);
->>>>>>> 066b6fdd
+/** Retrieves the index causing error from a trx.
+@param[in]	trx	trx object
+@return the error index */
+UNIV_INLINE
+const dict_index_t *trx_get_error_index(const trx_t *trx) {
+  return (trx->error_index);
 }
 
 /** Retrieves transaction's que state in a human readable string. The string
