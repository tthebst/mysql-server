--- conflicted
+++ resolved
@@ -1982,11 +1982,8 @@
 	ulint		search_mode;
 	ibool		modify			= FALSE;
 	rec_t*		insert_rec;
-<<<<<<< HEAD
-=======
 	rec_t*		rec;
 	ulint*		offsets;
->>>>>>> 7540b1a7
 	ulint		err;
 	ulint		n_unique;
 	big_rec_t*	big_rec			= NULL;
