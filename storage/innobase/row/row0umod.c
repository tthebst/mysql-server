/*****************************************************************************

Copyright (c) 1997, 2011, Oracle and/or its affiliates. All Rights Reserved.

This program is free software; you can redistribute it and/or modify it under
the terms of the GNU General Public License as published by the Free Software
Foundation; version 2 of the License.

This program is distributed in the hope that it will be useful, but WITHOUT
ANY WARRANTY; without even the implied warranty of MERCHANTABILITY or FITNESS
FOR A PARTICULAR PURPOSE. See the GNU General Public License for more details.

You should have received a copy of the GNU General Public License along with
this program; if not, write to the Free Software Foundation, Inc., 59 Temple
Place, Suite 330, Boston, MA 02111-1307 USA

*****************************************************************************/

/**************************************************//**
@file row/row0umod.c
Undo modify of a row

Created 2/27/1997 Heikki Tuuri
*******************************************************/

#include "row0umod.h"

#ifdef UNIV_NONINL
#include "row0umod.ic"
#endif

#include "dict0dict.h"
#include "dict0boot.h"
#include "trx0undo.h"
#include "trx0roll.h"
#include "btr0btr.h"
#include "mach0data.h"
#include "row0undo.h"
#include "row0vers.h"
#include "trx0trx.h"
#include "trx0rec.h"
#include "row0row.h"
#include "row0upd.h"
#include "que0que.h"
#include "log0log.h"

/* Considerations on undoing a modify operation.
(1) Undoing a delete marking: all index records should be found. Some of
them may have delete mark already FALSE, if the delete mark operation was
stopped underway, or if the undo operation ended prematurely because of a
system crash.
(2) Undoing an update of a delete unmarked record: the newer version of
an updated secondary index entry should be removed if no prior version
of the clustered index record requires its existence. Otherwise, it should
be delete marked.
(3) Undoing an update of a delete marked record. In this kind of update a
delete marked clustered index record was delete unmarked and possibly also
some of its fields were changed. Now, it is possible that the delete marked
version has become obsolete at the time the undo is started. */

/*************************************************************************
IMPORTANT NOTE: Any operation that generates redo MUST check that there
is enough space in the redo log before for that operation. This is
done by calling log_free_check(). The reason for checking the
availability of the redo log space before the start of the operation is
that we MUST not hold any synchonization objects when performing the
check.
If you make a change in this module make sure that no codepath is
introduced where a call to log_free_check() is bypassed. */

/***********************************************************//**
Checks if also the previous version of the clustered index record was
modified or inserted by the same transaction, and its undo number is such
that it should be undone in the same rollback.
@return	TRUE if also previous modify or insert of this row should be undone */
static
ibool
row_undo_mod_undo_also_prev_vers(
/*=============================*/
	undo_node_t*	node,	/*!< in: row undo node */
	undo_no_t*	undo_no)/*!< out: the undo number */
{
	trx_undo_rec_t*	undo_rec;
	trx_t*		trx;

	trx = node->trx;

	if (node->new_trx_id != trx->id) {

		*undo_no = 0;
		return(FALSE);
	}

	undo_rec = trx_undo_get_undo_rec_low(node->new_roll_ptr, node->heap);

	*undo_no = trx_undo_rec_get_undo_no(undo_rec);

	return(trx->roll_limit <= *undo_no);
}

/***********************************************************//**
Undoes a modify in a clustered index record.
@return	DB_SUCCESS, DB_FAIL, or error code: we may run out of file space */
static
ulint
row_undo_mod_clust_low(
/*===================*/
	undo_node_t*	node,	/*!< in: row undo node */
	que_thr_t*	thr,	/*!< in: query thread */
	mtr_t*		mtr,	/*!< in: mtr; must be committed before
				latching any further pages */
	ulint		mode)	/*!< in: BTR_MODIFY_LEAF or BTR_MODIFY_TREE */
{
	btr_pcur_t*	pcur;
	btr_cur_t*	btr_cur;
	ulint		err;
#ifdef UNIV_DEBUG
	ibool		success;
#endif /* UNIV_DEBUG */

	pcur = &(node->pcur);
	btr_cur = btr_pcur_get_btr_cur(pcur);

#ifdef UNIV_DEBUG
	success =
#endif /* UNIV_DEBUG */
	btr_pcur_restore_position(mode, pcur, mtr);

	ut_ad(success);

	if (mode == BTR_MODIFY_LEAF) {

		err = btr_cur_optimistic_update(BTR_NO_LOCKING_FLAG
						| BTR_NO_UNDO_LOG_FLAG
						| BTR_KEEP_SYS_FLAG,
						btr_cur, node->update,
						node->cmpl_info, thr, mtr);
	} else {
		mem_heap_t*	heap		= NULL;
		big_rec_t*	dummy_big_rec;

		ut_ad(mode == BTR_MODIFY_TREE);

		err = btr_cur_pessimistic_update(
			BTR_NO_LOCKING_FLAG
			| BTR_NO_UNDO_LOG_FLAG
			| BTR_KEEP_SYS_FLAG,
			btr_cur, &heap, &dummy_big_rec, node->update,
			node->cmpl_info, thr, mtr);

		ut_a(!dummy_big_rec);
		if (UNIV_LIKELY_NULL(heap)) {
			mem_heap_free(heap);
		}
	}

	return(err);
}

/***********************************************************//**
Removes a clustered index record after undo if possible.
This is attempted when the record was inserted by updating a
delete-marked record and there no longer exist transactions
that would see the delete-marked record.  In other words, we
roll back the insert by purging the record.
@return	DB_SUCCESS, DB_FAIL, or error code: we may run out of file space */
static
ulint
row_undo_mod_remove_clust_low(
/*==========================*/
	undo_node_t*	node,	/*!< in: row undo node */
	que_thr_t*	thr,	/*!< in: query thread */
	mtr_t*		mtr,	/*!< in: mtr */
	ulint		mode)	/*!< in: BTR_MODIFY_LEAF or BTR_MODIFY_TREE */
{
	btr_cur_t*	btr_cur;
	ulint		err;

	ut_ad(node->rec_type == TRX_UNDO_UPD_DEL_REC);

	/* Find out if the record has been purged already
	or if we can remove it. */

	if (!btr_pcur_restore_position(mode, &node->pcur, mtr)
	    || row_vers_must_preserve_del_marked(node->new_trx_id, mtr)) {

		return(DB_SUCCESS);
	}

	btr_cur = btr_pcur_get_btr_cur(&node->pcur);

	if (mode == BTR_MODIFY_LEAF) {
		err = btr_cur_optimistic_delete(btr_cur, mtr)
			? DB_SUCCESS
			: DB_FAIL;
	} else {
		ut_ad(mode == BTR_MODIFY_TREE);

		/* This operation is analogous to purge, we can free also
		inherited externally stored fields */

		btr_cur_pessimistic_delete(&err, FALSE, btr_cur,
					   thr_is_recv(thr)
					   ? RB_RECOVERY_PURGE_REC
					   : RB_NONE, mtr);

		/* The delete operation may fail if we have little
		file space left: TODO: easiest to crash the database
		and restart with more file space */
	}

	return(err);
}

/***********************************************************//**
Undoes a modify in a clustered index record. Sets also the node state for the
next round of undo.
@return	DB_SUCCESS or error code: we may run out of file space */
static
ulint
row_undo_mod_clust(
/*===============*/
	undo_node_t*	node,	/*!< in: row undo node */
	que_thr_t*	thr)	/*!< in: query thread */
{
	btr_pcur_t*	pcur;
	mtr_t		mtr;
	ulint		err;
	ibool		success;
	ibool		more_vers;
	undo_no_t	new_undo_no;

	ut_ad(node && thr);

	log_free_check();

	/* Check if also the previous version of the clustered index record
	should be undone in this same rollback operation */

	more_vers = row_undo_mod_undo_also_prev_vers(node, &new_undo_no);

	pcur = &(node->pcur);

	mtr_start(&mtr);

	/* Try optimistic processing of the record, keeping changes within
	the index page */

	err = row_undo_mod_clust_low(node, thr, &mtr, BTR_MODIFY_LEAF);

	if (err != DB_SUCCESS) {
		btr_pcur_commit_specify_mtr(pcur, &mtr);

		/* We may have to modify tree structure: do a pessimistic
		descent down the index tree */

		mtr_start(&mtr);

		err = row_undo_mod_clust_low(node, thr, &mtr, BTR_MODIFY_TREE);
	}

	btr_pcur_commit_specify_mtr(pcur, &mtr);

	if (err == DB_SUCCESS && node->rec_type == TRX_UNDO_UPD_DEL_REC) {

		mtr_start(&mtr);

		err = row_undo_mod_remove_clust_low(node, thr, &mtr,
						    BTR_MODIFY_LEAF);
		if (err != DB_SUCCESS) {
			btr_pcur_commit_specify_mtr(pcur, &mtr);

			/* We may have to modify tree structure: do a
			pessimistic descent down the index tree */

			mtr_start(&mtr);

			err = row_undo_mod_remove_clust_low(node, thr, &mtr,
							    BTR_MODIFY_TREE);
		}

		btr_pcur_commit_specify_mtr(pcur, &mtr);
	}

	node->state = UNDO_NODE_FETCH_NEXT;

	trx_undo_rec_release(node->trx, node->undo_no);

	if (more_vers && err == DB_SUCCESS) {

		/* Reserve the undo log record to the prior version after
		committing &mtr: this is necessary to comply with the latching
		order, as &mtr may contain the fsp latch which is lower in
		the latch hierarchy than trx->undo_mutex. */

		success = trx_undo_rec_reserve(node->trx, new_undo_no);

		if (success) {
			node->state = UNDO_NODE_PREV_VERS;
		}
	}

	return(err);
}

/***********************************************************//**
Delete marks or removes a secondary index entry if found.
@return	DB_SUCCESS, DB_FAIL, or DB_OUT_OF_FILE_SPACE */
static
ulint
row_undo_mod_del_mark_or_remove_sec_low(
/*====================================*/
	undo_node_t*	node,	/*!< in: row undo node */
	que_thr_t*	thr,	/*!< in: query thread */
	dict_index_t*	index,	/*!< in: index */
	dtuple_t*	entry,	/*!< in: index entry */
	ulint		mode)	/*!< in: latch mode BTR_MODIFY_LEAF or
				BTR_MODIFY_TREE */
{
	btr_pcur_t		pcur;
	btr_cur_t*		btr_cur;
	ibool			success;
	ibool			old_has;
	ulint			err;
	mtr_t			mtr;
	mtr_t			mtr_vers;
	enum row_search_result	search_result;

	log_free_check();
	mtr_start(&mtr);

	btr_cur = btr_pcur_get_btr_cur(&pcur);

	ut_ad(mode == BTR_MODIFY_TREE || mode == BTR_MODIFY_LEAF);

	search_result = row_search_index_entry(index, entry, mode,
					       &pcur, &mtr);

	switch (UNIV_EXPECT(search_result, ROW_FOUND)) {
	case ROW_NOT_FOUND:
		/* In crash recovery, the secondary index record may
		be missing if the UPDATE did not have time to insert
		the secondary index records before the crash.  When we
		are undoing that UPDATE in crash recovery, the record
		may be missing.

		In normal processing, if an update ends in a deadlock
		before it has inserted all updated secondary index
		records, then the undo will not find those records. */

		err = DB_SUCCESS;
		goto func_exit;
	case ROW_FOUND:
		break;
	case ROW_BUFFERED:
	case ROW_NOT_DELETED_REF:
		/* These are invalid outcomes, because the mode passed
		to row_search_index_entry() did not include any of the
		flags BTR_INSERT, BTR_DELETE, or BTR_DELETE_MARK. */
		ut_error;
	}

	/* We should remove the index record if no prior version of the row,
	which cannot be purged yet, requires its existence. If some requires,
	we should delete mark the record. */

	mtr_start(&mtr_vers);

	success = btr_pcur_restore_position(BTR_SEARCH_LEAF, &(node->pcur),
					    &mtr_vers);
	ut_a(success);

	old_has = row_vers_old_has_index_entry(FALSE,
					       btr_pcur_get_rec(&(node->pcur)),
					       &mtr_vers, index, entry);
	if (old_has) {
		err = btr_cur_del_mark_set_sec_rec(BTR_NO_LOCKING_FLAG,
						   btr_cur, TRUE, thr, &mtr);
		ut_ad(err == DB_SUCCESS);
	} else {
		/* Remove the index record */

		if (mode == BTR_MODIFY_LEAF) {
			success = btr_cur_optimistic_delete(btr_cur, &mtr);
			if (success) {
				err = DB_SUCCESS;
			} else {
				err = DB_FAIL;
			}
		} else {
			ut_ad(mode == BTR_MODIFY_TREE);

			/* No need to distinguish RB_RECOVERY_PURGE here,
			because we are deleting a secondary index record:
			the distinction between RB_NORMAL and
			RB_RECOVERY_PURGE only matters when deleting a
			record that contains externally stored
			columns. */
			ut_ad(!dict_index_is_clust(index));
			btr_cur_pessimistic_delete(&err, FALSE, btr_cur,
						   RB_NORMAL, &mtr);

			/* The delete operation may fail if we have little
			file space left: TODO: easiest to crash the database
			and restart with more file space */
		}
	}

	btr_pcur_commit_specify_mtr(&(node->pcur), &mtr_vers);

func_exit:
	btr_pcur_close(&pcur);
	mtr_commit(&mtr);

	return(err);
}

/***********************************************************//**
Delete marks or removes a secondary index entry if found.
NOTE that if we updated the fields of a delete-marked secondary index record
so that alphabetically they stayed the same, e.g., 'abc' -> 'aBc', we cannot
return to the original values because we do not know them. But this should
not cause problems because in row0sel.c, in queries we always retrieve the
clustered index record or an earlier version of it, if the secondary index
record through which we do the search is delete-marked.
@return	DB_SUCCESS or DB_OUT_OF_FILE_SPACE */
static
ulint
row_undo_mod_del_mark_or_remove_sec(
/*================================*/
	undo_node_t*	node,	/*!< in: row undo node */
	que_thr_t*	thr,	/*!< in: query thread */
	dict_index_t*	index,	/*!< in: index */
	dtuple_t*	entry)	/*!< in: index entry */
{
	ulint	err;

	err = row_undo_mod_del_mark_or_remove_sec_low(node, thr, index,
						      entry, BTR_MODIFY_LEAF);
	if (err == DB_SUCCESS) {

		return(err);
	}

	err = row_undo_mod_del_mark_or_remove_sec_low(node, thr, index,
						      entry, BTR_MODIFY_TREE);
	return(err);
}

/***********************************************************//**
Delete unmarks a secondary index entry which must be found. It might not be
delete-marked at the moment, but it does not harm to unmark it anyway. We also
need to update the fields of the secondary index record if we updated its
fields but alphabetically they stayed the same, e.g., 'abc' -> 'aBc'.
@return	DB_FAIL or DB_SUCCESS or DB_OUT_OF_FILE_SPACE */
static
ulint
row_undo_mod_del_unmark_sec_and_undo_update(
/*========================================*/
	ulint		mode,	/*!< in: search mode: BTR_MODIFY_LEAF or
				BTR_MODIFY_TREE */
	que_thr_t*	thr,	/*!< in: query thread */
	dict_index_t*	index,	/*!< in: index */
	const dtuple_t*	entry)	/*!< in: index entry */
{
	mem_heap_t*		heap;
	btr_pcur_t		pcur;
	btr_cur_t*		btr_cur;
	upd_t*			update;
	ulint			err		= DB_SUCCESS;
	big_rec_t*		dummy_big_rec;
	mtr_t			mtr;
	trx_t*			trx		= thr_get_trx(thr);
	enum row_search_result	search_result;

	/* Ignore indexes that are being created. */
	if (UNIV_UNLIKELY(*index->name == TEMP_INDEX_PREFIX)) {

		return(DB_SUCCESS);
	}

	log_free_check();
	mtr_start(&mtr);

	ut_ad(mode == BTR_MODIFY_TREE || mode == BTR_MODIFY_LEAF);

	search_result = row_search_index_entry(index, entry, mode,
					       &pcur, &mtr);

	switch (search_result) {
	case ROW_BUFFERED:
	case ROW_NOT_DELETED_REF:
		/* These are invalid outcomes, because the mode passed
		to row_search_index_entry() did not include any of the
		flags BTR_INSERT, BTR_DELETE, or BTR_DELETE_MARK. */
		ut_error;
	case ROW_NOT_FOUND:
		fputs("InnoDB: error in sec index entry del undo in\n"
		      "InnoDB: ", stderr);
		dict_index_name_print(stderr, trx, index);
		fputs("\n"
		      "InnoDB: tuple ", stderr);
		dtuple_print(stderr, entry);
		fputs("\n"
		      "InnoDB: record ", stderr);
		rec_print(stderr, btr_pcur_get_rec(&pcur), index);
		putc('\n', stderr);
		trx_print(stderr, trx, 0);
		fputs("\n"
		      "InnoDB: Submit a detailed bug report"
		      " to http://bugs.mysql.com\n", stderr);
		break;
	case ROW_FOUND:
		btr_cur = btr_pcur_get_btr_cur(&pcur);
		err = btr_cur_del_mark_set_sec_rec(BTR_NO_LOCKING_FLAG,
						   btr_cur, FALSE, thr, &mtr);
		ut_a(err == DB_SUCCESS);
		heap = mem_heap_create(100);

		update = row_upd_build_sec_rec_difference_binary(
			index, entry, btr_cur_get_rec(btr_cur), trx, heap);
		if (upd_get_n_fields(update) == 0) {

			/* Do nothing */

		} else if (mode == BTR_MODIFY_LEAF) {
			/* Try an optimistic updating of the record, keeping
			changes within the page */

			err = btr_cur_optimistic_update(
				BTR_KEEP_SYS_FLAG | BTR_NO_LOCKING_FLAG,
				btr_cur, update, 0, thr, &mtr);
			switch (err) {
			case DB_OVERFLOW:
			case DB_UNDERFLOW:
			case DB_ZIP_OVERFLOW:
				err = DB_FAIL;
			}
		} else {
			ut_a(mode == BTR_MODIFY_TREE);
			err = btr_cur_pessimistic_update(
				BTR_KEEP_SYS_FLAG | BTR_NO_LOCKING_FLAG,
				btr_cur, &heap, &dummy_big_rec,
				update, 0, thr, &mtr);
			ut_a(!dummy_big_rec);
		}

		mem_heap_free(heap);
	}

	btr_pcur_close(&pcur);
	mtr_commit(&mtr);

	return(err);
}

/***********************************************************//**
Undoes a modify in secondary indexes when undo record type is UPD_DEL.
@return	DB_SUCCESS or DB_OUT_OF_FILE_SPACE */
static
ulint
row_undo_mod_upd_del_sec(
/*=====================*/
	undo_node_t*	node,	/*!< in: row undo node */
	que_thr_t*	thr)	/*!< in: query thread */
{
	mem_heap_t*	heap;
	ulint		err	= DB_SUCCESS;

	ut_ad(node->rec_type == TRX_UNDO_UPD_DEL_REC);

<<<<<<< HEAD
	for (heap = mem_heap_create(1024);
	     node->index != NULL;
	     mem_heap_empty(heap),
		     node->index = dict_table_get_next_index(node->index)) {
		dict_index_t*	index	= node->index;
		dtuple_t*	entry	= row_build_index_entry(
			node->row, node->ext, index, heap);
=======
	while (node->index != NULL) {

		/* Skip all corrupted secondary index */
		dict_table_skip_corrupt_index(node->index);

		if (!node->index) {
			break;
		}

		index = node->index;

		entry = row_build_index_entry(node->row, node->ext,
					      index, heap);
>>>>>>> 8b72b936
		if (UNIV_UNLIKELY(!entry)) {
			/* The database must have crashed after
			inserting a clustered index record but before
			writing all the externally stored columns of
			that record.  Because secondary index entries
			are inserted after the clustered index record,
			we may assume that the secondary index record
			does not exist.  However, this situation may
			only occur during the rollback of incomplete
			transactions. */
			ut_a(thr_is_recv(thr));
		} else {
			err = row_undo_mod_del_mark_or_remove_sec(
				node, thr, index, entry);

			if (UNIV_UNLIKELY(err != DB_SUCCESS)) {

				break;
			}
		}
	}

	mem_heap_free(heap);

	return(err);
}

/***********************************************************//**
Undoes a modify in secondary indexes when undo record type is DEL_MARK.
@return	DB_SUCCESS or DB_OUT_OF_FILE_SPACE */
static
ulint
row_undo_mod_del_mark_sec(
/*======================*/
	undo_node_t*	node,	/*!< in: row undo node */
	que_thr_t*	thr)	/*!< in: query thread */
{
	mem_heap_t*	heap;
<<<<<<< HEAD
	ulint		err	= DB_SUCCESS;
=======
	dtuple_t*	entry;
	dict_index_t*	index;
	ulint		err;

	heap = mem_heap_create(1024);

	while (node->index != NULL) {
		/* Skip all corrupted secondary index */
		dict_table_skip_corrupt_index(node->index);

		if (!node->index) {
			break;
		}

		index = node->index;
>>>>>>> 8b72b936

	for (heap = mem_heap_create(1024);
	     node->index != NULL;
	     mem_heap_empty(heap),
		     node->index = dict_table_get_next_index(node->index)) {
		dict_index_t*	index	= node->index;
		dtuple_t*	entry	= row_build_index_entry(
			node->row, node->ext, index, heap);
		ut_a(entry);

		err = row_undo_mod_del_unmark_sec_and_undo_update(
			BTR_MODIFY_LEAF, thr, index, entry);
		if (err == DB_FAIL) {
			err = row_undo_mod_del_unmark_sec_and_undo_update(
				BTR_MODIFY_TREE, thr, index, entry);
		}

		if (UNIV_UNLIKELY(err != DB_SUCCESS)) {

			break;
		}
	}

	mem_heap_free(heap);

	return(err);
}

/***********************************************************//**
Undoes a modify in secondary indexes when undo record type is UPD_EXIST.
@return	DB_SUCCESS or DB_OUT_OF_FILE_SPACE */
static
ulint
row_undo_mod_upd_exist_sec(
/*=======================*/
	undo_node_t*	node,	/*!< in: row undo node */
	que_thr_t*	thr)	/*!< in: query thread */
{
	mem_heap_t*	heap;
	ulint		err	= DB_SUCCESS;

	if (node->index == NULL
	    || (node->cmpl_info & UPD_NODE_NO_ORD_CHANGE)) {
		/* No change in secondary indexes */

		return(err);
	}

<<<<<<< HEAD
	for (heap = mem_heap_create(1024); node->index != NULL;
	     mem_heap_empty(heap),
		     node->index = dict_table_get_next_index(node->index)) {
		dict_index_t*	index	= node->index;
		dtuple_t*	entry;
=======
	heap = mem_heap_create(1024);

	while (node->index != NULL) {
		/* Skip all corrupted secondary index */
		dict_table_skip_corrupt_index(node->index);

		if (!node->index) {
			break;
		}

		index = node->index;

		if (row_upd_changes_ord_field_binary(node->index, node->update,
						     thr,
						     node->row, node->ext)) {

			/* Build the newest version of the index entry */
			entry = row_build_index_entry(node->row, node->ext,
						      index, heap);
			if (UNIV_UNLIKELY(!entry)) {
				/* The server must have crashed in
				row_upd_clust_rec_by_insert() before
				the updated externally stored columns (BLOBs)
				of the new clustered index entry were
				written. */

				/* The table must be in DYNAMIC or COMPRESSED
				format.  REDUNDANT and COMPACT formats
				store a local 768-byte prefix of each
				externally stored column. */
				ut_a(dict_table_get_format(index->table)
				     >= DICT_TF_FORMAT_ZIP);

				/* This is only legitimate when
				rolling back an incomplete transaction
				after crash recovery. */
				ut_a(thr_get_trx(thr)->is_recovered);

				/* The server must have crashed before
				completing the insert of the new
				clustered index entry and before
				inserting to the secondary indexes.
				Because node->row was not yet written
				to this index, we can ignore it.  But
				we must restore node->undo_row. */
			} else {
				/* NOTE that if we updated the fields of a
				delete-marked secondary index record so that
				alphabetically they stayed the same, e.g.,
				'abc' -> 'aBc', we cannot return to the
				original values because we do not know them.
				But this should not cause problems because
				in row0sel.c, in queries we always retrieve
				the clustered index record or an earlier
				version of it, if the secondary index record
				through which we do the search is
				delete-marked. */

				err = row_undo_mod_del_mark_or_remove_sec(
					node, thr, index, entry);
				if (err != DB_SUCCESS) {
					mem_heap_free(heap);

					return(err);
				}

				mem_heap_empty(heap);
			}
>>>>>>> 8b72b936

		if (!row_upd_changes_ord_field_binary(index, node->update, thr,
						      node->row, node->ext)) {
			continue;
		}

		/* Build the newest version of the index entry */
		entry = row_build_index_entry(node->row, node->ext,
					      index, heap);
		if (UNIV_UNLIKELY(!entry)) {
			/* The server must have crashed in
			row_upd_clust_rec_by_insert() before
			the updated externally stored columns (BLOBs)
			of the new clustered index entry were written. */

			/* The table must be in DYNAMIC or COMPRESSED
			format.  REDUNDANT and COMPACT formats
			store a local 768-byte prefix of each
			externally stored column. */
			ut_a(dict_table_get_format(index->table)
			     >= UNIV_FORMAT_B);

			/* This is only legitimate when
			rolling back an incomplete transaction
			after crash recovery. */
			ut_a(thr_get_trx(thr)->is_recovered);

			/* The server must have crashed before
			completing the insert of the new
			clustered index entry and before
			inserting to the secondary indexes.
			Because node->row was not yet written
			to this index, we can ignore it.  But
			we must restore node->undo_row. */
		} else {
			/* NOTE that if we updated the fields of a
			delete-marked secondary index record so that
			alphabetically they stayed the same, e.g.,
			'abc' -> 'aBc', we cannot return to the
			original values because we do not know them.
			But this should not cause problems because
			in row0sel.c, in queries we always retrieve
			the clustered index record or an earlier
			version of it, if the secondary index record
			through which we do the search is
			delete-marked. */

			err = row_undo_mod_del_mark_or_remove_sec(
				node, thr, index, entry);
			if (err != DB_SUCCESS) {
				break;
			}
		}

		mem_heap_empty(heap);
		/* We may have to update the delete mark in the
		secondary index record of the previous version of
		the row. We also need to update the fields of
		the secondary index record if we updated its fields
		but alphabetically they stayed the same, e.g.,
		'abc' -> 'aBc'. */
		entry = row_build_index_entry(node->undo_row,
					      node->undo_ext,
					      index, heap);
		ut_a(entry);

		err = row_undo_mod_del_unmark_sec_and_undo_update(
			BTR_MODIFY_LEAF, thr, index, entry);
		if (err == DB_FAIL) {
			err = row_undo_mod_del_unmark_sec_and_undo_update(
				BTR_MODIFY_TREE, thr, index, entry);
		}

		if (UNIV_UNLIKELY(err != DB_SUCCESS)) {
			break;
		}
	}

	mem_heap_free(heap);

	return(err);
}

/***********************************************************//**
Parses the row reference and other info in a modify undo log record. */
static
void
row_undo_mod_parse_undo_rec(
/*========================*/
	undo_node_t*	node,		/*!< in: row undo node */
	que_thr_t*	thr,		/*!< in: query thread */
	ibool		dict_locked)	/*!< in: TRUE if own dict_sys->mutex */
{
	dict_index_t*	clust_index;
	byte*		ptr;
	undo_no_t	undo_no;
	table_id_t	table_id;
	trx_id_t	trx_id;
	roll_ptr_t	roll_ptr;
	ulint		info_bits;
	ulint		type;
	ulint		cmpl_info;
	ibool		dummy_extern;
	trx_t*		trx;

	ut_ad(node && thr);
	trx = thr_get_trx(thr);
	ptr = trx_undo_rec_get_pars(node->undo_rec, &type, &cmpl_info,
				    &dummy_extern, &undo_no, &table_id);
	node->rec_type = type;

	node->table = dict_table_open_on_id(table_id, dict_locked);

	/* TODO: other fixes associated with DROP TABLE + rollback in the
	same table by another user */

	if (node->table == NULL) {
		/* Table was dropped */
		return;
	}

	if (node->table->ibd_file_missing) {
		dict_table_close(node->table, dict_locked);

		/* We skip undo operations to missing .ibd files */
		node->table = NULL;

		return;
	}

	clust_index = dict_table_get_first_index(node->table);

	ptr = trx_undo_update_rec_get_sys_cols(ptr, &trx_id, &roll_ptr,
					       &info_bits);

	ptr = trx_undo_rec_get_row_ref(ptr, clust_index, &(node->ref),
				       node->heap);

	trx_undo_update_rec_get_update(ptr, clust_index, type, trx_id,
				       roll_ptr, info_bits, trx,
				       node->heap, &(node->update));
	node->new_roll_ptr = roll_ptr;
	node->new_trx_id = trx_id;
	node->cmpl_info = cmpl_info;

	if (!row_undo_search_clust_to_pcur(node)) {

		dict_table_close(node->table, dict_locked);

		node->table = NULL;
	}
}

/***********************************************************//**
Undoes a modify operation on a row of a table.
@return	DB_SUCCESS or error code */
UNIV_INTERN
ulint
row_undo_mod(
/*=========*/
	undo_node_t*	node,	/*!< in: row undo node */
	que_thr_t*	thr)	/*!< in: query thread */
{
	ulint		err;
	ibool		dict_locked;

	ut_ad(node && thr);
	ut_ad(node->state == UNDO_NODE_MODIFY);

	dict_locked = thr_get_trx(thr)->dict_operation_lock_mode == RW_X_LATCH;

	row_undo_mod_parse_undo_rec(node, thr, dict_locked);

	if (node->table == NULL) {
		/* It is already undone, or will be undone by another query
		thread, or table was dropped */

		trx_undo_rec_release(node->trx, node->undo_no);
		node->state = UNDO_NODE_FETCH_NEXT;

		return(DB_SUCCESS);
	}

	node->index = dict_table_get_next_index(
		dict_table_get_first_index(node->table));

<<<<<<< HEAD
	switch (node->rec_type) {
	case TRX_UNDO_UPD_EXIST_REC:
=======
	/* Skip all corrupted secondary index */
	dict_table_skip_corrupt_index(node->index);

	if (node->rec_type == TRX_UNDO_UPD_EXIST_REC) {

>>>>>>> 8b72b936
		err = row_undo_mod_upd_exist_sec(node, thr);
		break;
	case TRX_UNDO_DEL_MARK_REC:
		err = row_undo_mod_del_mark_sec(node, thr);
		break;
	case TRX_UNDO_UPD_DEL_REC:
		err = row_undo_mod_upd_del_sec(node, thr);
		break;
	default:
		ut_error;
		err = DB_ERROR;
	}

	if (err == DB_SUCCESS) {

		err = row_undo_mod_clust(node, thr);
	}

	dict_table_close(node->table, dict_locked);

	node->table = NULL;

	return(err);
}<|MERGE_RESOLUTION|>--- conflicted
+++ resolved
@@ -569,29 +569,12 @@
 
 	ut_ad(node->rec_type == TRX_UNDO_UPD_DEL_REC);
 
-<<<<<<< HEAD
-	for (heap = mem_heap_create(1024);
-	     node->index != NULL;
-	     mem_heap_empty(heap),
-		     node->index = dict_table_get_next_index(node->index)) {
+	heap = mem_heap_create(1024);
+
+	while (node->index != NULL) {
 		dict_index_t*	index	= node->index;
 		dtuple_t*	entry	= row_build_index_entry(
 			node->row, node->ext, index, heap);
-=======
-	while (node->index != NULL) {
-
-		/* Skip all corrupted secondary index */
-		dict_table_skip_corrupt_index(node->index);
-
-		if (!node->index) {
-			break;
-		}
-
-		index = node->index;
-
-		entry = row_build_index_entry(node->row, node->ext,
-					      index, heap);
->>>>>>> 8b72b936
 		if (UNIV_UNLIKELY(!entry)) {
 			/* The database must have crashed after
 			inserting a clustered index record but before
@@ -612,6 +595,9 @@
 				break;
 			}
 		}
+
+		mem_heap_empty(heap);
+		dict_table_next_uncorrupted_index(node->index);
 	}
 
 	mem_heap_free(heap);
@@ -630,30 +616,11 @@
 	que_thr_t*	thr)	/*!< in: query thread */
 {
 	mem_heap_t*	heap;
-<<<<<<< HEAD
 	ulint		err	= DB_SUCCESS;
-=======
-	dtuple_t*	entry;
-	dict_index_t*	index;
-	ulint		err;
 
 	heap = mem_heap_create(1024);
 
 	while (node->index != NULL) {
-		/* Skip all corrupted secondary index */
-		dict_table_skip_corrupt_index(node->index);
-
-		if (!node->index) {
-			break;
-		}
-
-		index = node->index;
->>>>>>> 8b72b936
-
-	for (heap = mem_heap_create(1024);
-	     node->index != NULL;
-	     mem_heap_empty(heap),
-		     node->index = dict_table_get_next_index(node->index)) {
 		dict_index_t*	index	= node->index;
 		dtuple_t*	entry	= row_build_index_entry(
 			node->row, node->ext, index, heap);
@@ -670,6 +637,9 @@
 
 			break;
 		}
+
+		mem_heap_empty(heap);
+		dict_table_next_uncorrupted_index(node->index);
 	}
 
 	mem_heap_free(heap);
@@ -697,82 +667,11 @@
 		return(err);
 	}
 
-<<<<<<< HEAD
-	for (heap = mem_heap_create(1024); node->index != NULL;
-	     mem_heap_empty(heap),
-		     node->index = dict_table_get_next_index(node->index)) {
+	heap = mem_heap_create(1024);
+
+	while (node->index != NULL) {
 		dict_index_t*	index	= node->index;
 		dtuple_t*	entry;
-=======
-	heap = mem_heap_create(1024);
-
-	while (node->index != NULL) {
-		/* Skip all corrupted secondary index */
-		dict_table_skip_corrupt_index(node->index);
-
-		if (!node->index) {
-			break;
-		}
-
-		index = node->index;
-
-		if (row_upd_changes_ord_field_binary(node->index, node->update,
-						     thr,
-						     node->row, node->ext)) {
-
-			/* Build the newest version of the index entry */
-			entry = row_build_index_entry(node->row, node->ext,
-						      index, heap);
-			if (UNIV_UNLIKELY(!entry)) {
-				/* The server must have crashed in
-				row_upd_clust_rec_by_insert() before
-				the updated externally stored columns (BLOBs)
-				of the new clustered index entry were
-				written. */
-
-				/* The table must be in DYNAMIC or COMPRESSED
-				format.  REDUNDANT and COMPACT formats
-				store a local 768-byte prefix of each
-				externally stored column. */
-				ut_a(dict_table_get_format(index->table)
-				     >= DICT_TF_FORMAT_ZIP);
-
-				/* This is only legitimate when
-				rolling back an incomplete transaction
-				after crash recovery. */
-				ut_a(thr_get_trx(thr)->is_recovered);
-
-				/* The server must have crashed before
-				completing the insert of the new
-				clustered index entry and before
-				inserting to the secondary indexes.
-				Because node->row was not yet written
-				to this index, we can ignore it.  But
-				we must restore node->undo_row. */
-			} else {
-				/* NOTE that if we updated the fields of a
-				delete-marked secondary index record so that
-				alphabetically they stayed the same, e.g.,
-				'abc' -> 'aBc', we cannot return to the
-				original values because we do not know them.
-				But this should not cause problems because
-				in row0sel.c, in queries we always retrieve
-				the clustered index record or an earlier
-				version of it, if the secondary index record
-				through which we do the search is
-				delete-marked. */
-
-				err = row_undo_mod_del_mark_or_remove_sec(
-					node, thr, index, entry);
-				if (err != DB_SUCCESS) {
-					mem_heap_free(heap);
-
-					return(err);
-				}
-
-				mem_heap_empty(heap);
-			}
->>>>>>> 8b72b936
 
 		if (!row_upd_changes_ord_field_binary(index, node->update, thr,
 						      node->row, node->ext)) {
@@ -849,6 +748,9 @@
 		if (UNIV_UNLIKELY(err != DB_SUCCESS)) {
 			break;
 		}
+
+		mem_heap_empty(heap);
+	     	dict_table_next_uncorrupted_index(node->index);
 	}
 
 	mem_heap_free(heap);
@@ -959,16 +861,11 @@
 	node->index = dict_table_get_next_index(
 		dict_table_get_first_index(node->table));
 
-<<<<<<< HEAD
+	/* Skip all corrupted secondary index */
+	dict_table_skip_corrupt_index(node->index);
+
 	switch (node->rec_type) {
 	case TRX_UNDO_UPD_EXIST_REC:
-=======
-	/* Skip all corrupted secondary index */
-	dict_table_skip_corrupt_index(node->index);
-
-	if (node->rec_type == TRX_UNDO_UPD_EXIST_REC) {
-
->>>>>>> 8b72b936
 		err = row_undo_mod_upd_exist_sec(node, thr);
 		break;
 	case TRX_UNDO_DEL_MARK_REC:
