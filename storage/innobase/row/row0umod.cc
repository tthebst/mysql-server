--- conflicted
+++ resolved
@@ -361,7 +361,7 @@
 	dberr_t			err	= DB_SUCCESS;
 	mtr_t			mtr;
 	mtr_t			mtr_vers;
-	enum row_search_result	search_result;
+	row_search_result	search_result;
 
 	log_free_check();
 	mtr_start(&mtr);
@@ -520,14 +520,9 @@
 	trx_t*			trx		= thr_get_trx(thr);
 	const ulint		flags
 		= BTR_KEEP_SYS_FLAG | BTR_NO_LOCKING_FLAG;
-	enum row_search_result	search_result;
-
-<<<<<<< HEAD
+	row_search_result	search_result;
+
 	ut_ad(trx->id > 0);
-	ut_ad(mode == BTR_MODIFY_TREE || mode == BTR_MODIFY_LEAF);
-=======
->>>>>>> f2778803
-	ut_ad(trx->id);
 
 	log_free_check();
 	mtr_start(&mtr);
