/*****************************************************************************

Copyright (c) 1996, 2016, Oracle and/or its affiliates. All rights reserved.
Copyright (c) 2008, Google Inc.
Copyright (c) 2009, Percona Inc.

Portions of this file contain modifications contributed and copyrighted by
Google, Inc. Those modifications are gratefully acknowledged and are described
briefly in the InnoDB documentation. The contributions by Google are
incorporated with their permission, and subject to the conditions contained in
the file COPYING.Google.

Portions of this file contain modifications contributed and copyrighted
by Percona Inc.. Those modifications are
gratefully acknowledged and are described briefly in the InnoDB
documentation. The contributions by Percona Inc. are incorporated with
their permission, and subject to the conditions contained in the file
COPYING.Percona.

This program is free software; you can redistribute it and/or modify it under
the terms of the GNU General Public License as published by the Free Software
Foundation; version 2 of the License.

This program is distributed in the hope that it will be useful, but WITHOUT
ANY WARRANTY; without even the implied warranty of MERCHANTABILITY or FITNESS
FOR A PARTICULAR PURPOSE. See the GNU General Public License for more details.

You should have received a copy of the GNU General Public License along with
this program; if not, write to the Free Software Foundation, Inc.,
51 Franklin Street, Suite 500, Boston, MA 02110-1335 USA

*****************************************************************************/

/********************************************************************//**
@file srv/srv0start.cc
Starts the InnoDB database server

Created 2/16/1996 Heikki Tuuri
*************************************************************************/

#include "my_global.h"

#include "ha_prototypes.h"

#include "mysqld.h"
#include "mysql/psi/mysql_stage.h"
#include "mysql/psi/psi.h"

#include "row0ftsort.h"
#include "ut0mem.h"
#include "mem0mem.h"
#include "data0data.h"
#include "data0type.h"
#include "dict0dict.h"
#include "buf0buf.h"
#include "buf0dump.h"
#include "os0file.h"
#include "os0thread.h"
#include "fil0fil.h"
#include "fsp0fsp.h"
#include "rem0rec.h"
#include "mtr0mtr.h"
#include "log0log.h"
#include "log0recv.h"
#include "page0page.h"
#include "page0cur.h"
#include "trx0trx.h"
#include "trx0sys.h"
#include "btr0btr.h"
#include "btr0cur.h"
#include "rem0rec.h"
#include "ibuf0ibuf.h"
#include "srv0start.h"
#include "srv0srv.h"
#include "fsp0sysspace.h"
#include "row0trunc.h"
#ifndef UNIV_HOTBACKUP
# include "trx0rseg.h"
# include "os0proc.h"
# include "buf0flu.h"
# include "buf0rea.h"
# include "dict0boot.h"
# include "dict0load.h"
# include "dict0stats_bg.h"
# include "que0que.h"
# include "usr0sess.h"
# include "lock0lock.h"
# include "trx0roll.h"
# include "trx0purge.h"
# include "lock0lock.h"
# include "pars0pars.h"
# include "btr0sea.h"
# include "rem0cmp.h"
# include "dict0crea.h"
# include "row0ins.h"
# include "row0sel.h"
# include "row0upd.h"
# include "row0row.h"
# include "row0mysql.h"
# include "row0trunc.h"
# include "btr0pcur.h"
# include "os0event.h"
# include "zlib.h"
# include "ut0crc32.h"
# include "ut0new.h"

#ifdef HAVE_LZO1X
#include <lzo/lzo1x.h>
extern bool srv_lzo_disabled;
#endif /* HAVE_LZO1X */

/** Log sequence number immediately after startup */
lsn_t	srv_start_lsn;
/** Log sequence number at shutdown */
lsn_t	srv_shutdown_lsn;

/** TRUE if a raw partition is in use */
ibool	srv_start_raw_disk_in_use = FALSE;

/** Number of IO threads to use */
ulint	srv_n_file_io_threads = 0;

/** TRUE if the server is being started, before rolling back any
incomplete transactions */
bool	srv_startup_is_before_trx_rollback_phase = false;
/** TRUE if the server is being started */
bool	srv_is_being_started = false;
/** TRUE if SYS_TABLESPACES is available for lookups */
bool	srv_sys_tablespaces_open = false;
/** TRUE if the server was successfully started */
ibool	srv_was_started = FALSE;
/** TRUE if innobase_start_or_create_for_mysql() has been called */
static ibool	srv_start_has_been_called = FALSE;

/** Bit flags for tracking background thread creation. They are used to
determine which threads need to be stopped if we need to abort during
the initialisation step. */
enum srv_start_state_t {
	SRV_START_STATE_NONE = 0,		/*!< No thread started */
	SRV_START_STATE_LOCK_SYS = 1,		/*!< Started lock-timeout
						thread. */
	SRV_START_STATE_IO = 2,			/*!< Started IO threads */
	SRV_START_STATE_MONITOR = 4,		/*!< Started montior thread */
	SRV_START_STATE_MASTER = 8,		/*!< Started master threadd. */
	SRV_START_STATE_PURGE = 16,		/*!< Started purge thread(s) */
	SRV_START_STATE_STAT = 32		/*!< Started bufdump + dict stat
						and FTS optimize thread. */
};

/** Track server thrd starting phases */
static ulint	srv_start_state;

/** At a shutdown this value climbs from SRV_SHUTDOWN_NONE to
SRV_SHUTDOWN_CLEANUP and then to SRV_SHUTDOWN_LAST_PHASE, and so on */
enum srv_shutdown_t	srv_shutdown_state = SRV_SHUTDOWN_NONE;

/** Files comprising the system tablespace */
static os_pfs_file_t	files[1000];

/** io_handler_thread parameters for thread identification */
static ulint		n[SRV_MAX_N_IO_THREADS + 6];
/** io_handler_thread identifiers, 32 is the maximum number of purge threads  */
static os_thread_id_t	thread_ids[SRV_MAX_N_IO_THREADS + 6 + 32];

/** Name of srv_monitor_file */
static char*	srv_monitor_file_name;
#endif /* !UNIV_HOTBACKUP */

/** Minimum expected tablespace size. (10M) */
static const ulint MIN_EXPECTED_TABLESPACE_SIZE = 5 * 1024 * 1024;

/** */
#define SRV_MAX_N_PENDING_SYNC_IOS	100

#ifdef UNIV_PFS_THREAD
/* Keys to register InnoDB threads with performance schema */
mysql_pfs_key_t	buf_dump_thread_key;
mysql_pfs_key_t	dict_stats_thread_key;
mysql_pfs_key_t	io_handler_thread_key;
mysql_pfs_key_t	io_ibuf_thread_key;
mysql_pfs_key_t	io_log_thread_key;
mysql_pfs_key_t	io_read_thread_key;
mysql_pfs_key_t	io_write_thread_key;
mysql_pfs_key_t	srv_error_monitor_thread_key;
mysql_pfs_key_t	srv_lock_timeout_thread_key;
mysql_pfs_key_t	srv_master_thread_key;
mysql_pfs_key_t	srv_monitor_thread_key;
mysql_pfs_key_t	srv_purge_thread_key;
mysql_pfs_key_t	srv_worker_thread_key;
#endif /* UNIV_PFS_THREAD */

#ifdef HAVE_PSI_STAGE_INTERFACE
/** Array of all InnoDB stage events for monitoring activities via
performance schema. */
static PSI_stage_info*	srv_stages[] =
{
	&srv_stage_alter_table_end,
	&srv_stage_alter_table_flush,
	&srv_stage_alter_table_insert,
	&srv_stage_alter_table_log_index,
	&srv_stage_alter_table_log_table,
	&srv_stage_alter_table_merge_sort,
	&srv_stage_alter_table_read_pk_internal_sort,
	&srv_stage_buffer_pool_load,
};
#endif /* HAVE_PSI_STAGE_INTERFACE */

/*********************************************************************//**
Check if a file can be opened in read-write mode.
@return true if it doesn't exist or can be opened in rw mode. */
static
bool
srv_file_check_mode(
/*================*/
	const char*	name)		/*!< in: filename to check */
{
	os_file_stat_t	stat;

	memset(&stat, 0x0, sizeof(stat));

	dberr_t		err = os_file_get_status(
		name, &stat, true, srv_read_only_mode);

	if (err == DB_FAIL) {
		ib::error() << "os_file_get_status() failed on '" << name
			<< "'. Can't determine file permissions.";
		return(false);

	} else if (err == DB_SUCCESS) {

		/* Note: stat.rw_perm is only valid of files */

		if (stat.type == OS_FILE_TYPE_FILE) {

			if (!stat.rw_perm) {
				const char*	mode = srv_read_only_mode
					? "read" : "read-write";
				ib::error() << name << " can't be opened in "
					<< mode << " mode.";
				return(false);
			}
		} else {
			/* Not a regular file, bail out. */
			ib::error() << "'" << name << "' not a regular file.";

			return(false);
		}
	} else {

		/* This is OK. If the file create fails on RO media, there
		is nothing we can do. */

		ut_a(err == DB_NOT_FOUND);
	}

	return(true);
}

#ifndef UNIV_HOTBACKUP
/********************************************************************//**
I/o-handler thread function.
@return OS_THREAD_DUMMY_RETURN */
extern "C"
os_thread_ret_t
DECLARE_THREAD(io_handler_thread)(
/*==============================*/
	void*	arg)	/*!< in: pointer to the number of the segment in
			the aio array */
{
	ulint	segment;

	segment = *((ulint*) arg);

#ifdef UNIV_DEBUG_THREAD_CREATION
	ib::info() << "Io handler thread " << segment << " starts, id "
		<< os_thread_pf(os_thread_get_curr_id());
#endif

#ifdef UNIV_PFS_THREAD
	/* For read only mode, we don't need ibuf and log I/O thread.
	Please see innobase_start_or_create_for_mysql() */
	ulint   start = (srv_read_only_mode) ? 0 : 2;

	if (segment < start) {
		if (segment == 0) {
			pfs_register_thread(io_ibuf_thread_key);
		} else {
			ut_ad(segment == 1);
			pfs_register_thread(io_log_thread_key);
		}
	} else if (segment >= start
		   && segment < (start + srv_n_read_io_threads)) {
			pfs_register_thread(io_read_thread_key);

	} else if (segment >= (start + srv_n_read_io_threads)
		   && segment < (start + srv_n_read_io_threads
				 + srv_n_write_io_threads)) {
		pfs_register_thread(io_write_thread_key);

	} else {
		pfs_register_thread(io_handler_thread_key);
	}
#endif /* UNIV_PFS_THREAD */

	while (srv_shutdown_state != SRV_SHUTDOWN_EXIT_THREADS
	       || buf_page_cleaner_is_active
	       || !os_aio_all_slots_free()) {
		fil_aio_wait(segment);
	}

	/* We count the number of threads in os_thread_exit(). A created
	thread should always use that to exit and not use return() to exit.
	The thread actually never comes here because it is exited in an
	os_event_wait(). */

	os_thread_exit();

	OS_THREAD_DUMMY_RETURN;
}
#endif /* !UNIV_HOTBACKUP */

#ifndef UNIV_HOTBACKUP
/*********************************************************************//**
Creates a log file.
@return DB_SUCCESS or error code */
static MY_ATTRIBUTE((nonnull, warn_unused_result))
dberr_t
create_log_file(
/*============*/
	os_pfs_file_t*	file,	/*!< out: file handle */
	const char*	name)	/*!< in: log file name */
{
	bool		ret;

	*file = os_file_create(
		innodb_log_file_key, name,
		OS_FILE_CREATE|OS_FILE_ON_ERROR_NO_EXIT, OS_FILE_NORMAL,
		OS_LOG_FILE, srv_read_only_mode, &ret);

	if (!ret) {
		ib::error() << "Cannot create " << name;
		return(DB_ERROR);
	}

	ib::info() << "Setting log file " << name << " size to "
		<< (srv_log_file_size >> (20 - UNIV_PAGE_SIZE_SHIFT))
		<< " MB";

	ret = os_file_set_size(name, *file,
			       (os_offset_t) srv_log_file_size
			       << UNIV_PAGE_SIZE_SHIFT,
			       srv_read_only_mode);
	if (!ret) {
		ib::error() << "Cannot set log file " << name << " to size "
			<< (srv_log_file_size >> (20 - UNIV_PAGE_SIZE_SHIFT))
			<< " MB";
		return(DB_ERROR);
	}

	ret = os_file_close(*file);
	ut_a(ret);

	return(DB_SUCCESS);
}

/** Initial number of the first redo log file */
#define INIT_LOG_FILE0	(SRV_N_LOG_FILES_MAX + 1)

/*********************************************************************//**
Creates all log files.
@return DB_SUCCESS or error code */
static
dberr_t
create_log_files(
/*=============*/
	char*	logfilename,	/*!< in/out: buffer for log file name */
	size_t	dirnamelen,	/*!< in: length of the directory path */
	lsn_t	lsn,		/*!< in: FIL_PAGE_FILE_FLUSH_LSN value */
	char*&	logfile0)	/*!< out: name of the first log file */
{
	dberr_t err;

	if (srv_read_only_mode) {
		ib::error() << "Cannot create log files in read-only mode";
		return(DB_READ_ONLY);
	}

	/* Remove any old log files. */
	for (unsigned i = 0; i <= INIT_LOG_FILE0; i++) {
		sprintf(logfilename + dirnamelen, "ib_logfile%u", i);

		/* Ignore errors about non-existent files or files
		that cannot be removed. The create_log_file() will
		return an error when the file exists. */
#ifdef _WIN32
		DeleteFile((LPCTSTR) logfilename);
#else
		unlink(logfilename);
#endif
		/* Crashing after deleting the first
		file should be recoverable. The buffer
		pool was clean, and we can simply create
		all log files from the scratch. */
		RECOVERY_CRASH(6);
	}

	ut_ad(!buf_pool_check_no_pending_io());

	RECOVERY_CRASH(7);

	for (unsigned i = 0; i < srv_n_log_files; i++) {
		sprintf(logfilename + dirnamelen,
			"ib_logfile%u", i ? i : INIT_LOG_FILE0);

		err = create_log_file(&files[i], logfilename);

		if (err != DB_SUCCESS) {
			return(err);
		}
	}

	RECOVERY_CRASH(8);

	/* We did not create the first log file initially as
	ib_logfile0, so that crash recovery cannot find it until it
	has been completed and renamed. */
	sprintf(logfilename + dirnamelen, "ib_logfile%u", INIT_LOG_FILE0);

	/* Disable the doublewrite buffer for log files, not required */

	fil_space_t*	log_space = fil_space_create(
		"innodb_redo_log", SRV_LOG_SPACE_FIRST_ID,
		fsp_flags_set_page_size(0, univ_page_size),
		FIL_TYPE_LOG);
	ut_a(fil_validate());
	ut_a(log_space != NULL);

	logfile0 = fil_node_create(
		logfilename, (ulint) srv_log_file_size,
		log_space, false, false);
	ut_a(logfile0);

	for (unsigned i = 1; i < srv_n_log_files; i++) {

		sprintf(logfilename + dirnamelen, "ib_logfile%u", i);

		if (!fil_node_create(logfilename,
				     (ulint) srv_log_file_size,
				     log_space, false, false)) {

			ib::error()
				<< "Cannot create file node for log file "
				<< logfilename;

			return(DB_ERROR);
		}
	}

	if (!log_group_init(0, srv_n_log_files,
			    srv_log_file_size * UNIV_PAGE_SIZE,
			    SRV_LOG_SPACE_FIRST_ID)) {
		return(DB_ERROR);
	}

	fil_open_log_and_system_tablespace_files();

	/* Create a log checkpoint. */
	log_mutex_enter();
	ut_d(recv_no_log_write = false);
	recv_reset_logs(lsn);
	log_mutex_exit();

	return(DB_SUCCESS);
}

/*********************************************************************//**
Renames the first log file. */
static
void
create_log_files_rename(
/*====================*/
	char*	logfilename,	/*!< in/out: buffer for log file name */
	size_t	dirnamelen,	/*!< in: length of the directory path */
	lsn_t	lsn,		/*!< in: FIL_PAGE_FILE_FLUSH_LSN value */
	char*	logfile0)	/*!< in/out: name of the first log file */
{
	/* If innodb_flush_method=O_DSYNC,
	we need to explicitly flush the log buffers. */
	fil_flush(SRV_LOG_SPACE_FIRST_ID);
	/* Close the log files, so that we can rename
	the first one. */
	fil_close_log_files(false);

	/* Rename the first log file, now that a log
	checkpoint has been created. */
	sprintf(logfilename + dirnamelen, "ib_logfile%u", 0);

	RECOVERY_CRASH(9);

	ib::info() << "Renaming log file " << logfile0 << " to "
		<< logfilename;

	log_mutex_enter();
	ut_ad(strlen(logfile0) == 2 + strlen(logfilename));
	bool success = os_file_rename(
		innodb_log_file_key, logfile0, logfilename);
	ut_a(success);

	RECOVERY_CRASH(10);

	/* Replace the first file with ib_logfile0. */
	strcpy(logfile0, logfilename);
	log_mutex_exit();

	fil_open_log_and_system_tablespace_files();

	ib::warn() << "New log files created, LSN=" << lsn;
}

/*********************************************************************//**
Opens a log file.
@return DB_SUCCESS or error code */
static MY_ATTRIBUTE((nonnull, warn_unused_result))
dberr_t
open_log_file(
/*==========*/
	os_pfs_file_t*	file,	/*!< out: file handle */
	const char*	name,	/*!< in: log file name */
	os_offset_t*	size)	/*!< out: file size */
{
	bool	ret;

	*file = os_file_create(innodb_log_file_key, name,
			       OS_FILE_OPEN, OS_FILE_AIO,
			       OS_LOG_FILE, srv_read_only_mode, &ret);
	if (!ret) {
		ib::error() << "Unable to open '" << name << "'";
		return(DB_ERROR);
	}

	*size = os_file_get_size(*file);

	ret = os_file_close(*file);
	ut_a(ret);
	return(DB_SUCCESS);
}

/*********************************************************************//**
<<<<<<< HEAD
=======
Creates or opens database data files and closes them.
@return	DB_SUCCESS or error code */
static MY_ATTRIBUTE((nonnull, warn_unused_result))
dberr_t
open_or_create_data_files(
/*======================*/
	ibool*		create_new_db,	/*!< out: TRUE if new database should be
					created */
#ifdef UNIV_LOG_ARCHIVE
	ulint*		min_arch_log_no,/*!< out: min of archived log
					numbers in data files */
	ulint*		max_arch_log_no,/*!< out: max of archived log
					numbers in data files */
#endif /* UNIV_LOG_ARCHIVE */
	lsn_t*		min_flushed_lsn,/*!< out: min of flushed lsn
					values in data files */
	lsn_t*		max_flushed_lsn,/*!< out: max of flushed lsn
					values in data files */
	ulint*		sum_of_new_sizes)/*!< out: sum of sizes of the
					new files added */
{
	ibool		ret;
	ulint		i;
	ibool		one_opened	= FALSE;
	ibool		one_created	= FALSE;
	os_offset_t	size;
	ulint		flags;
	ulint		space;
	ulint		rounded_size_pages;
	char		name[10000];

	if (srv_n_data_files >= 1000) {

		ib_logf(IB_LOG_LEVEL_ERROR,
			"Can only have < 1000 data files, you have "
			"defined %lu", (ulong) srv_n_data_files);

		return(DB_ERROR);
	}

	*sum_of_new_sizes = 0;

	*create_new_db = FALSE;

	srv_normalize_path_for_win(srv_data_home);

	for (i = 0; i < srv_n_data_files; i++) {
		ulint	dirnamelen;

		srv_normalize_path_for_win(srv_data_file_names[i]);
		dirnamelen = strlen(srv_data_home);

		ut_a(dirnamelen + strlen(srv_data_file_names[i])
		     < (sizeof name) - 1);

		memcpy(name, srv_data_home, dirnamelen);

		/* Add a path separator if needed. */
		if (dirnamelen && name[dirnamelen - 1] != SRV_PATH_SEPARATOR) {
			name[dirnamelen++] = SRV_PATH_SEPARATOR;
		}

		strcpy(name + dirnamelen, srv_data_file_names[i]);

		/* Note: It will return true if the file doesn' exist. */

		if (!srv_file_check_mode(name)) {

			return(DB_FAIL);

		} else if (srv_data_file_is_raw_partition[i] == 0) {

			/* First we try to create the file: if it already
			exists, ret will get value FALSE */

			files[i] = os_file_create(
				innodb_file_data_key, name, OS_FILE_CREATE,
				OS_FILE_NORMAL, OS_DATA_FILE, &ret);

			if (srv_read_only_mode) {

				if (ret) {
					goto size_check;
				}

				ib_logf(IB_LOG_LEVEL_ERROR,
					"Opening %s failed!", name);

				return(DB_ERROR);

			} else if (!ret
				   && os_file_get_last_error(false)
				   != OS_FILE_ALREADY_EXISTS
#ifdef UNIV_AIX
				   /* AIX 5.1 after security patch ML7 may have
			           errno set to 0 here, which causes our
				   function to return 100; work around that
				   AIX problem */
				   && os_file_get_last_error(false) != 100
#endif /* UNIV_AIX */
			    ) {
				ib_logf(IB_LOG_LEVEL_ERROR,
					"Creating or opening %s failed!",
					name);

				return(DB_ERROR);
			}

		} else if (srv_data_file_is_raw_partition[i] == SRV_NEW_RAW) {

			ut_a(!srv_read_only_mode);

			/* The partition is opened, not created; then it is
			written over */

			srv_start_raw_disk_in_use = TRUE;
			srv_created_new_raw = TRUE;

			files[i] = os_file_create(
				innodb_file_data_key, name, OS_FILE_OPEN_RAW,
				OS_FILE_NORMAL, OS_DATA_FILE, &ret);

			if (!ret) {
				ib_logf(IB_LOG_LEVEL_ERROR,
					"Error in opening %s", name);

				return(DB_ERROR);
			}

			const char*	check_msg;
			check_msg = fil_read_first_page(
				files[i], FALSE, &flags, &space,
#ifdef UNIV_LOG_ARCHIVE
				min_arch_log_no, max_arch_log_no,
#endif /* UNIV_LOG_ARCHIVE */
				min_flushed_lsn, max_flushed_lsn);

			/* If first page is valid, don't overwrite DB.
			It prevents overwriting DB when mysql_install_db
			starts mysqld multiple times during bootstrap. */
			if (check_msg == NULL) {

				srv_created_new_raw = FALSE;
				ret = FALSE;
			}

		} else if (srv_data_file_is_raw_partition[i] == SRV_OLD_RAW) {
			srv_start_raw_disk_in_use = TRUE;

			ret = FALSE;
		} else {
			ut_a(0);
		}

		if (ret == FALSE) {
			const char* check_msg;
			/* We open the data file */

			if (one_created) {
				ib_logf(IB_LOG_LEVEL_ERROR,
					"Data files can only be added at "
					"the end of a tablespace, but "
					"data file %s existed beforehand.",
					name);
				return(DB_ERROR);
			}
			if (srv_data_file_is_raw_partition[i] == SRV_OLD_RAW) {
				ut_a(!srv_read_only_mode);
				files[i] = os_file_create(
					innodb_file_data_key,
					name, OS_FILE_OPEN_RAW,
					OS_FILE_NORMAL, OS_DATA_FILE, &ret);
			} else if (i == 0) {
				files[i] = os_file_create(
					innodb_file_data_key,
					name, OS_FILE_OPEN_RETRY,
					OS_FILE_NORMAL, OS_DATA_FILE, &ret);
			} else {
				files[i] = os_file_create(
					innodb_file_data_key,
					name, OS_FILE_OPEN, OS_FILE_NORMAL,
					OS_DATA_FILE, &ret);
			}

			if (!ret) {

				os_file_get_last_error(true);

				ib_logf(IB_LOG_LEVEL_ERROR,
					"Can't open '%s'", name);

				return(DB_ERROR);
			}

			if (srv_data_file_is_raw_partition[i] == SRV_OLD_RAW) {

				goto skip_size_check;
			}

size_check:
			size = os_file_get_size(files[i]);
			ut_a(size != (os_offset_t) -1);

			/* Under some error conditions like disk full
			narios or file size reaching filesystem
			limit the data file could contain an incomplete
			extent at the end. When we extend a data file
			and if some failure happens, then also the data
			file could contain an incomplete extent.  So we
			need to round the size downward to a megabyte.*/

			rounded_size_pages = (ulint) CALC_NUMBER_OF_PAGES(size);

			if (i == srv_n_data_files - 1
			    && srv_auto_extend_last_data_file) {

				if (srv_data_file_sizes[i] > rounded_size_pages
				    || (srv_last_file_size_max > 0
					&& srv_last_file_size_max
					< rounded_size_pages)) {

					ib_logf(IB_LOG_LEVEL_ERROR,
						"auto-extending "
						"data file %s is "
						"of a different size "
						"%lu pages (rounded "
						"down to MB) than specified "
						"in the .cnf file: "
						"initial %lu pages, "
						"max %lu (relevant if "
						"non-zero) pages!",
						name,
						(ulong) rounded_size_pages,
						(ulong) srv_data_file_sizes[i],
						(ulong)
						srv_last_file_size_max);

					return(DB_ERROR);
				}

				srv_data_file_sizes[i] = rounded_size_pages;
			}

			if (rounded_size_pages != srv_data_file_sizes[i]) {

				ib_logf(IB_LOG_LEVEL_ERROR,
					"Data file %s is of a different "
					"size %lu pages (rounded down to MB) "
					"than specified in the .cnf file "
					"%lu pages!",
					name,
					(ulong) rounded_size_pages,
					(ulong) srv_data_file_sizes[i]);

				return(DB_ERROR);
			}
skip_size_check:

			/* This is the earliest location where we can load
			the double write buffer. */
			if (i == 0) {
				buf_dblwr_init_or_load_pages(
					files[i], srv_data_file_names[i], true);
			}

			bool retry = true;
check_first_page:
			check_msg = fil_read_first_page(
				files[i], one_opened, &flags, &space,
#ifdef UNIV_LOG_ARCHIVE
				min_arch_log_no, max_arch_log_no,
#endif /* UNIV_LOG_ARCHIVE */
				min_flushed_lsn, max_flushed_lsn);

			if (check_msg) {

				if (retry) {
					fsp_open_info	fsp;
					const ulint	page_no = 0;

					retry = false;
					fsp.id = 0;
					fsp.filepath = srv_data_file_names[i];
					fsp.file = files[i];

					if (fil_user_tablespace_restore_page(
						&fsp, page_no)) {
						goto check_first_page;
					}
				}

				ib_logf(IB_LOG_LEVEL_ERROR,
						"%s in data file %s",
						check_msg, name);
				return(DB_ERROR);
			}

			/* The first file of the system tablespace must
			have space ID = TRX_SYS_SPACE.  The FSP_SPACE_ID
			field in files greater than ibdata1 are unreliable. */
			ut_a(one_opened || space == TRX_SYS_SPACE);

			/* Check the flags for the first system tablespace
			file only. */
			if (!one_opened
			    && UNIV_PAGE_SIZE
			       != fsp_flags_get_page_size(flags)) {

				ib_logf(IB_LOG_LEVEL_ERROR,
					"Data file \"%s\" uses page size %lu,"
					"but the start-up parameter "
					"is --innodb-page-size=%lu",
					name,
					fsp_flags_get_page_size(flags),
					UNIV_PAGE_SIZE);

				return(DB_ERROR);
			}

			one_opened = TRUE;
		} else if (!srv_read_only_mode) {
			/* We created the data file and now write it full of
			zeros */

			one_created = TRUE;

			if (i > 0) {
				ib_logf(IB_LOG_LEVEL_INFO,
					"Data file %s did not"
					" exist: new to be created",
					name);
			} else {
				ib_logf(IB_LOG_LEVEL_INFO,
					"The first specified "
					"data file %s did not exist: "
					"a new database to be created!",
					name);

				*create_new_db = TRUE;
			}

			ib_logf(IB_LOG_LEVEL_INFO,
				"Setting file %s size to %lu MB",
				name,
				(ulong) (srv_data_file_sizes[i]
					 >> (20 - UNIV_PAGE_SIZE_SHIFT)));

			ib_logf(IB_LOG_LEVEL_INFO,
				"Database physically writes the"
				" file full: wait...");

			ret = os_file_set_size(
				name, files[i],
				(os_offset_t) srv_data_file_sizes[i]
				<< UNIV_PAGE_SIZE_SHIFT);

			if (!ret) {
				ib_logf(IB_LOG_LEVEL_ERROR,
					"Error in creating %s: "
					"probably out of disk space",
					name);

				return(DB_ERROR);
			}

			*sum_of_new_sizes += srv_data_file_sizes[i];
		}

		ret = os_file_close(files[i]);
		ut_a(ret);

		if (i == 0) {
			flags = fsp_flags_set_page_size(0, UNIV_PAGE_SIZE);
			fil_space_create(name, 0, flags, FIL_TABLESPACE);
		}

		ut_a(fil_validate());

		if (!fil_node_create(name, srv_data_file_sizes[i], 0,
				     srv_data_file_is_raw_partition[i] != 0)) {
			return(DB_ERROR);
		}
	}

	return(DB_SUCCESS);
}

/*********************************************************************//**
>>>>>>> 3fd5f795
Create undo tablespace.
@return DB_SUCCESS or error code */
static
dberr_t
srv_undo_tablespace_create(
/*=======================*/
	const char*	name,		/*!< in: tablespace name */
	ulint		size)		/*!< in: tablespace size in pages */
{
<<<<<<< HEAD
	os_file_t	fh;
	bool		ret;
=======
	os_pfs_file_t	fh;
	ibool		ret;
>>>>>>> 3fd5f795
	dberr_t		err = DB_SUCCESS;

	os_file_create_subdirs_if_needed(name);

	fh = os_file_create(
		innodb_data_file_key,
		name,
		srv_read_only_mode ? OS_FILE_OPEN : OS_FILE_CREATE,
		OS_FILE_NORMAL, OS_DATA_FILE, srv_read_only_mode, &ret);

	if (srv_read_only_mode && ret) {

		ib::info() << name << " opened in read-only mode";

	} else if (ret == FALSE) {
		if (os_file_get_last_error(false) != OS_FILE_ALREADY_EXISTS) {

			ib::error() << "Can't create UNDO tablespace "
				<< name;
		}
		err = DB_ERROR;
	} else {
		ut_a(!srv_read_only_mode);

		/* We created the data file and now write it full of zeros */

		ib::info() << "Data file " << name << " did not exist: new to"
			" be created";

		ib::info() << "Setting file " << name << " size to "
			<< (size >> (20 - UNIV_PAGE_SIZE_SHIFT)) << " MB";

		ib::info() << "Database physically writes the file full: "
			<< "wait...";

		ret = os_file_set_size(
			name, fh, size << UNIV_PAGE_SIZE_SHIFT,
			srv_read_only_mode);

		if (!ret) {
			ib::info() << "Error in creating " << name
				<< ": probably out of disk space";

			err = DB_ERROR;
		}

		os_file_close(fh);
	}

	return(err);
}
/*********************************************************************//**
Open an undo tablespace.
@return DB_SUCCESS or error code */
static
dberr_t
srv_undo_tablespace_open(
/*=====================*/
	const char*	name,		/*!< in: tablespace file name */
	ulint		space_id)	/*!< in: tablespace id */
{
<<<<<<< HEAD
	os_file_t	fh;
	bool		ret;
=======
	os_pfs_file_t	fh;
	dberr_t		err	= DB_ERROR;
	ibool		ret;
>>>>>>> 3fd5f795
	ulint		flags;
	dberr_t		err	= DB_ERROR;
	char		undo_name[sizeof "innodb_undo000"];

	ut_snprintf(undo_name, sizeof(undo_name),
		   "innodb_undo%03u", static_cast<unsigned>(space_id));

	if (!srv_file_check_mode(name)) {
		ib::error() << "UNDO tablespaces must be " <<
			(srv_read_only_mode ? "writable" : "readable") << "!";

		return(DB_ERROR);
	}

	fh = os_file_create(
		innodb_data_file_key, name,
		OS_FILE_OPEN_RETRY
		| OS_FILE_ON_ERROR_NO_EXIT
		| OS_FILE_ON_ERROR_SILENT,
		OS_FILE_NORMAL,
		OS_DATA_FILE,
		srv_read_only_mode,
		&ret);

	/* If the file open was successful then load the tablespace. */

	if (ret) {
		os_offset_t	size;
		fil_space_t*	space;

		bool	atomic_write;

#if !defined(NO_FALLOCATE) && defined(UNIV_LINUX)
		if (!srv_use_doublewrite_buf) {
			atomic_write = fil_fusionio_enable_atomic_write(fh);
		} else {
			atomic_write = false;
		}
#else
		atomic_write = false;
#endif /* !NO_FALLOCATE && UNIV_LINUX */

		size = os_file_get_size(fh);
		ut_a(size != (os_offset_t) -1);

		ret = os_file_close(fh);
		ut_a(ret);

		/* Load the tablespace into InnoDB's internal
		data structures. */

		/* We set the biggest space id to the undo tablespace
		because InnoDB hasn't opened any other tablespace apart
		from the system tablespace. */

		fil_set_max_space_id_if_bigger(space_id);

		/* Set the compressed page size to 0 (non-compressed) */
		flags = fsp_flags_init(
			univ_page_size, false, false, false, false);
		space = fil_space_create(
			undo_name, space_id, flags, FIL_TYPE_TABLESPACE);

		ut_a(fil_validate());
		ut_a(space);

		os_offset_t	n_pages = size / UNIV_PAGE_SIZE;

		/* On 32-bit platforms, ulint is 32 bits and os_offset_t
		is 64 bits. It is OK to cast the n_pages to ulint because
		the unit has been scaled to pages and page number is always
		32 bits. */
		if (fil_node_create(
			name, (ulint) n_pages, space, false, atomic_write)) {

			err = DB_SUCCESS;
		}
	}

	return(err);
}

/** Check if undo tablespaces and redo log files exist before creating a
new system tablespace
@retval DB_SUCCESS  if all undo and redo logs are not found
@retval DB_ERROR    if any undo and redo logs are found */
static
dberr_t
srv_check_undo_redo_logs_exists()
{
	bool		ret;
	os_file_t	fh;
	char	name[OS_FILE_MAX_PATH];

	/* Check if any undo tablespaces exist */
	for (ulint i = 1; i <= srv_undo_tablespaces; ++i) {

		ut_snprintf(
			name, sizeof(name),
			"%s%cundo%03lu",
			srv_undo_dir, OS_PATH_SEPARATOR,
			i);

		fh = os_file_create(
			innodb_data_file_key, name,
			OS_FILE_OPEN_RETRY
			| OS_FILE_ON_ERROR_NO_EXIT
			| OS_FILE_ON_ERROR_SILENT,
			OS_FILE_NORMAL,
			OS_DATA_FILE,
			srv_read_only_mode,
			&ret);

		if (ret) {
			os_file_close(fh);
			ib::error()
				<< "undo tablespace '" << name << "' exists."
				" Creating system tablespace with existing undo"
				" tablespaces is not supported. Please delete"
				" all undo tablespaces before creating new"
				" system tablespace.";
			return(DB_ERROR);
		}
	}

	/* Check if any redo log files exist */
	char	logfilename[OS_FILE_MAX_PATH];
	size_t dirnamelen = strlen(srv_log_group_home_dir);
	memcpy(logfilename, srv_log_group_home_dir, dirnamelen);

	for (unsigned i = 0; i < srv_n_log_files; i++) {
		sprintf(logfilename + dirnamelen,
			"ib_logfile%u", i);

		fh = os_file_create(
			innodb_log_file_key, logfilename,
			OS_FILE_OPEN_RETRY
			| OS_FILE_ON_ERROR_NO_EXIT
			| OS_FILE_ON_ERROR_SILENT,
			OS_FILE_NORMAL,
			OS_LOG_FILE,
			srv_read_only_mode,
			&ret);

		if (ret) {
			os_file_close(fh);
			ib::error() << "redo log file '" << logfilename
				<< "' exists. Creating system tablespace with"
				" existing redo log files is not recommended."
				" Please delete all redo log files before"
				" creating new system tablespace.";
			return(DB_ERROR);
		}
	}

	return(DB_SUCCESS);
}

undo::undo_spaces_t	undo::Truncate::s_fix_up_spaces;

/********************************************************************
Opens the configured number of undo tablespaces.
@return DB_SUCCESS or error code */
static
dberr_t
srv_undo_tablespaces_init(
/*======================*/
	bool		create_new_db,		/*!< in: TRUE if new db being
						created */
	const ulint	n_conf_tablespaces,	/*!< in: configured undo
						tablespaces */
	ulint*		n_opened)		/*!< out: number of UNDO
						tablespaces successfully
						discovered and opened */
{
	ulint			i;
	dberr_t			err = DB_SUCCESS;
	ulint			prev_space_id = 0;
	ulint			n_undo_tablespaces;
	ulint			undo_tablespace_ids[TRX_SYS_N_RSEGS + 1];

	*n_opened = 0;

	ut_a(n_conf_tablespaces <= TRX_SYS_N_RSEGS);

	memset(undo_tablespace_ids, 0x0, sizeof(undo_tablespace_ids));

	/* Create the undo spaces only if we are creating a new
	instance. We don't allow creating of new undo tablespaces
	in an existing instance (yet).  This restriction exists because
	we check in several places for SYSTEM tablespaces to be less than
	the min of user defined tablespace ids. Once we implement saving
	the location of the undo tablespaces and their space ids this
	restriction will/should be lifted. */

	for (i = 0; create_new_db && i < n_conf_tablespaces; ++i) {
		char	name[OS_FILE_MAX_PATH];

		ut_snprintf(
			name, sizeof(name),
			"%s%cundo%03lu",
			srv_undo_dir, OS_PATH_SEPARATOR, i + 1);

		/* Undo space ids start from 1. */
		err = srv_undo_tablespace_create(
			name, SRV_UNDO_TABLESPACE_SIZE_IN_PAGES);

		if (err != DB_SUCCESS) {
			ib::error() << "Could not create undo tablespace '"
				<< name << "'.";
			return(err);
		}
	}

	/* Get the tablespace ids of all the undo segments excluding
	the system tablespace (0). If we are creating a new instance then
	we build the undo_tablespace_ids ourselves since they don't
	already exist. */

	if (!create_new_db) {
		n_undo_tablespaces = trx_rseg_get_n_undo_tablespaces(
			undo_tablespace_ids);

		srv_undo_tablespaces_active = n_undo_tablespaces;

		/* Check if any of the UNDO tablespace needs fix-up because
		server crashed while truncate was active on UNDO tablespace.*/
		for (i = 0; i < n_undo_tablespaces; ++i) {

			undo::Truncate	undo_trunc;

			if (undo_trunc.needs_fix_up(undo_tablespace_ids[i])) {

				char	name[OS_FILE_MAX_PATH];

				ut_snprintf(name, sizeof(name),
					    "%s%cundo%03lu",
					    srv_undo_dir, OS_PATH_SEPARATOR,
					    undo_tablespace_ids[i]);

				os_file_delete(innodb_data_file_key, name);

				err = srv_undo_tablespace_create(
					name,
					SRV_UNDO_TABLESPACE_SIZE_IN_PAGES);

				if (err != DB_SUCCESS) {
					ib::error() << "Could not fix-up undo "
						" tablespace truncate '"
						<< name << "'.";
					return(err);
				}

				undo::Truncate::s_fix_up_spaces.push_back(
					undo_tablespace_ids[i]);
			}
		}
	} else {
		n_undo_tablespaces = n_conf_tablespaces;

		for (i = 1; i <= n_undo_tablespaces; ++i) {
			undo_tablespace_ids[i - 1] = i;
		}

		undo_tablespace_ids[i] = ULINT_UNDEFINED;
	}

	/* Open all the undo tablespaces that are currently in use. If we
	fail to open any of these it is a fatal error. The tablespace ids
	should be contiguous. It is a fatal error because they are required
	for recovery and are referenced by the UNDO logs (a.k.a RBS). */

	for (i = 0; i < n_undo_tablespaces; ++i) {
		char	name[OS_FILE_MAX_PATH];

		ut_snprintf(
			name, sizeof(name),
			"%s%cundo%03lu",
			srv_undo_dir, OS_PATH_SEPARATOR,
			undo_tablespace_ids[i]);

		/* Should be no gaps in undo tablespace ids. */
		ut_a(prev_space_id + 1 == undo_tablespace_ids[i]);

		/* The system space id should not be in this array. */
		ut_a(undo_tablespace_ids[i] != 0);
		ut_a(undo_tablespace_ids[i] != ULINT_UNDEFINED);

		/* Undo space ids start from 1. */

		err = srv_undo_tablespace_open(name, undo_tablespace_ids[i]);

		if (err != DB_SUCCESS) {
			ib::error() << "Unable to open undo tablespace '"
				<< name << "'.";
			return(err);
		}

		prev_space_id = undo_tablespace_ids[i];

		++*n_opened;
	}

	/* Open any extra unused undo tablespaces. These must be contiguous.
	We stop at the first failure. These are undo tablespaces that are
	not in use and therefore not required by recovery. We only check
	that there are no gaps. */

	for (i = prev_space_id + 1; i < TRX_SYS_N_RSEGS; ++i) {
		char	name[OS_FILE_MAX_PATH];

		ut_snprintf(
			name, sizeof(name),
			"%s%cundo%03lu", srv_undo_dir, OS_PATH_SEPARATOR, i);

		/* Undo space ids start from 1. */
		err = srv_undo_tablespace_open(name, i);

		if (err != DB_SUCCESS) {
			break;
		}

		++n_undo_tablespaces;

		++*n_opened;
	}

	/* If the user says that there are fewer than what we find we
	tolerate that discrepancy but not the inverse. Because there could
	be unused undo tablespaces for future use. */

	if (n_conf_tablespaces > n_undo_tablespaces) {
		ib::error() << "Expected to open " << n_conf_tablespaces
			<< " undo tablespaces but was able to find only "
			<< n_undo_tablespaces << " undo tablespaces. Set the"
			" innodb_undo_tablespaces parameter to the correct"
			" value and retry. Suggested value is "
			<< n_undo_tablespaces;

		return(err != DB_SUCCESS ? err : DB_ERROR);

	} else  if (n_undo_tablespaces > 0) {

		ib::info() << "Opened " << n_undo_tablespaces
			<< " undo tablespaces";

		ib::info() << srv_undo_tablespaces_active << " undo tablespaces"
			<< " made active";

		if (n_conf_tablespaces == 0) {
			ib::warn() << "Will use system tablespace for all newly"
				<< " created rollback-segment as"
				<< " innodb_undo_tablespaces=0";
		}
	}

	if (create_new_db) {
		mtr_t	mtr;

		mtr_start(&mtr);

		/* The undo log tablespace */
		for (i = 1; i <= n_undo_tablespaces; ++i) {

			fsp_header_init(
				i, SRV_UNDO_TABLESPACE_SIZE_IN_PAGES, &mtr);
		}

		mtr_commit(&mtr);
	}

	if (!undo::Truncate::s_fix_up_spaces.empty()) {

		/* Step-1: Initialize the tablespace header and rsegs header. */
		mtr_t		mtr;
		trx_sysf_t*	sys_header;

		mtr_start(&mtr);
		/* Turn off REDO logging. We are in server start mode and fixing
		UNDO tablespace even before REDO log is read. Let's say we
		do REDO logging here then this REDO log record will be applied
		as part of the current recovery process. We surely don't need
		that as this is fix-up action parallel to REDO logging. */
		mtr_set_log_mode(&mtr, MTR_LOG_NO_REDO);
		sys_header = trx_sysf_get(&mtr);

		for (undo::undo_spaces_t::const_iterator it
			     = undo::Truncate::s_fix_up_spaces.begin();
		     it != undo::Truncate::s_fix_up_spaces.end();
		     ++it) {

			undo::Truncate::add_space_to_trunc_list(*it);

			fsp_header_init(
				*it, SRV_UNDO_TABLESPACE_SIZE_IN_PAGES, &mtr);

			mtr_x_lock(fil_space_get_latch(*it, NULL), &mtr);

			for (ulint i = 0; i < TRX_SYS_N_RSEGS; i++) {

				ulint	space_id = trx_sysf_rseg_get_space(
						sys_header, i, &mtr);

				if (space_id == *it) {
					trx_rseg_header_create(
						*it, univ_page_size, ULINT_MAX,
						i, &mtr);
				}
			}

			undo::Truncate::clear_trunc_list();
		}
		mtr_commit(&mtr);

		/* Step-2: Flush the dirty pages from the buffer pool. */
		for (undo::undo_spaces_t::const_iterator it
			     = undo::Truncate::s_fix_up_spaces.begin();
		     it != undo::Truncate::s_fix_up_spaces.end();
		     ++it) {

			buf_LRU_flush_or_remove_pages(
				TRX_SYS_SPACE, BUF_REMOVE_FLUSH_WRITE, NULL);

			buf_LRU_flush_or_remove_pages(
				*it, BUF_REMOVE_FLUSH_WRITE, NULL);

			/* Remove the truncate redo log file. */
			undo::Truncate	undo_trunc;
			undo_trunc.done_logging(*it);
		}
	}

	return(DB_SUCCESS);
}

/********************************************************************
Wait for the purge thread(s) to start up. */
static
void
srv_start_wait_for_purge_to_start()
/*===============================*/
{
	/* Wait for the purge coordinator and master thread to startup. */

	purge_state_t	state = trx_purge_state();

	ut_a(state != PURGE_STATE_DISABLED);

	while (srv_shutdown_state == SRV_SHUTDOWN_NONE
	       && srv_force_recovery < SRV_FORCE_NO_BACKGROUND
	       && state == PURGE_STATE_INIT) {

		switch (state = trx_purge_state()) {
		case PURGE_STATE_RUN:
		case PURGE_STATE_STOP:
			break;

		case PURGE_STATE_INIT:
			ib::info() << "Waiting for purge to start";

			os_thread_sleep(50000);
			break;

		case PURGE_STATE_EXIT:
		case PURGE_STATE_DISABLED:
			ut_error;
		}
	}
}

/** Create the temporary file tablespace.
@param[in]	create_new_db	whether we are creating a new database
@param[in,out]	tmp_space	Shared Temporary SysTablespace
@return DB_SUCCESS or error code. */
static
dberr_t
srv_open_tmp_tablespace(
	bool		create_new_db,
	SysTablespace*	tmp_space)
{
	ulint	sum_of_new_sizes;

	/* Will try to remove if there is existing file left-over by last
	unclean shutdown */
	tmp_space->set_sanity_check_status(true);
	tmp_space->delete_files();
	tmp_space->set_ignore_read_only(true);

	ib::info() << "Creating shared tablespace for temporary tables";

	bool	create_new_temp_space;
	ulint	temp_space_id = ULINT_UNDEFINED;

	dict_hdr_get_new_id(NULL, NULL, &temp_space_id, NULL, true);

	tmp_space->set_space_id(temp_space_id);

	RECOVERY_CRASH(100);

	dberr_t	err = tmp_space->check_file_spec(
			&create_new_temp_space, 12 * 1024 * 1024);

	if (err == DB_FAIL) {

		ib::error() << "The " << tmp_space->name()
			<< " data file must be writable!";

		err = DB_ERROR;

	} else if (err != DB_SUCCESS) {
		ib::error() << "Could not create the shared "
			<< tmp_space->name() << ".";

	} else if ((err = tmp_space->open_or_create(
			    true, create_new_db, &sum_of_new_sizes, NULL))
		   != DB_SUCCESS) {

		ib::error() << "Unable to create the shared "
			<< tmp_space->name();

	} else {

		mtr_t	mtr;
		ulint	size = tmp_space->get_sum_of_sizes();

		ut_a(temp_space_id != ULINT_UNDEFINED);
		ut_a(tmp_space->space_id() == temp_space_id);

		/* Open this shared temp tablespace in the fil_system so that
		it stays open until shutdown. */
		if (fil_space_open(tmp_space->name())) {

			/* Initialize the header page */
			mtr_start(&mtr);
			mtr_set_log_mode(&mtr, MTR_LOG_NO_REDO);

			fsp_header_init(tmp_space->space_id(), size, &mtr);

			mtr_commit(&mtr);
		} else {
			/* This file was just opened in the code above! */
			ib::error() << "The " << tmp_space->name()
				<< " data file cannot be re-opened"
				" after check_file_spec() succeeded!";

			err = DB_ERROR;
		}
	}

	return(err);
}

/****************************************************************//**
Set state to indicate start of particular group of threads in InnoDB. */
UNIV_INLINE
void
srv_start_state_set(
/*================*/
	srv_start_state_t state)	/*!< in: indicate current state of
					thread startup */
{
	srv_start_state |= state;
}

/****************************************************************//**
Check if following group of threads is started.
@return true if started */
UNIV_INLINE
bool
srv_start_state_is_set(
/*===================*/
	srv_start_state_t state)	/*!< in: state to check for */
{
	return(srv_start_state & state);
}

/**
Shutdown all background threads created by InnoDB. */
void
srv_shutdown_all_bg_threads()
{
	ulint	i;

	srv_shutdown_state = SRV_SHUTDOWN_EXIT_THREADS;

	if (!srv_start_state) {
		return;
	}

	/* All threads end up waiting for certain events. Put those events
	to the signaled state. Then the threads will exit themselves after
	os_event_wait(). */
	for (i = 0; i < 1000; i++) {
		/* NOTE: IF YOU CREATE THREADS IN INNODB, YOU MUST EXIT THEM
		HERE OR EARLIER */

		if (!srv_read_only_mode) {

			if (srv_start_state_is_set(SRV_START_STATE_LOCK_SYS)) {
				/* a. Let the lock timeout thread exit */
				os_event_set(lock_sys->timeout_event);
			}

			/* b. srv error monitor thread exits automatically,
			no need to do anything here */

			if (srv_start_state_is_set(SRV_START_STATE_MASTER)) {
				/* c. We wake the master thread so that
				it exits */
				srv_wake_master_thread();
			}

			if (srv_start_state_is_set(SRV_START_STATE_PURGE)) {
				/* d. Wakeup purge threads. */
				srv_purge_wakeup();
			}
		}

		if (srv_start_state_is_set(SRV_START_STATE_IO)) {
			/* e. Exit the i/o threads */
			if (!srv_read_only_mode) {
				if (recv_sys->flush_start != NULL) {
					os_event_set(recv_sys->flush_start);
				}
				if (recv_sys->flush_end != NULL) {
					os_event_set(recv_sys->flush_end);
				}
			}

			os_event_set(buf_flush_event);

			if (!buf_page_cleaner_is_active
			    && os_aio_all_slots_free()) {
				os_aio_wake_all_threads_at_shutdown();
			}
		}

		/* f. dict_stats_thread is signaled from
		logs_empty_and_mark_files_at_shutdown() and should have
		already quit or is quitting right now. */

		bool	active = os_thread_active();

		os_thread_sleep(100000);

		if (!active) {
			break;
		}
	}

	if (i == 1000) {
		ib::warn() << os_thread_count << " threads created by InnoDB"
			" had not exited at shutdown!";
#ifdef UNIV_DEBUG
		os_aio_print_pending_io(stderr);
		ut_ad(0);
#endif /* UNIV_DEBUG */
	} else {
		/* Reset the start state. */
		srv_start_state = SRV_START_STATE_NONE;
	}
}

#ifdef UNIV_DEBUG
# define srv_init_abort(_db_err)	\
	srv_init_abort_low(create_new_db, __FILE__, __LINE__, _db_err)
#else
# define srv_init_abort(_db_err)	\
	srv_init_abort_low(create_new_db, _db_err)
#endif /* UNIV_DEBUG */

/** Innobase start-up aborted. Perform cleanup actions.
@param[in]	create_new_db	TRUE if new db is  being created
@param[in]	file		File name
@param[in]	line		Line number
@param[in]	err		Reason for aborting InnoDB startup
@return DB_SUCCESS or error code. */
static
dberr_t
srv_init_abort_low(
	bool		create_new_db,
#ifdef UNIV_DEBUG
	const char*	file,
	ulint		line,
#endif /* UNIV_DEBUG */
	dberr_t		err)
{
	if (create_new_db) {
		ib::error() << "InnoDB Database creation was aborted"
#ifdef UNIV_DEBUG
			" at " << innobase_basename(file) << "[" << line << "]"
#endif /* UNIV_DEBUG */
			" with error " << ut_strerr(err) << ". You may need"
			" to delete the ibdata1 file before trying to start"
			" up again.";
	} else {
		ib::error() << "Plugin initialization aborted"
#ifdef UNIV_DEBUG
			" at " << innobase_basename(file) << "[" << line << "]"
#endif /* UNIV_DEBUG */
			" with error " << ut_strerr(err);
	}

	srv_shutdown_all_bg_threads();
	return(err);
}

/** Prepare to delete the redo log files. Flush the dirty pages from all the
buffer pools.  Flush the redo log buffer to the redo log file.
@param[in]	n_files		number of old redo log files
@return lsn upto which data pages have been flushed. */
static
lsn_t
srv_prepare_to_delete_redo_log_files(
	ulint	n_files)
{
	lsn_t	flushed_lsn;
	ulint	pending_io = 0;
	ulint	count = 0;

	do {
		/* Clean the buffer pool. */
		buf_flush_sync_all_buf_pools();

		RECOVERY_CRASH(1);

		log_mutex_enter();

		fil_names_clear(log_sys->lsn, false);

		flushed_lsn = log_sys->lsn;

		{
			ib::warn	warning;
			if (srv_log_file_size == 0) {
				warning << "Upgrading redo log: ";
			} else {
				warning << "Resizing redo log from "
					<< n_files << "*"
					<< srv_log_file_size << " to ";
			}
			warning << srv_n_log_files << "*"
				<< srv_log_file_size_requested
				<< " pages, LSN=" << flushed_lsn;
		}

		/* Flush the old log files. */
		log_mutex_exit();

		log_write_up_to(flushed_lsn, true);

		/* If innodb_flush_method=O_DSYNC,
		we need to explicitly flush the log buffers. */
		fil_flush(SRV_LOG_SPACE_FIRST_ID);

		ut_ad(flushed_lsn == log_get_lsn());

		/* Check if the buffer pools are clean.  If not
		retry till it is clean. */
		pending_io = buf_pool_check_no_pending_io();

		if (pending_io > 0) {
			count++;
			/* Print a message every 60 seconds if we
			are waiting to clean the buffer pools */
			if (srv_print_verbose_log && count > 600) {
				ib::info() << "Waiting for "
					<< pending_io << " buffer "
					<< "page I/Os to complete";
				count = 0;
			}
		}
		os_thread_sleep(100000);

	} while (buf_pool_check_no_pending_io());

	return(flushed_lsn);
}

/********************************************************************
Starts InnoDB and creates a new database if database files
are not found and the user wants.
@return DB_SUCCESS or error code */
dberr_t
innobase_start_or_create_for_mysql(void)
/*====================================*/
{
	bool		create_new_db = false;
	lsn_t		flushed_lsn;
	ulint		sum_of_data_file_sizes;
	ulint		tablespace_size_in_header;
	dberr_t		err;
	ulint		srv_n_log_files_found = srv_n_log_files;
	mtr_t		mtr;
	purge_pq_t*	purge_queue;
	char		logfilename[10000];
	char*		logfile0	= NULL;
	size_t		dirnamelen;
	unsigned	i = 0;

	/* Reset the start state. */
	srv_start_state = SRV_START_STATE_NONE;

	high_level_read_only = srv_read_only_mode
		|| srv_force_recovery > SRV_FORCE_NO_TRX_UNDO;

	if (srv_read_only_mode) {
		ib::info() << "Started in read only mode";

		/* There is no write except to intrinsic table and so turn-off
		doublewrite mechanism completely. */
		srv_use_doublewrite_buf = FALSE;
	}

#ifdef HAVE_LZO1X
	if (lzo_init() != LZO_E_OK) {
		ib::warn() << "lzo_init() failed, support disabled";
		srv_lzo_disabled = true;
	} else {
		ib::info() << "LZO1X support available";
		srv_lzo_disabled = false;
	}
#endif /* HAVE_LZO1X */

#ifdef UNIV_LINUX
# ifdef HAVE_FALLOC_PUNCH_HOLE_AND_KEEP_SIZE
	ib::info() << "PUNCH HOLE support available";
# else
	ib::info() << "PUNCH HOLE support not available";
# endif /* HAVE_FALLOC_PUNCH_HOLE_AND_KEEP_SIZE */
#endif /* UNIV_LINUX */

	if (sizeof(ulint) != sizeof(void*)) {
		ib::error() << "Size of InnoDB's ulint is " << sizeof(ulint)
			<< ", but size of void* is " << sizeof(void*)
			<< ". The sizes should be the same so that on"
			" a 64-bit platforms you can allocate more than 4 GB"
			" of memory.";
	}

#ifdef UNIV_DEBUG
	ib::info() << "!!!!!!!! UNIV_DEBUG switched on !!!!!!!!!";
#endif

#ifdef UNIV_IBUF_DEBUG
	ib::info() << "!!!!!!!! UNIV_IBUF_DEBUG switched on !!!!!!!!!";
# ifdef UNIV_IBUF_COUNT_DEBUG
	ib::info() << "!!!!!!!! UNIV_IBUF_COUNT_DEBUG switched on !!!!!!!!!";
	ib::error() << "Crash recovery will fail with UNIV_IBUF_COUNT_DEBUG";
# endif
#endif

#ifdef UNIV_LOG_LSN_DEBUG
	ib::info() << "!!!!!!!! UNIV_LOG_LSN_DEBUG switched on !!!!!!!!!";
#endif /* UNIV_LOG_LSN_DEBUG */

#if defined(COMPILER_HINTS_ENABLED)
	ib::info() << "Compiler hints enabled.";
#endif /* defined(COMPILER_HINTS_ENABLED) */

	ib::info() << IB_ATOMICS_STARTUP_MSG;
	ib::info() << MUTEX_TYPE;
	ib::info() << IB_MEMORY_BARRIER_STARTUP_MSG;

#ifndef HAVE_MEMORY_BARRIER
#if defined __i386__ || defined __x86_64__ || defined _M_IX86 || defined _M_X64 || defined _WIN32
#else
	ib::warn() << "MySQL was built without a memory barrier capability on"
		" this architecture, which might allow a mutex/rw_lock"
		" violation under high thread concurrency. This may cause a"
		" hang.";
#endif /* IA32 or AMD64 */
#endif /* HAVE_MEMORY_BARRIER */

	ib::info() << "Compressed tables use zlib " ZLIB_VERSION
#ifdef UNIV_ZIP_DEBUG
	      " with validation"
#endif /* UNIV_ZIP_DEBUG */
	      ;
#ifdef UNIV_ZIP_COPY
	ib::info() << "and extra copying";
#endif /* UNIV_ZIP_COPY */

	/* Since InnoDB does not currently clean up all its internal data
	structures in MySQL Embedded Server Library server_end(), we
	print an error message if someone tries to start up InnoDB a
	second time during the process lifetime. */

	if (srv_start_has_been_called) {
		ib::error() << "Startup called second time"
			" during the process lifetime."
			" In the MySQL Embedded Server Library"
			" you cannot call server_init() more than"
			" once during the process lifetime.";
	}

	srv_start_has_been_called = TRUE;

	srv_is_being_started = true;

#ifdef _WIN32
	srv_use_native_aio = TRUE;

#elif defined(LINUX_NATIVE_AIO)

	if (srv_use_native_aio) {
		ib::info() << "Using Linux native AIO";
	}
#else
	/* Currently native AIO is supported only on windows and linux
	and that also when the support is compiled in. In all other
	cases, we ignore the setting of innodb_use_native_aio. */
	srv_use_native_aio = FALSE;
#endif /* _WIN32 */

	/* Register performance schema stages before any real work has been
	started which may need to be instrumented. */
	mysql_stage_register("innodb", srv_stages, UT_ARR_SIZE(srv_stages));

	if (srv_file_flush_method_str == NULL) {
		/* These are the default options */
#ifndef _WIN32
		srv_unix_file_flush_method = SRV_UNIX_FSYNC;
	} else if (0 == ut_strcmp(srv_file_flush_method_str, "fsync")) {
		srv_unix_file_flush_method = SRV_UNIX_FSYNC;

	} else if (0 == ut_strcmp(srv_file_flush_method_str, "O_DSYNC")) {
		srv_unix_file_flush_method = SRV_UNIX_O_DSYNC;

	} else if (0 == ut_strcmp(srv_file_flush_method_str, "O_DIRECT")) {
		srv_unix_file_flush_method = SRV_UNIX_O_DIRECT;

	} else if (0 == ut_strcmp(srv_file_flush_method_str, "O_DIRECT_NO_FSYNC")) {
		srv_unix_file_flush_method = SRV_UNIX_O_DIRECT_NO_FSYNC;

	} else if (0 == ut_strcmp(srv_file_flush_method_str, "littlesync")) {
		srv_unix_file_flush_method = SRV_UNIX_LITTLESYNC;

	} else if (0 == ut_strcmp(srv_file_flush_method_str, "nosync")) {
		srv_unix_file_flush_method = SRV_UNIX_NOSYNC;
#else
		srv_win_file_flush_method = SRV_WIN_IO_UNBUFFERED;
	} else if (0 == ut_strcmp(srv_file_flush_method_str, "normal")) {
		srv_win_file_flush_method = SRV_WIN_IO_NORMAL;
		srv_use_native_aio = FALSE;

	} else if (0 == ut_strcmp(srv_file_flush_method_str, "unbuffered")) {
		srv_win_file_flush_method = SRV_WIN_IO_UNBUFFERED;
		srv_use_native_aio = FALSE;

	} else if (0 == ut_strcmp(srv_file_flush_method_str,
				  "async_unbuffered")) {
		srv_win_file_flush_method = SRV_WIN_IO_UNBUFFERED;
#endif /* _WIN32 */
	} else {
		ib::error() << "Unrecognized value "
			<< srv_file_flush_method_str
			<< " for innodb_flush_method";
		return(srv_init_abort(DB_ERROR));
	}

	/* Note that the call srv_boot() also changes the values of
	some variables to the units used by InnoDB internally */

	/* Set the maximum number of threads which can wait for a semaphore
	inside InnoDB: this is the 'sync wait array' size, as well as the
	maximum number of threads that can wait in the 'srv_conc array' for
	their time to enter InnoDB. */

	srv_max_n_threads = 1   /* io_ibuf_thread */
			    + 1 /* io_log_thread */
			    + 1 /* lock_wait_timeout_thread */
			    + 1 /* srv_error_monitor_thread */
			    + 1 /* srv_monitor_thread */
			    + 1 /* srv_master_thread */
			    + 1 /* srv_purge_coordinator_thread */
			    + 1 /* buf_dump_thread */
			    + 1 /* dict_stats_thread */
			    + 1 /* fts_optimize_thread */
			    + 1 /* recv_writer_thread */
			    + 1 /* trx_rollback_or_clean_all_recovered */
			    + 128 /* added as margin, for use of
				  InnoDB Memcached etc. */
			    + max_connections
			    + srv_n_read_io_threads
			    + srv_n_write_io_threads
			    + srv_n_purge_threads
			    + srv_n_page_cleaners
			    /* FTS Parallel Sort */
			    + fts_sort_pll_degree * FTS_NUM_AUX_INDEX
			      * max_connections;

	if (srv_buf_pool_size >= BUF_POOL_SIZE_THRESHOLD) {

		if (srv_buf_pool_instances == srv_buf_pool_instances_default) {
#if defined(_WIN32) && !defined(_WIN64)
			/* Do not allocate too large of a buffer pool on
			Windows 32-bit systems, which can have trouble
			allocating larger single contiguous memory blocks. */
			srv_buf_pool_instances = ut_min(
				static_cast<ulong>(MAX_BUFFER_POOLS),
				static_cast<ulong>(srv_buf_pool_size
						   / (128 * 1024 * 1024)));
#else /* defined(_WIN32) && !defined(_WIN64) */
			/* Default to 8 instances when size > 1GB. */
			srv_buf_pool_instances = 8;
#endif /* defined(_WIN32) && !defined(_WIN64) */
		}
	} else {
		/* If buffer pool is less than 1 GiB, assume fewer
		threads. Also use only one buffer pool instance. */
		if (srv_buf_pool_instances != srv_buf_pool_instances_default
		    && srv_buf_pool_instances != 1) {
			/* We can't distinguish whether the user has explicitly
			started mysqld with --innodb-buffer-pool-instances=0,
			(srv_buf_pool_instances_default is 0) or has not
			specified that option at all. Thus we have the
			limitation that if the user started with =0, we
			will not emit a warning here, but we should actually
			do so. */
			ib::info()
				<< "Adjusting innodb_buffer_pool_instances"
				" from " << srv_buf_pool_instances << " to 1"
				" since innodb_buffer_pool_size is less than "
				<< BUF_POOL_SIZE_THRESHOLD / (1024 * 1024)
				<< " MiB";
		}

		srv_buf_pool_instances = 1;
	}

	if (srv_buf_pool_chunk_unit * srv_buf_pool_instances
	    > srv_buf_pool_size) {
		/* Size unit of buffer pool is larger than srv_buf_pool_size.
		adjust srv_buf_pool_chunk_unit for srv_buf_pool_size. */
		srv_buf_pool_chunk_unit
			= static_cast<ulong>(srv_buf_pool_size)
			  / srv_buf_pool_instances;
		if (srv_buf_pool_size % srv_buf_pool_instances != 0) {
			++srv_buf_pool_chunk_unit;
		}
	}

	srv_buf_pool_size = buf_pool_size_align(srv_buf_pool_size);

	if (srv_n_page_cleaners > srv_buf_pool_instances) {
		/* limit of page_cleaner parallelizability
		is number of buffer pool instances. */
		srv_n_page_cleaners = srv_buf_pool_instances;
	}

	srv_boot();

	ib::info() << (ut_crc32_sse2_enabled ? "Using" : "Not using")
		<< " CPU crc32 instructions";

	if (!srv_read_only_mode) {

		mutex_create(LATCH_ID_SRV_MONITOR_FILE,
			     &srv_monitor_file_mutex);

		if (srv_innodb_status) {

			srv_monitor_file_name = static_cast<char*>(
				ut_malloc_nokey(
					strlen(fil_path_to_mysql_datadir)
					+ 20 + sizeof "/innodb_status."));

			sprintf(srv_monitor_file_name,
				"%s/innodb_status." ULINTPF,
				fil_path_to_mysql_datadir,
				os_proc_get_number());

			srv_monitor_file = fopen(srv_monitor_file_name, "w+");

			if (!srv_monitor_file) {
				ib::error() << "Unable to create "
					<< srv_monitor_file_name << ": "
					<< strerror(errno);
				return(srv_init_abort(DB_ERROR));
			}
		} else {

			srv_monitor_file_name = NULL;
			srv_monitor_file = os_file_create_tmpfile(NULL);

			if (!srv_monitor_file) {
				return(srv_init_abort(DB_ERROR));
			}
		}

		mutex_create(LATCH_ID_SRV_DICT_TMPFILE,
			     &srv_dict_tmpfile_mutex);

		srv_dict_tmpfile = os_file_create_tmpfile(NULL);

		if (!srv_dict_tmpfile) {
			return(srv_init_abort(DB_ERROR));
		}

		mutex_create(LATCH_ID_SRV_MISC_TMPFILE,
			     &srv_misc_tmpfile_mutex);

		srv_misc_tmpfile = os_file_create_tmpfile(NULL);

		if (!srv_misc_tmpfile) {
			return(srv_init_abort(DB_ERROR));
		}
	}

	srv_n_file_io_threads = srv_n_read_io_threads;

	srv_n_file_io_threads += srv_n_write_io_threads;

	if (!srv_read_only_mode) {
		/* Add the log and ibuf IO threads. */
		srv_n_file_io_threads += 2;
	} else {
		ib::info() << "Disabling background log and ibuf IO write"
			<< " threads.";
	}

	ut_a(srv_n_file_io_threads <= SRV_MAX_N_IO_THREADS);

	if (!os_aio_init(srv_n_read_io_threads,
			 srv_n_write_io_threads,
			 SRV_MAX_N_PENDING_SYNC_IOS)) {

		ib::error() << "Cannot initialize AIO sub-system";

		return(srv_init_abort(DB_ERROR));
	}

	fil_init(srv_file_per_table ? 50000 : 5000, srv_max_n_open_files);

	double	size;
	char	unit;

	if (srv_buf_pool_size >= 1024 * 1024 * 1024) {
		size = ((double) srv_buf_pool_size) / (1024 * 1024 * 1024);
		unit = 'G';
	} else {
		size = ((double) srv_buf_pool_size) / (1024 * 1024);
		unit = 'M';
	}

	double	chunk_size;
	char	chunk_unit;

	if (srv_buf_pool_chunk_unit >= 1024 * 1024 * 1024) {
		chunk_size = srv_buf_pool_chunk_unit / 1024.0 / 1024 / 1024;
		chunk_unit = 'G';
	} else {
		chunk_size = srv_buf_pool_chunk_unit / 1024.0 / 1024;
		chunk_unit = 'M';
	}

	ib::info() << "Initializing buffer pool, total size = "
		<< size << unit << ", instances = " << srv_buf_pool_instances
		<< ", chunk size = " << chunk_size << chunk_unit;

	err = buf_pool_init(srv_buf_pool_size, srv_buf_pool_instances);

	if (err != DB_SUCCESS) {
		ib::error() << "Cannot allocate memory for the buffer pool";

		return(srv_init_abort(DB_ERROR));
	}

	ib::info() << "Completed initialization of buffer pool";

#ifdef UNIV_DEBUG
	/* We have observed deadlocks with a 5MB buffer pool but
	the actual lower limit could very well be a little higher. */

	if (srv_buf_pool_size <= 5 * 1024 * 1024) {

		ib::info() << "Small buffer pool size ("
			<< srv_buf_pool_size / 1024 / 1024
			<< "M), the flst_validate() debug function can cause a"
			<< " deadlock if the buffer pool fills up.";
	}
#endif /* UNIV_DEBUG */

	fsp_init();
	log_init();

	recv_sys_create();
	recv_sys_init(buf_pool_get_curr_size());
	lock_sys_create(srv_lock_table_size);
	srv_start_state_set(SRV_START_STATE_LOCK_SYS);

	/* Create i/o-handler threads: */

	for (ulint t = 0; t < srv_n_file_io_threads; ++t) {

		n[t] = t;

		os_thread_create(io_handler_thread, n + t, thread_ids + t);
	}

	/* Even in read-only mode there could be flush job generated by
	intrinsic table operations. */
	buf_flush_page_cleaner_init();

	os_thread_create(buf_flush_page_cleaner_coordinator,
			 NULL, NULL);

	for (i = 1; i < srv_n_page_cleaners; ++i) {
		os_thread_create(buf_flush_page_cleaner_worker,
				 NULL, NULL);
	}

	/* Make sure page cleaner is active. */
	while (!buf_page_cleaner_is_active) {
		os_thread_sleep(10000);
	}

	srv_start_state_set(SRV_START_STATE_IO);

	if (srv_n_log_files * srv_log_file_size * UNIV_PAGE_SIZE
	    >= 512ULL * 1024ULL * 1024ULL * 1024ULL) {
		/* log_block_convert_lsn_to_no() limits the returned block
		number to 1G and given that OS_FILE_LOG_BLOCK_SIZE is 512
		bytes, then we have a limit of 512 GB. If that limit is to
		be raised, then log_block_convert_lsn_to_no() must be
		modified. */
		ib::error() << "Combined size of log files must be < 512 GB";

		return(srv_init_abort(DB_ERROR));
	}

	if (srv_n_log_files * srv_log_file_size >= ULINT_MAX) {
		/* fil_io() takes ulint as an argument and we are passing
		(next_offset / UNIV_PAGE_SIZE) to it in log_group_write_buf().
		So (next_offset / UNIV_PAGE_SIZE) must be less than ULINT_MAX.
		So next_offset must be < ULINT_MAX * UNIV_PAGE_SIZE. This
		means that we are limited to ULINT_MAX * UNIV_PAGE_SIZE which
		is 64 TB on 32 bit systems. */
		ib::error() << "Combined size of log files must be < "
			<< ULINT_MAX / 1073741824 * UNIV_PAGE_SIZE << " GB";

		return(srv_init_abort(DB_ERROR));
	}

	os_normalize_path(srv_data_home);

	/* Check if the data files exist or not. */
	err = srv_sys_space.check_file_spec(
		&create_new_db, MIN_EXPECTED_TABLESPACE_SIZE);

	if (err != DB_SUCCESS) {
		return(srv_init_abort(DB_ERROR));
	}

	srv_startup_is_before_trx_rollback_phase = !create_new_db;

	/* Check if undo tablespaces and redo log files exist before creating
	a new system tablespace */
	if (create_new_db) {
		err = srv_check_undo_redo_logs_exists();
		if (err != DB_SUCCESS) {
			return(srv_init_abort(DB_ERROR));
		}
		recv_sys_debug_free();
	}

	/* Open or create the data files. */
	ulint	sum_of_new_sizes;

	err = srv_sys_space.open_or_create(
		false, create_new_db, &sum_of_new_sizes, &flushed_lsn);

	switch (err) {
	case DB_SUCCESS:
		break;
	case DB_CANNOT_OPEN_FILE:
		ib::error()
			<< "Could not open or create the system tablespace. If"
			" you tried to add new data files to the system"
			" tablespace, and it failed here, you should now"
			" edit innodb_data_file_path in my.cnf back to what"
			" it was, and remove the new ibdata files InnoDB"
			" created in this failed attempt. InnoDB only wrote"
			" those files full of zeros, but did not yet use"
			" them in any way. But be careful: do not remove"
			" old data files which contain your precious data!";
		/* fall through */
	default:
		/* Other errors might come from Datafile::validate_first_page() */
		return(srv_init_abort(err));
	}

	dirnamelen = strlen(srv_log_group_home_dir);
	ut_a(dirnamelen < (sizeof logfilename) - 10 - sizeof "ib_logfile");
	memcpy(logfilename, srv_log_group_home_dir, dirnamelen);

	/* Add a path separator if needed. */
	if (dirnamelen && logfilename[dirnamelen - 1] != OS_PATH_SEPARATOR) {
		logfilename[dirnamelen++] = OS_PATH_SEPARATOR;
	}

	srv_log_file_size_requested = srv_log_file_size;

	if (create_new_db) {

		buf_flush_sync_all_buf_pools();

		flushed_lsn = log_get_lsn();

		err = create_log_files(
			logfilename, dirnamelen, flushed_lsn, logfile0);

		if (err != DB_SUCCESS) {
			return(srv_init_abort(err));
		}
	} else {
		for (i = 0; i < SRV_N_LOG_FILES_MAX; i++) {
			os_offset_t	size;
			os_file_stat_t	stat_info;

			sprintf(logfilename + dirnamelen,
				"ib_logfile%u", i);

			err = os_file_get_status(
				logfilename, &stat_info, false,
				srv_read_only_mode);

			if (err == DB_NOT_FOUND) {
				if (i == 0) {
					if (flushed_lsn
					    < static_cast<lsn_t>(1000)) {
						ib::error()
							<< "Cannot create"
							" log files because"
							" data files are"
							" corrupt or the"
							" database was not"
							" shut down cleanly"
							" after creating"
							" the data files.";
						return(srv_init_abort(
							DB_ERROR));
					}

					err = create_log_files(
						logfilename, dirnamelen,
						flushed_lsn, logfile0);

					if (err != DB_SUCCESS) {
						return(srv_init_abort(err));
					}

					create_log_files_rename(
						logfilename, dirnamelen,
						flushed_lsn, logfile0);

					/* Suppress the message about
					crash recovery. */
					flushed_lsn = log_get_lsn();
					goto files_checked;
				} else if (i < 2) {
					/* must have at least 2 log files */
					ib::error() << "Only one log file"
						" found.";
					return(srv_init_abort(err));
				}

				/* opened all files */
				break;
			}

			if (!srv_file_check_mode(logfilename)) {
				return(srv_init_abort(DB_ERROR));
			}

			err = open_log_file(&files[i], logfilename, &size);

			if (err != DB_SUCCESS) {
				return(srv_init_abort(err));
			}

			ut_a(size != (os_offset_t) -1);

			if (size & ((1 << UNIV_PAGE_SIZE_SHIFT) - 1)) {

				ib::error() << "Log file " << logfilename
					<< " size " << size << " is not a"
					" multiple of innodb_page_size";
				return(srv_init_abort(DB_ERROR));
			}

			size >>= UNIV_PAGE_SIZE_SHIFT;

			if (i == 0) {
				srv_log_file_size = size;
			} else if (size != srv_log_file_size) {

				ib::error() << "Log file " << logfilename
					<< " is of different size "
					<< (size << UNIV_PAGE_SIZE_SHIFT)
					<< " bytes than other log files "
					<< (srv_log_file_size
					    << UNIV_PAGE_SIZE_SHIFT)
					<< " bytes!";
				return(srv_init_abort(DB_ERROR));
			}
		}

		srv_n_log_files_found = i;

		/* Create the in-memory file space objects. */

		sprintf(logfilename + dirnamelen, "ib_logfile%u", 0);

		/* Disable the doublewrite buffer for log files. */
		fil_space_t*	log_space = fil_space_create(
			"innodb_redo_log",
			SRV_LOG_SPACE_FIRST_ID,
			fsp_flags_set_page_size(0, univ_page_size),
			FIL_TYPE_LOG);

		ut_a(fil_validate());
		ut_a(log_space);

		/* srv_log_file_size is measured in pages; if page size is 16KB,
		then we have a limit of 64TB on 32 bit systems */
		ut_a(srv_log_file_size <= ULINT_MAX);

		for (unsigned j = 0; j < i; j++) {
			sprintf(logfilename + dirnamelen, "ib_logfile%u", j);

			if (!fil_node_create(logfilename,
					     (ulint) srv_log_file_size,
					     log_space, false, false)) {
				return(srv_init_abort(DB_ERROR));
			}
		}

		if (!log_group_init(0, i, srv_log_file_size * UNIV_PAGE_SIZE,
				    SRV_LOG_SPACE_FIRST_ID)) {
			return(srv_init_abort(DB_ERROR));
		}
	}

files_checked:
	/* Open all log files and data files in the system
	tablespace: we keep them open until database
	shutdown */

	fil_open_log_and_system_tablespace_files();

	err = srv_undo_tablespaces_init(
		create_new_db,
		srv_undo_tablespaces,
		&srv_undo_tablespaces_open);

	/* If the force recovery is set very high then we carry on regardless
	of all errors. Basically this is fingers crossed mode. */

	if (err != DB_SUCCESS
	    && srv_force_recovery < SRV_FORCE_NO_UNDO_LOG_SCAN) {

		return(srv_init_abort(err));
	}

	/* Initialize objects used by dict stats gathering thread, which
	can also be used by recovery if it tries to drop some table */
	if (!srv_read_only_mode) {
		dict_stats_thread_init();
	}

	trx_sys_file_format_init();

	trx_sys_create();

	if (create_new_db) {

		ut_a(!srv_read_only_mode);

		mtr_start(&mtr);

		bool ret = fsp_header_init(0, sum_of_new_sizes, &mtr);

		mtr_commit(&mtr);

		if (!ret) {
			return(srv_init_abort(DB_ERROR));
		}

		/* To maintain backward compatibility we create only
		the first rollback segment before the double write buffer.
		All the remaining rollback segments will be created later,
		after the double write buffer has been created. */
		trx_sys_create_sys_pages();

		purge_queue = trx_sys_init_at_db_start();

		DBUG_EXECUTE_IF("check_no_undo",
				ut_ad(purge_queue->empty());
				);

		/* The purge system needs to create the purge view and
		therefore requires that the trx_sys is inited. */

		trx_purge_sys_create(srv_n_purge_threads, purge_queue);

		err = dict_create();

		if (err != DB_SUCCESS) {
			return(srv_init_abort(err));
		}

		buf_flush_sync_all_buf_pools();

		flushed_lsn = log_get_lsn();

		fil_write_flushed_lsn(flushed_lsn);

		create_log_files_rename(
			logfilename, dirnamelen, flushed_lsn, logfile0);

	} else {

		/* Check if we support the max format that is stamped
		on the system tablespace.
		Note:  We are NOT allowed to make any modifications to
		the TRX_SYS_PAGE_NO page before recovery  because this
		page also contains the max_trx_id etc. important system
		variables that are required for recovery.  We need to
		ensure that we return the system to a state where normal
		recovery is guaranteed to work. We do this by
		invalidating the buffer cache, this will force the
		reread of the page and restoration to its last known
		consistent state, this is REQUIRED for the recovery
		process to work. */
		err = trx_sys_file_format_max_check(
			srv_max_file_format_at_startup);

		if (err != DB_SUCCESS) {
			return(srv_init_abort(err));
		}

		/* Invalidate the buffer pool to ensure that we reread
		the page that we read above, during recovery.
		Note that this is not as heavy weight as it seems. At
		this point there will be only ONE page in the buf_LRU
		and there must be no page in the buf_flush list. */
		buf_pool_invalidate();

		/* Scan and locate truncate log files. Parsed located files
		and add table to truncate information to central vector for
		truncate fix-up action post recovery. */
		err = TruncateLogParser::scan_and_parse(srv_log_group_home_dir);
		if (err != DB_SUCCESS) {

			return(srv_init_abort(DB_ERROR));
		}

		/* We always try to do a recovery, even if the database had
		been shut down normally: this is the normal startup path */

		err = recv_recovery_from_checkpoint_start(flushed_lsn);

		recv_sys->dblwr.pages.clear();

		if (err == DB_SUCCESS) {
			/* Initialize the change buffer. */
			err = dict_boot();
		}

		if (err != DB_SUCCESS) {

			/* A tablespace was not found during recovery. The
			user must force recovery. */

			if (err == DB_TABLESPACE_NOT_FOUND) {

				srv_fatal_error();

				ut_error;
			}

			return(srv_init_abort(DB_ERROR));
		}

		purge_queue = trx_sys_init_at_db_start();

		if (srv_force_recovery < SRV_FORCE_NO_LOG_REDO) {
			/* Apply the hashed log records to the
			respective file pages, for the last batch of
			recv_group_scan_log_recs(). */

			recv_apply_hashed_log_recs(TRUE);
			DBUG_PRINT("ib_log", ("apply completed"));

			if (recv_needed_recovery) {
				trx_sys_print_mysql_binlog_offset();
			}
		}

		if (recv_sys->found_corrupt_log) {
			ib::warn()
				<< "The log file may have been corrupt and it"
				" is possible that the log scan or parsing"
				" did not proceed far enough in recovery."
				" Please run CHECK TABLE on your InnoDB tables"
				" to check that they are ok!"
				" It may be safest to recover your"
				" InnoDB database from a backup!";
		}

		/* The purge system needs to create the purge view and
		therefore requires that the trx_sys is inited. */

		trx_purge_sys_create(srv_n_purge_threads, purge_queue);

		/* recv_recovery_from_checkpoint_finish needs trx lists which
		are initialized in trx_sys_init_at_db_start(). */

		recv_recovery_from_checkpoint_finish();

		/* Fix-up truncate of tables in the system tablespace
		if server crashed while truncate was active. The non-
		system tables are done after tablespace discovery. Do
		this now because this procedure assumes that no pages
		have changed since redo recovery.  Tablespace discovery
		can do updates to pages in the system tablespace.*/
		err = truncate_t::fixup_tables_in_system_tablespace();

		if (srv_force_recovery < SRV_FORCE_NO_IBUF_MERGE) {
			/* Open or Create SYS_TABLESPACES and SYS_DATAFILES
			so that tablespace names and other metadata can be
			found. */
			srv_sys_tablespaces_open = true;
			err = dict_create_or_check_sys_tablespace();
			if (err != DB_SUCCESS) {
				return(srv_init_abort(err));
			}

			/* The following call is necessary for the insert
			buffer to work with multiple tablespaces. We must
			know the mapping between space id's and .ibd file
			names.

			In a crash recovery, we check that the info in data
			dictionary is consistent with what we already know
			about space id's from the calls to fil_ibd_load().

			In a normal startup, we create the space objects for
			every table in the InnoDB data dictionary that has
			an .ibd file.

			We also determine the maximum tablespace id used.

			The 'validate' flag indicates that when a tablespace
			is opened, we also read the header page and validate
			the contents to the data dictionary. This is time
			consuming, especially for databases with lots of ibd
			files.  So only do it after a crash and not forcing
			recovery.  Open rw transactions at this point is not
			a good reason to validate. */
			bool validate = recv_needed_recovery
				&& srv_force_recovery == 0;

			dict_check_tablespaces_and_store_max_id(validate);
		}

		/* Rotate the encryption key for recovery. It's because
		server could crash in middle of key rotation. Some tablespace
		didn't complete key rotation. Here, we will resume the
		rotation. */
		if (!srv_read_only_mode
		    && srv_force_recovery < SRV_FORCE_NO_LOG_REDO) {
			fil_encryption_rotate();
		}


		/* Fix-up truncate of table if server crashed while truncate
		was active. */
		err = truncate_t::fixup_tables_in_non_system_tablespace();

		if (err != DB_SUCCESS) {
			return(srv_init_abort(err));
		}

		if (!srv_force_recovery
		    && !recv_sys->found_corrupt_log
		    && (srv_log_file_size_requested != srv_log_file_size
			|| srv_n_log_files_found != srv_n_log_files)) {

			/* Prepare to replace the redo log files. */

			if (srv_read_only_mode) {
				ib::error() << "Cannot resize log files"
					" in read-only mode.";
				return(srv_init_abort(DB_READ_ONLY));
			}

			/* Prepare to delete the old redo log files */
			flushed_lsn = srv_prepare_to_delete_redo_log_files(i);

			/* Prohibit redo log writes from any other
			threads until creating a log checkpoint at the
			end of create_log_files(). */
			ut_d(recv_no_log_write = true);
			ut_ad(!buf_pool_check_no_pending_io());

			RECOVERY_CRASH(3);

			/* Stamp the LSN to the data files. */
			fil_write_flushed_lsn(flushed_lsn);

			RECOVERY_CRASH(4);

			/* Close and free the redo log files, so that
			we can replace them. */
			fil_close_log_files(true);

			RECOVERY_CRASH(5);

			/* Free the old log file space. */
			log_group_close_all();

			ib::warn() << "Starting to delete and rewrite log"
				" files.";

			srv_log_file_size = srv_log_file_size_requested;

			err = create_log_files(
				logfilename, dirnamelen, flushed_lsn,
				logfile0);

			if (err != DB_SUCCESS) {
				return(srv_init_abort(err));
			}

			create_log_files_rename(
				logfilename, dirnamelen, flushed_lsn,
				logfile0);
		}

		recv_recovery_rollback_active();

		/* It is possible that file_format tag has never
		been set. In this case we initialize it to minimum
		value.  Important to note that we can do it ONLY after
		we have finished the recovery process so that the
		image of TRX_SYS_PAGE_NO is not stale. */
		trx_sys_file_format_tag_init();
	}

	if (!create_new_db && sum_of_new_sizes > 0) {
		/* New data file(s) were added */
		mtr_start(&mtr);

		fsp_header_inc_size(0, sum_of_new_sizes, &mtr);

		mtr_commit(&mtr);

		/* Immediately write the log record about increased tablespace
		size to disk, so that it is durable even if mysqld would crash
		quickly */

		log_buffer_flush_to_disk();
	}

	/* Open temp-tablespace and keep it open until shutdown. */

	err = srv_open_tmp_tablespace(create_new_db, &srv_tmp_space);

	if (err != DB_SUCCESS) {
		return(srv_init_abort(err));
	}

	/* Create the doublewrite buffer to a new tablespace */
	if (buf_dblwr == NULL && !buf_dblwr_create()) {
		return(srv_init_abort(DB_ERROR));
	}

	/* Here the double write buffer has already been created and so
	any new rollback segments will be allocated after the double
	write buffer. The default segment should already exist.
	We create the new segments only if it's a new database or
	the database was shutdown cleanly. */

	/* Note: When creating the extra rollback segments during an upgrade
	we violate the latching order, even if the change buffer is empty.
	We make an exception in sync0sync.cc and check srv_is_being_started
	for that violation. It cannot create a deadlock because we are still
	running in single threaded mode essentially. Only the IO threads
	should be running at this stage. */

	ut_a(srv_undo_logs > 0);
	ut_a(srv_undo_logs <= TRX_SYS_N_RSEGS);

	/* The number of rsegs that exist in InnoDB is given by status
	variable srv_available_undo_logs. The number of rsegs to use can
	be set using the dynamic global variable srv_undo_logs. */

	srv_available_undo_logs = trx_sys_create_rsegs(
		srv_undo_tablespaces, srv_undo_logs, srv_tmp_undo_logs);

	if (srv_available_undo_logs == ULINT_UNDEFINED) {
		/* Can only happen if server is read only. */
		ut_a(srv_read_only_mode);
		srv_undo_logs = ULONG_UNDEFINED;
	} else if (srv_available_undo_logs < srv_undo_logs
		   && !srv_force_recovery && !recv_needed_recovery) {
		ib::error() << "System or UNDO tablespace is running of out"
			    << " of space";
		/* Should due to out of file space. */
		return(srv_init_abort(DB_ERROR));
	}

	srv_startup_is_before_trx_rollback_phase = false;

	if (!srv_read_only_mode) {
		/* Create the thread which watches the timeouts
		for lock waits */
		os_thread_create(
			lock_wait_timeout_thread,
			NULL, thread_ids + 2 + SRV_MAX_N_IO_THREADS);

		/* Create the thread which warns of long semaphore waits */
		os_thread_create(
			srv_error_monitor_thread,
			NULL, thread_ids + 3 + SRV_MAX_N_IO_THREADS);

		/* Create the thread which prints InnoDB monitor info */
		os_thread_create(
			srv_monitor_thread,
			NULL, thread_ids + 4 + SRV_MAX_N_IO_THREADS);

		srv_start_state_set(SRV_START_STATE_MONITOR);
	}

	/* Create the SYS_FOREIGN and SYS_FOREIGN_COLS system tables */
	err = dict_create_or_check_foreign_constraint_tables();
	if (err != DB_SUCCESS) {
		return(srv_init_abort(err));
	}

	/* Create the SYS_TABLESPACES system table */
	err = dict_create_or_check_sys_tablespace();
	if (err != DB_SUCCESS) {
		return(srv_init_abort(err));
	}
	srv_sys_tablespaces_open = true;

	/* Create the SYS_VIRTUAL system table */
	err = dict_create_or_check_sys_virtual();
	if (err != DB_SUCCESS) {
		return(srv_init_abort(err));
	}

	srv_is_being_started = false;

	ut_a(trx_purge_state() == PURGE_STATE_INIT);

	/* Create the master thread which does purge and other utility
	operations */

	if (!srv_read_only_mode) {

		os_thread_create(
			srv_master_thread,
			NULL, thread_ids + (1 + SRV_MAX_N_IO_THREADS));

		srv_start_state_set(SRV_START_STATE_MASTER);
	}

	if (!srv_read_only_mode
	    && srv_force_recovery < SRV_FORCE_NO_BACKGROUND) {

		os_thread_create(
			srv_purge_coordinator_thread,
			NULL, thread_ids + 5 + SRV_MAX_N_IO_THREADS);

		ut_a(UT_ARR_SIZE(thread_ids)
		     > 5 + srv_n_purge_threads + SRV_MAX_N_IO_THREADS);

		/* We've already created the purge coordinator thread above. */
		for (i = 1; i < srv_n_purge_threads; ++i) {
			os_thread_create(
				srv_worker_thread, NULL,
				thread_ids + 5 + i + SRV_MAX_N_IO_THREADS);
		}

		srv_start_wait_for_purge_to_start();

		srv_start_state_set(SRV_START_STATE_PURGE);
	} else {
		purge_sys->state = PURGE_STATE_DISABLED;
	}

	/* wake main loop of page cleaner up */
	os_event_set(buf_flush_event);

	sum_of_data_file_sizes = srv_sys_space.get_sum_of_sizes();
	ut_a(sum_of_new_sizes != ULINT_UNDEFINED);

	tablespace_size_in_header = fsp_header_get_tablespace_size();

	if (!srv_read_only_mode
	    && !srv_sys_space.can_auto_extend_last_file()
	    && sum_of_data_file_sizes != tablespace_size_in_header) {

		ib::error() << "Tablespace size stored in header is "
			<< tablespace_size_in_header << " pages, but the sum"
			" of data file sizes is " << sum_of_data_file_sizes
			<< " pages";

		if (srv_force_recovery == 0
		    && sum_of_data_file_sizes < tablespace_size_in_header) {
			/* This is a fatal error, the tail of a tablespace is
			missing */

			ib::error()
				<< "Cannot start InnoDB."
				" The tail of the system tablespace is"
				" missing. Have you edited"
				" innodb_data_file_path in my.cnf in an"
				" inappropriate way, removing"
				" ibdata files from there?"
				" You can set innodb_force_recovery=1"
				" in my.cnf to force"
				" a startup if you are trying"
				" to recover a badly corrupt database.";

			return(srv_init_abort(DB_ERROR));
		}
	}

	if (!srv_read_only_mode
	    && srv_sys_space.can_auto_extend_last_file()
	    && sum_of_data_file_sizes < tablespace_size_in_header) {

		ib::error() << "Tablespace size stored in header is "
			<< tablespace_size_in_header << " pages, but the sum"
			" of data file sizes is only "
			<< sum_of_data_file_sizes << " pages";

		if (srv_force_recovery == 0) {

			ib::error()
				<< "Cannot start InnoDB. The tail of"
				" the system tablespace is"
				" missing. Have you edited"
				" innodb_data_file_path in my.cnf in an"
				" InnoDB: inappropriate way, removing"
				" ibdata files from there?"
				" You can set innodb_force_recovery=1"
				" in my.cnf to force"
				" InnoDB: a startup if you are trying to"
				" recover a badly corrupt database.";

			return(srv_init_abort(DB_ERROR));
		}
	}

	if (srv_print_verbose_log) {
		ib::info() << INNODB_VERSION_STR
			<< " started; log sequence number "
			<< srv_start_lsn;
	}

	if (srv_force_recovery > 0) {
		ib::info() << "!!! innodb_force_recovery is set to "
			<< srv_force_recovery << " !!!";
	}

	if (srv_force_recovery == 0) {
		/* In the insert buffer we may have even bigger tablespace
		id's, because we may have dropped those tablespaces, but
		insert buffer merge has not had time to clean the records from
		the ibuf tree. */

		ibuf_update_max_tablespace_id();
	}

	if (!srv_read_only_mode) {
		if (create_new_db) {
			srv_buffer_pool_load_at_startup = FALSE;
		}

		/* Create the buffer pool dump/load thread */
		os_thread_create(buf_dump_thread, NULL, NULL);

		/* Create the dict stats gathering thread */
		os_thread_create(dict_stats_thread, NULL, NULL);

		/* Create the thread that will optimize the FTS sub-system. */
		fts_optimize_init();

		srv_start_state_set(SRV_START_STATE_STAT);
	}

	/* Create the buffer pool resize thread */
	os_thread_create(buf_resize_thread, NULL, NULL);

	srv_was_started = TRUE;
	return(DB_SUCCESS);
}

#if 0
/********************************************************************
Sync all FTS cache before shutdown */
static
void
srv_fts_close(void)
/*===============*/
{
	dict_table_t*	table;

	for (table = UT_LIST_GET_FIRST(dict_sys->table_LRU);
	     table; table = UT_LIST_GET_NEXT(table_LRU, table)) {
		fts_t*          fts = table->fts;

		if (fts != NULL) {
			fts_sync_table(table);
		}
	}

	for (table = UT_LIST_GET_FIRST(dict_sys->table_non_LRU);
	     table; table = UT_LIST_GET_NEXT(table_LRU, table)) {
		fts_t*          fts = table->fts;

		if (fts != NULL) {
			fts_sync_table(table);
		}
	}
}
#endif

/****************************************************************//**
Shuts down the InnoDB database.
@return DB_SUCCESS or error code */
dberr_t
innobase_shutdown_for_mysql(void)
/*=============================*/
{
	if (!srv_was_started) {
		if (srv_is_being_started) {
			ib::warn() << "Shutting down an improperly started,"
				" or created database!";
		}

		return(DB_SUCCESS);
	}

	if (!srv_read_only_mode) {
		fts_optimize_shutdown();
		dict_stats_shutdown();
	}

	/* 1. Flush the buffer pool to disk, write the current lsn to
	the tablespace header(s), and copy all log data to archive.
	The step 1 is the real InnoDB shutdown. The remaining steps 2 - ...
	just free data structures after the shutdown. */

	logs_empty_and_mark_files_at_shutdown();

	if (srv_conc_get_active_threads() != 0) {
		ib::warn() << "Query counter shows "
			<< srv_conc_get_active_threads() << " queries still"
			" inside InnoDB at shutdown";
	}

	/* 2. Make all threads created by InnoDB to exit */
	srv_shutdown_all_bg_threads();


	if (srv_monitor_file) {
		fclose(srv_monitor_file);
		srv_monitor_file = 0;
		if (srv_monitor_file_name) {
			unlink(srv_monitor_file_name);
			ut_free(srv_monitor_file_name);
		}
	}

	if (srv_dict_tmpfile) {
		fclose(srv_dict_tmpfile);
		srv_dict_tmpfile = 0;
	}

	if (srv_misc_tmpfile) {
		fclose(srv_misc_tmpfile);
		srv_misc_tmpfile = 0;
	}

	if (!srv_read_only_mode) {
		dict_stats_thread_deinit();
	}

	/* This must be disabled before closing the buffer pool
	and closing the data dictionary.  */
	btr_search_disable(true);

	ibuf_close();
	log_shutdown();
	trx_sys_file_format_close();
	trx_sys_close();
	lock_sys_close();

	trx_pool_close();

	/* We don't create these mutexes in RO mode because we don't create
	the temp files that the cover. */
	if (!srv_read_only_mode) {
		mutex_free(&srv_monitor_file_mutex);
		mutex_free(&srv_dict_tmpfile_mutex);
		mutex_free(&srv_misc_tmpfile_mutex);
	}

	dict_close();
	btr_search_sys_free();

	/* 3. Free all InnoDB's own mutexes and the os_fast_mutexes inside
	them */
	os_aio_free();
	que_close();
	row_mysql_close();
	srv_free();
	fil_close();

	/* 4. Free all allocated memory */

	pars_lexer_close();
	log_mem_free();
	buf_pool_free(srv_buf_pool_instances);

	/* 6. Free the thread management resoruces. */
	os_thread_free();

	/* 7. Free the synchronisation infrastructure. */
	sync_check_close();

	if (dict_foreign_err_file) {
		fclose(dict_foreign_err_file);
	}

	if (srv_print_verbose_log) {
		ib::info() << "Shutdown completed; log sequence number "
			<< srv_shutdown_lsn;
	}

	srv_was_started = FALSE;
	srv_start_has_been_called = FALSE;

	return(DB_SUCCESS);
}
#endif /* !UNIV_HOTBACKUP */


/********************************************************************
Signal all per-table background threads to shutdown, and wait for them to do
so. */
void
srv_shutdown_table_bg_threads(void)
/*===============================*/
{
	dict_table_t*	table;
	dict_table_t*	first;
	dict_table_t*	last = NULL;

	mutex_enter(&dict_sys->mutex);

	/* Signal all threads that they should stop. */
	table = UT_LIST_GET_FIRST(dict_sys->table_LRU);
	first = table;
	while (table) {
		dict_table_t*	next;
		fts_t*		fts = table->fts;

		if (fts != NULL) {
			fts_start_shutdown(table, fts);
		}

		next = UT_LIST_GET_NEXT(table_LRU, table);

		if (!next) {
			last = table;
		}

		table = next;
	}

	/* We must release dict_sys->mutex here; if we hold on to it in the
	loop below, we will deadlock if any of the background threads try to
	acquire it (for example, the FTS thread by calling que_eval_sql).

	Releasing it here and going through dict_sys->table_LRU without
	holding it is safe because:

	 a) MySQL only starts the shutdown procedure after all client
	 threads have been disconnected and no new ones are accepted, so no
	 new tables are added or old ones dropped.

	 b) Despite its name, the list is not LRU, and the order stays
	 fixed.

	To safeguard against the above assumptions ever changing, we store
	the first and last items in the list above, and then check that
	they've stayed the same below. */

	mutex_exit(&dict_sys->mutex);

	/* Wait for the threads of each table to stop. This is not inside
	the above loop, because by signaling all the threads first we can
	overlap their shutting down delays. */
	table = UT_LIST_GET_FIRST(dict_sys->table_LRU);
	ut_a(first == table);
	while (table) {
		dict_table_t*	next;
		fts_t*		fts = table->fts;

		if (fts != NULL) {
			fts_shutdown(table, fts);
		}

		next = UT_LIST_GET_NEXT(table_LRU, table);

		if (table == last) {
			ut_a(!next);
		}

		table = next;
	}
}

/** Get the meta-data filename from the table name for a
single-table tablespace.
@param[in]	table		table object
@param[out]	filename	filename
@param[in]	max_len		filename max length */
void
srv_get_meta_data_filename(
	dict_table_t*	table,
	char*		filename,
	ulint		max_len)
{
	ulint		len;
	char*		path;

	/* Make sure the data_dir_path is set. */
	dict_get_and_save_data_dir_path(table, false);

	if (DICT_TF_HAS_DATA_DIR(table->flags)) {
		ut_a(table->data_dir_path);

		path = fil_make_filepath(
			table->data_dir_path, table->name.m_name, CFG, true);
	} else {
		path = fil_make_filepath(NULL, table->name.m_name, CFG, false);
	}

	ut_a(path);
	len = ut_strlen(path);
	ut_a(max_len >= len);

	strcpy(filename, path);

	ut_free(path);
}

/** Get the encryption-data filename from the table name for a
single-table tablespace.
@param[in]	table		table object
@param[out]	filename	filename
@param[in]	max_len		filename max length */
void
srv_get_encryption_data_filename(
	dict_table_t*	table,
	char*		filename,
	ulint		max_len)
{
	ulint		len;
	char*		path;

	/* Make sure the data_dir_path is set. */
	dict_get_and_save_data_dir_path(table, false);

	if (DICT_TF_HAS_DATA_DIR(table->flags)) {
		ut_a(table->data_dir_path);

		path = fil_make_filepath(
			table->data_dir_path, table->name.m_name, CFP, true);
	} else {
		path = fil_make_filepath(NULL, table->name.m_name, CFP, false);
	}

	ut_a(path);
	len = ut_strlen(path);
	ut_a(max_len >= len);

	strcpy(filename, path);

	ut_free(path);
}<|MERGE_RESOLUTION|>--- conflicted
+++ resolved
@@ -546,397 +546,6 @@
 }
 
 /*********************************************************************//**
-<<<<<<< HEAD
-=======
-Creates or opens database data files and closes them.
-@return	DB_SUCCESS or error code */
-static MY_ATTRIBUTE((nonnull, warn_unused_result))
-dberr_t
-open_or_create_data_files(
-/*======================*/
-	ibool*		create_new_db,	/*!< out: TRUE if new database should be
-					created */
-#ifdef UNIV_LOG_ARCHIVE
-	ulint*		min_arch_log_no,/*!< out: min of archived log
-					numbers in data files */
-	ulint*		max_arch_log_no,/*!< out: max of archived log
-					numbers in data files */
-#endif /* UNIV_LOG_ARCHIVE */
-	lsn_t*		min_flushed_lsn,/*!< out: min of flushed lsn
-					values in data files */
-	lsn_t*		max_flushed_lsn,/*!< out: max of flushed lsn
-					values in data files */
-	ulint*		sum_of_new_sizes)/*!< out: sum of sizes of the
-					new files added */
-{
-	ibool		ret;
-	ulint		i;
-	ibool		one_opened	= FALSE;
-	ibool		one_created	= FALSE;
-	os_offset_t	size;
-	ulint		flags;
-	ulint		space;
-	ulint		rounded_size_pages;
-	char		name[10000];
-
-	if (srv_n_data_files >= 1000) {
-
-		ib_logf(IB_LOG_LEVEL_ERROR,
-			"Can only have < 1000 data files, you have "
-			"defined %lu", (ulong) srv_n_data_files);
-
-		return(DB_ERROR);
-	}
-
-	*sum_of_new_sizes = 0;
-
-	*create_new_db = FALSE;
-
-	srv_normalize_path_for_win(srv_data_home);
-
-	for (i = 0; i < srv_n_data_files; i++) {
-		ulint	dirnamelen;
-
-		srv_normalize_path_for_win(srv_data_file_names[i]);
-		dirnamelen = strlen(srv_data_home);
-
-		ut_a(dirnamelen + strlen(srv_data_file_names[i])
-		     < (sizeof name) - 1);
-
-		memcpy(name, srv_data_home, dirnamelen);
-
-		/* Add a path separator if needed. */
-		if (dirnamelen && name[dirnamelen - 1] != SRV_PATH_SEPARATOR) {
-			name[dirnamelen++] = SRV_PATH_SEPARATOR;
-		}
-
-		strcpy(name + dirnamelen, srv_data_file_names[i]);
-
-		/* Note: It will return true if the file doesn' exist. */
-
-		if (!srv_file_check_mode(name)) {
-
-			return(DB_FAIL);
-
-		} else if (srv_data_file_is_raw_partition[i] == 0) {
-
-			/* First we try to create the file: if it already
-			exists, ret will get value FALSE */
-
-			files[i] = os_file_create(
-				innodb_file_data_key, name, OS_FILE_CREATE,
-				OS_FILE_NORMAL, OS_DATA_FILE, &ret);
-
-			if (srv_read_only_mode) {
-
-				if (ret) {
-					goto size_check;
-				}
-
-				ib_logf(IB_LOG_LEVEL_ERROR,
-					"Opening %s failed!", name);
-
-				return(DB_ERROR);
-
-			} else if (!ret
-				   && os_file_get_last_error(false)
-				   != OS_FILE_ALREADY_EXISTS
-#ifdef UNIV_AIX
-				   /* AIX 5.1 after security patch ML7 may have
-			           errno set to 0 here, which causes our
-				   function to return 100; work around that
-				   AIX problem */
-				   && os_file_get_last_error(false) != 100
-#endif /* UNIV_AIX */
-			    ) {
-				ib_logf(IB_LOG_LEVEL_ERROR,
-					"Creating or opening %s failed!",
-					name);
-
-				return(DB_ERROR);
-			}
-
-		} else if (srv_data_file_is_raw_partition[i] == SRV_NEW_RAW) {
-
-			ut_a(!srv_read_only_mode);
-
-			/* The partition is opened, not created; then it is
-			written over */
-
-			srv_start_raw_disk_in_use = TRUE;
-			srv_created_new_raw = TRUE;
-
-			files[i] = os_file_create(
-				innodb_file_data_key, name, OS_FILE_OPEN_RAW,
-				OS_FILE_NORMAL, OS_DATA_FILE, &ret);
-
-			if (!ret) {
-				ib_logf(IB_LOG_LEVEL_ERROR,
-					"Error in opening %s", name);
-
-				return(DB_ERROR);
-			}
-
-			const char*	check_msg;
-			check_msg = fil_read_first_page(
-				files[i], FALSE, &flags, &space,
-#ifdef UNIV_LOG_ARCHIVE
-				min_arch_log_no, max_arch_log_no,
-#endif /* UNIV_LOG_ARCHIVE */
-				min_flushed_lsn, max_flushed_lsn);
-
-			/* If first page is valid, don't overwrite DB.
-			It prevents overwriting DB when mysql_install_db
-			starts mysqld multiple times during bootstrap. */
-			if (check_msg == NULL) {
-
-				srv_created_new_raw = FALSE;
-				ret = FALSE;
-			}
-
-		} else if (srv_data_file_is_raw_partition[i] == SRV_OLD_RAW) {
-			srv_start_raw_disk_in_use = TRUE;
-
-			ret = FALSE;
-		} else {
-			ut_a(0);
-		}
-
-		if (ret == FALSE) {
-			const char* check_msg;
-			/* We open the data file */
-
-			if (one_created) {
-				ib_logf(IB_LOG_LEVEL_ERROR,
-					"Data files can only be added at "
-					"the end of a tablespace, but "
-					"data file %s existed beforehand.",
-					name);
-				return(DB_ERROR);
-			}
-			if (srv_data_file_is_raw_partition[i] == SRV_OLD_RAW) {
-				ut_a(!srv_read_only_mode);
-				files[i] = os_file_create(
-					innodb_file_data_key,
-					name, OS_FILE_OPEN_RAW,
-					OS_FILE_NORMAL, OS_DATA_FILE, &ret);
-			} else if (i == 0) {
-				files[i] = os_file_create(
-					innodb_file_data_key,
-					name, OS_FILE_OPEN_RETRY,
-					OS_FILE_NORMAL, OS_DATA_FILE, &ret);
-			} else {
-				files[i] = os_file_create(
-					innodb_file_data_key,
-					name, OS_FILE_OPEN, OS_FILE_NORMAL,
-					OS_DATA_FILE, &ret);
-			}
-
-			if (!ret) {
-
-				os_file_get_last_error(true);
-
-				ib_logf(IB_LOG_LEVEL_ERROR,
-					"Can't open '%s'", name);
-
-				return(DB_ERROR);
-			}
-
-			if (srv_data_file_is_raw_partition[i] == SRV_OLD_RAW) {
-
-				goto skip_size_check;
-			}
-
-size_check:
-			size = os_file_get_size(files[i]);
-			ut_a(size != (os_offset_t) -1);
-
-			/* Under some error conditions like disk full
-			narios or file size reaching filesystem
-			limit the data file could contain an incomplete
-			extent at the end. When we extend a data file
-			and if some failure happens, then also the data
-			file could contain an incomplete extent.  So we
-			need to round the size downward to a megabyte.*/
-
-			rounded_size_pages = (ulint) CALC_NUMBER_OF_PAGES(size);
-
-			if (i == srv_n_data_files - 1
-			    && srv_auto_extend_last_data_file) {
-
-				if (srv_data_file_sizes[i] > rounded_size_pages
-				    || (srv_last_file_size_max > 0
-					&& srv_last_file_size_max
-					< rounded_size_pages)) {
-
-					ib_logf(IB_LOG_LEVEL_ERROR,
-						"auto-extending "
-						"data file %s is "
-						"of a different size "
-						"%lu pages (rounded "
-						"down to MB) than specified "
-						"in the .cnf file: "
-						"initial %lu pages, "
-						"max %lu (relevant if "
-						"non-zero) pages!",
-						name,
-						(ulong) rounded_size_pages,
-						(ulong) srv_data_file_sizes[i],
-						(ulong)
-						srv_last_file_size_max);
-
-					return(DB_ERROR);
-				}
-
-				srv_data_file_sizes[i] = rounded_size_pages;
-			}
-
-			if (rounded_size_pages != srv_data_file_sizes[i]) {
-
-				ib_logf(IB_LOG_LEVEL_ERROR,
-					"Data file %s is of a different "
-					"size %lu pages (rounded down to MB) "
-					"than specified in the .cnf file "
-					"%lu pages!",
-					name,
-					(ulong) rounded_size_pages,
-					(ulong) srv_data_file_sizes[i]);
-
-				return(DB_ERROR);
-			}
-skip_size_check:
-
-			/* This is the earliest location where we can load
-			the double write buffer. */
-			if (i == 0) {
-				buf_dblwr_init_or_load_pages(
-					files[i], srv_data_file_names[i], true);
-			}
-
-			bool retry = true;
-check_first_page:
-			check_msg = fil_read_first_page(
-				files[i], one_opened, &flags, &space,
-#ifdef UNIV_LOG_ARCHIVE
-				min_arch_log_no, max_arch_log_no,
-#endif /* UNIV_LOG_ARCHIVE */
-				min_flushed_lsn, max_flushed_lsn);
-
-			if (check_msg) {
-
-				if (retry) {
-					fsp_open_info	fsp;
-					const ulint	page_no = 0;
-
-					retry = false;
-					fsp.id = 0;
-					fsp.filepath = srv_data_file_names[i];
-					fsp.file = files[i];
-
-					if (fil_user_tablespace_restore_page(
-						&fsp, page_no)) {
-						goto check_first_page;
-					}
-				}
-
-				ib_logf(IB_LOG_LEVEL_ERROR,
-						"%s in data file %s",
-						check_msg, name);
-				return(DB_ERROR);
-			}
-
-			/* The first file of the system tablespace must
-			have space ID = TRX_SYS_SPACE.  The FSP_SPACE_ID
-			field in files greater than ibdata1 are unreliable. */
-			ut_a(one_opened || space == TRX_SYS_SPACE);
-
-			/* Check the flags for the first system tablespace
-			file only. */
-			if (!one_opened
-			    && UNIV_PAGE_SIZE
-			       != fsp_flags_get_page_size(flags)) {
-
-				ib_logf(IB_LOG_LEVEL_ERROR,
-					"Data file \"%s\" uses page size %lu,"
-					"but the start-up parameter "
-					"is --innodb-page-size=%lu",
-					name,
-					fsp_flags_get_page_size(flags),
-					UNIV_PAGE_SIZE);
-
-				return(DB_ERROR);
-			}
-
-			one_opened = TRUE;
-		} else if (!srv_read_only_mode) {
-			/* We created the data file and now write it full of
-			zeros */
-
-			one_created = TRUE;
-
-			if (i > 0) {
-				ib_logf(IB_LOG_LEVEL_INFO,
-					"Data file %s did not"
-					" exist: new to be created",
-					name);
-			} else {
-				ib_logf(IB_LOG_LEVEL_INFO,
-					"The first specified "
-					"data file %s did not exist: "
-					"a new database to be created!",
-					name);
-
-				*create_new_db = TRUE;
-			}
-
-			ib_logf(IB_LOG_LEVEL_INFO,
-				"Setting file %s size to %lu MB",
-				name,
-				(ulong) (srv_data_file_sizes[i]
-					 >> (20 - UNIV_PAGE_SIZE_SHIFT)));
-
-			ib_logf(IB_LOG_LEVEL_INFO,
-				"Database physically writes the"
-				" file full: wait...");
-
-			ret = os_file_set_size(
-				name, files[i],
-				(os_offset_t) srv_data_file_sizes[i]
-				<< UNIV_PAGE_SIZE_SHIFT);
-
-			if (!ret) {
-				ib_logf(IB_LOG_LEVEL_ERROR,
-					"Error in creating %s: "
-					"probably out of disk space",
-					name);
-
-				return(DB_ERROR);
-			}
-
-			*sum_of_new_sizes += srv_data_file_sizes[i];
-		}
-
-		ret = os_file_close(files[i]);
-		ut_a(ret);
-
-		if (i == 0) {
-			flags = fsp_flags_set_page_size(0, UNIV_PAGE_SIZE);
-			fil_space_create(name, 0, flags, FIL_TABLESPACE);
-		}
-
-		ut_a(fil_validate());
-
-		if (!fil_node_create(name, srv_data_file_sizes[i], 0,
-				     srv_data_file_is_raw_partition[i] != 0)) {
-			return(DB_ERROR);
-		}
-	}
-
-	return(DB_SUCCESS);
-}
-
-/*********************************************************************//**
->>>>>>> 3fd5f795
 Create undo tablespace.
 @return DB_SUCCESS or error code */
 static
@@ -946,13 +555,8 @@
 	const char*	name,		/*!< in: tablespace name */
 	ulint		size)		/*!< in: tablespace size in pages */
 {
-<<<<<<< HEAD
-	os_file_t	fh;
+	os_pfs_file_t	fh;
 	bool		ret;
-=======
-	os_pfs_file_t	fh;
-	ibool		ret;
->>>>>>> 3fd5f795
 	dberr_t		err = DB_SUCCESS;
 
 	os_file_create_subdirs_if_needed(name);
@@ -1014,14 +618,8 @@
 	const char*	name,		/*!< in: tablespace file name */
 	ulint		space_id)	/*!< in: tablespace id */
 {
-<<<<<<< HEAD
-	os_file_t	fh;
+	os_pfs_file_t	fh;
 	bool		ret;
-=======
-	os_pfs_file_t	fh;
-	dberr_t		err	= DB_ERROR;
-	ibool		ret;
->>>>>>> 3fd5f795
 	ulint		flags;
 	dberr_t		err	= DB_ERROR;
 	char		undo_name[sizeof "innodb_undo000"];
@@ -1113,7 +711,7 @@
 srv_check_undo_redo_logs_exists()
 {
 	bool		ret;
-	os_file_t	fh;
+	os_pfs_file_t	fh;
 	char	name[OS_FILE_MAX_PATH];
 
 	/* Check if any undo tablespaces exist */
