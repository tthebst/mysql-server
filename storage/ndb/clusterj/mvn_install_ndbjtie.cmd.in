<<<<<<< HEAD
rem Copyright (c) 2013, Oracle and/or its affiliates. All rights reserved.
rem 
=======
rem Copyright (c) 2013, 2021, Oracle and/or its affiliates.
rem
>>>>>>> a2036369
rem This program is free software; you can redistribute it and/or modify
rem it under the terms of the GNU General Public License, version 2.0,
rem as published by the Free Software Foundation.
rem
rem This program is also distributed with certain software (including
rem but not limited to OpenSSL) that is licensed under separate terms,
rem as designated in a particular file or component or in included license
rem documentation.  The authors of MySQL hereby grant you an additional
rem permission to link the program and your derivative works with the
rem separately licensed software that they have included with MySQL.
rem
rem This program is distributed in the hope that it will be useful,
rem but WITHOUT ANY WARRANTY; without even the implied warranty of
rem MERCHANTABILITY or FITNESS FOR A PARTICULAR PURPOSE.  See the
rem GNU General Public License, version 2.0, for more details.
rem
rem You should have received a copy of the GNU General Public License
rem along with this program; if not, write to the Free Software
rem Foundation, Inc., 51 Franklin St, Fifth Floor, Boston, MA 02110-1301  USA

mvn.cmd install:install-file -Dfile=/Users/clr/ndb/bzr-repo/mysql-5.5-cluster-7.2/storage/ndb/src/ndbjtie/ndbjtie-@JAVA_NDB_VERSION@.jar -DgroupId=ndbjtie -DartifactId=ndbjtie -Dversion=@JAVA_NDB_VERSION@@JAVA_MVN_VERSION@ -Dpackaging=jar -DgeneratePom=true<|MERGE_RESOLUTION|>--- conflicted
+++ resolved
@@ -1,10 +1,5 @@
-<<<<<<< HEAD
-rem Copyright (c) 2013, Oracle and/or its affiliates. All rights reserved.
+rem Copyright (c) 2013, 2021, Oracle and/or its affiliates.
 rem 
-=======
-rem Copyright (c) 2013, 2021, Oracle and/or its affiliates.
-rem
->>>>>>> a2036369
 rem This program is free software; you can redistribute it and/or modify
 rem it under the terms of the GNU General Public License, version 2.0,
 rem as published by the Free Software Foundation.
