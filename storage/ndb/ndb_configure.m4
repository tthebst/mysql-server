# The version number of NDB
NDB_VERSION_MAJOR=7
NDB_VERSION_MINOR=1
NDB_VERSION_BUILD=6
NDB_VERSION_STATUS=""

<<<<<<< HEAD
dnl ---------------------------------------------------------------------------
dnl Macro: MYSQL_CHECK_CXX_LINKING
dnl ---------------------------------------------------------------------------
AC_DEFUN([MYSQL_CHECK_CXX_LINKING], [
  # Check if linking need additional C++ libraries since
  # we are (most likely) linking with gcc
  ndb_cxx_runtime_libs=""

  AC_MSG_CHECKING(how to link C++ programs)

  LIBS_save="$LIBS"
  AC_LANG_PUSH(C++)

  for L in "" -lstdc++
  do
    LIBS="$LIBS $L"
    AC_LINK_IFELSE(
      AC_LANG_PROGRAM([],
      [char* p=new char;delete p;]),
      [ linked_ok=yes ], [])
    LIBS="$LIBS_save"

    if test X$linked_ok = Xyes
    then
      ndb_cxx_runtime_libs="$L"
      ndb_can_link_cxx_program=yes
      break;
    fi
  done

  AC_LANG_POP(C++)

  AC_MSG_RESULT([$ndb_cxx_runtime_libs])
  AC_SUBST(ndb_cxx_runtime_libs)
])

NDB_MYSQL_VERSION_MAJOR=`echo $VERSION | cut -d. -f1`
NDB_MYSQL_VERSION_MINOR=`echo $VERSION | cut -d. -f2`
NDB_MYSQL_VERSION_BUILD=`echo $VERSION | cut -d. -f3 | cut -d- -f1`

=======
>>>>>>> 4d61b791
dnl for build ndb docs

AC_PATH_PROG(DOXYGEN, doxygen, no)
AC_PATH_PROG(PDFLATEX, pdflatex, no)
AC_PATH_PROG(MAKEINDEX, makeindex, no)

AC_SUBST(DOXYGEN)
AC_SUBST(PDFLATEX)
AC_SUBST(MAKEINDEX)

dnl ---------------------------------------------------------------------------
dnl Check if ndbmtd should/can be built
dnl - skipped if with --without-ndbmtd specified
dnl - skipped if the ndbmtd assembler can't be compiled
dnl
dnl ---------------------------------------------------------------------------
# Dummy define of BUILD_NDBMTD to satisfy builds without ndb
AM_CONDITIONAL([BUILD_NDBMTD], [ false ])
AC_DEFUN([NDB_CHECK_NDBMTD], [

  build_ndbmtd=

  AC_ARG_WITH([ndbmtd],
              [AC_HELP_STRING([--without-ndbmtd],
                              [Dont build ndbmtd])],
              [ndb_ndbmtd="$withval"],
              [ndb_ndbmtd=yes])

  if test X"$ndb_ndbmtd" = Xyes
  then
    # checking atomic.h needed for spinlock's on sparc and Sun Studio
    AC_CHECK_HEADERS(atomic.h)

    # checking assembler needed for ndbmtd
    SAVE_CFLAGS="$CFLAGS"
    if test "x${ac_cv_header_atomic_h}" = xyes; then
      CFLAGS="$CFLAGS -DHAVE_ATOMIC_H"
    fi
    AC_CACHE_CHECK([assembler needed for ndbmtd],
                   [ndb_cv_ndbmtd_asm],[
      AC_TRY_RUN(
        [
        #include "storage/ndb/src/kernel/vm/mt-asm.h"
        int main()
        {
          unsigned int a = 0;
          volatile unsigned int *ap = (volatile unsigned int*)&a;
        #ifdef NDB_HAVE_XCNG
          a = xcng(ap, 1);
          cpu_pause();
        #endif
          mb();
          * ap = 2;
          rmb();
          * ap = 1;
          wmb();
          * ap = 0;
          read_barrier_depends();
          return a;
        }
        ],
        [ndb_cv_ndbmtd_asm=yes],
        [ndb_cv_ndbmtd_asm=no],
        [ndb_cv_ndbmtd_asm=no]
      )]
    )
    CFLAGS="$SAVE_CFLAGS"

    if test X"$ndb_cv_ndbmtd_asm" = Xyes
    then
      build_ndbmtd=yes
      AC_MSG_RESULT([Including ndbmtd])
    fi
  fi

  # Redefine BUILD_NDBMTD now when result is known(otherwise the test
  # is evaluated too early in configure)
  AM_CONDITIONAL([BUILD_NDBMTD], [ test X"$build_ndbmtd" = Xyes ])

])


AC_DEFUN([MYSQL_CHECK_JAVA], [

  case "$host_os" in
  darwin*)        
    NDB_JAVA_TMP_INC="Headers"
    NDB_JAVA_TMP_BIN="Commands"
    ;;
  *)
    NDB_JAVA_TMP_INC="include"
    NDB_JAVA_TMP_BIN="bin"
    ;;
  esac

  dnl
  dnl Search for JAVA_HOME
  dnl

  NDB_JAVA_INC=""
  NDB_JAVA_BIN=""
  NDB_JAVA_PATHS="$JAVA_HOME $JDK_HOME"
  NDB_JAVA_PATHS="$NDB_JAVA_PATHS /usr/lib/jvm/java /usr/lib64/jvm/java"
  NDB_JAVA_PATHS="$NDB_JAVA_PATHS /usr/local/jdk /usr/local/java /usr/local/java/jdk"
  NDB_JAVA_PATHS="$NDB_JAVA_PATHS /usr/jdk/latest /System/Library/Frameworks/JavaVM.framework/Versions/CurrentJDK"

  for D in $NDB_JAVA_PATHS; do
    AC_CHECK_FILE([$D/$NDB_JAVA_TMP_INC/jni.h],[found=yes])
    if test X$found = Xyes
    then
      NDB_JAVA_INC=$D/$NDB_JAVA_TMP_INC
      NDB_JAVA_BIN=$D/$NDB_JAVA_TMP_BIN
      break;
    fi
  done

  echo "$NDB_JAVA_INC"

  if test -f "${NDB_JAVA_INC}/jni.h"
  then
    JNI_INCLUDE_DIRS="-I${NDB_JAVA_INC}"
  else
    AC_MSG_RESULT([-- Unable to locate jni.h!])
  fi

  dnl try to add extra include path
  case "$host_os" in
  bsdi*)    JNI_SUBDIRS="bsdos";;
  linux*)   JNI_SUBDIRS="linux genunix";;
  osf*)     JNI_SUBDIRS="alpha";;
  solaris*) JNI_SUBDIRS="solaris";;
  mingw*)   JNI_SUBDIRS="win32";;
  cygwin*)  JNI_SUBDIRS="win32";;
  *)        JNI_SUBDIRS="genunix";;
  esac

  dnl add any subdirectories that are present
  for S in ${JNI_SUBDIRS}
  do
    if test -d "${NDB_JAVA_INC}/${S}"
    then
      JNI_INCLUDE_DIRS="${JNI_INCLUDE_DIRS} -I${NDB_JAVA_INC}/${S}"
    fi
  done

  CPPFLAGS_save="$CPPFLAGS"
  CPPFLAGS="$CPPFLAGS ${JNI_INCLUDE_DIRS}"
  AC_CHECK_HEADERS(jni.h)
  CPPFLAGS="$CPPFLAGS_save"

  ndb_java_supported=no

  if test X$NDB_JAVA_BIN != X
  then

    AC_PATH_PROG(JAVAC, javac, no, ${NDB_JAVA_BIN})
    AC_PATH_PROG(JAVAH, javah, no, ${NDB_JAVA_BIN})
    AC_PATH_PROG(JAR, jar, no, ${NDB_JAVA_BIN})
    AC_PATH_PROG(JAVA, java, no, ${NDB_JAVA_BIN})
    AC_SUBST(JNI_INCLUDE_DIRS)

    if test X"$JAVAC" != Xno &&
      test X"$JAVAH" != Xno && 
      test X"$JAR" != Xno && 
      test X"$JAVA" != Xno && 
      test X"$ac_cv_header_jni_h" = Xyes
    then
       ndb_java_supported=yes
    fi
  fi
])

AC_DEFUN([MYSQL_CHECK_NDB_OPTIONS], [
  AC_ARG_WITH([ndb-sci],
              AC_HELP_STRING([--with-ndb-sci=DIR],
                             [Provide MySQL with a custom location of
                             sci library. Given DIR, sci library is 
                             assumed to be in $DIR/lib and header files
                             in $DIR/include.]),
              [mysql_sci_dir=${withval}],
              [mysql_sci_dir=""])

  case "$mysql_sci_dir" in
    "no" )
      have_ndb_sci=no
      AC_MSG_RESULT([-- not including sci transporter])
      ;;
    * )
      if test -f "$mysql_sci_dir/lib/libsisci.a" -a \ 
              -f "$mysql_sci_dir/include/sisci_api.h"; then
        NDB_SCI_INCLUDES="-I$mysql_sci_dir/include"
        NDB_SCI_LIBS="$mysql_sci_dir/lib/libsisci.a"
        AC_MSG_RESULT([-- including sci transporter])
        AC_DEFINE([NDB_SCI_TRANSPORTER], [1],
                  [Including Ndb Cluster DB sci transporter])
        AC_SUBST(NDB_SCI_INCLUDES)
        AC_SUBST(NDB_SCI_LIBS)
        have_ndb_sci="yes"
        AC_MSG_RESULT([found sci transporter in $mysql_sci_dir/{include, lib}])
      else
        AC_MSG_RESULT([could not find sci transporter in $mysql_sci_dir/{include, lib}])
      fi
      ;;
  esac

  AC_ARG_WITH([ndb-test],
              [AC_HELP_STRING([--with-ndb-test],
                              [Include the NDB Cluster ndbapi test programs])],
              [ndb_test="$withval"],
              [ndb_test=no])
  AC_ARG_WITH([ndb-docs],
              [AC_HELP_STRING([--with-ndb-docs],
              [Include the NDB Cluster ndbapi and mgmapi documentation])],
              [ndb_docs="$withval"],
              [ndb_docs=no])
  AC_ARG_WITH([ndb-port],
              [AC_HELP_STRING([--with-ndb-port=port-number],
              [Default port used by NDB Cluster management server])],
              [ndb_port="$withval"],[ndb_port="no"])
  case "$ndb_port" in
    "yes" )
      AC_MSG_ERROR([--with-ndb-port=<port-number> needs an argument])
      ;;
    "no" )
      ;;
    * )
      AC_DEFINE_UNQUOTED([NDB_PORT], [$ndb_port],
                         [Default port used by NDB Cluster management server])
      ;;
  esac

  AC_ARG_WITH([ndb-port-base],
              [AC_HELP_STRING([--with-ndb-port-base],
                              [Deprecated option])],
              [ndb_port_base="$withval"], [])
  if test "$ndb_port_base"
  then
     AC_MSG_WARN([Ignoring deprecated option --with-ndb-port-base])
  fi

  AC_ARG_WITH([ndb-debug],
              [AC_HELP_STRING([--without-ndb-debug],
                              [Disable special ndb debug features])],
              [ndb_debug="$withval"],
              [ndb_debug="default"])
  AC_ARG_WITH([ndb-ccflags],
              [AC_HELP_STRING([--with-ndb-ccflags=CFLAGS],
                              [Extra CFLAGS for ndb compile])],
              [ndb_ccflags=${withval}],
              [ndb_ccflags=""])
  case "$ndb_ccflags" in
    "yes")
        AC_MSG_RESULT([The --ndb-ccflags option requires a parameter (passed to CC for ndb compilation)])
        ;;
    *)
        ndb_cxxflags_fix="$ndb_cxxflags_fix $ndb_ccflags"
    ;;
  esac

  AC_ARG_WITH([ndb-binlog],
              [AC_HELP_STRING([--without-ndb-binlog],
                              [Disable ndb binlog])],
              [ndb_binlog="$withval"],
              [ndb_binlog="default"])
  AC_ARG_WITH([openjpa],
              [AS_HELP_STRING([--with-openjpa], Include and set path for native OpenJPA support)],
              [openjpa="$withval"],
              [openjpa="default"])
  AC_ARG_WITH([classpath],
              [AS_HELP_STRING([--with-classpath=PATH], Include and set classpath for Cluster/J and OpenJPA support)],
              [classpath="$withval"],
              [classpath="no"])
  AC_ARG_WITH([javac-target],
              [AC_HELP_STRING([--with-javac-target],
                              [Java compiler target version to be used])],
              [javac_target="$withval"],
              [javac_target="1.5"])

  AC_MSG_CHECKING([for NDB Cluster options])
  AC_MSG_RESULT([])
                                                                                
  have_ndb_test=no
  case "$ndb_test" in
    yes )
      AC_MSG_RESULT([-- including ndbapi test programs])
      have_ndb_test="yes"
      ;;
    * )
      AC_MSG_RESULT([-- not including ndbapi test programs])
      ;;
  esac

  have_ndb_docs=no
  case "$ndb_docs" in
    yes )
      AC_MSG_RESULT([-- including ndbapi and mgmapi documentation])
      have_ndb_docs="yes"
      ;;
    * )
      AC_MSG_RESULT([-- not including ndbapi and mgmapi documentation])
      ;;
  esac

  case "$ndb_debug" in
    yes )
      AC_MSG_RESULT([-- including ndb extra debug options])
      have_ndb_debug="yes"
      ;;
    full )
      AC_MSG_RESULT([-- including ndb extra extra debug options])
      have_ndb_debug="full"
      ;;
    no )
      AC_MSG_RESULT([-- not including ndb extra debug options])
      have_ndb_debug="no"
      ;;
    * )
      have_ndb_debug="default"
      ;;
  esac

  MYSQL_CHECK_CXX_LINKING

  AC_MSG_CHECKING([for Java needed for ClusterJ and ClusterJPA])
  AC_MSG_RESULT([])
  MYSQL_CHECK_JAVA
  NDBJTIE_LIBS=""


  have_clusterj=no
  if test X"$ndb_java_supported" = Xyes
  then
    if echo $CHARSETS | grep ucs2 >/dev/null
    then
      AC_MSG_RESULT([-- including Cluster/J])
      have_clusterj=yes
    else
      AC_MSG_WARN([-- Cluster/J requires ucs2 charset; use --with-extra-charsets to configure])
      have_clusterj=yes
    fi
  else
    AC_MSG_RESULT([-- Cluster/J requires Java and JNI: Cluster/J not included])
  fi

  have_classpath=no
  if test X"$classpath" != Xyes && test X"$classpath" != Xno && test X"$classpath" != Xdefault
  then
    AC_MSG_RESULT([-- including provided classpath])
    have_classpath=$classpath;
  fi

  # needed for junit test compile: 
  #   junit-4.7.jaropenjpa-1.2.1.jar
 
  # needed for OpenJPA compile:
  #   openjpa-x.y.z.jar:geronimo-jpa_x.y_spec-x.y.jar

  # needed for PCEnhancement:
  #   serp-x.y.z.jar:commons-lang-x.y.jar:geronimo-jta_x.y_spec-x.y.jar:commons-collections-x.y.jar
  
  have_junit=no
  have_openjpa_jar=no
  TMP_CLASSPATH=`echo $classpath | sed 's/:/ /'`;
  for i in $TMP_CLASSPATH; do
    if `echo $i | egrep "junit-(.+)\.jar" 1>/dev/null 2>&1`
    then
      AC_MSG_RESULT([-- junit found: activating clusterj tests])
      have_junit=yes
    fi
    if `echo $i | egrep "openjpa-(.+)\.jar" 1>/dev/null 2>&1`
    then
      AC_MSG_RESULT([-- openjpa jar found: activating clusterjpa])
      have_openjpa_jar=yes
    fi
    if `echo $i | egrep "(.+)-jpa-(.+)\.jar" 1>/dev/null 2>&1`
    then
      AC_MSG_RESULT([-- jpa jar found: activating clusterjpa])
      have_jpa_jar=yes
    fi
  done

  have_openjpa=no
  if test X"$openjpa" != Xno
  then
    if test X"$have_clusterj" = Xyes
    then
      if test X"$have_openjpa_jar" != Xno
      then
        # no test of actual classpath validity for now
        AC_MSG_RESULT([-- including OpenJPA])
        have_openjpa=yes
      else
        AC_MSG_RESULT([-- Cluster for OpenJPA requires external OpenJPA jar set with --with-classpath: not included])
      fi
    else
      AC_MSG_RESULT([-- Cluster for OpenJPA requires Cluster/J and Java to compile: not included])
    fi
  fi

  if test x"$have_clusterj" = xyes
  then
    NDBJTIE_OPT="ndbjtie"
    NDBJTIE_LIBS="ndbjtie/libndbjtie.la ndbjtie/mysql/libmysqlutils.la"
  fi

  if test x"$have_openjpa" = xyes  
  then
    OPENJPA_OPT="clusterj-openjpa"
  fi

  if test x"$have_junit" == xyes 
  then
    CLUSTERJ_TESTS="clusterj-test"
  fi

  if test X"$have_openjpa" != Xno && test X"$have_junit" = Xyes
  then
    CLUSTERJ_TESTS="$CLUSTERJ_TESTS clusterj-jpatest"
  fi

  AC_SUBST(NDBJTIE_OPT)
  AC_SUBST(NDBJTIE_LIBS)
  AC_SUBST(CLUSTERJ_TESTS)
  AC_SUBST(OPENJPA_OPT)

  AC_MSG_RESULT([done.])
])

AC_DEFUN([NDBCLUSTER_WORKAROUNDS], [

  #workaround for Sun Forte/x86 see BUG#4681
  case $SYSTEM_TYPE-$MACHINE_TYPE-$ac_cv_prog_gcc in
    *solaris*-i?86-no)
      CFLAGS="$CFLAGS -DBIG_TABLES"
      CXXFLAGS="$CXXFLAGS -DBIG_TABLES"
      ;;
    *)
      ;;
  esac

  # workaround for Sun Forte compile problem for ndb
  case $SYSTEM_TYPE-$ac_cv_prog_gcc in
    *solaris*-no)
      ndb_cxxflags_fix="$ndb_cxxflags_fix -instances=static"
      ;;
    *)
      ;;
  esac

  # ndb fail for whatever strange reason to link Sun Forte/x86
  # unless using incremental linker
  case $SYSTEM_TYPE-$MACHINE_TYPE-$ac_cv_prog_gcc-$have_ndbcluster in
    *solaris*-i?86-no-yes)
      CXXFLAGS="$CXXFLAGS -xildon"
      ;;
    *)
      ;;
  esac
])


AC_DEFUN([MYSQL_SETUP_NDBCLUSTER], [

  AC_MSG_RESULT([Using NDB Cluster])
  with_partition="yes"
  ndb_cxxflags_fix=""
  ndbcluster_includes="-I\$(top_builddir)/storage/ndb/include -I\$(top_srcdir)/storage/ndb/include -I\$(top_srcdir)/storage/ndb/include/ndbapi -I\$(top_srcdir)/storage/ndb/include/mgmapi"
  ndbcluster_libs="\$(top_builddir)/storage/ndb/src/.libs/libndbclient.a"
  ndbcluster_system_libs=""

  MYSQL_CHECK_NDB_OPTIONS
  NDB_CHECK_NDBMTD

  # checking CLOCK_MONOTONIC support
  AC_CHECK_FUNCS(clock_gettime pthread_condattr_setclock)

  # checking various functions
  AC_CHECK_FUNCS(pthread_self \
    sched_get_priority_min sched_get_priority_max sched_setaffinity \
    sched_setscheduler processor_bind epoll_create \
    posix_memalign memalign sysconf directio atomic_swap_32)

  AC_MSG_CHECKING(for Linux scheduling and locking support)
  AC_TRY_LINK(
    [#ifndef _GNU_SOURCE
     #define _GNU_SOURCE
     #endif
     #include <sys/types.h>
     #include <unistd.h>
     #include <sched.h>
     #include <sys/syscall.h>],
    [const cpu_set_t *p= (const cpu_set_t*)0;
     struct sched_param loc_sched_param;
     int policy = 0;
     pid_t tid = (unsigned)syscall(SYS_gettid);
     tid = getpid();
     int ret = sched_setaffinity(tid, sizeof(* p), p);
     ret = sched_setscheduler(tid, policy, &loc_sched_param);],
    AC_MSG_RESULT(yes)
    AC_DEFINE(HAVE_LINUX_SCHEDULING, [1], [Linux scheduling/locking function]),
    AC_MSG_RESULT(no))

  AC_MSG_CHECKING(for Solaris affinity support)
  AC_TRY_LINK(
    [#include <sys/types.h>
     #include <sys/lwp.h>
     #include <sys/processor.h>
     #include <sys/procset.h>],
    [processorid_t cpu_id = (processorid_t)0;
     id_t tid = _lwp_self();
     int ret = processor_bind(P_LWPID, tid, cpu_id, 0);],
    AC_MSG_RESULT(yes)
    AC_DEFINE(HAVE_SOLARIS_AFFINITY, [1], [Solaris affinity function]),
    AC_MSG_RESULT(no))

  AC_MSG_CHECKING(for Linux futex support)
  AC_TRY_LINK(
    [#ifndef _GNU_SOURCE
     #define _GNU_SOURCE
     #endif
     #include <sys/types.h>
     #include <unistd.h>
     #include <errno.h>
     #include <sys/syscall.h>],
     #define FUTEX_WAIT        0
     #define FUTEX_WAKE        1
     #define FUTEX_FD          2
     #define FUTEX_REQUEUE     3
     #define FUTEX_CMP_REQUEUE 4
     #define FUTEX_WAKE_OP     5
    [
     int a = 0; int * addr = &a;
     return syscall(SYS_futex, addr, FUTEX_WAKE, 1, 0, 0, 0) == 0 ? 0 : errno;
    ],
    AC_MSG_RESULT(yes)
    AC_DEFINE(HAVE_LINUX_FUTEX, [1], [Linux futex support]),
    AC_MSG_RESULT(no))

  NDBCLUSTER_WORKAROUNDS

  MAKE_BINARY_DISTRIBUTION_OPTIONS="$MAKE_BINARY_DISTRIBUTION_OPTIONS --with-ndbcluster"

  if test "$have_ndb_debug" = "default"
  then
    have_ndb_debug=$with_debug
  fi

  if test "$have_ndb_debug" = "yes"
  then
    # Medium debug.
    NDB_DEFS="-DNDB_DEBUG -DVM_TRACE -DERROR_INSERT -DARRAY_GUARD"
  elif test "$have_ndb_debug" = "full"
  then
    NDB_DEFS="-DNDB_DEBUG_FULL -DVM_TRACE -DERROR_INSERT -DARRAY_GUARD -DAPI_TRACE"
  else
    # no extra ndb debug but still do asserts if debug version
    if test "$with_debug" = "yes" -o "$with_debug" = "full"
    then
      NDB_DEFS=""
    else
      NDB_DEFS="-DNDEBUG"
    fi
  fi

  have_ndb_binlog="no"
  if test X"$ndb_binlog" = Xdefault ||
     test X"$ndb_binlog" = Xyes
  then
    have_ndb_binlog="yes"
  fi

  if test X"$have_ndb_binlog" = Xyes
  then
    AC_DEFINE([WITH_NDB_BINLOG], [1],
              [Including Ndb Cluster Binlog])
    AC_MSG_RESULT([Including Ndb Cluster Binlog])
  else
    AC_MSG_RESULT([Not including Ndb Cluster Binlog])
  fi

  ndb_transporter_opt_objs=""
  if test "$ac_cv_func_shmget" = "yes" &&
     test "$ac_cv_func_shmat" = "yes" &&
     test "$ac_cv_func_shmdt" = "yes" &&
     test "$ac_cv_func_shmctl" = "yes" &&
     test "$ac_cv_func_sigaction" = "yes" &&
     test "$ac_cv_func_sigemptyset" = "yes" &&
     test "$ac_cv_func_sigaddset" = "yes" &&
     test "$ac_cv_func_pthread_sigmask" = "yes"
  then
     AC_DEFINE([NDB_SHM_TRANSPORTER], [1],
               [Including Ndb Cluster DB shared memory transporter])
     AC_MSG_RESULT([Including ndb shared memory transporter])
     ndb_transporter_opt_objs="$ndb_transporter_opt_objs SHM_Transporter.lo SHM_Transporter.unix.lo"
  else
     AC_MSG_RESULT([Not including ndb shared memory transporter])
  fi
  
  if test X"$have_ndb_sci" = Xyes
  then
    ndb_transporter_opt_objs="$ndb_transporter_opt_objs SCI_Transporter.lo"
  fi

  ndb_opt_subdirs=
  ndb_bin_am_ldflags="-static"
  if test X"$have_ndb_test" = Xyes
  then
    ndb_opt_subdirs="test"
    ndb_bin_am_ldflags=""
  fi

  if test X"$have_ndb_docs" = Xyes
  then
    ndb_opt_subdirs="$ndb_opt_subdirs docs"
    ndb_bin_am_ldflags=""
  fi

  if test X"$have_clusterj" = Xyes
  then
    ndb_opt_subdirs="$ndb_opt_subdirs clusterj"
  fi
  if test X"$have_openjpa" != Xno
  then
    CLUSTERJ_OPENJPA=$have_openjpa
    AC_SUBST(CLUSTERJ_OPENJPA)
  fi
  if test X"$have_classpath" != Xno
  then
    CLUSTERJ_CLASSPATH=$have_classpath
    AC_SUBST(CLUSTERJ_CLASSPATH)
  fi
  JAVAC_TARGET=$javac_target
  AC_SUBST(JAVAC_TARGET)
  

  # building dynamic breaks on AIX. (If you want to try it and get unresolved
  # __vec__delete2 and some such, try linking against libhC.)
  case "$host_os" in
    aix3.* | aix4.0.* | aix4.1.*) ;;
    *) ndb_bin_am_ldflags="-static";;
  esac

  # libndbclient versioning when linked with GNU ld.
  if $LD --version 2>/dev/null|grep GNU >/dev/null 2>&1 ; then
    NDB_LD_VERSION_SCRIPT="-Wl,--version-script=\$(top_builddir)/storage/ndb/src/libndb.ver"
    AC_CONFIG_FILES(storage/ndb/src/libndb.ver)
  fi
  AC_SUBST(NDB_LD_VERSION_SCRIPT)

  AC_SUBST(NDB_SHARED_LIB_MAJOR_VERSION)
  AC_SUBST(NDB_SHARED_LIB_VERSION)

  # Replace @NDB_VERSION_XX@ variables in the generated ndb_version.h
  AC_SUBST(NDB_VERSION_MAJOR)
  AC_SUBST(NDB_VERSION_MINOR)
  AC_SUBST(NDB_VERSION_BUILD)
  AC_SUBST(NDB_VERSION_STATUS)

  # Define NDB_VERSION_XX variables in config.h/my_config.h
  AC_DEFINE_UNQUOTED([NDB_VERSION_MAJOR], [$NDB_VERSION_MAJOR],
                     [NDB major version])
  AC_DEFINE_UNQUOTED([NDB_VERSION_MINOR], [$NDB_VERSION_MINOR],
                     [NDB minor version])
  AC_DEFINE_UNQUOTED([NDB_VERSION_BUILD], [$NDB_VERSION_BUILD],
                     [NDB build version])
  AC_DEFINE_UNQUOTED([NDB_VERSION_STATUS], ["$NDB_VERSION_STATUS"],
                     [NDB status version])

<<<<<<< HEAD
  # Build the version string used for creating jars etc.
  JAVA_NDB_VERSION=$NDB_VERSION_MAJOR.$NDB_VERSION_MINOR.$NDB_VERSION_BUILD
  if test X"$NDB_VERSION_STATUS" != X
  then
    JAVA_NDB_VERSION=$JAVA_NDB_VERSION.$NDB_VERSION_STATUS
  fi
  AC_SUBST(JAVA_NDB_VERSION)

  AC_SUBST(NDB_MYSQL_VERSION_MAJOR)
  AC_SUBST(NDB_MYSQL_VERSION_MINOR)
  AC_SUBST(NDB_MYSQL_VERSION_BUILD)
  AC_DEFINE_UNQUOTED([NDB_MYSQL_VERSION_MAJOR], [$NDB_MYSQL_VERSION_MAJOR],
                     [MySQL major version])
  AC_DEFINE_UNQUOTED([NDB_MYSQL_VERSION_MINOR], [$NDB_MYSQL_VERSION_MINOR],
                     [MySQL minor version])
  AC_DEFINE_UNQUOTED([NDB_MYSQL_VERSION_BUILD], [$NDB_MYSQL_VERSION_BUILD],
                     [MySQL build version])

=======
>>>>>>> 4d61b791
  # Generate ndb_version.h from ndb_version.h.in
  AC_CONFIG_FILES([storage/ndb/include/ndb_version.h])

  AC_SUBST(ndbcluster_includes)
  AC_SUBST(ndbcluster_libs)
  AC_SUBST(ndbcluster_system_libs)
  AC_SUBST(NDB_SCI_LIBS)

  AC_SUBST(ndb_transporter_opt_objs)
  AC_SUBST(ndb_bin_am_ldflags)
  AC_SUBST(ndb_opt_subdirs)

  AC_SUBST(NDB_DEFS)
  AC_SUBST(ndb_cxxflags_fix)

  NDB_SIZEOF_CHARP="$ac_cv_sizeof_charp"
  NDB_SIZEOF_CHAR="$ac_cv_sizeof_char"
  NDB_SIZEOF_SHORT="$ac_cv_sizeof_short"
  NDB_SIZEOF_INT="$ac_cv_sizeof_int"
  NDB_SIZEOF_LONG="$ac_cv_sizeof_long"
  NDB_SIZEOF_LONG_LONG="$ac_cv_sizeof_long_long"
  AC_SUBST([NDB_SIZEOF_CHARP])
  AC_SUBST([NDB_SIZEOF_CHAR])
  AC_SUBST([NDB_SIZEOF_SHORT])
  AC_SUBST([NDB_SIZEOF_INT])
  AC_SUBST([NDB_SIZEOF_LONG])
  AC_SUBST([NDB_SIZEOF_LONG_LONG])

  AC_CONFIG_FILES([storage/ndb/include/ndb_types.h])

])
<|MERGE_RESOLUTION|>--- conflicted
+++ resolved
@@ -4,7 +4,6 @@
 NDB_VERSION_BUILD=6
 NDB_VERSION_STATUS=""
 
-<<<<<<< HEAD
 dnl ---------------------------------------------------------------------------
 dnl Macro: MYSQL_CHECK_CXX_LINKING
 dnl ---------------------------------------------------------------------------
@@ -41,12 +40,6 @@
   AC_SUBST(ndb_cxx_runtime_libs)
 ])
 
-NDB_MYSQL_VERSION_MAJOR=`echo $VERSION | cut -d. -f1`
-NDB_MYSQL_VERSION_MINOR=`echo $VERSION | cut -d. -f2`
-NDB_MYSQL_VERSION_BUILD=`echo $VERSION | cut -d. -f3 | cut -d- -f1`
-
-=======
->>>>>>> 4d61b791
 dnl for build ndb docs
 
 AC_PATH_PROG(DOXYGEN, doxygen, no)
@@ -715,7 +708,9 @@
   AC_DEFINE_UNQUOTED([NDB_VERSION_STATUS], ["$NDB_VERSION_STATUS"],
                      [NDB status version])
 
-<<<<<<< HEAD
+  # Generate ndb_version.h from ndb_version.h.in
+  AC_CONFIG_FILES([storage/ndb/include/ndb_version.h])
+
   # Build the version string used for creating jars etc.
   JAVA_NDB_VERSION=$NDB_VERSION_MAJOR.$NDB_VERSION_MINOR.$NDB_VERSION_BUILD
   if test X"$NDB_VERSION_STATUS" != X
@@ -723,21 +718,6 @@
     JAVA_NDB_VERSION=$JAVA_NDB_VERSION.$NDB_VERSION_STATUS
   fi
   AC_SUBST(JAVA_NDB_VERSION)
-
-  AC_SUBST(NDB_MYSQL_VERSION_MAJOR)
-  AC_SUBST(NDB_MYSQL_VERSION_MINOR)
-  AC_SUBST(NDB_MYSQL_VERSION_BUILD)
-  AC_DEFINE_UNQUOTED([NDB_MYSQL_VERSION_MAJOR], [$NDB_MYSQL_VERSION_MAJOR],
-                     [MySQL major version])
-  AC_DEFINE_UNQUOTED([NDB_MYSQL_VERSION_MINOR], [$NDB_MYSQL_VERSION_MINOR],
-                     [MySQL minor version])
-  AC_DEFINE_UNQUOTED([NDB_MYSQL_VERSION_BUILD], [$NDB_MYSQL_VERSION_BUILD],
-                     [MySQL build version])
-
-=======
->>>>>>> 4d61b791
-  # Generate ndb_version.h from ndb_version.h.in
-  AC_CONFIG_FILES([storage/ndb/include/ndb_version.h])
 
   AC_SUBST(ndbcluster_includes)
   AC_SUBST(ndbcluster_libs)
