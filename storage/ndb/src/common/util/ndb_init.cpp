/*
   Copyright (C) 2003 MySQL AB
    All rights reserved. Use is subject to license terms.

   This program is free software; you can redistribute it and/or modify
   it under the terms of the GNU General Public License as published by
   the Free Software Foundation; version 2 of the License.

   This program is distributed in the hope that it will be useful,
   but WITHOUT ANY WARRANTY; without even the implied warranty of
   MERCHANTABILITY or FITNESS FOR A PARTICULAR PURPOSE.  See the
   GNU General Public License for more details.

   You should have received a copy of the GNU General Public License
   along with this program; if not, write to the Free Software
   Foundation, Inc., 51 Franklin St, Fifth Floor, Boston, MA 02110-1301  USA
*/

#include <ndb_global.h>
#include <my_sys.h>
#include <NdbMutex.h>

class EventLogger *g_eventLogger = NULL;

NdbMutex *g_ndb_connection_mutex = NULL;

extern class EventLogger * create_event_logger();
extern void destroy_event_logger(class EventLogger ** g_eventLogger);

// Turn on monotonic timers and conditions by setting
// this flag before calling ndb_init 
int g_ndb_init_need_monotonic = 0;

static int ndb_init_called = 0;

extern "C" void NdbCondition_Init(int need_monotonic);
extern "C" void NdbTick_Init(int need_monotonic);
<<<<<<< HEAD
extern "C" int NdbThread_Init();
extern "C" void NdbThread_End();
=======
extern void NdbOut_Init();
>>>>>>> e8e4752a

extern "C"
{

void
ndb_init_internal()
{
<<<<<<< HEAD
  new (&ndbout) NdbOut(*(new FileOutputStream(stdout)));
  new (&ndberr) NdbOut(*(new FileOutputStream(stderr)));
=======
  NdbOut_Init();
>>>>>>> e8e4752a
  if (!g_ndb_connection_mutex)
    g_ndb_connection_mutex = NdbMutex_Create();
  if (!g_eventLogger)
    g_eventLogger = create_event_logger();
  if ((g_ndb_connection_mutex == NULL) || (g_eventLogger == NULL))
  {
    {
      const char* err = "ndb_init() failed - exit\n";
      write(2, err, strlen(err));
      exit(1);
    }
  }
  /* Always turn on monotonic unless on Solaris */  
#ifndef __sun
  g_ndb_init_need_monotonic = 1;
#endif
  NdbTick_Init(g_ndb_init_need_monotonic);
  NdbCondition_Init(g_ndb_init_need_monotonic);
  NdbThread_Init();
}

int
ndb_init()
{
  if (ndb_init_called == 0)
  {
    ndb_init_called = 1;
    if (my_init())
    {
      const char* err = "my_init() failed - exit\n";
      write(2, err, strlen(err));
      exit(1);
    }
    ndb_init_internal();
  }
  return 0;
}

void
ndb_end_internal()
{
  NdbThread_End();
  if (g_ndb_connection_mutex) 
  {
    NdbMutex_Destroy(g_ndb_connection_mutex);
    g_ndb_connection_mutex=NULL;
  }
  if (g_eventLogger)
    destroy_event_logger(&g_eventLogger);
}

void
ndb_end(int flags)
{
  if (ndb_init_called == 1)
  {
    my_end(flags);
    ndb_end_internal();
    ndb_init_called = 0;
  }
}

} /* extern "C" */<|MERGE_RESOLUTION|>--- conflicted
+++ resolved
@@ -35,12 +35,9 @@
 
 extern "C" void NdbCondition_Init(int need_monotonic);
 extern "C" void NdbTick_Init(int need_monotonic);
-<<<<<<< HEAD
 extern "C" int NdbThread_Init();
 extern "C" void NdbThread_End();
-=======
 extern void NdbOut_Init();
->>>>>>> e8e4752a
 
 extern "C"
 {
@@ -48,12 +45,7 @@
 void
 ndb_init_internal()
 {
-<<<<<<< HEAD
-  new (&ndbout) NdbOut(*(new FileOutputStream(stdout)));
-  new (&ndberr) NdbOut(*(new FileOutputStream(stderr)));
-=======
   NdbOut_Init();
->>>>>>> e8e4752a
   if (!g_ndb_connection_mutex)
     g_ndb_connection_mutex = NdbMutex_Create();
   if (!g_eventLogger)
