--- conflicted
+++ resolved
@@ -1088,14 +1088,7 @@
     } m_offsets[2];
     
     Uint32 get_check_offset(Uint32 mm) const {
-<<<<<<< HEAD
-      Uint32 cnt=
-        m_attributes[mm].m_no_of_varsize + m_attributes[mm].m_no_of_dynamic;
-      Uint32 off= m_offsets[mm].m_varpart_offset;
-      return off - (cnt ? 0 : Tuple_header::HeaderSize);
-=======
       return m_offsets[mm].m_fix_header_size;
->>>>>>> 3bf260e7
     }
 
     struct {
@@ -2231,7 +2224,6 @@
                                         KeyReqStruct *req_struct,
                                         AttributeHeader* ahOut,
                                         Uint32  attrDes2);
-<<<<<<< HEAD
 
 //------------------------------------------------------------------
 //------------------------------------------------------------------
@@ -2280,56 +2272,6 @@
 
 //------------------------------------------------------------------
 //------------------------------------------------------------------
-=======
-
-//------------------------------------------------------------------
-//------------------------------------------------------------------
-  bool updateDynFixedSizeNotNULL(Uint32* inBuffer,
-                                 KeyReqStruct *req_struct,
-                                 Uint32  attrDes2);
-  bool updateDynFixedSizeNULLable(Uint32* inBuffer,
-                                  KeyReqStruct *req_struct,
-                                  Uint32  attrDes2);
-
-//------------------------------------------------------------------
-//------------------------------------------------------------------
-  bool readDynBigFixedSizeNotNULL(Uint8* outBuffer,
-                                  KeyReqStruct *req_struct,
-                                  AttributeHeader* ahOut,
-                                  Uint32  attrDes2);
-  bool readDynBigFixedSizeNULLable(Uint8* outBuffer,
-                                   KeyReqStruct *req_struct,
-                                   AttributeHeader* ahOut,
-                                   Uint32  attrDes2);
-  bool readDynBigFixedSizeExpandedNotNULL(Uint8* outBuffer,
-                                          KeyReqStruct *req_struct,
-                                          AttributeHeader* ahOut,
-                                          Uint32  attrDes2);
-  bool readDynBigFixedSizeShrunkenNotNULL(Uint8* outBuffer,
-                                          KeyReqStruct *req_struct,
-                                          AttributeHeader* ahOut,
-                                          Uint32  attrDes2);
-  bool readDynBigFixedSizeExpandedNULLable(Uint8* outBuffer,
-                                           KeyReqStruct *req_struct,
-                                           AttributeHeader* ahOut,
-                                           Uint32  attrDes2);
-  bool readDynBigFixedSizeShrunkenNULLable(Uint8* outBuffer,
-                                           KeyReqStruct *req_struct,
-                                           AttributeHeader* ahOut,
-                                           Uint32  attrDes2);
-
-//------------------------------------------------------------------
-//------------------------------------------------------------------
-  bool updateDynBigFixedSizeNotNULL(Uint32* inBuffer,
-                                    KeyReqStruct *req_struct,
-                                    Uint32  attrDes2);
-  bool updateDynBigFixedSizeNULLable(Uint32* inBuffer,
-                                     KeyReqStruct *req_struct,
-                                     Uint32  attrDes2);
-
-//------------------------------------------------------------------
-//------------------------------------------------------------------
->>>>>>> 3bf260e7
   bool readDynBitsNotNULL(Uint8* outBuffer,
                           KeyReqStruct *req_struct,
                           AttributeHeader* ahOut,
