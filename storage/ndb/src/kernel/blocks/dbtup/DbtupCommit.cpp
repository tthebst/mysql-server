--- conflicted
+++ resolved
@@ -267,11 +267,7 @@
     PagePtr vpagePtr;
     Uint32 *dst= get_ptr(&vpagePtr, *ref);
     Var_page* vpagePtrP = (Var_page*)vpagePtr.p;
-<<<<<<< HEAD
-    Varpart_copy* vp = (Varpart_copy*)copy->get_var_part_ptr(regTabPtr);
-=======
     Varpart_copy* vp = (Varpart_copy*)copy->get_end_of_fix_part_ptr(regTabPtr);
->>>>>>> 3bf260e7
     ndbassert(!(copy_bits & Tuple_header::CHAINED_ROW));
     /* The first word of shrunken tuple holds the lenght in words. */
     Uint32 len = vp->m_len;
