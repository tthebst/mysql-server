--- conflicted
+++ resolved
@@ -1772,13 +1772,9 @@
 //  key.m_file_no = pagePtr.p->m_file_no;
   
   Uint64 lsn = 0;
-<<<<<<< HEAD
+  Uint32 applied = 0;
   lsn += pagePtr.p->m_page_header.m_page_lsn_hi;
   lsn <<= 32;
-=======
-  Uint32 applied = 0;
-  lsn += pagePtr.p->m_page_header.m_page_lsn_hi; lsn <<= 32;
->>>>>>> 66ac7973
   lsn += pagePtr.p->m_page_header.m_page_lsn_lo;
 
   undo->m_page_ptr = pagePtr;
