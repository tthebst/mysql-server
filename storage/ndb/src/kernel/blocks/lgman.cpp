--- conflicted
+++ resolved
@@ -560,17 +560,6 @@
         (sizeof(void*) == 4 && req->file_size_hi & 0xFFFFFFFF))
     {
       jam();
-<<<<<<< HEAD
-      releaseSections(handle);
-
-      CreateFileImplRef* ref= (CreateFileImplRef*)signal->getDataPtr();
-      ref->senderData = senderData;
-      ref->senderRef = reference();
-      ref->errorCode = CreateFileImplRef::FileSizeTooLarge;
-      sendSignal(senderRef, GSN_CREATE_FILE_REF, signal,
-                 CreateFileImplRef::SignalLength, JBB);
-      return;
-=======
       err = CreateFileImplRef::FileSizeTooLarge;
       break;
     }
@@ -581,7 +570,6 @@
       jam();
       err = CreateFileImplRef::FileSizeTooSmall;
       break;
->>>>>>> 2c664383
     }
 
     new (file_ptr.p) Undofile(req, ptr.i);
@@ -593,9 +581,6 @@
     return;
   } while(0);
 
-  if(signal->getNoOfSections())
-    releaseSections(signal);
-  
   releaseSections(handle);
   CreateFileImplRef* ref= (CreateFileImplRef*)signal->getDataPtr();
   ref->senderData = senderData;
