--- conflicted
+++ resolved
@@ -241,20 +241,8 @@
   g_eventLogger->info(problemData);
   g_eventLogger->info(objRef);
 
-<<<<<<< HEAD
   NdbShutdown(messageID, nst);
-=======
-  childReportError(messageID);
-
-  if(messageID == NDBD_EXIT_ERROR_INSERT){
-    NdbShutdown(NST_ErrorInsert);
-  } else {
-    if (nst == NST_ErrorHandler)
-      nst = s_errorHandlerShutdownType;
-    NdbShutdown(nst);
-  }
   exit(1); // kill warning
->>>>>>> ec125ae1
 }
 
 int 
