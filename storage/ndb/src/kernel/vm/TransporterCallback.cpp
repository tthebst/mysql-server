/* Copyright (C) 2003 MySQL AB

   This program is free software; you can redistribute it and/or modify
   it under the terms of the GNU General Public License as published by
   the Free Software Foundation; version 2 of the License.

   This program is distributed in the hope that it will be useful,
   but WITHOUT ANY WARRANTY; without even the implied warranty of
   MERCHANTABILITY or FITNESS FOR A PARTICULAR PURPOSE.  See the
   GNU General Public License for more details.

   You should have received a copy of the GNU General Public License
   along with this program; if not, write to the Free Software
   Foundation, Inc., 59 Temple Place, Suite 330, Boston, MA  02111-1307  USA */

#include <ndb_global.h>

#include <TransporterCallback.hpp>
#include <TransporterRegistry.hpp>
#include <FastScheduler.hpp>
#include <Emulator.hpp>
#include <ErrorHandlingMacros.hpp>

#include "LongSignal.hpp"

#include <signaldata/EventReport.hpp>
#include <signaldata/TestOrd.hpp>
#include <signaldata/SignalDroppedRep.hpp>
#include <signaldata/DisconnectRep.hpp>

#include "VMSignal.hpp"
#include <NdbOut.hpp>
#include "DataBuffer.hpp"
#include "TransporterCallbackKernel.hpp"



/**
 * The instance
 */
SectionSegmentPool g_sectionSegmentPool;

struct ConnectionError
{
  enum TransporterError err;
  const char *text;
};

static const ConnectionError connectionError[] =
{
  { TE_NO_ERROR, "No error"},
  { TE_SHM_UNABLE_TO_CREATE_SEGMENT, "Unable to create shared memory segment"},
  { (enum TransporterError) -1, "No connection error message available (please report a bug)"}
};

const char *lookupConnectionError(Uint32 err)
{
  int i= 0;
  while ((Uint32)connectionError[i].err != err && 
	 connectionError[i].err != -1)
    i++;
  return connectionError[i].text;
}

<<<<<<< HEAD
#ifdef NDBD_MULTITHREADED
#define MT_SECTION_LOCK mt_section_lock();
#define MT_SECTION_UNLOCK mt_section_unlock();
#else
#define MT_SECTION_LOCK
#define MT_SECTION_UNLOCK
#endif

=======

/**
 * verifySection
 * Assertion method to check that a segmented section is constructed 
 * 'properly' where 'properly' is loosly defined. 
 */
>>>>>>> 5889051a
bool
verifySection(Uint32 firstIVal, SectionSegmentPool& thePool)
{
  if (firstIVal == RNIL)
    return true;

  /* Get first section ptr (With assertions in getPtr) */
  SectionSegment* first= thePool.getPtr(firstIVal);

  assert(first != NULL);
  Uint32 totalSize= first->m_sz;
  Uint32 lastSegIVal= first->m_lastSegment;

  /* Hmm, need to be careful of length == 0 
   * Nature abhors a segmented section with length 0
   */
  //assert(totalSize != 0);
  assert(lastSegIVal != RNIL); /* Should never be == RNIL */
  /* We ignore m_ownerRef */

  if (totalSize <= SectionSegment::DataLength)
  {
    /* 1 segment */
    assert(first->m_lastSegment == firstIVal);
    // m_nextSegment not always set to RNIL on last segment
    //assert(first->m_nextSegment == RNIL);
  }
  else
  {
    /* > 1 segment */
    assert(first->m_nextSegment != RNIL);
    assert(first->m_lastSegment != firstIVal);
    Uint32 currIVal= firstIVal;
    SectionSegment* curr= first;

    /* Traverse segments to where we think the end should be */
    while (totalSize > SectionSegment::DataLength)
    {
      currIVal= curr->m_nextSegment;
      curr= thePool.getPtr(currIVal);
      totalSize-= SectionSegment::DataLength;
      /* Ignore m_ownerRef, m_sz, m_lastSegment of intermediate
       * Segments
       */
    }
    
    /* Once we are here, we are on the last Segment of this Section
     * Check that last segment is as stated in the first segment
     */
    assert(currIVal == lastSegIVal);
    // m_nextSegment not always set properly on last segment
    //assert(curr->m_nextSegment == RNIL);
    /* Ignore m_ownerRef, m_sz, m_lastSegment of last segment */
  }

  return true;
}

bool
import(Ptr<SectionSegment> & first, const Uint32 * src, Uint32 len){

  first.p = 0;
  MT_SECTION_LOCK
  if(g_sectionSegmentPool.seize(first)){
    ;
  } else {
    MT_SECTION_UNLOCK
    ndbout_c("No Segmented Sections for import");
    return false;
  }

  first.p->m_sz = len;
  first.p->m_ownerRef = 0;
  
  Ptr<SectionSegment> currPtr = first;
  
  while(len > SectionSegment::DataLength){
    memcpy(&currPtr.p->theData[0], src, 4 * SectionSegment::DataLength);
    src += SectionSegment::DataLength;
    len -= SectionSegment::DataLength;
    Ptr<SectionSegment> prevPtr = currPtr;
    if(g_sectionSegmentPool.seize(currPtr)){
      prevPtr.p->m_nextSegment = currPtr.i;
      ;
    } else {
      /* Leave segment chain in ok condition for release */
      first.p->m_lastSegment = prevPtr.i;
      first.p->m_sz-= len;
      prevPtr.p->m_nextSegment = RNIL;
      MT_SECTION_UNLOCK
      ndbout_c("Not enough Segmented Sections during import");
      return false;
    }
  }
  MT_SECTION_UNLOCK

  first.p->m_lastSegment = currPtr.i;
  currPtr.p->m_nextSegment = RNIL;
  memcpy(&currPtr.p->theData[0], src, 4 * len);

  assert(verifySection(first.i));
  return true;
}

<<<<<<< HEAD
=======
void
linkSegments(Uint32 head, Uint32 tail){
  
  Ptr<SectionSegment> headPtr;
  g_sectionSegmentPool.getPtr(headPtr, head);
  
  Ptr<SectionSegment> tailPtr;
  g_sectionSegmentPool.getPtr(tailPtr, tail);
  
  Ptr<SectionSegment> oldTailPtr;
  g_sectionSegmentPool.getPtr(oldTailPtr, headPtr.p->m_lastSegment);
  
  headPtr.p->m_lastSegment = tailPtr.p->m_lastSegment;
  headPtr.p->m_sz += tailPtr.p->m_sz;
  
  oldTailPtr.p->m_nextSegment = tailPtr.i;

  assert(verifySection(head));
}

>>>>>>> 5889051a
void 
copy(Uint32 * & insertPtr, 
     class SectionSegmentPool & thePool, const SegmentedSectionPtr & _ptr){

  Uint32 len = _ptr.sz;
  SectionSegment * ptrP = _ptr.p;

  assert(verifySection(_ptr.i, thePool));
  
  while(len > 60){
    memcpy(insertPtr, &ptrP->theData[0], 4 * 60);
    len -= 60;
    insertPtr += 60;
    ptrP = thePool.getPtr(ptrP->m_nextSegment);
  }
  memcpy(insertPtr, &ptrP->theData[0], 4 * len);
  insertPtr += len;
}

void
copy(Uint32 * dst, SegmentedSectionPtr src){
  copy(dst, g_sectionSegmentPool, src);
}

/* Copy variant which takes an IVal */
void
copy(Uint32* dst, Uint32 srcFirstIVal)
{
  SegmentedSectionPtr p;
  getSection(p, srcFirstIVal);

  copy(dst, p);
} 

/* Calculate number of segments to release based on section size
 * Always release one segment, even if size is zero
 */
#define relSz(x) ((x == 0)? 1 : ((x + SectionSegment::DataLength - 1) / SectionSegment::DataLength))

<<<<<<< HEAD
#include <DebuggerNames.hpp>
=======
void
release(SegmentedSectionPtr & ptr){
  assert(verifySection(ptr.i));
  g_sectionSegmentPool.releaseList(relSz(ptr.sz),
				   ptr.i, 
				   ptr.p->m_lastSegment);
}
>>>>>>> 5889051a

#ifndef NDBD_MULTITHREADED
extern TransporterRegistry globalTransporterRegistry; // Forward declaration

class TransporterCallbackKernelNonMT : public TransporterCallbackKernel
{
  /**
   * Check to see if jobbbuffers are starting to get full
   * and if so call doJob
   */
  int checkJobBuffer() { return globalScheduler.checkDoJob(); }
  void reportSendLen(NodeId nodeId, Uint32 count, Uint64 bytes);
  int get_bytes_to_send_iovec(NodeId node, struct iovec *dst, Uint32 max)
  {
    return globalTransporterRegistry.get_bytes_to_send_iovec(node, dst, max);
  }
  Uint32 bytes_sent(NodeId node, const struct iovec *src, Uint32 bytes)
  {
    return globalTransporterRegistry.bytes_sent(node, src, bytes);
  }
  bool has_data_to_send(NodeId node)
  {
    return globalTransporterRegistry.has_data_to_send(node);
  }
  void reset_send_buffer(NodeId node)
  {
    globalTransporterRegistry.reset_send_buffer(node);
  }
};
static TransporterCallbackKernelNonMT myTransporterCallback;
TransporterRegistry globalTransporterRegistry(&myTransporterCallback);
#endif


void
TransporterCallbackKernel::deliver_signal(SignalHeader * const header,
                                          Uint8 prio,
                                          Uint32 * const theData,
                                          LinearSectionPtr ptr[3])
{

  const Uint32 secCount = header->m_noOfSections;
  const Uint32 length = header->theLength;

  // if this node is not MT LQH then instance bits are stripped at execute

#ifdef TRACE_DISTRIBUTED
  ndbout_c("recv: %s(%d) from (%s, %d)",
	   getSignalName(header->theVerId_signalNumber), 
	   header->theVerId_signalNumber,
	   getBlockName(refToBlock(header->theSendersBlockRef)),
	   refToNode(header->theSendersBlockRef));
#endif

  bool ok = true;
  Ptr<SectionSegment> secPtr[3];
  secPtr[0].p = secPtr[1].p = secPtr[2].p = 0;

  switch(secCount){
  case 3:
    ok &= import(secPtr[2], ptr[2].p, ptr[2].sz);
  case 2:
    ok &= import(secPtr[1], ptr[1].p, ptr[1].sz);
  case 1:
    ok &= import(secPtr[0], ptr[0].p, ptr[0].sz);
  }

  /**
   * Check that we haven't received a too long signal
   */
  ok &= (length + secCount <= 25);
  
  Uint32 secPtrI[3];
  if(ok){
    /**
     * Normal path 
     */
    secPtrI[0] = secPtr[0].i;
    secPtrI[1] = secPtr[1].i;
    secPtrI[2] = secPtr[2].i;

#ifndef NDBD_MULTITHREADED
    globalScheduler.execute(header, prio, theData, secPtrI);  
#else
    if (prio == JBB)
      sendlocal(receiverThreadId,
                header, theData, secPtrI);
    else
      sendprioa(receiverThreadId,
                header, theData, secPtrI);

#endif
    return;
  }
  
  /**
   * Out of memory
   */
  MT_SECTION_LOCK
  for(Uint32 i = 0; i<secCount; i++){
    if(secPtr[i].p != 0){
      g_sectionSegmentPool.releaseList(relSz(secPtr[i].p->m_sz), 
                                       secPtr[i].i, 
				       secPtr[i].p->m_lastSegment);
    }
  }
  MT_SECTION_UNLOCK


  SignalDroppedRep * rep = (SignalDroppedRep*)theData;
  Uint32 gsn = header->theVerId_signalNumber;
  Uint32 len = header->theLength;
  Uint32 newLen= (len > 22 ? 22 : len);
  memmove(rep->originalData, theData, (4 * newLen));
  rep->originalGsn = gsn;
  rep->originalLength = len;
  rep->originalSectionCount = secCount;
  header->theVerId_signalNumber = GSN_SIGNAL_DROPPED_REP;
  header->theLength = newLen + 3;
  header->m_noOfSections = 0;
#ifndef NDBD_MULTITHREADED
  globalScheduler.execute(header, prio, theData, secPtrI);    
#else
  if (prio == JBB)
    sendlocal(receiverThreadId,
              header, theData, NULL);
  else
    sendprioa(receiverThreadId,
              header, theData, NULL);
    
#endif
}

NdbOut & 
operator<<(NdbOut& out, const SectionSegment & ss){
  out << "[ last= " << ss.m_lastSegment << " next= " << ss.nextPool << " ]";
  return out;
}

void
print(SectionSegment * s, Uint32 len, FILE* out){
  for(Uint32 i = 0; i<len; i++){
    fprintf(out, "H\'0x%.8x ", s->theData[i]);
    if(((i + 1) % 6) == 0)
      fprintf(out, "\n");
  }
}

void
print(SegmentedSectionPtr ptr, FILE* out){

  ptr.p = g_sectionSegmentPool.getPtr(ptr.i);
  Uint32 len = ptr.p->m_sz;
  
  fprintf(out, "ptr.i = %d(%p) ptr.sz = %d(%d)\n", ptr.i, ptr.p, len, ptr.sz);
  while(len > SectionSegment::DataLength){
    print(ptr.p, SectionSegment::DataLength, out);
    
    len -= SectionSegment::DataLength;
    fprintf(out, "ptr.i = %d\n", ptr.p->m_nextSegment);
    ptr.p = g_sectionSegmentPool.getPtr(ptr.p->m_nextSegment);
  }
  
  print(ptr.p, len, out);
  fprintf(out, "\n");
}

void
TransporterCallbackKernel::reportError(NodeId nodeId,
                                       TransporterError errorCode,
                                       const char *info)
{
#ifdef DEBUG_TRANSPORTER
  ndbout_c("reportError (%d, 0x%x) %s", nodeId, errorCode, info ? info : "")
#endif

  DBUG_ENTER("reportError");
  DBUG_PRINT("info",("nodeId %d  errorCode: 0x%x  info: %s",
		     nodeId, errorCode, info));

  switch (errorCode)
  {
  case TE_SIGNAL_LOST_SEND_BUFFER_FULL:
  {
    char msg[64];
    snprintf(msg, sizeof(msg), "Remote note id %d.%s%s", nodeId,
	     info ? " " : "", info ? info : "");
    ErrorReporter::handleError(NDBD_EXIT_SIGNAL_LOST_SEND_BUFFER_FULL,
			       msg, __FILE__, NST_ErrorHandler);
  }
  case TE_SIGNAL_LOST:
  {
    char msg[64];
    snprintf(msg, sizeof(msg), "Remote node id %d,%s%s", nodeId,
	     info ? " " : "", info ? info : "");
    ErrorReporter::handleError(NDBD_EXIT_SIGNAL_LOST,
			       msg, __FILE__, NST_ErrorHandler);
  }
  case TE_SHM_IPC_PERMANENT:
  {
    char msg[128];
    snprintf(msg, sizeof(msg),
	     "Remote node id %d.%s%s",
	     nodeId, info ? " " : "", info ? info : "");
    ErrorReporter::handleError(NDBD_EXIT_CONNECTION_SETUP_FAILED,
			       msg, __FILE__, NST_ErrorHandler);
  }
  default:
    break;
  }
 
  if(errorCode & TE_DO_DISCONNECT){
    reportDisconnect(nodeId, errorCode);
  }
  
  SignalT<3> signalT;
  Signal &signal= *(Signal*)&signalT;
  memset(&signal.header, 0, sizeof(signal.header));


  if(errorCode & TE_DO_DISCONNECT)
    signal.theData[0] = NDB_LE_TransporterError;
  else
    signal.theData[0] = NDB_LE_TransporterWarning;
  
  signal.theData[1] = nodeId;
  signal.theData[2] = errorCode;
  
  signal.header.theLength = 3;  
  signal.header.theSendersSignalId = 0;
  signal.header.theSendersBlockRef = numberToRef(0, globalData.ownId);
#ifndef NDBD_MULTITHREADED
  globalScheduler.execute(&signal, JBA, CMVMI, GSN_EVENT_REP);
#else
  signal.header.theVerId_signalNumber = GSN_EVENT_REP;
  signal.header.theReceiversBlockNumber = CMVMI;
  sendprioa(receiverThreadId,
            &signalT.header, signalT.theData, NULL);
#endif

  DBUG_VOID_RETURN;
}

/**
 * Report average send length in bytes (4096 last sends)
 */
#ifndef NDBD_MULTITHREADED
void
TransporterCallbackKernelNonMT::reportSendLen(NodeId nodeId, Uint32 count,
                                              Uint64 bytes)
{

  SignalT<3> signalT;
  Signal &signal= *(Signal*)&signalT;
  memset(&signal.header, 0, sizeof(signal.header));

  signal.header.theLength = 3;
  signal.header.theSendersSignalId = 0;
  signal.header.theSendersBlockRef = numberToRef(0, globalData.ownId);
  signal.theData[0] = NDB_LE_SendBytesStatistic;
  signal.theData[1] = nodeId;
  signal.theData[2] = (bytes/count);
  globalScheduler.execute(&signal, JBA, CMVMI, GSN_EVENT_REP);
}
#endif

/**
 * Report average receive length in bytes (4096 last receives)
 */
void
TransporterCallbackKernel::reportReceiveLen(NodeId nodeId, Uint32 count,
                                            Uint64 bytes)
{

  SignalT<3> signalT;
  Signal &signal= *(Signal*)&signalT;
  memset(&signal.header, 0, sizeof(signal.header));

  signal.header.theLength = 3;  
  signal.header.theSendersSignalId = 0;
  signal.header.theSendersBlockRef = numberToRef(0, globalData.ownId);
  signal.theData[0] = NDB_LE_ReceiveBytesStatistic;
  signal.theData[1] = nodeId;
  signal.theData[2] = (bytes/count);
#ifndef NDBD_MULTITHREADED
  globalScheduler.execute(&signal, JBA, CMVMI, GSN_EVENT_REP);
#else
  signal.header.theVerId_signalNumber = GSN_EVENT_REP;
  signal.header.theReceiversBlockNumber = CMVMI;
  sendprioa(receiverThreadId,
            &signalT.header, signalT.theData, NULL);
#endif
}

/**
 * Report connection established
 */

void
TransporterCallbackKernel::reportConnect(NodeId nodeId)
{

  SignalT<1> signalT;
  Signal &signal= *(Signal*)&signalT;
  memset(&signal.header, 0, sizeof(signal.header));

  signal.header.theLength = 1; 
  signal.header.theSendersSignalId = 0;
  signal.header.theSendersBlockRef = numberToRef(0, globalData.ownId);
  signal.theData[0] = nodeId;
  
#ifndef NDBD_MULTITHREADED
  globalScheduler.execute(&signal, JBA, CMVMI, GSN_CONNECT_REP);
#else
  signal.header.theVerId_signalNumber = GSN_CONNECT_REP;
  signal.header.theReceiversBlockNumber = CMVMI;
  sendprioa(receiverThreadId,
            &signalT.header, signalT.theData, NULL);
#endif
}

/**
 * Report connection broken
 */
void
TransporterCallbackKernel::reportDisconnect(NodeId nodeId, Uint32 errNo)
{

  DBUG_ENTER("reportDisconnect");

  SignalT<sizeof(DisconnectRep)/4> signalT;
  Signal &signal= *(Signal*)&signalT;
  memset(&signal.header, 0, sizeof(signal.header));

  signal.header.theLength = DisconnectRep::SignalLength; 
  signal.header.theSendersSignalId = 0;
  signal.header.theSendersBlockRef = numberToRef(0, globalData.ownId);
  signal.header.theTrace = TestOrd::TraceDisconnect;

  DisconnectRep * const  rep = (DisconnectRep *)&signal.theData[0];
  rep->nodeId = nodeId;
  rep->err = errNo;

#ifndef NDBD_MULTITHREADED
  globalScheduler.execute(&signal, JBA, CMVMI, GSN_DISCONNECT_REP);
#else
  signal.header.theVerId_signalNumber = GSN_DISCONNECT_REP;
  signal.header.theReceiversBlockNumber = CMVMI;
  sendprioa(receiverThreadId,
            &signalT.header, signalT.theData, NULL);
#endif

  DBUG_VOID_RETURN;
}

void
SignalLoggerManager::printSegmentedSection(FILE * output,
                                           const SignalHeader & sh,
                                           const SegmentedSectionPtr ptr[3],
                                           unsigned i)
{
  fprintf(output, "SECTION %u type=segmented", i);
  if (i >= 3) {
    fprintf(output, " *** invalid ***\n");
    return;
  }
  const Uint32 len = ptr[i].sz;
  SectionSegment * ssp = ptr[i].p;
  Uint32 pos = 0;
  fprintf(output, " size=%u\n", (unsigned)len);
  while (pos < len) {
    if (pos > 0 && pos % SectionSegment::DataLength == 0) {
      ssp = g_sectionSegmentPool.getPtr(ssp->m_nextSegment);
    }
    printDataWord(output, pos, ssp->theData[pos % SectionSegment::DataLength]);
  }
  if (len > 0)
    putc('\n', output);
}

void
TransporterCallbackKernel::transporter_recv_from(NodeId nodeId)
{
  globalData.m_nodeInfo[nodeId].m_heartbeat_cnt= 0;
  return;
}<|MERGE_RESOLUTION|>--- conflicted
+++ resolved
@@ -62,7 +62,6 @@
   return connectionError[i].text;
 }
 
-<<<<<<< HEAD
 #ifdef NDBD_MULTITHREADED
 #define MT_SECTION_LOCK mt_section_lock();
 #define MT_SECTION_UNLOCK mt_section_unlock();
@@ -71,14 +70,11 @@
 #define MT_SECTION_UNLOCK
 #endif
 
-=======
-
 /**
  * verifySection
  * Assertion method to check that a segmented section is constructed 
  * 'properly' where 'properly' is loosly defined. 
  */
->>>>>>> 5889051a
 bool
 verifySection(Uint32 firstIVal, SectionSegmentPool& thePool)
 {
@@ -183,29 +179,6 @@
   return true;
 }
 
-<<<<<<< HEAD
-=======
-void
-linkSegments(Uint32 head, Uint32 tail){
-  
-  Ptr<SectionSegment> headPtr;
-  g_sectionSegmentPool.getPtr(headPtr, head);
-  
-  Ptr<SectionSegment> tailPtr;
-  g_sectionSegmentPool.getPtr(tailPtr, tail);
-  
-  Ptr<SectionSegment> oldTailPtr;
-  g_sectionSegmentPool.getPtr(oldTailPtr, headPtr.p->m_lastSegment);
-  
-  headPtr.p->m_lastSegment = tailPtr.p->m_lastSegment;
-  headPtr.p->m_sz += tailPtr.p->m_sz;
-  
-  oldTailPtr.p->m_nextSegment = tailPtr.i;
-
-  assert(verifySection(head));
-}
-
->>>>>>> 5889051a
 void 
 copy(Uint32 * & insertPtr, 
      class SectionSegmentPool & thePool, const SegmentedSectionPtr & _ptr){
@@ -245,17 +218,7 @@
  */
 #define relSz(x) ((x == 0)? 1 : ((x + SectionSegment::DataLength - 1) / SectionSegment::DataLength))
 
-<<<<<<< HEAD
 #include <DebuggerNames.hpp>
-=======
-void
-release(SegmentedSectionPtr & ptr){
-  assert(verifySection(ptr.i));
-  g_sectionSegmentPool.releaseList(relSz(ptr.sz),
-				   ptr.i, 
-				   ptr.p->m_lastSegment);
-}
->>>>>>> 5889051a
 
 #ifndef NDBD_MULTITHREADED
 extern TransporterRegistry globalTransporterRegistry; // Forward declaration
