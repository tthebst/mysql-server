--- conflicted
+++ resolved
@@ -68,12 +68,9 @@
 
 #include <BlockNumbers.h>
 
-<<<<<<< HEAD
-=======
 #define JAM_FILE_ID 222
 
 
->>>>>>> e6ffef75
 Uint32
 mt_get_blocklist(class SimulatedBlock * block, Uint32 arr[], Uint32 len)
 {
@@ -85,11 +82,6 @@
   return NO_OF_BLOCKS;
 }
 
-<<<<<<< HEAD
-#include "mt.hpp"
-
-=======
->>>>>>> e6ffef75
 void
 mt_get_thr_stat(class SimulatedBlock *, ndb_thr_stat* dst)
 {
