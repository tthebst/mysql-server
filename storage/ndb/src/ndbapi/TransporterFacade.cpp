--- conflicted
+++ resolved
@@ -3206,11 +3206,7 @@
 }
 
 /**
-<<<<<<< HEAD
  * ::flush_send_buffer()
-=======
- * ::flush_send_buffer(), ::flush_and_send_buffer():
->>>>>>> 1644ce9b
  *
  * Append a set of send buffer pages (TFPage) to the
  * TransporterFacade 'global' list of send buffers to
@@ -3253,20 +3249,6 @@
 void
 TransporterFacade::try_send_buffer(Uint32 node, struct TFSendBuffer *b)
 {
-<<<<<<< HEAD
-=======
-  if (unlikely(sb->m_head == NULL)) //Cleared by ::disable_send_buffer()
-    return;
-
-  assert(node < NDB_ARRAY_SIZE(m_send_buffers));
-  struct TFSendBuffer * b = m_send_buffers + node;
-  bool wake = false;
-  NdbMutex_Lock(&b->m_mutex);
-  assert(b->m_node_enabled);
-  b->m_current_send_buffer_size += sb->m_bytes_in_buffer;
-  link_buffer(&b->m_buffer, sb);
-
->>>>>>> 1644ce9b
   if (!b->try_lock_send())
   {
     /**
@@ -3381,10 +3363,7 @@
    */
   TFBuffer copy = b->m_buffer;
   b->m_buffer.clear();
-<<<<<<< HEAD
   b->m_flushed_cnt = 0;
-=======
->>>>>>> 1644ce9b
 
   /**
    * Note that we still hold the 'b->m_sending' right
@@ -3508,17 +3487,10 @@
  * send buffers are discarded when 'disabled'.
  *
  * Enable/disable synchronization with the client threads 101:
-<<<<<<< HEAD
  *
  * 1) TransporterFacade global send buffers are enabled. Allowes
  *    clients to start flushing their local buffers as they are enabled.
  *
-=======
- *
- * 1) TransporterFacade global send buffers are enabled. Allowes
- *    clients to start flushing their local buffers as they are enabled.
- *
->>>>>>> 1644ce9b
  * 2) Update the 'global' TransporterFacade::m_enabled_nodes_mask with
  *    the enabled node. ::open() of new clients will use this to init
  *    their current set of enabled nodes.
@@ -3610,17 +3582,10 @@
     assert(b->m_node_enabled == true);
     b->m_node_enabled = false;
     discard_send_buffer(b);
-<<<<<<< HEAD
-    m_has_data_nodes.clear(node);
-  }
-}
-
-=======
-  }
-
-}
-
->>>>>>> 1644ce9b
+    m_has_data_nodes.set(node);
+  }
+}
+
 /**
  * Precondition: Called with 'm_mutex' lock held.
  *
@@ -3665,16 +3630,9 @@
      */
     assert(!b->m_node_enabled);  //-> do_send_buffer() will clear
   }
-<<<<<<< HEAD
   
   b->m_current_send_buffer_size = 0;
   b->m_flushed_cnt = 0;
-=======
-
-  assert(b->m_buffer.m_bytes_in_buffer == 0);
-  b->m_current_send_buffer_size =
-    b->m_buffer.m_bytes_in_buffer + b->m_out_buffer.m_bytes_in_buffer;
->>>>>>> 1644ce9b
 }
 
 #ifdef UNIT_TEST
