/* Copyright (C) 2003 MySQL AB

   This program is free software; you can redistribute it and/or modify
   it under the terms of the GNU General Public License as published by
   the Free Software Foundation; version 2 of the License.

   This program is distributed in the hope that it will be useful,
   but WITHOUT ANY WARRANTY; without even the implied warranty of
   MERCHANTABILITY or FITNESS FOR A PARTICULAR PURPOSE.  See the
   GNU General Public License for more details.

   You should have received a copy of the GNU General Public License
   along with this program; if not, write to the Free Software
   Foundation, Inc., 59 Temple Place, Suite 330, Boston, MA  02111-1307  USA */


#include <ndb_global.h>
#include <my_base.h>
#include <ndberror.h>
#include <m_string.h>

#include "../mgmsrv/ndb_mgmd_error.h"


typedef struct ErrorBundle {
  int code;
  int mysql_code;
  ndberror_classification classification;
  const char * message;
} ErrorBundle;

/**
 * Shorter names in table below
 */

#define ST_S ndberror_st_success
#define ST_P ndberror_st_permanent
#define ST_T ndberror_st_temporary
#define ST_U ndberror_st_unknown

#define NE ndberror_cl_none
#define AE ndberror_cl_application
#define CE ndberror_cl_configuration
#define ND ndberror_cl_no_data_found
#define CV ndberror_cl_constraint_violation
#define SE ndberror_cl_schema_error
#define UD ndberror_cl_user_defined

#define IS ndberror_cl_insufficient_space
#define TR ndberror_cl_temporary_resource
#define NR ndberror_cl_node_recovery
#define OL ndberror_cl_overload
#define TO ndberror_cl_timeout_expired
#define NS ndberror_cl_node_shutdown

#define UR ndberror_cl_unknown_result

#define IE ndberror_cl_internal_error
#define NI ndberror_cl_function_not_implemented
#define UE ndberror_cl_unknown_error_code

#define OE ndberror_cl_schema_object_already_exists

#define IT ndberror_cl_internal_temporary

/* default mysql error code for unmapped codes */
#define DMEC -1

static const char* empty_string = "";

/*
 * Error code ranges are reserved for respective block
 *
 *  200 - TC
 *  300 - DIH
 *  400 - LQH
 *  600 - ACC
 *  700 - DICT
 *  800 - TUP
 *  900 - TUX
 * 1200 - LQH
 * 1300 - BACKUP
 * 1400 - SUMA
 * 1500 - LGMAN
 * 1600 - TSMAN
 * 1700 - QMGR
 * 4000 - API
 * 4100 - ""
 * 4200 - ""
 * 4300 - ""
 * 4400 - ""
 * 4500 - ""
 * 4600 - ""
 * 4700 - "" Event
 * 5000 - Management server
 */

static
const 
ErrorBundle ErrorCodes[] = {
  /**
   * No error
   */
  { 0,    0, NE, "No error" },
  
  /**
   * NoDataFound
   */
  { 626,  HA_ERR_KEY_NOT_FOUND, ND, "Tuple did not exist" },

  /**
   * ConstraintViolation 
   */
  { 630,  HA_ERR_FOUND_DUPP_KEY, CV, "Tuple already existed when attempting to insert" },
  { 839,  DMEC, CV, "Illegal null attribute" },
  { 840,  DMEC, CV, "Trying to set a NOT NULL attribute to NULL" },
  { 893,  HA_ERR_FOUND_DUPP_KEY, CV, "Constraint violation e.g. duplicate value in unique index" },

  /**
   * Node recovery errors
   */
  {  286, DMEC, NR, "Node failure caused abort of transaction" }, 
  {  250, DMEC, NR, "Node where lock was held crashed, restart scan transaction" },
  {  499, DMEC, NR, "Scan take over error, restart scan transaction" },  
  { 1204, DMEC, NR, "Temporary failure, distribution changed" },
  { 4002, DMEC, NR, "Send to NDB failed" },
  { 4010, DMEC, NR, "Node failure caused abort of transaction" }, 
  { 4025, DMEC, NR, "Node failure caused abort of transaction" }, 
  { 4027, DMEC, NR, "Node failure caused abort of transaction" },
  { 4028, DMEC, NR, "Node failure caused abort of transaction" },
  { 4029, DMEC, NR, "Node failure caused abort of transaction" },
  { 4031, DMEC, NR, "Node failure caused abort of transaction" },
  { 4033, DMEC, NR, "Send to NDB failed" },
  { 4115, DMEC, NR, 
    "Transaction was committed but all read information was not "
    "received due to node crash" },
  { 4119, DMEC, NR, "Simple/dirty read failed due to node failure" },
  
  /**
   * Node shutdown
   */
  {  280, DMEC, NS, "Transaction aborted due to node shutdown" },
  /* This scan trans had an active fragment scan in a LQH which have crashed */
  {  270, DMEC, NS, "Transaction aborted due to node shutdown" }, 
  { 1223, DMEC, NS, "Read operation aborted due to node shutdown" },
  { 4023, DMEC, NS, "Transaction aborted due to node shutdown" },
  { 4030, DMEC, NS, "Transaction aborted due to node shutdown" },
  { 4034, DMEC, NS, "Transaction aborted due to node shutdown" },


  
  /**
   * Unknown result
   */
  { 4007, DMEC, UR, "Send to ndbd node failed" },
  { 4008, DMEC, UR, "Receive from NDB failed" },
  { 4009, HA_ERR_NO_CONNECTION, UR, "Cluster Failure" },
  { 4012, DMEC, UR, 
    "Request ndbd time-out, maybe due to high load or communication problems"}, 
  { 4013, DMEC, UR, "Request timed out in waiting for node failure"}, 
  { 4024, DMEC, UR, 
    "Time-out, most likely caused by simple read or cluster failure" }, 
  
  /**
   * TemporaryResourceError
   */
  { 217,  DMEC, TR, "217" },
  { 218,  DMEC, TR, "218" },
  { 219,  DMEC, TR, "219" },
  { 233,  DMEC, TR,
    "Out of operation records in transaction coordinator (increase MaxNoOfConcurrentOperations)" },
  { 275,  DMEC, TR, "Out of transaction records for complete phase (increase MaxNoOfConcurrentTransactions)" },
  { 279,  DMEC, TR, "Out of transaction markers in transaction coordinator" },
  { 414,  DMEC, TR, "414" },
  { 418,  DMEC, TR, "Out of transaction buffers in LQH" },
  { 419,  DMEC, TR, "419" },
  { 245,  DMEC, TR, "Too many active scans" },
  { 488,  DMEC, TR, "Too many active scans" },
  { 490,  DMEC, TR, "Too many active scans" },
  { 805,  DMEC, TR, "Out of attrinfo records in tuple manager" },
  { 830,  DMEC, TR, "Out of add fragment operation records" },
  { 873,  DMEC, TR, "Out of attrinfo records for scan in tuple manager" },
  { 899,  DMEC, TR, "Rowid already allocated" },
  { 1217, DMEC, TR, "Out of operation records in local data manager (increase MaxNoOfLocalOperations)" },
  { 1218, DMEC, TR, "Send Buffers overloaded in NDB kernel" },
  { 1220, DMEC, TR, "REDO log files overloaded, consult online manual (increase FragmentLogFileSize)" },
  { 1222, DMEC, TR, "Out of transaction markers in LQH" },
  { 4021, DMEC, TR, "Out of Send Buffer space in NDB API" },
  { 4022, DMEC, TR, "Out of Send Buffer space in NDB API" },
  { 4032, DMEC, TR, "Out of Send Buffer space in NDB API" },
  { 1501, DMEC, TR, "Out of undo space" },
  {  288, DMEC, TR, "Out of index operations in transaction coordinator (increase MaxNoOfConcurrentIndexOperations)" },
  {  289, DMEC, TR, "Out of transaction buffer memory in TC (increase TransactionBufferMemory)" },
  {  291, DMEC, TR, "Out of scanfrag records in TC (increase MaxNoOfLocalScans)" },

  /**
   * InsufficientSpace
   */
  { 623,  HA_ERR_RECORD_FILE_FULL, IS, "623" },
  { 624,  HA_ERR_RECORD_FILE_FULL, IS, "624" },
  { 625,  HA_ERR_INDEX_FILE_FULL, IS, "Out of memory in Ndb Kernel, hash index part (increase IndexMemory)" },
  { 640,  DMEC, IS, "Too many hash indexes (should not happen)" },
  { 826,  HA_ERR_RECORD_FILE_FULL, IS, "Too many tables and attributes (increase MaxNoOfAttributes or MaxNoOfTables)" },
  { 827,  HA_ERR_RECORD_FILE_FULL, IS, "Out of memory in Ndb Kernel, table data (increase DataMemory)" },
  { 902,  HA_ERR_RECORD_FILE_FULL, IS, "Out of memory in Ndb Kernel, ordered index data (increase DataMemory)" },
  { 903,  HA_ERR_INDEX_FILE_FULL, IS, "Too many ordered indexes (increase MaxNoOfOrderedIndexes)" },
  { 904,  HA_ERR_INDEX_FILE_FULL, IS, "Out of fragment records (increase MaxNoOfOrderedIndexes)" },
  { 905,  DMEC, IS, "Out of attribute records (increase MaxNoOfAttributes)" },
  { 1601, HA_ERR_RECORD_FILE_FULL, IS, "Out extents, tablespace full" },
  { 1602, DMEC, IS,"No datafile in tablespace" },

  /**
   * TimeoutExpired 
   */
  { 266,  HA_ERR_LOCK_WAIT_TIMEOUT, TO, "Time-out in NDB, probably caused by deadlock" },
  { 274,  HA_ERR_LOCK_WAIT_TIMEOUT, TO, "Time-out in NDB, probably caused by deadlock" }, /* Scan trans timeout */
  { 296,  HA_ERR_LOCK_WAIT_TIMEOUT, TO, "Time-out in NDB, probably caused by deadlock" }, /* Scan trans timeout */
  { 297,  HA_ERR_LOCK_WAIT_TIMEOUT, TO, "Time-out in NDB, probably caused by deadlock" }, /* Scan trans timeout, temporary!! */
  { 237,  HA_ERR_LOCK_WAIT_TIMEOUT, TO, "Transaction had timed out when trying to commit it" },
  
  /**
   * OverloadError
   */
  { 701,  DMEC, OL, "System busy with other schema operation" },
  { 711,  DMEC, OL, "System busy with node restart, schema operations not allowed" },
  { 410,  DMEC, OL, "REDO log files overloaded, consult online manual (decrease TimeBetweenLocalCheckpoints, and|or increase NoOfFragmentLogFiles)" },
  { 677,  DMEC, OL, "Index UNDO buffers overloaded (increase UndoIndexBuffer)" },
  { 891,  DMEC, OL, "Data UNDO buffers overloaded (increase UndoDataBuffer)" },
  { 1221, DMEC, OL, "REDO buffers overloaded, consult online manual (increase RedoBuffer)" },
  { 4006, DMEC, OL, "Connect failure - out of connection objects (increase MaxNoOfConcurrentTransactions)" }, 


  /*
   * Internal Temporary
   */
  { 702,  DMEC, IT, "Request to non-master" },
  
  /**
   * Internal errors
   */
  { 896,  DMEC, IE, "Tuple corrupted - wrong checksum or column data in invalid format" },
  { 901,  DMEC, IE, "Inconsistent ordered index. The index needs to be dropped and recreated" },
  { 202,  DMEC, IE, "202" },
  { 203,  DMEC, IE, "203" },
  { 207,  DMEC, IE, "207" },
  { 208,  DMEC, IE, "208" },
  { 209,  DMEC, IE, "Communication problem, signal error" },
  { 220,  DMEC, IE, "220" },
  { 230,  DMEC, IE, "230" },
  { 232,  DMEC, IE, "232" },
  { 238,  DMEC, IE, "238" },
  { 271,  DMEC, IE, "Simple Read transaction without any attributes to read" },
  { 272,  DMEC, IE, "Update operation without any attributes to update" },
  { 276,  DMEC, IE, "276" },
  { 277,  DMEC, IE, "277" },
  { 278,  DMEC, IE, "278" },
  { 287,  DMEC, IE, "Index corrupted" },
  { 290,  DMEC, IE, "Corrupt key in TC, unable to xfrm" },
  { 631,  DMEC, IE, "631" },
  { 632,  DMEC, IE, "632" },
  { 706,  DMEC, IE, "Inconsistency during table creation" },
  { 809,  DMEC, IE, "809" },
  { 812,  DMEC, IE, "812" },
  { 829,  DMEC, IE, "829" },
  { 833,  DMEC, IE, "833" },
  { 871,  DMEC, IE, "871" },
  { 882,  DMEC, IE, "882" },
  { 883,  DMEC, IE, "883" },
  { 887,  DMEC, IE, "887" },
  { 888,  DMEC, IE, "888" },
  { 890,  DMEC, IE, "890" },
  { 4000, DMEC, IE, "MEMORY ALLOCATION ERROR" },
  { 4001, DMEC, IE, "Signal Definition Error" },
  { 4005, DMEC, IE, "Internal Error in NdbApi" },
  { 4011, DMEC, IE, "Internal Error in NdbApi" }, 
  { 4107, DMEC, IE, "Simple Transaction and Not Start" },
  { 4108, DMEC, IE, "Faulty operation type" },
  { 4109, DMEC, IE, "Faulty primary key attribute length" },
  { 4110, DMEC, IE, "Faulty length in ATTRINFO signal" },
  { 4111, DMEC, IE, "Status Error in NdbConnection" },
  { 4113, DMEC, IE, "Too many operations received" },
  { 4320, DMEC, IE, "Cannot use the same object twice to create table" },
  { 4321, DMEC, IE, "Trying to start two schema transactions" },
  { 4344, DMEC, IE, "Only DBDICT and TRIX can send requests to TRIX" },
  { 4345, DMEC, IE, "TRIX block is not available yet, probably due to node failure" },
  { 4346, DMEC, IE, "Internal error at index create/build" },
  { 4347, DMEC, IE, "Bad state at alter index" },
  { 4348, DMEC, IE, "Inconsistency detected at alter index" },
  { 4349, DMEC, IE, "Inconsistency detected at index usage" },
  { 4350, DMEC, IE, "Transaction already aborted" },
  { 4351, DMEC, TO, "Timeout/deadlock during index build" },

  /**
   * Application error
   */
  { 281,  HA_ERR_NO_CONNECTION, AE, "Operation not allowed due to cluster shutdown in progress" },
  { 299,  DMEC, AE, "Operation not allowed or aborted due to single user mode" },
  { 763,  DMEC, AE, "Alter table requires cluster nodes to have exact same version" },
  { 823,  DMEC, AE, "Too much attrinfo from application in tuple manager" },
  { 831,  DMEC, AE, "Too many nullable/bitfields in table definition" },
  { 876,  DMEC, AE, "876" },
  { 877,  DMEC, AE, "877" },
  { 878,  DMEC, AE, "878" },
  { 879,  DMEC, AE, "879" },
  { 880,  DMEC, AE, "Tried to read too much - too many getValue calls" },
  { 884,  DMEC, AE, "Stack overflow in interpreter" },
  { 885,  DMEC, AE, "Stack underflow in interpreter" },
  { 886,  DMEC, AE, "More than 65535 instructions executed in interpreter" },
  { 897,  DMEC, AE, "Update attempt of primary key via ndbcluster internal api (if this occurs via the MySQL server it is a bug, please report)" },
  { 892,  DMEC, AE, "Unsupported type in scan filter" },
  { 4256, DMEC, AE, "Must call Ndb::init() before this function" },
  { 4257, DMEC, AE, "Tried to read too much - too many getValue calls" },

  /** 
   * Scan application errors
   */
  { 242,  DMEC, AE, "Zero concurrency in scan"},
  { 244,  DMEC, AE, "Too high concurrency in scan"},
  { 269,  DMEC, AE, "No condition and attributes to read in scan"},
  { 874,  DMEC, AE, "Too much attrinfo (e.g. scan filter) for scan in tuple manager" },
  { 4600, DMEC, AE, "Transaction is already started"},
  { 4601, DMEC, AE, "Transaction is not started"},
  { 4602, DMEC, AE, "You must call getNdbOperation before executeScan" },
  { 4603, DMEC, AE, "There can only be ONE operation in a scan transaction" },
  { 4604, DMEC, AE, "takeOverScanOp, to take over a scanned row one must explicitly request keyinfo on readTuples call" },
  { 4605, DMEC, AE, "You may only call readTuples() once for each operation"},
  { 4607, DMEC, AE, "There may only be one operation in a scan transaction"},
  { 4608, DMEC, AE, "You can not takeOverScan unless you have used openScanExclusive"},
  { 4609, DMEC, AE, "You must call nextScanResult before trying to takeOverScan"},
  { 4232, DMEC, AE, "Parallelism can only be between 1 and 240" },

  /** 
   * Event schema errors
   */

  { 4713,  DMEC, SE, "Column defined in event does not exist in table"},
  
  /** 
   * Event application errors
   */

  { 4707,  DMEC, AE, "Too many event have been defined"},
  { 4708,  DMEC, AE, "Event name is too long"},
  { 4709,  DMEC, AE, "Can't accept more subscribers"},
  {  746,  DMEC, OE, "Event name already exists"},
  {  747,  DMEC, IS, "Out of event records"},
  {  748,  DMEC, TR, "Busy during read of event table"},
  { 4710,  DMEC, AE, "Event not found"},
  { 4711,  DMEC, AE, "Creation of event failed"},
  { 4712,  DMEC, AE, "Stopped event operation does not exist. Already stopped?"},

  /** 
   * Event internal errors
   */

  { 4731,  DMEC, IE, "Event not found"},

  /**
   * SchemaError
   */
  { 311,  DMEC, AE, "Undefined partition used in setPartitionId" },
  { 703,  DMEC, SE, "Invalid table format" },
  { 704,  DMEC, SE, "Attribute name too long" },
  { 705,  DMEC, SE, "Table name too long" },
  { 707,  DMEC, SE, "No more table metadata records (increase MaxNoOfTables)" },  
  { 708,  DMEC, SE, "No more attribute metadata records (increase MaxNoOfAttributes)" },
  { 709,  HA_ERR_NO_SUCH_TABLE, SE, "No such table existed" },
  { 710,  DMEC, SE, "Internal: Get by table name not supported, use table id." },
  { 721,  HA_ERR_TABLE_EXIST,   OE, "Schema object with given name already exists" },
  { 723,  HA_ERR_NO_SUCH_TABLE, SE, "No such table existed" },
  { 736,  DMEC, SE, "Unsupported array size" },
  { 737,  HA_WRONG_CREATE_OPTION, SE, "Attribute array size too big" },
  { 738,  HA_WRONG_CREATE_OPTION, SE, "Record too big" },
  { 739,  HA_WRONG_CREATE_OPTION, SE, "Unsupported primary key length" },
  { 740,  HA_WRONG_CREATE_OPTION, SE, "Nullable primary key not supported" },
  { 741,  DMEC, SE, "Unsupported alter table" },
  { 743,  HA_WRONG_CREATE_OPTION, SE, "Unsupported character set in table or index" },
  { 744,  DMEC, SE, "Character string is invalid for given character set" },
  { 745,  HA_WRONG_CREATE_OPTION, SE, "Distribution key not supported for char attribute (use binary attribute)" },
  { 771,  HA_WRONG_CREATE_OPTION, AE, "Given NODEGROUP doesn't exist in this cluster" },
  { 772,  HA_WRONG_CREATE_OPTION, IE, "Given fragmentType doesn't exist" },
  { 749,  HA_WRONG_CREATE_OPTION, IE, "Primary Table in wrong state" },
  { 779,  HA_WRONG_CREATE_OPTION, SE, "Invalid undo buffer size" },
  { 764,  HA_WRONG_CREATE_OPTION, SE, "Invalid extent size" },
  { 765,  DMEC, SE, "Out of filegroup records" },
  { 750,  IE, SE, "Invalid file type" },
  { 751,  DMEC, SE, "Out of file records" },
  { 752,  DMEC, SE, "Invalid file format" },
  { 753,  IE, SE, "Invalid filegroup for file" },
  { 754,  IE, SE, "Invalid filegroup version when creating file" },
  { 755,  HA_WRONG_CREATE_OPTION, SE, "Invalid tablespace" },
  { 756,  DMEC, SE, "Index on disk column is not supported" },
  { 757,  DMEC, SE, "Varsize bitfield not supported" },
  { 758,  DMEC, SE, "Tablespace has changed" },
  { 759,  DMEC, SE, "Invalid tablespace version " },
  { 760,  DMEC, SE, "File already exists", },
  { 761,  DMEC, SE, "Unable to drop table as backup is in progress" },
  { 762,  DMEC, SE, "Unable to alter table as backup is in progress" },
  { 766,  DMEC, SE, "Cant drop file, no such file" },
  { 767,  DMEC, SE, "Cant drop filegroup, no such filegroup" },
  { 768,  DMEC, SE, "Cant drop filegroup, filegroup is used" },
  { 769,  DMEC, SE, "Drop undofile not supported, drop logfile group instead" },
  { 770,  DMEC, SE, "Cant drop file, file is used" },
  { 774,  DMEC, SE, "Invalid schema object for drop" },
  { 241,  HA_ERR_TABLE_DEF_CHANGED, SE, "Invalid schema object version" },
  { 283,  HA_ERR_NO_SUCH_TABLE, SE, "Table is being dropped" },
  { 284,  HA_ERR_TABLE_DEF_CHANGED, SE, "Table not defined in transaction coordinator" },
  { 285,  DMEC, SE, "Unknown table error in transaction coordinator" },
  { 881,  DMEC, SE, "Unable to create table, out of data pages (increase DataMemory) " },
  { 906,  DMEC, SE, "Unsupported attribute type in index" },
  { 907,  DMEC, SE, "Unsupported character set in table or index" },
  { 908,  DMEC, IS, "Invalid ordered index tree node size" },
  { 1224, HA_WRONG_CREATE_OPTION, SE, "Too many fragments" },
  { 1225, DMEC, SE, "Table not defined in local query handler" },
  { 1226, DMEC, SE, "Table is being dropped" },
  { 1227, HA_WRONG_CREATE_OPTION, SE, "Invalid schema version" },
  { 1228, DMEC, SE, "Cannot use drop table for drop index" },
  { 1229, DMEC, SE, "Too long frm data supplied" },
  { 1231, DMEC, SE, "Invalid table or index to scan" },
  { 1232, DMEC, SE, "Invalid table or index to scan" },

  { 1502, DMEC, IE, "Filegroup already exists" },
  { 1503, DMEC, SE, "Out of filegroup records" },
  { 1504, DMEC, SE, "Out of logbuffer memory" },
  { 1505, DMEC, IE, "Invalid filegroup" },
  { 1506, DMEC, IE, "Invalid filegroup version" },
  { 1507, DMEC, IE, "File no already inuse" },
  { 1508, DMEC, SE, "Out of file records" },
  { 1509, DMEC, SE, "File system error, check if path,permissions etc" },
  { 1510, DMEC, IE, "File meta data error" },
  { 1511, DMEC, IE, "Out of memory" },
  { 1512, DMEC, SE, "File read error" },
  { 1513, DMEC, IE, "Filegroup not online" },
  { 1514, DMEC, SE, "Currently there is a limit of one logfile group" },
  { 1515, DMEC, SE, "Currently there is a 4G limit of one undo/data-file in 32-bit host" },
  { 1516, DMEC, SE, "File to small" },

  { 773,  DMEC, SE, "Out of string memory, please modify StringMemory config parameter" },
  { 775,  DMEC, SE, "Create file is not supported when Diskless=1" },
  { 776,  DMEC, AE, "Index created on temporary table must itself be temporary" },
  { 777,  DMEC, AE, "Cannot create a temporary index on a non-temporary table" },
  { 778,  DMEC, AE, "A temporary table or index must be specified as not logging" },
  
  /**
   * FunctionNotImplemented
   */
  { 4003, DMEC, NI, "Function not implemented yet" },

  /**
   * Backup error codes
   */ 

  { 1300, DMEC, IE, "Undefined error" },
  { 1301, DMEC, IE, "Backup issued to not master (reissue command to master)" },
  { 1302, DMEC, IE, "Out of backup record" },
  { 1303, DMEC, IS, "Out of resources" },
  { 1304, DMEC, IE, "Sequence failure" },
  { 1305, DMEC, IE, "Backup definition not implemented" },
  { 1306, DMEC, AE, "Backup not supported in diskless mode (change Diskless)" },

  { 1321, DMEC, UD, "Backup aborted by user request" },
  { 1322, DMEC, IE, "Backup already completed" },
  { 1323, DMEC, IE, "1323" },
  { 1324, DMEC, IE, "Backup log buffer full" },
  { 1325, DMEC, IE, "File or scan error" },
  { 1326, DMEC, IE, "Backup abortet due to node failure" },
  { 1327, DMEC, IE, "1327" },
  
  { 1340, DMEC, IE, "Backup undefined error" },
  { 1342, DMEC, AE, "Backup failed to allocate buffers (check configuration)" },
  { 1343, DMEC, AE, "Backup failed to setup fs buffers (check configuration)" },
  { 1344, DMEC, AE, "Backup failed to allocate tables (check configuration)" },
  { 1345, DMEC, AE, "Backup failed to insert file header (check configuration)" },
  { 1346, DMEC, AE, "Backup failed to insert table list (check configuration)" },
  { 1347, DMEC, AE, "Backup failed to allocate table memory (check configuration)" },
  { 1348, DMEC, AE, "Backup failed to allocate file record (check configuration)" },
  { 1349, DMEC, AE, "Backup failed to allocate attribute record (check configuration)" },
  { 1350, DMEC, TR, "Backup failed: file already exists (use 'START BACKUP <backup id>')" },
  { 1329, DMEC, AE, "Backup during software upgrade not supported" },

  /**
   * Node id allocation error codes
   */ 

  { 1700, DMEC, IE, "Undefined error" },
  { 1701, DMEC, AE, "Node already reserved" },
  { 1702, DMEC, AE, "Node already connected" },
  { 1703, DMEC, IT, "Node failure handling not completed" },
  { 1704, DMEC, AE, "Node type mismatch" },
  
  /**
   * Still uncategorized
   */
  { 720,  DMEC, AE, "Attribute name reused in table definition" },
  { 1405, DMEC, NR, "Subscriber manager busy with node recovery" },
  { 1407, DMEC, SE, "Subscription not found in subscriber manager" },
  { 1411, DMEC, TR, "Subscriber manager busy with adding/removing a subscriber" },
  { 1412, DMEC, IS, "Can't accept more subscribers, out of space in pool" },
  { 1413, DMEC, TR, "Subscriber manager busy with adding the subscription" },
  { 1414, DMEC, TR, "Subscriber manager has subscribers on this subscription" },
  { 1415, DMEC, SE, "Subscription not unique in subscriber manager" },
  { 1416, DMEC, IS, "Can't accept more subscriptions, out of space in pool" },
  { 1417, DMEC, SE, "Table in suscription not defined, probably dropped" },
  { 1418, DMEC, SE, "Subscription dropped, no new subscribers allowed" },
  { 1419, DMEC, SE, "Subscription already dropped" },

  { 1420, DMEC, TR, "Subscriber manager busy with adding/removing a table" },
  { 1421, DMEC, SE, "Partially connected API in NdbOperation::execute()" },
  { 1422, DMEC, SE, "Out of subscription records" },
  { 1423, DMEC, SE, "Out of table records in SUMA" },
  { 1424, DMEC, SE, "Out of MaxNoOfConcurrentSubOperations" },
  { 1425, DMEC, SE, "Subscription being defined...while trying to stop subscriber" },
  { 1426, DMEC, SE, "No such subscriber" },
  { 1427, DMEC, NR, "Api node died, when SUB_START_REQ reached node "},

  { 4004, DMEC, AE, "Attribute name or id not found in the table" },
  
  { 4100, DMEC, AE, "Status Error in NDB" },
  { 4101, DMEC, AE, "No connections to NDB available and connect failed" },
  { 4102, DMEC, AE, "Type in NdbTamper not correct" },
  { 4103, DMEC, AE, "No schema connections to NDB available and connect failed" },
  { 4104, DMEC, AE, "Ndb Init in wrong state, destroy Ndb object and create a new" },
  { 4105, DMEC, AE, "Too many Ndb objects" },
  { 4106, DMEC, AE, "All Not NULL attribute have not been defined" },
  { 4114, DMEC, AE, "Transaction is already completed" },
  { 4116, DMEC, AE, "Operation was not defined correctly, probably missing a key" },
  { 4117, DMEC, AE, "Could not start transporter, configuration error"}, 
  { 4118, DMEC, AE, "Parameter error in API call" },
  { 4300, DMEC, AE, "Tuple Key Type not correct" },
  { 4301, DMEC, AE, "Fragment Type not correct" },
  { 4302, DMEC, AE, "Minimum Load Factor not correct" },
  { 4303, DMEC, AE, "Maximum Load Factor not correct" },
  { 4304, DMEC, AE, "Maximum Load Factor smaller than Minimum" },
  { 4305, DMEC, AE, "K value must currently be set to 6" },
  { 4306, DMEC, AE, "Memory Type not correct" },
  { 4307, DMEC, AE, "Invalid table name" },
  { 4308, DMEC, AE, "Attribute Size not correct" },
  { 4309, DMEC, AE, "Fixed array too large, maximum 64000 bytes" },
  { 4310, DMEC, AE, "Attribute Type not correct" },
  { 4311, DMEC, AE, "Storage Mode not correct" },
  { 4312, DMEC, AE, "Null Attribute Type not correct" },
  { 4313, DMEC, AE, "Index only storage for non-key attribute" },
  { 4314, DMEC, AE, "Storage Type of attribute not correct" },
  { 4315, DMEC, AE, "No more key attributes allowed after defining variable length key attribute" },
  { 4316, DMEC, AE, "Key attributes are not allowed to be NULL attributes" },
  { 4317, DMEC, AE, "Too many primary keys defined in table" },
  { 4318, DMEC, AE, "Invalid attribute name or number" },
  { 4319, DMEC, AE, "createAttribute called at erroneus place" },
  { 4322, DMEC, AE, "Attempt to define distribution key when not prepared to" },
  { 4323, DMEC, AE, "Distribution Key set on table but not defined on first attribute" },
  { 4324, DMEC, AE, "Attempt to define distribution group when not prepared to" },
  { 4325, DMEC, AE, "Distribution Group set on table but not defined on first attribute" },
  { 4326, DMEC, AE, "Distribution Group with erroneus number of bits" },
  { 4327, DMEC, AE, "Distribution Group with 1 byte attribute is not allowed" },
  { 4328, DMEC, AE, "Disk memory attributes not yet supported" },
  { 4329, DMEC, AE, "Variable stored attributes not yet supported" },
  { 4340, DMEC, AE, "Result or attribute record must be a base table ndbrecord, not an index ndbrecord" },

  { 4400, DMEC, AE, "Status Error in NdbSchemaCon" },
  { 4401, DMEC, AE, "Only one schema operation per schema transaction" },
  { 4402, DMEC, AE, "No schema operation defined before calling execute" },

  { 4501, DMEC, AE, "Insert in hash table failed when getting table information from Ndb" },
  { 4502, DMEC, AE, "GetValue not allowed in Update operation" },
  { 4503, DMEC, AE, "GetValue not allowed in Insert operation" },
  { 4504, DMEC, AE, "SetValue not allowed in Read operation" },
  { 4505, DMEC, AE, "NULL value not allowed in primary key search" },
  { 4506, DMEC, AE, "Missing getValue/setValue when calling execute" },
  { 4507, DMEC, AE, "Missing operation request when calling execute" },
  { 4508, DMEC, AE, "GetValue not allowed for NdbRecord defined operation" },
  { 4509, DMEC, AE, "Non SF_MultiRange scan cannot have more than one bound" },
  { 4510, DMEC, AE, "User specified partition id not allowed for scan takeover operation" },
  { 4511, DMEC, AE, "Blobs not allowed in NdbRecord delete result record" },
  { 4512, DMEC, AE, "Incorrect combination of OperationOptions optionsPresent, extraGet/SetValues ptr and numExtraGet/SetValues" },
  { 4513, DMEC, AE, "Only one scan bound allowed for non-NdbRecord setBound() API" },
  { 4514, DMEC, AE, "Can only call setBound/equal() for an NdbIndexScanOperation" },
  { 4515, DMEC, AE, "Method not allowed for NdbRecord, use OperationOptions or ScanOptions structure instead" },
  { 4516, DMEC, AE, "Illegal instruction in interpreted program" },
  { 4517, DMEC, AE, "Bad label in branch instruction" },
  { 4518, DMEC, AE, "Too many instructions in interpreted program" },
  { 4519, DMEC, AE, "NdbInterpretedCode::finalise() not called" },
  { 4520, DMEC, AE, "Call to undefined subroutine" },
  { 4521, DMEC, AE, "Call to undefined subroutine, internal error" },
  { 4522, DMEC, AE, "setBound() called twice for same key" },
  { 4523, DMEC, AE, "Pseudo columns not supported by NdbRecord" },
  { 4524, DMEC, AE, "NdbInterpretedCode is for different table" },
  { 4535, DMEC, AE, "Attempt to set bound on non key column" },
  { 4536, DMEC, AE, "NdbScanFilter constructor taking NdbOperation is not supported for NdbRecord" },
  { 4537, DMEC, AE, "Wrong API.  Use NdbInterpretedCode for NdbRecord operations" },
  { 4538, DMEC, AE, "NdbInterpretedCode instruction requires that table is set" },
  { 4539, DMEC, AE, "NdbInterpretedCode not supported for operation type" },
  { 4540, DMEC, AE, "Attempt to pass an Index column to createRecord.  Use base table columns only" },
  { 4541, DMEC, AE, "IndexBound has no bound information" }, // No longer generated
<<<<<<< HEAD
  { 4542, DMEC, AE, "Unknown partition information type" },
  { 4543, DMEC, AE, "Duplicate partitioning information supplied" },
  { 4544, DMEC, AE, "Wrong partitionInfo type for table" },
  { 4545, DMEC, AE, "Invalid or Unsupported PartitionInfo structure" },
=======
  /* 4542-4546 used in later releases */
  { 4547, DMEC, AE, "RecordSpecification has overlapping offsets" },
  { 4548, DMEC, AE, "RecordSpecification has too many elements" },
>>>>>>> 09114715

  { 4200, DMEC, AE, "Status Error when defining an operation" },
  { 4201, DMEC, AE, "Variable Arrays not yet supported" },
  { 4202, DMEC, AE, "Set value on tuple key attribute is not allowed" },
  { 4203, DMEC, AE, "Trying to set a NOT NULL attribute to NULL" },
  { 4204, DMEC, AE, "Set value and Read/Delete Tuple is incompatible" },
  { 4205, DMEC, AE, "No Key attribute used to define tuple" },
  { 4206, DMEC, AE, "Not allowed to equal key attribute twice" },
  { 4207, DMEC, AE, "Key size is limited to 4092 bytes" },
  { 4208, DMEC, AE, "Trying to read a non-stored attribute" },
  { 4209, DMEC, AE, "Length parameter in equal/setValue is incorrect" },
  { 4210, DMEC, AE, "Ndb sent more info than the length he specified" },
  { 4211, DMEC, AE, "Inconsistency in list of NdbRecAttr-objects" },
  { 4212, DMEC, AE, "Ndb reports NULL value on Not NULL attribute" },
  { 4213, DMEC, AE, "Not all data of an attribute has been received" },
  { 4214, DMEC, AE, "Not all attributes have been received" },
  { 4215, DMEC, AE, "More data received than reported in TCKEYCONF message" },
  { 4216, DMEC, AE, "More than 8052 bytes in setValue cannot be handled" },
  { 4217, DMEC, AE, "It is not allowed to increment any other than unsigned ints" },
  { 4218, DMEC, AE, "Currently not allowed to increment NULL-able attributes" },
  { 4219, DMEC, AE, "Maximum size of interpretative attributes are 64 bits" },
  { 4220, DMEC, AE, "Maximum size of interpretative attributes are 64 bits" },
  { 4221, DMEC, AE, "Trying to jump to a non-defined label" },
  { 4222, DMEC, AE, "Label was not found, internal error" },
  { 4223, DMEC, AE, "Not allowed to create jumps to yourself" },
  { 4224, DMEC, AE, "Not allowed to jump to a label in a different subroutine" },
  { 4225, DMEC, AE, "All primary keys defined, call setValue/getValue"},
  { 4226, DMEC, AE, "Bad number when defining a label" },
  { 4227, DMEC, AE, "Bad number when defining a subroutine" },
  { 4228, DMEC, AE, "Illegal interpreter function in scan definition" },
  { 4229, DMEC, AE, "Illegal register in interpreter function definition" },
  { 4230, DMEC, AE, "Illegal state when calling getValue, probably not a read" },
  { 4231, DMEC, AE, "Illegal state when calling interpreter routine" },
  { 4233, DMEC, AE, "Calling execute (synchronous) when already prepared asynchronous transaction exists" },
  { 4234, DMEC, AE, "Illegal to call setValue in this state" },
  { 4235, DMEC, AE, "No callback from execute" },
  { 4236, DMEC, AE, "Trigger name too long" },
  { 4237, DMEC, AE, "Too many triggers" },
  { 4238, DMEC, AE, "Trigger not found" },
  { 4239, DMEC, AE, "Trigger with given name already exists"},
  { 4240, DMEC, AE, "Unsupported trigger type"},
  { 4241, DMEC, AE, "Index name too long" },
  { 4242, DMEC, AE, "Too many indexes" },
  { 4243, DMEC, AE, "Index not found" },
  { 4244, HA_ERR_TABLE_EXIST, OE, "Index or table with given name already exists" },
  { 4247, DMEC, AE, "Illegal index/trigger create/drop/alter request" },
  { 4248, DMEC, AE, "Trigger/index name invalid" },
  { 4249, DMEC, AE, "Invalid table" },
  { 4250, DMEC, AE, "Invalid index type or index logging option" },
  { 4251, HA_ERR_FOUND_DUPP_UNIQUE, AE, "Cannot create unique index, duplicate keys found" },
  { 4252, DMEC, AE, "Failed to allocate space for index" },
  { 4253, DMEC, AE, "Failed to create index table" },
  { 4254, DMEC, AE, "Table not an index table" },
  { 4255, DMEC, AE, "Hash index attributes must be specified in same order as table attributes" },
  { 4258, DMEC, AE, "Cannot create unique index, duplicate attributes found in definition" },
  { 4259, DMEC, AE, "Invalid set of range scan bounds" },
  { 4260, DMEC, UD, "NdbScanFilter: Operator is not defined in NdbScanFilter::Group"},
  { 4261, DMEC, UD, "NdbScanFilter: Column is NULL"},
  { 4262, DMEC, UD, "NdbScanFilter: Condition is out of bounds"},
  { 4263, DMEC, IE, "Invalid blob attributes or invalid blob parts table" },
  { 4264, DMEC, AE, "Invalid usage of blob attribute" },
  { 4265, DMEC, AE, "The method is not valid in current blob state" },
  { 4266, DMEC, AE, "Invalid blob seek position" },
  { 4267, DMEC, IE, "Corrupted blob value" },
  { 4268, DMEC, IE, "Error in blob head update forced rollback of transaction" },
  { 4269, DMEC, IE, "No connection to ndb management server" },
  { 4270, DMEC, IE, "Unknown blob error" },
  { 4335, DMEC, AE, "Only one autoincrement column allowed per table. Having a table without primary key uses an autoincremented hidden key, i.e. a table without a primary key can not have an autoincremented column" },
  { 4271, DMEC, AE, "Invalid index object, not retrieved via getIndex()" },
  { 4272, DMEC, AE, "Table definition has undefined column" },
  { 4273, DMEC, IE, "No blob table in dict cache" },
  { 4274, DMEC, IE, "Corrupted main table PK in blob operation" },
  { 4275, DMEC, AE, "The blob method is incompatible with operation type or lock mode" },
  { 4276, DMEC, AE, "Missing NULL ptr in end of keyData list" },
  { 4277, DMEC, AE, "Key part len is to small for column" },
  { 4278, DMEC, AE, "Supplied buffer to small" },
  { 4279, DMEC, AE, "Malformed string" },
  { 4280, DMEC, AE, "Inconsistent key part length" },
  { 4281, DMEC, AE, "Too many keys specified for key bound in scanIndex" },
  { 4282, DMEC, AE, "range_no not strictly increasing in ordered multi-range index scan" },
  { 4283, DMEC, AE, "key_record in index scan is not an index ndbrecord" },
  { 4284, DMEC, AE, "Cannot mix NdbRecAttr and NdbRecord methods in one operation" },
  { 4285, DMEC, AE, "NULL NdbRecord pointer" },
  { 4286, DMEC, AE, "Invalid range_no (must be < 4096)" },
  { 4287, DMEC, AE, "The key_record and attribute_record in primary key operation do not belong to the same table" },
  { 4288, DMEC, AE, "Blob handle for column not available" },
  { 4289, DMEC, AE, "API version mismatch or wrong sizeof(NdbDictionary::RecordSpecification)" },
  { 4290, DMEC, AE, "Missing column specification in NdbDictionary::RecordSpecification" },
  { 4291, DMEC, AE, "Duplicate column specification in NdbDictionary::RecordSpecification" },
  { 4292, DMEC, AE, "NdbRecord for tuple access is not an index key NdbRecord" },
  { 4341, DMEC, AE, "Not all keys read when using option SF_OrderBy" },
  { 4293, DMEC, AE, "Error returned from application scanIndex() callback" },
  { 4294, DMEC, AE, "Scan filter is too large, discarded" },
  { 4295, DMEC, AE, "Column is NULL in Get/SetValueSpec structure" },
  { 4296, DMEC, AE, "Invalid AbortOption" },
  { 4297, DMEC, AE, "Invalid or unsupported OperationOptions structure" },
  { 4298, DMEC, AE, "Invalid or unsupported ScanOptions structure" },
  { 4299, DMEC, AE, "Incorrect combination of ScanOption flags, extraGetValues ptr and numExtraGetValues" },
  { 2810, DMEC, TR, "No space left on the device" },
  { 2811, DMEC, TR, "Error with file permissions, please check file system" },
  { 2815, DMEC, TR, "Error in reading files, please check file system" },

  { NO_CONTACT_WITH_PROCESS, DMEC, AE,
    "No contact with the process (dead ?)."},
  { WRONG_PROCESS_TYPE, DMEC, AE,
   "The process has wrong type. Expected a DB process."},
  { SEND_OR_RECEIVE_FAILED, DMEC, AE,
    "Send to process or receive failed."},
  { INVALID_ERROR_NUMBER, DMEC, AE,
    "Invalid error number. Should be >= 0."},
  { INVALID_TRACE_NUMBER, DMEC, AE,
    "Invalid trace number."},
  { INVALID_BLOCK_NAME, DMEC, AE,
    "Invalid block name"},
  { NODE_SHUTDOWN_IN_PROGESS, DMEC, AE,
    "Node shutdown in progress" },
  { SYSTEM_SHUTDOWN_IN_PROGRESS, DMEC, AE,
    "System shutdown in progress" },
  { NODE_SHUTDOWN_WOULD_CAUSE_SYSTEM_CRASH, DMEC, AE,
   "Node shutdown would cause system crash" },
  { UNSUPPORTED_NODE_SHUTDOWN, DMEC, AE,
   "Unsupported multi node shutdown. Abort option required." },
  { NODE_NOT_API_NODE, DMEC, AE,
    "The specified node is not an API node." },
  { OPERATION_NOT_ALLOWED_START_STOP, DMEC, AE,
   "Operation not allowed while nodes are starting or stopping."},
  { NO_CONTACT_WITH_DB_NODES, DMEC, AE,
    "No contact with database nodes" }
};

static
const
int NbErrorCodes = sizeof(ErrorCodes)/sizeof(ErrorBundle);

typedef struct ErrorStatusMessage {
  ndberror_status status;
  const char * message;
} ErrorStatusMessage;

typedef struct ErrorStatusClassification {
  ndberror_status status;
  ndberror_classification classification;
  const char * message;
} ErrorStatusClassification;

/**
 * Mapping between classification and status
 */
static
const
ErrorStatusMessage StatusMessageMapping[] = {
  { ST_S, "Success"},
  { ST_P, "Permanent error"},
  { ST_T, "Temporary error"},
  { ST_U ,"Unknown result"}
};

static
const
int NbStatus = sizeof(StatusMessageMapping)/sizeof(ErrorStatusMessage);

static
const
ErrorStatusClassification StatusClassificationMapping[] = {
  { ST_S, NE, "No error"},
  { ST_P, AE, "Application error"},
  { ST_P, CE, "Configuration or application error"},
  { ST_P, ND, "No data found"},
  { ST_P, CV, "Constraint violation"},
  { ST_P, SE, "Schema error"},
  { ST_P, UD, "User defined error"},
  { ST_P, IS, "Insufficient space"},
  
  { ST_T, TR, "Temporary Resource error"},
  { ST_T, NR, "Node Recovery error"},
  { ST_T, OL, "Overload error"},
  { ST_T, TO, "Timeout expired"},
  { ST_T, NS, "Node shutdown"},
  { ST_T, IT, "Internal temporary"},
  
  { ST_U , UR, "Unknown result error"},
  { ST_U , UE, "Unknown error code"},
  
  { ST_P, IE, "Internal error"},
  { ST_P, NI, "Function not implemented"}
};

static
const
int NbClassification = sizeof(StatusClassificationMapping)/sizeof(ErrorStatusClassification);

#ifdef NOT_USED
/**
 * Complete all fields of an NdbError given the error code
 * and details
 */
static
void
set(ndberror_struct * error, int code, const char * details, ...){
  error->code = code;
  {
    va_list ap;
    va_start(ap, details);
    vsnprintf(error->details, sizeof(error->details), details, ap);
    va_end(ap);
  }
}
#endif

void
ndberror_update(ndberror_struct * error){

  int found = 0;
  int i;

  for(i = 0; i<NbErrorCodes; i++){
    if(ErrorCodes[i].code == error->code){
      error->classification = ErrorCodes[i].classification;
      error->message        = ErrorCodes[i].message;
      error->mysql_code     = ErrorCodes[i].mysql_code;
      found = 1;
      break;
    }
  }

  if(!found){
    error->classification = UE;
    error->message        = "Unknown error code";
    error->mysql_code     = DMEC;
  }

  found = 0;
  for(i = 0; i<NbClassification; i++){
    if(StatusClassificationMapping[i].classification == error->classification){
      error->status = StatusClassificationMapping[i].status;
      found = 1;
      break;
    }
  }
  if(!found){
    error->status = ST_U;
  }
}

#if CHECK_ERRORCODES
int
checkErrorCodes(){
  int i, j;
  for(i = 0; i<NbErrorCodes; i++)
    for(j = i+1; j<NbErrorCodes; j++)
      if(ErrorCodes[i].code == ErrorCodes[j].code){
	printf("ErrorCode %d is defined multiple times!!\n", 
		 ErrorCodes[i].code);
	assert(0);
      }
  
  return 1;
}

/*static const int a = checkErrorCodes();*/

int main(void){
  checkErrorCodes();
  return 0;
}
#endif

const char *ndberror_status_message(ndberror_status status)
{
  int i;
  for (i= 0; i < NbStatus; i++)
    if (StatusMessageMapping[i].status == status)
      return StatusMessageMapping[i].message;
  return empty_string;
}

const char *ndberror_classification_message(ndberror_classification classification)
{
  int i;
  for (i= 0; i < NbClassification; i++)
    if (StatusClassificationMapping[i].classification == classification)
      return StatusClassificationMapping[i].message;
  return empty_string;
}

int ndb_error_string(int err_no, char *str, int size)
{
  ndberror_struct error;
  int len;

  assert(size > 1);
  if(size <= 1) 
    return 0;
  error.code = err_no;
  ndberror_update(&error);

  len =
    my_snprintf(str, size-1, "%s: %s: %s", error.message,
		ndberror_status_message(error.status),
		ndberror_classification_message(error.classification));
  str[size-1]= '\0';
  
  if (error.classification != UE)
    return len;
  return -len;
}<|MERGE_RESOLUTION|>--- conflicted
+++ resolved
@@ -591,16 +591,13 @@
   { 4539, DMEC, AE, "NdbInterpretedCode not supported for operation type" },
   { 4540, DMEC, AE, "Attempt to pass an Index column to createRecord.  Use base table columns only" },
   { 4541, DMEC, AE, "IndexBound has no bound information" }, // No longer generated
-<<<<<<< HEAD
   { 4542, DMEC, AE, "Unknown partition information type" },
   { 4543, DMEC, AE, "Duplicate partitioning information supplied" },
   { 4544, DMEC, AE, "Wrong partitionInfo type for table" },
   { 4545, DMEC, AE, "Invalid or Unsupported PartitionInfo structure" },
-=======
-  /* 4542-4546 used in later releases */
+  /* 4546 used in later releases */
   { 4547, DMEC, AE, "RecordSpecification has overlapping offsets" },
   { 4548, DMEC, AE, "RecordSpecification has too many elements" },
->>>>>>> 09114715
 
   { 4200, DMEC, AE, "Status Error when defining an operation" },
   { 4201, DMEC, AE, "Variable Arrays not yet supported" },
