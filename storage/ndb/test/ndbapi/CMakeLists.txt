--- conflicted
+++ resolved
@@ -79,8 +79,9 @@
   testDeadlock test_event ndbapi_slow_select testReadPerf
   testLcp testPartitioning testBitfield DbCreate
   DbAsyncGenerator test_event_merge testNdbinfo
-<<<<<<< HEAD
-  testNativeDefault testLimits testSpj)
+  testNativeDefault testLimits testSpj
+  testSingleUserMode
+  testIndexStat)
 
 IF(MSVC)
   
@@ -94,10 +95,4 @@
   TARGET_LINK_LIBRARIES(${B} ndbclient_so)
 ENDFOREACH()
 
-INSTALL(TARGETS ${BINS} DESTINATION bin)
-=======
-  testNativeDefault testLimits testSpj
-  testSingleUserMode
-  testIndexStat
-DESTINATION bin)
->>>>>>> 3eff3fe6
+INSTALL(TARGETS ${BINS} DESTINATION bin)