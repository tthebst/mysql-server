--- conflicted
+++ resolved
@@ -9781,10 +9781,7 @@
   };
   struct Key : Ob {
     char keyname[strmax];
-<<<<<<< HEAD
-=======
     char fullname[20 + strmax]; // bug#19122346
->>>>>>> 91d37cbe
     // 0-parent 1-child
     const Tab* tab0;
     const Tab* tab1;
@@ -10171,12 +10168,8 @@
     CHK2(pDic->createForeignKey(key) == 0, pDic->getNdbError());
     {
       NdbDictionary::ForeignKey key;
-<<<<<<< HEAD
-      CHK2(pDic->getForeignKey(key, dk.keyname) == 0, pDic->getNdbError());
-=======
       sprintf(dk.fullname, "%d/%d/%s", dt0.id, dt1.id, dk.keyname);
       CHK2(pDic->getForeignKey(key, dk.fullname) == 0, pDic->getNdbError());
->>>>>>> 91d37cbe
       require(!dk.retrieved);
       dk.retrieved = true;
       dk.id = key.getObjectId();
@@ -10310,25 +10303,15 @@
   do
   {
     const Fkdef::Key& dk = d.key[k];
-<<<<<<< HEAD
-    g_info << "verify key " << dk.keyname << endl;
-    NdbDictionary::ForeignKey key;
-    CHK2(pDic->getForeignKey(key, dk.keyname) == 0, pDic->getNdbError());
-=======
     g_info << "verify key " << dk.fullname << endl;
     NdbDictionary::ForeignKey key;
     CHK2(pDic->getForeignKey(key, dk.fullname) == 0, pDic->getNdbError());
->>>>>>> 91d37cbe
     int id = key.getObjectId();
     int version = key.getObjectVersion();
     require(dk.retrieved);
     CHK2(dk.id == id, dk.id << " != " << id);
     CHK2(dk.version == version, dk.version << " != " << version);
-<<<<<<< HEAD
-    CHK1(strcmp(dk.keyname, key.getName()) == 0);
-=======
     CHK2(strcmp(dk.fullname, key.getName()) == 0, dk.fullname << " != " << key.getName());
->>>>>>> 91d37cbe
 #if 0 // can add more checks
     const Fkdef::Tab& dt0 = *dk.tab0;
     const Fkdef::Tab& dt1 = *dk.tab1;
@@ -10524,11 +10507,7 @@
     for (int k = 0; k < d.nkey; k++) {
       const Fkdef::Key& dk = d.key[k];
       CHK2(fk_find_element(list1, NdbDictionary::Object::ForeignKey,
-<<<<<<< HEAD
-           "", dk.keyname), dk.keyname);
-=======
            "", dk.fullname), dk.fullname);
->>>>>>> 91d37cbe
       // could also check FK triggers..
     }
     CHK1(result == NDBT_OK);
@@ -10555,27 +10534,7 @@
       break;
     }
     // all indexes are dropped by ndb api
-<<<<<<< HEAD
-    for (int k = 0; k < dt.nind; k++)
-    {
-      Fkdef::Ind& di = dt.ind[k];
-      di.retrieved = false;
-      di.pInd = 0;
-    }
     // all related FKs child/parent are dropped by ndb api
-    for (int k = 0; k < d.nkey; k++)
-    {
-      Fkdef::Key& dk = d.key[k];
-      if (dk.tab0 == &dt || dk.tab1 == &dt)
-      {
-        dk.retrieved = false;
-      }
-    }
-    dt.retrieved = false;
-    dt.pTab = 0;
-=======
-    // all related FKs child/parent are dropped by ndb api
->>>>>>> 91d37cbe
   }
   while (0);
   return result;
@@ -10600,17 +10559,10 @@
   do
   {
     Fkdef::Key& dk = d.key[k];
-<<<<<<< HEAD
-    g_info << "drop key " << dk.keyname
-           << (force ? " (force)" : "") << endl;
-    NdbDictionary::ForeignKey key;
-    if (pDic->getForeignKey(key, dk.keyname) != 0)
-=======
     g_info << "drop key " << dk.fullname
            << (force ? " (force)" : "") << endl;
     NdbDictionary::ForeignKey key;
     if (pDic->getForeignKey(key, dk.fullname) != 0)
->>>>>>> 91d37cbe
     {
       const NdbError& err = pDic->getNdbError();
       CHK2(force, err);
@@ -10618,10 +10570,6 @@
       break;
     }
     CHK2(pDic->dropForeignKey(key) == 0, pDic->getNdbError());
-<<<<<<< HEAD
-    dk.retrieved = false;
-=======
->>>>>>> 91d37cbe
   }
   while (0);
   return result;
@@ -10651,8 +10599,6 @@
   return result;
 }
 
-<<<<<<< HEAD
-=======
 // commit drop
 
 // just reset all retrieved
@@ -10676,7 +10622,6 @@
   }
 }
 
->>>>>>> 91d37cbe
 // for FK_Bug18069680
 
 static int
@@ -10998,11 +10943,8 @@
 
       CHK1(fk_drop_indexes_under(d, pNdb) == NDBT_OK);
       CHK1(fk_drop_tables(d, pNdb, false) == NDBT_OK);
-<<<<<<< HEAD
-=======
 
       fk_dropped_all(d);
->>>>>>> 91d37cbe
     }
     CHK1(result == NDBT_OK);
   }
