--- conflicted
+++ resolved
@@ -4026,128 +4026,9 @@
   return NDBT_OK;
 }
 
-<<<<<<< HEAD
 // Waits until the event buffer is filled upto fill_percent
 // or #retries exhaust.
 bool wait_to_fill_buffer(Ndb* ndb, Uint32 fill_percent)
-=======
-/**
- * Inject error to crash the coordinator dbdict while performing dropEvent
- * after sumas have removed the subscriptions and returned execSUB_REMOVE_CONF
- * but beore the coordinator deletes the event from the systable.
- *
- * Test whether the dropped event is dangling in the sysTable.
- *
- * The test will fail if the following create/drop events fail
- * due to the dangling event.
- */
-int runCreateDropEventOperation_NF(NDBT_Context* ctx, NDBT_Step* step)
-{
-  Ndb *pNdb=GETNDB(step);
-  NdbDictionary::Dictionary* pDict = pNdb->getDictionary();
-  const NdbDictionary::Table& tab= *ctx->getTab();
-
-  char eventName[1024];
-  sprintf(eventName,"%s_EVENT",tab.getName());
-
-  NdbDictionary::Event myEvent(eventName);
-  myEvent.setTable(tab.getName());
-  myEvent.addTableEvent(NdbDictionary::Event::TE_ALL);
-
-  NdbEventOperation *pOp = pNdb->createEventOperation(eventName);
-  CHK(pOp != NULL, "Event operation creation failed");
-
-  CHK(pOp->execute() == 0, "Execute operation execution failed");
-
-  NdbRestarter restarter;
-  restarter.insertErrorInNode(restarter.getMasterNodeId(), 6125);
-
-  const int res = pDict->dropEvent(eventName);
-  if (res != 0)
-  {
-    g_err << "Failed to drop event: res "<< res <<" "
-          << pDict->getNdbError().code << " : "
-          << pDict->getNdbError().message << endl;
-  }
-  else
-    g_info << "Dropped event1" << endl;
-
-  g_info << "Waiting for the node to start" << endl;
-  if (restarter.waitClusterStarted(120) != 0)
-  {
-    g_err << "Cluster failed to start" << endl;
-    return NDBT_FAILED;
-  }
-  g_err << "Node started" << endl;
-
-// g_err << "Dropping ev op:"
-//       << " will remove the MARKED_DROPPED subscription at Suma" << endl;
-//  CHK(pNdb->dropEventOperation(pOp) == 0, "dropEventOperation failed");
-
-  int res1 = pDict->dropEvent(eventName);
-  if (res1 != 0)
-  {
-    if (pDict->getNdbError().code == 4710)
-    {
-      // "4710 : Event not found" is expected since it is dropped above.
-      res1 = 0;
-      g_info << "Dropped event2" << endl;
-    }
-    else
-    {
-      g_err << "Failed to drop event: res1 "<< res1 <<" "
-	    << pDict->getNdbError().code << " : "
-	    << pDict->getNdbError().message << endl;
-    }
-  }
-
-  const int res2 = pDict->createEvent(myEvent);
-  if (res2 != 0)
-    g_err << "Failed to cre event: res2 " << res2 << " "
-          << pDict->getNdbError().code << " : "
-          << pDict->getNdbError().message << endl;
-  else
-    g_info << "Event created1" << endl;
-
-  const int res3 = pDict->dropEvent(eventName, -1);
-  if (res3 != 0) {
-    g_err << "Failed to drop event: res3 "<< res3 << " "
-          << pDict->getNdbError().code << " : "
-          << pDict->getNdbError().message << endl;
-  }
-  else
-    g_info << "Dropped event3" << endl;
-
-  const int res4 = pDict->createEvent(myEvent);
-  if (res4)
-    g_err << "Failed to cre event: res4 " << res4 << " "
-          << pDict->getNdbError().code << " : "
-          << pDict->getNdbError().message << endl;
-  else
-    g_info << "Event created2" << endl;
-
-// clean up the newly created evnt and the eventops
-  const int res5 = pDict->dropEvent(eventName, -1);
-  if (res5 != 0) {
-    g_err << "Failed to drop event: res5 "<< res5 << " "
-          << pDict->getNdbError().code << " : "
-          << pDict->getNdbError().message << endl;
-  }
-  else
-    g_info << "Dropped event3" << endl;
-
-  CHK(pNdb->dropEventOperation(pOp) == 0, "dropEventOperation failed");
-
-  if (res || res1 || res2 || res3 || res4 || res5)
-    return NDBT_FAILED;
-  return NDBT_OK;
-}
-
-NDBT_TESTSUITE(test_event);
-TESTCASE("BasicEventOperation", 
-	 "Verify that we can listen to Events"
-	 "NOTE! No errors are allowed!" )
->>>>>>> 35673ff1
 {
   Ndb::EventBufferMemoryUsage mem_usage;
   Uint32 usage_before_wait = 0;
@@ -5165,6 +5046,118 @@
   return result;
 }
 
+/**
+ * Inject error to crash the coordinator dbdict while performing dropEvent
+ * after sumas have removed the subscriptions and returned execSUB_REMOVE_CONF
+ * but beore the coordinator deletes the event from the systable.
+ *
+ * Test whether the dropped event is dangling in the sysTable.
+ *
+ * The test will fail if the following create/drop events fail
+ * due to the dangling event.
+ */
+int runCreateDropEventOperation_NF(NDBT_Context* ctx, NDBT_Step* step)
+{
+  Ndb *pNdb=GETNDB(step);
+  NdbDictionary::Dictionary* pDict = pNdb->getDictionary();
+  const NdbDictionary::Table& tab= *ctx->getTab();
+
+  char eventName[1024];
+  sprintf(eventName,"%s_EVENT",tab.getName());
+
+  NdbDictionary::Event myEvent(eventName);
+  myEvent.setTable(tab.getName());
+  myEvent.addTableEvent(NdbDictionary::Event::TE_ALL);
+
+  NdbEventOperation *pOp = pNdb->createEventOperation(eventName);
+  CHK(pOp != NULL, "Event operation creation failed");
+
+  CHK(pOp->execute() == 0, "Execute operation execution failed");
+
+  NdbRestarter restarter;
+  restarter.insertErrorInNode(restarter.getMasterNodeId(), 6125);
+
+  const int res = pDict->dropEvent(eventName);
+  if (res != 0)
+  {
+    g_err << "Failed to drop event: res "<< res <<" "
+          << pDict->getNdbError().code << " : "
+          << pDict->getNdbError().message << endl;
+  }
+  else
+    g_info << "Dropped event1" << endl;
+
+  g_info << "Waiting for the node to start" << endl;
+  if (restarter.waitClusterStarted(120) != 0)
+  {
+    g_err << "Cluster failed to start" << endl;
+    return NDBT_FAILED;
+  }
+  g_err << "Node started" << endl;
+
+// g_err << "Dropping ev op:"
+//       << " will remove the MARKED_DROPPED subscription at Suma" << endl;
+//  CHK(pNdb->dropEventOperation(pOp) == 0, "dropEventOperation failed");
+
+  int res1 = pDict->dropEvent(eventName);
+  if (res1 != 0)
+  {
+    if (pDict->getNdbError().code == 4710)
+    {
+      // "4710 : Event not found" is expected since it is dropped above.
+      res1 = 0;
+      g_info << "Dropped event2" << endl;
+    }
+    else
+    {
+      g_err << "Failed to drop event: res1 "<< res1 <<" "
+	    << pDict->getNdbError().code << " : "
+	    << pDict->getNdbError().message << endl;
+    }
+  }
+
+  const int res2 = pDict->createEvent(myEvent);
+  if (res2 != 0)
+    g_err << "Failed to cre event: res2 " << res2 << " "
+          << pDict->getNdbError().code << " : "
+          << pDict->getNdbError().message << endl;
+  else
+    g_info << "Event created1" << endl;
+
+  const int res3 = pDict->dropEvent(eventName, -1);
+  if (res3 != 0) {
+    g_err << "Failed to drop event: res3 "<< res3 << " "
+          << pDict->getNdbError().code << " : "
+          << pDict->getNdbError().message << endl;
+  }
+  else
+    g_info << "Dropped event3" << endl;
+
+  const int res4 = pDict->createEvent(myEvent);
+  if (res4)
+    g_err << "Failed to cre event: res4 " << res4 << " "
+          << pDict->getNdbError().code << " : "
+          << pDict->getNdbError().message << endl;
+  else
+    g_info << "Event created2" << endl;
+
+// clean up the newly created evnt and the eventops
+  const int res5 = pDict->dropEvent(eventName, -1);
+  if (res5 != 0) {
+    g_err << "Failed to drop event: res5 "<< res5 << " "
+          << pDict->getNdbError().code << " : "
+          << pDict->getNdbError().message << endl;
+  }
+  else
+    g_info << "Dropped event3" << endl;
+
+  CHK(pNdb->dropEventOperation(pOp) == 0, "dropEventOperation failed");
+
+  if (res || res1 || res2 || res3 || res4 || res5)
+    return NDBT_FAILED;
+  return NDBT_OK;
+}
+
 NDBT_TESTSUITE(test_event);
 TESTCASE("BasicEventOperation", 
 	 "Verify that we can listen to Events"
@@ -5432,7 +5425,6 @@
   STEP(errorInjectBufferOverflowOnly);
   FINALIZER(runDropEvent);
 }
-<<<<<<< HEAD
 TESTCASE("EmptyUpdates", 
 	 "Verify that we can monitor empty updates"
 	 "NOTE! No errors are allowed!" ){
@@ -5527,6 +5519,14 @@
   STEP(runTardyEventListener);
   FINALIZER(runDropEvent);
 }
+TESTCASE("createDropEvent_NF",
+         "Check cleanup works when Dbdict crashes before"
+         " the event is deleted from the dictionary"
+         " while performing dropEvent")
+{
+  INITIALIZER(runCreateEvent);
+  STEP(runCreateDropEventOperation_NF);
+}
 #if 0
 TESTCASE("BackwardCompatiblePollCOverflowEB",
          "Check whether backward compatibility of pollEvents  manually"
@@ -5539,16 +5539,6 @@
   FINALIZER(runDropEvent);
 }
 #endif
-=======
-TESTCASE("createDropEvent_NF",
-         "Check cleanup works when Dbdict crashes before"
-         " the event is deleted from the dictionary"
-         " while performing dropEvent")
-{
-  INITIALIZER(runCreateEvent);
-  STEP(runCreateDropEventOperation_NF);
-}
->>>>>>> 35673ff1
 NDBT_TESTSUITE_END(test_event);
 
 int main(int argc, const char** argv){
