--- conflicted
+++ resolved
@@ -76,15 +76,10 @@
 
 # LCP Frag watchdog
 max-time: 600
-<<<<<<< HEAD
 cmd: testNodeRestart
 args: -n LCPScanFragWatchdog T2
-=======
-cmd: test_event
-args: -l 1 -n SubscribeNR T1
 
 # LCP Frag watchdog
 max-time: 600
 cmd: testNodeRestart
 args: -n TestLCPFSErr --record=100000 T1
->>>>>>> 5c55bf9b
