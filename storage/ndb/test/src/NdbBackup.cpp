/*
   Copyright (c) 2003, 2019, Oracle and/or its affiliates. All rights reserved.

   This program is free software; you can redistribute it and/or modify
   it under the terms of the GNU General Public License, version 2.0,
   as published by the Free Software Foundation.

   This program is also distributed with certain software (including
   but not limited to OpenSSL) that is licensed under separate terms,
   as designated in a particular file or component or in included license
   documentation.  The authors of MySQL hereby grant you an additional
   permission to link the program and your derivative works with the
   separately licensed software that they have included with MySQL.

   This program is distributed in the hope that it will be useful,
   but WITHOUT ANY WARRANTY; without even the implied warranty of
   MERCHANTABILITY or FITNESS FOR A PARTICULAR PURPOSE.  See the
   GNU General Public License, version 2.0, for more details.

   You should have received a copy of the GNU General Public License
   along with this program; if not, write to the Free Software
   Foundation, Inc., 51 Franklin St, Fifth Floor, Boston, MA 02110-1301  USA
*/

#include <signaldata/DumpStateOrd.hpp>
#include <NdbBackup.hpp>
#include <NdbOut.hpp>
#include <NDBT_Output.hpp>
#include <NdbConfig.h>
#include <ndb_version.h>
#include <NDBT.hpp>
#include <NdbSleep.h>
#include <random.h>
#include <NdbTick.h>
#include <util/File.hpp>

#define AUTOTEST_MYSQL_PATH_ENV "MYSQL_BASE_DIR"
#define MTR_MYSQL_PATH_ENV "MYSQL_BINDIR"

#define CHECK(b, m) { int _xx = b; if (!(_xx)) { \
  ndbout << "ERR: "<< m \
           << "   " << "File: " << __FILE__ \
           << " (Line: " << __LINE__ << ")" << "- " << _xx << endl; \
  return NDBT_FAILED; } }

#include <ConfigRetriever.hpp>
#include <mgmapi.h>
#include <mgmapi_config_parameters.h>
#include <mgmapi_configuration.hpp>

static bool isHostLocal(const char* hostName)
{
  /* Examples assuming that hostname served indicates locality... */
  return ((strcmp(hostName, "localhost") == 0) ||
          (strcmp(hostName, "127.0.0.1") == 0));
}

int
NdbBackup::clearOldBackups()
{
  if (!isConnected())
    return -1;

  if (getStatus() != 0)
    return -1;

  int retCode = 0;

#ifndef _WIN32
  for(size_t i = 0; i < ndbNodes.size(); i++)
  {
    int nodeId = ndbNodes[i].node_id;
    const char* path = getBackupDataDirForNode(nodeId);
    if (path == NULL)
      return -1;  
    
    const char *host;
    if (!getHostName(nodeId, &host))
      return -1;

    /* 
     * Clear old backup files
     */ 
    BaseString tmp;
    if (!isHostLocal(host))
    {
      tmp.assfmt("ssh %s rm -rf %s/BACKUP", host, path);
    }
    else
    {
      tmp.assfmt("rm -rf %s/BACKUP", path);
    }

    ndbout << "buf: "<< tmp.c_str() <<endl;
    int res = system(tmp.c_str());  
    ndbout << "res: " << res << endl;

    if (res && retCode == 0)
      retCode = res;
  }
#endif

  return retCode;
}

int 
NdbBackup::start(unsigned int & _backup_id,
		 int flags,
		 unsigned int user_backup_id,
		 unsigned int logtype){

  
  if (!isConnected())
    return -1;

  ndb_mgm_reply reply;
  reply.return_code = 0;

  bool any = _backup_id == 0;

loop:
  if (ndb_mgm_start_backup3(handle,
			   flags,
			   &_backup_id,
			   &reply,
			   user_backup_id,
			   logtype) == -1) {

    if (ndb_mgm_get_latest_error(handle) == NDB_MGM_COULD_NOT_START_BACKUP &&
        strstr(ndb_mgm_get_latest_error_desc(handle), "file already exists") &&
        any == true)
    {
      NdbSleep_SecSleep(3);
      _backup_id += 100;
      user_backup_id += 100;
      goto loop;
    }
    
    g_err << "Error: " << ndb_mgm_get_latest_error(handle) << endl;
    g_err << "Error msg: " << ndb_mgm_get_latest_error_msg(handle) << endl;
    g_err << "Error desc: " << ndb_mgm_get_latest_error_desc(handle) << endl;
    return -1;
  }

  if(reply.return_code != 0){
    g_err  << "PLEASE CHECK CODE NdbBackup.cpp line=" << __LINE__ << endl;
    g_err << "Error: " << ndb_mgm_get_latest_error(handle) << endl;
    g_err << "Error msg: " << ndb_mgm_get_latest_error_msg(handle) << endl;
    g_err << "Error desc: " << ndb_mgm_get_latest_error_desc(handle) << endl;
    return reply.return_code;
  }
  return 0;
}

int
NdbBackup::startLogEvent(){

  if (!isConnected())
    return -1;
  log_handle= NULL;
  int filter[] = { 15, NDB_MGM_EVENT_CATEGORY_BACKUP, 0, 0 };
  log_handle = ndb_mgm_create_logevent_handle(handle, filter);
  if (!log_handle) {
    g_err << "Can't create log event" << endl;
    return -1;
  }
  return 0;
}

int
NdbBackup::checkBackupStatus(){

  struct ndb_logevent log_event;
  int result = 0;
  int res;
  if(!log_handle) {
    return -1;
  }
  if ((res= ndb_logevent_get_next(log_handle, &log_event, 3000)) > 0)
  {
    switch (log_event.type) {
      case NDB_LE_BackupStarted:
	result = 1;
	break;
      case NDB_LE_BackupCompleted:
	result = 2;
        break;
      case NDB_LE_BackupAborted:
	result = 3;
        break;
      default:
        break;
    }
  }
  ndb_mgm_destroy_logevent_handle(&log_handle);
  return result;
}


const char * 
NdbBackup::getBackupDataDirForNode(int _node_id){

  /**
   * Fetch configuration from management server
   */
  ndb_mgm_configuration *p;
  if (connect())
    return NULL;

  if ((p = ndb_mgm_get_configuration(handle, 0)) == 0)
  {
    const char * s= ndb_mgm_get_latest_error_msg(handle);
    if(s == 0)
      s = "No error given!";
      
    ndbout << "Could not fetch configuration" << endl;
    ndbout << s << endl;
    return NULL;
  }
  
  /**
   * Setup cluster configuration data
   */
  ndb_mgm_configuration_iterator iter(* p, CFG_SECTION_NODE);
  if (iter.find(CFG_NODE_ID, _node_id)){
    ndbout << "Invalid configuration fetched, DB missing" << endl;
    return NULL;
  }

  unsigned int type = NODE_TYPE_DB + 1;
  if(iter.get(CFG_TYPE_OF_SECTION, &type) || type != NODE_TYPE_DB){
    ndbout <<"type = " << type << endl;
    ndbout <<"Invalid configuration fetched, I'm wrong type of node" << endl;
    return NULL;
  }  
  
  const char * path;
  if (iter.get(CFG_DB_BACKUP_DATADIR, &path)){
    ndbout << "BackupDataDir not found" << endl;
    return NULL;
  }

  return path;

}

BaseString
NdbBackup::getNdbRestoreBinaryPath(){

  const char* mysql_install_path;
  if ((mysql_install_path = getenv(AUTOTEST_MYSQL_PATH_ENV)) != NULL) {
  } else if ((mysql_install_path = getenv(MTR_MYSQL_PATH_ENV)) != NULL) {
  } else {
    g_err << "Either MYSQL_BASE_DIR or MYSQL_BINDIR environment variables"
          << "must be defined as search path for ndb_restore binary" << endl;
    return "";
  }

  BaseString ndb_restore_bin_path;
  ndb_restore_bin_path.assfmt("%s/bin/ndb_restore", mysql_install_path);
  if (!File_class::exists(ndb_restore_bin_path.c_str()))
  {
    ndb_restore_bin_path.assfmt("%s/storage/ndb/tools/ndb_restore", mysql_install_path);
    if (!File_class::exists(ndb_restore_bin_path.c_str()))
    {
      g_err << "Failed to find ndb_restore in either $MYSQL_BASE_DIR "
            << "or $MYSQL_BINDIR paths " <<  ndb_restore_bin_path.c_str() << endl;
      return "";
    }
    else
      return ndb_restore_bin_path;
  }
  return ndb_restore_bin_path;
}

int  
NdbBackup::execRestore(bool _restore_data,
		       bool _restore_meta,
		       bool _restore_epoch,
                       int _node_id,
		       unsigned _backup_id,
                       unsigned _error_insert)
{
  ndbout << "getBackupDataDir "<< _node_id <<endl;

  const char* path = getBackupDataDirForNode(_node_id);
  if (path == NULL)
    return -1;  

  BaseString ndb_restore_bin_path = getNdbRestoreBinaryPath();
  if (ndb_restore_bin_path == ""){
    return -1;
  }

  ndbout << "getHostName "<< _node_id <<endl;
  const char *host;
  if (!getHostName(_node_id, &host)){
    return -1;
  }

  /* 
   * Copy  backup files to local dir
   */ 
  BaseString tmp;
<<<<<<< HEAD
  tmp.assfmt("scp -r %s:%s/BACKUP/BACKUP-%d/* .",
             host, path,
             _backup_id);
  
=======
  if (!isHostLocal(host))
  {
    tmp.assfmt("scp -r %s:%s/BACKUP/BACKUP-%d/* .",
               host, path,
               _backup_id);
  }
  else
  {
    tmp.assfmt("scp -r %s/BACKUP/BACKUP-%d/* .",
               path,
               _backup_id);
  }

>>>>>>> 5e5629fb
  ndbout << "buf: "<< tmp.c_str() <<endl;
  int res = system(tmp.c_str());  
  
  ndbout << "scp res: " << res << endl;

  if(res == 0 && !_restore_meta && !_restore_data)
  {
    tmp.assfmt("%s%s -c \"%s:%d\" -n %d -b %d",
#if 1
               "",
#else
               "valgrind --leak-check=yes -v "
#endif
               ndb_restore_bin_path.c_str(),
               ndb_mgm_get_connected_host(handle),
               ndb_mgm_get_connected_port(handle),
               _node_id, 
               _backup_id);
#ifdef ERROR_INSERT
    if(_error_insert > 0)
      tmp.appfmt(" --error-insert=%u", _error_insert);
#endif

    ndbout << "buf: "<< tmp.c_str() <<endl;
    res = system(tmp.c_str());
  }

  if (res == 0 && _restore_meta)
  {
    /** don't restore DD objects */
    
    tmp.assfmt("%s%s -c \"%s:%d\" -n %d -b %d -m -d .",
#if 1
               "",
#else
               "valgrind --leak-check=yes -v "
#endif
               ndb_restore_bin_path.c_str(),
               ndb_mgm_get_connected_host(handle),
               ndb_mgm_get_connected_port(handle),
               _node_id, 
               _backup_id);
#ifdef ERROR_INSERT
    if(_error_insert > 0)
      tmp.appfmt(" --error-insert=%u", _error_insert);
#endif
    
    ndbout << "buf: "<< tmp.c_str() <<endl;
    res = system(tmp.c_str());
  }
  
  if (res == 0 && _restore_data)
  {

    tmp.assfmt("%s%s -c \"%s:%d\" -n %d -b %d -r .",
#if 1
               "",
#else
               "valgrind --leak-check=yes -v "
#endif
               ndb_restore_bin_path.c_str(),
               ndb_mgm_get_connected_host(handle),
               ndb_mgm_get_connected_port(handle),
               _node_id, 
               _backup_id);
#ifdef ERROR_INSERT
    if(_error_insert > 0)
      tmp.appfmt(" --error-insert=%u", _error_insert);
#endif
    
    ndbout << "buf: "<< tmp.c_str() <<endl;
    res = system(tmp.c_str());
  }

  if (res == 0 && _restore_epoch)
  {
    tmp.assfmt("%s%s -c \"%s:%d\" -n %d -b %d -e .",
#if 1
               "",
#else
               "valgrind --leak-check=yes -v "
#endif
               ndb_restore_bin_path.c_str(),
               ndb_mgm_get_connected_host(handle),
               ndb_mgm_get_connected_port(handle),
               _node_id,
               _backup_id);
#ifdef ERROR_INSERT
    if(_error_insert > 0)
      tmp.appfmt(" --error-insert=%u", _error_insert);
#endif

    ndbout << "buf: "<< tmp.c_str() <<endl;
    res = system(tmp.c_str());
  }
  
  ndbout << "ndb_restore res: " << res << endl;

  return res;
}

int 
NdbBackup::restore(unsigned _backup_id,
                   bool restore_meta,
                   bool restore_data,
                   unsigned error_insert,
                   bool restore_epoch)
{
  
  if (!isConnected())
    return -1;

  if (getStatus() != 0)
    return -1;

  if(!restore_meta && !restore_data && !restore_epoch &&
    (execRestore(false, false, false, ndbNodes[0].node_id, _backup_id, error_insert) !=0))
    return -1;

  if(restore_meta && // if metadata restore enabled 
    // restore metadata for first node
    (execRestore(false, true, false, ndbNodes[0].node_id, _backup_id, error_insert) !=0))
    return -1;

  // Restore data once for each node
  if(restore_data)
  {
    for(unsigned i = 0; i < ndbNodes.size(); i++)
    {
      if(execRestore(true, false, false, ndbNodes[i].node_id, _backup_id, error_insert) != 0)
        return -1;
    }
  }

  // Restore epoch from first node
  if (restore_epoch)
  {
    if (execRestore(false, false, true, ndbNodes[0].node_id, _backup_id, error_insert) !=0)
    {
      return -1;
    }
  }
  return 0;
}

// Master failure
int
NFDuringBackupM_codes[] = {
  10003,
  10004,
  10007,
  10008,
  10009,
  10010,
  10012,
  10013
};

// Slave failure
int
NFDuringBackupS_codes[] = {
  10014,
  10015,
  10016,
  10017,
  10018,
  10020
};

// Master takeover etc...
int
NFDuringBackupSL_codes[] = {
  10001,
  10002,
  10021
};

int 
NdbBackup::NFMaster(NdbRestarter& _restarter){
  const int sz = sizeof(NFDuringBackupM_codes)/sizeof(NFDuringBackupM_codes[0]);
  return NF(_restarter, NFDuringBackupM_codes, sz, true);
}

int 
NdbBackup::NFMasterAsSlave(NdbRestarter& _restarter){
  const int sz = sizeof(NFDuringBackupS_codes)/sizeof(NFDuringBackupS_codes[0]);
  return NF(_restarter, NFDuringBackupS_codes, sz, true);
}

int 
NdbBackup::NFSlave(NdbRestarter& _restarter){
  const int sz = sizeof(NFDuringBackupS_codes)/sizeof(NFDuringBackupS_codes[0]);
  return NF(_restarter, NFDuringBackupS_codes, sz, false);
}

int 
NdbBackup::NF(NdbRestarter& _restarter, int *NFDuringBackup_codes, const int sz, bool onMaster){
  int nNodes = _restarter.getNumDbNodes();
  {
    if(nNodes == 1)
      return NDBT_OK;
    
    int nodeId = _restarter.getMasterNodeId();

    CHECK(_restarter.restartOneDbNode(nodeId, false, true, true) == 0,
	  "Could not restart node "<< nodeId);
    
    CHECK(_restarter.waitNodesNoStart(&nodeId, 1) == 0,
	  "waitNodesNoStart failed");
    
    CHECK(_restarter.startNodes(&nodeId, 1) == 0,
	  "failed to start node");
  }
  
  CHECK(_restarter.waitClusterStarted() == 0,
	"waitClusterStarted failed");
  
  myRandom48Init((long)NdbTick_CurrentMillisecond());

  for(int i = 0; i<sz; i++){

    int error = NFDuringBackup_codes[i];
    unsigned int backupId;

    const int masterNodeId = _restarter.getMasterNodeId();
    CHECK(masterNodeId > 0, "getMasterNodeId failed");
    int nodeId;

    nodeId = masterNodeId;
    if (!onMaster) {
      int randomId;
      while (nodeId == masterNodeId) {
	randomId = myRandom48(nNodes);
	nodeId = _restarter.getDbNodeId(randomId);
      }
    }

    g_err << "NdbBackup::NF node = " << nodeId 
	   << " error code = " << error << " masterNodeId = "
	   << masterNodeId << endl;


    int val[] = { DumpStateOrd::CmvmiSetRestartOnErrorInsert, 1 };
    CHECK(_restarter.dumpStateOneNode(nodeId, val, 2) == 0,
	  "failed to set RestartOnErrorInsert");
    CHECK(_restarter.insertErrorInNode(nodeId, error) == 0,
	  "failed to set error insert");
   
    g_info << "error inserted"  << endl;
    NdbSleep_SecSleep(1);

    g_info << "starting backup"  << endl;
    int r = start(backupId);
    g_info << "r = " << r
	   << " (which should fail) started with id = "  << backupId << endl;
    if (r == 0) {
      g_err << "Backup should have failed on error_insertion " << error << endl
	    << "Master = " << masterNodeId << "Node = " << nodeId << endl;
      return NDBT_FAILED;
    }

    CHECK(_restarter.waitNodesNoStart(&nodeId, 1) == 0,
	  "waitNodesNoStart failed");

    g_info << "number of nodes running " << _restarter.getNumDbNodes() << endl;

    if (_restarter.getNumDbNodes() != nNodes) {
      g_err << "Failure: cluster not up" << endl;
      return NDBT_FAILED;
    }

    g_info << "starting new backup"  << endl;
    CHECK(start(backupId) == 0,
	  "failed to start backup");
    g_info << "(which should succeed) started with id = "  << backupId << endl;

    g_info << "starting node"  << endl;
    CHECK(_restarter.startNodes(&nodeId, 1) == 0,
	  "failed to start node");

    CHECK(_restarter.waitClusterStarted() == 0,
	  "waitClusterStarted failed");
    g_info << "node started"  << endl;

    int val2[] = { 24, 2424 };
    CHECK(_restarter.dumpStateAllNodes(val2, 2) == 0,
	  "failed to check backup resources RestartOnErrorInsert");
    
    CHECK(_restarter.insertErrorInNode(nodeId, 10099) == 0,
	  "failed to set error insert");

    NdbSleep_SecSleep(1);
  }

  return NDBT_OK;
}

int
FailS_codes[] = {
  10025,
  10027,
  10033,
  10035,
  10036
};

int
FailM_codes[] = {
  10023,
  10024,
  10025,
  10026,
  10027,
  10028,
  10031,
  10033,
  10035,
  10037,
  10038
};

int 
NdbBackup::FailMaster(NdbRestarter& _restarter){
  const int sz = sizeof(FailM_codes)/sizeof(FailM_codes[0]);
  return Fail(_restarter, FailM_codes, sz, true);
}

int 
NdbBackup::FailMasterAsSlave(NdbRestarter& _restarter){
  const int sz = sizeof(FailS_codes)/sizeof(FailS_codes[0]);
  return Fail(_restarter, FailS_codes, sz, true);
}

int 
NdbBackup::FailSlave(NdbRestarter& _restarter){
  const int sz = sizeof(FailS_codes)/sizeof(FailS_codes[0]);
  return Fail(_restarter, FailS_codes, sz, false);
}

int 
NdbBackup::Fail(NdbRestarter& _restarter, int *Fail_codes, const int sz, bool onMaster){

  CHECK(_restarter.waitClusterStarted() == 0,
	"waitClusterStarted failed");

  int nNodes = _restarter.getNumDbNodes();

  myRandom48Init((long)NdbTick_CurrentMillisecond());

  for(int i = 0; i<sz; i++){
    int error = Fail_codes[i];
    unsigned int backupId;

    const int masterNodeId = _restarter.getMasterNodeId();
    CHECK(masterNodeId > 0, "getMasterNodeId failed");
    int nodeId;

    nodeId = masterNodeId;
    if (!onMaster) {
      int randomId;
      while (nodeId == masterNodeId) {
	randomId = myRandom48(nNodes);
	nodeId = _restarter.getDbNodeId(randomId);
      }
    }

    g_err << "NdbBackup::Fail node = " << nodeId 
	   << " error code = " << error << " masterNodeId = "
	   << masterNodeId << endl;

    CHECK(_restarter.insertErrorInNode(nodeId, error) == 0,
	  "failed to set error insert");
   
    g_info << "error inserted"  << endl;
    g_info << "waiting some before starting backup"  << endl;

    g_info << "starting backup"  << endl;
    int r = start(backupId);
    g_info << "r = " << r
	   << " (which should fail) started with id = "  << backupId << endl;
    if (r == 0) {
      g_err << "Backup should have failed on error_insertion " << error << endl
	    << "Master = " << masterNodeId << "Node = " << nodeId << endl;
      return NDBT_FAILED;
    }
    
    CHECK(_restarter.waitClusterStarted() == 0,
	  "waitClusterStarted failed");

    CHECK(_restarter.insertErrorInNode(nodeId, 10099) == 0,
	  "failed to set error insert");

    NdbSleep_SecSleep(5);
    
    int val2[] = { 24, 2424 };
    CHECK(_restarter.dumpStateAllNodes(val2, 2) == 0,
	  "failed to check backup resources RestartOnErrorInsert");
    
  }

  return NDBT_OK;
}

int
NdbBackup::abort(unsigned int _backup_id)
{
  struct ndb_mgm_reply reply;
  int result = ndb_mgm_abort_backup(handle, _backup_id, &reply);
  if (result != 0)
  {
    g_err << "Failed to abort backup" << endl;
    return NDBT_FAILED;
  }
  return NDBT_OK;

}<|MERGE_RESOLUTION|>--- conflicted
+++ resolved
@@ -302,12 +302,6 @@
    * Copy  backup files to local dir
    */ 
   BaseString tmp;
-<<<<<<< HEAD
-  tmp.assfmt("scp -r %s:%s/BACKUP/BACKUP-%d/* .",
-             host, path,
-             _backup_id);
-  
-=======
   if (!isHostLocal(host))
   {
     tmp.assfmt("scp -r %s:%s/BACKUP/BACKUP-%d/* .",
@@ -321,7 +315,6 @@
                _backup_id);
   }
 
->>>>>>> 5e5629fb
   ndbout << "buf: "<< tmp.c_str() <<endl;
   int res = system(tmp.c_str());  
   
