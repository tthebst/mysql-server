--- conflicted
+++ resolved
@@ -668,17 +668,22 @@
     const Uint32 arraySize = sz / (attr_desc->size / 8);
     assert(arraySize <= attr_desc->arraySize);
 
-<<<<<<< HEAD
     //convert the length of blob(v1) and text(v1)
     if(!m_hostByteOrder
         && (attr_desc->m_column->getType() == NdbDictionary::Column::Blob
            || attr_desc->m_column->getType() == NdbDictionary::Column::Text)
         && attr_desc->m_column->getArrayType() == NdbDictionary::Column::ArrayTypeFixed)
-=======
+    {
+      char* p = (char*)&attr_data->u_int64_value[0];
+      Uint64 x;
+      memcpy(&x, p, sizeof(Uint64));
+      x = Twiddle64(x);
+      memcpy(p, &x, sizeof(Uint64));
+    }
+
     //convert datetime type
     if(!m_hostByteOrder
         && attr_desc->m_column->getType() == NdbDictionary::Column::Datetime)
->>>>>>> b2b22e93
     {
       char* p = (char*)&attr_data->u_int64_value[0];
       Uint64 x;
