--- conflicted
+++ resolved
@@ -1066,56 +1066,25 @@
       reset_bitfield_storage();
     }
   }
-<<<<<<< HEAD
-  
-  Uint32  dataLength = 0;
-  // Read record length
-  if (buffer_read(&dataLength, sizeof(dataLength), 1) != 1){
-    restoreLogger.log_error("getNextTuple:Error reading length of data part");
-    res = -1;
-    return NULL;
-  } // if
-  
-  // Convert length from network byte order
-  dataLength = ntohl(dataLength);
-  const Uint32 dataLenBytes = 4 * dataLength;
-  
-  if (dataLength == 0) {
-    // Zero length for last tuple
-    // End of this data fragment
-    restoreLogger.log_debug("End of fragment");
-    res = 0;
-    return NULL;
-  } // if
-
-  // Read tuple data
-  void *_buf_ptr;
-  if (buffer_get_ptr(&_buf_ptr, 1, dataLenBytes) != dataLenBytes) {
-    restoreLogger.log_error("getNextTuple:Read error: ");
-    res = -1;
-    return NULL;
-  }
-=======
->>>>>>> e4f6f2f3
-
+  
   while (true)
   {
     Uint32  dataLength = 0;
     // Read record length
     if (buffer_read(&dataLength, sizeof(dataLength), 1) != 1){
-      err << "getNextTuple:Error reading length  of data part" << endl;
+      restoreLogger.log_error("getNextTuple:Error reading length of data part");
       res = -1;
       return NULL;
     } // if
-
+  
     // Convert length from network byte order
     dataLength = ntohl(dataLength);
     const Uint32 dataLenBytes = 4 * dataLength;
-
+  
     if (dataLength == 0) {
       // Zero length for last tuple
       // End of this data fragment
-      debug << "End of fragment" << endl;
+      restoreLogger.log_debug("End of fragment");
       res = 0;
       return NULL;
     } // if
@@ -1123,7 +1092,7 @@
     // Read tuple data
     void *_buf_ptr;
     if (buffer_get_ptr(&_buf_ptr, 1, dataLenBytes) != dataLenBytes) {
-      err << "getNextTuple:Read error: " << endl;
+      restoreLogger.log_error("getNextTuple:Read error: ");
       res = -1;
       return NULL;
     }
