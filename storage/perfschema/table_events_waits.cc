<<<<<<< HEAD
/* Copyright (c) 2008, 2013, Oracle and/or its affiliates. All rights reserved.
=======
/* Copyright (c) 2008, 2014, Oracle and/or its affiliates. All rights reserved.
>>>>>>> a9800d0d

  This program is free software; you can redistribute it and/or modify
  it under the terms of the GNU General Public License as published by
  the Free Software Foundation; version 2 of the License.

  This program is distributed in the hope that it will be useful,
  but WITHOUT ANY WARRANTY; without even the implied warranty of
  MERCHANTABILITY or FITNESS FOR A PARTICULAR PURPOSE.  See the
  GNU General Public License for more details.

  You should have received a copy of the GNU General Public License
  along with this program; if not, write to the Free Software Foundation,
  51 Franklin Street, Suite 500, Boston, MA 02110-1335 USA */

/**
  @file storage/perfschema/table_events_waits.cc
  Table EVENTS_WAITS_xxx (implementation).
*/

#include "my_global.h"
#include "my_pthread.h"
#include "table_events_waits.h"
#include "pfs_global.h"
#include "pfs_instr_class.h"
#include "pfs_instr.h"
#include "pfs_events_waits.h"
#include "pfs_timer.h"
#include "m_string.h"

THR_LOCK table_events_waits_current::m_table_lock;

static const TABLE_FIELD_TYPE field_types[]=
{
  {
    { C_STRING_WITH_LEN("THREAD_ID") },
    { C_STRING_WITH_LEN("bigint(20)") },
    { NULL, 0}
  },
  {
    { C_STRING_WITH_LEN("EVENT_ID") },
    { C_STRING_WITH_LEN("bigint(20)") },
    { NULL, 0}
  },
  {
    { C_STRING_WITH_LEN("END_EVENT_ID") },
    { C_STRING_WITH_LEN("bigint(20)") },
    { NULL, 0}
  },
  {
    { C_STRING_WITH_LEN("EVENT_NAME") },
    { C_STRING_WITH_LEN("varchar(128)") },
    { NULL, 0}
  },
  {
    { C_STRING_WITH_LEN("SOURCE") },
    { C_STRING_WITH_LEN("varchar(64)") },
    { NULL, 0}
  },
  {
    { C_STRING_WITH_LEN("TIMER_START") },
    { C_STRING_WITH_LEN("bigint(20)") },
    { NULL, 0}
  },
  {
    { C_STRING_WITH_LEN("TIMER_END") },
    { C_STRING_WITH_LEN("bigint(20)") },
    { NULL, 0}
  },
  {
    { C_STRING_WITH_LEN("TIMER_WAIT") },
    { C_STRING_WITH_LEN("bigint(20)") },
    { NULL, 0}
  },
  {
    { C_STRING_WITH_LEN("SPINS") },
    { C_STRING_WITH_LEN("int(10)") },
    { NULL, 0}
  },
  {
    { C_STRING_WITH_LEN("OBJECT_SCHEMA") },
    { C_STRING_WITH_LEN("varchar(64)") },
    { NULL, 0}
  },
  {
    { C_STRING_WITH_LEN("OBJECT_NAME") },
    { C_STRING_WITH_LEN("varchar(512)") },
    { NULL, 0}
  },
  {
    { C_STRING_WITH_LEN("INDEX_NAME") },
    { C_STRING_WITH_LEN("varchar(64)") },
    { NULL, 0}
  },
  {
    { C_STRING_WITH_LEN("OBJECT_TYPE") },
    { C_STRING_WITH_LEN("varchar(64)") },
    { NULL, 0}
  },
  {
    { C_STRING_WITH_LEN("OBJECT_INSTANCE_BEGIN") },
    { C_STRING_WITH_LEN("bigint(20)") },
    { NULL, 0}
  },
  {
    { C_STRING_WITH_LEN("NESTING_EVENT_ID") },
    { C_STRING_WITH_LEN("bigint(20)") },
    { NULL, 0}
  },
  {
    { C_STRING_WITH_LEN("NESTING_EVENT_TYPE") },
    { C_STRING_WITH_LEN("enum(\'TRANSACTION\',\'STATEMENT\',\'STAGE\',\'WAIT\'") },
    { NULL, 0}
  },
  {
    { C_STRING_WITH_LEN("OPERATION") },
    { C_STRING_WITH_LEN("varchar(32)") },
    { NULL, 0}
  },
  {
    { C_STRING_WITH_LEN("NUMBER_OF_BYTES") },
    { C_STRING_WITH_LEN("bigint(20)") },
    { NULL, 0}
  },
  {
    { C_STRING_WITH_LEN("FLAGS") },
    { C_STRING_WITH_LEN("int(10)") },
    { NULL, 0}
  }
};

TABLE_FIELD_DEF
table_events_waits_current::m_field_def=
{ 19, field_types };

PFS_engine_table_share
table_events_waits_current::m_share=
{
  { C_STRING_WITH_LEN("events_waits_current") },
  &pfs_truncatable_acl,
  table_events_waits_current::create,
  NULL, /* write_row */
  table_events_waits_current::delete_all_rows,
  table_events_waits_current::get_row_count,
  sizeof(pos_events_waits_current), /* ref length */
  &m_table_lock,
  &m_field_def,
  false /* checked */
};

THR_LOCK table_events_waits_history::m_table_lock;

PFS_engine_table_share
table_events_waits_history::m_share=
{
  { C_STRING_WITH_LEN("events_waits_history") },
  &pfs_truncatable_acl,
  table_events_waits_history::create,
  NULL, /* write_row */
  table_events_waits_history::delete_all_rows,
  table_events_waits_history::get_row_count,
  sizeof(pos_events_waits_history), /* ref length */
  &m_table_lock,
  &table_events_waits_current::m_field_def,
  false /* checked */
};

THR_LOCK table_events_waits_history_long::m_table_lock;

PFS_engine_table_share
table_events_waits_history_long::m_share=
{
  { C_STRING_WITH_LEN("events_waits_history_long") },
  &pfs_truncatable_acl,
  table_events_waits_history_long::create,
  NULL, /* write_row */
  table_events_waits_history_long::delete_all_rows,
  table_events_waits_history_long::get_row_count,
  sizeof(PFS_simple_index), /* ref length */
  &m_table_lock,
  &table_events_waits_current::m_field_def,
  false /* checked */
};

table_events_waits_common::table_events_waits_common
(const PFS_engine_table_share *share, void *pos)
  : PFS_engine_table(share, pos),
  m_row_exists(false)
{}

void table_events_waits_common::clear_object_columns()
{
  m_row.m_object_type= NULL;
  m_row.m_object_type_length= 0;
  m_row.m_object_schema_length= 0;
  m_row.m_object_name_length= 0;
  m_row.m_index_name_length= 0;
}

int table_events_waits_common::make_table_object_columns(PFS_events_waits *wait)
{
  uint safe_index;
  PFS_table_share *safe_table_share;

  safe_table_share= sanitize_table_share(wait->m_weak_table_share);
  if (unlikely(safe_table_share == NULL))
    return 1;

  if (wait->m_object_type == OBJECT_TYPE_TABLE)
  {
    m_row.m_object_type= "TABLE";
    m_row.m_object_type_length= 5;
  }
  else
  {
    m_row.m_object_type= "TEMPORARY TABLE";
    m_row.m_object_type_length= 15;
  }

  if (safe_table_share->get_version() == wait->m_weak_version)
  {
    /* OBJECT SCHEMA */
    m_row.m_object_schema_length= safe_table_share->m_schema_name_length;
    if (unlikely((m_row.m_object_schema_length == 0) ||
                 (m_row.m_object_schema_length > sizeof(m_row.m_object_schema))))
      return 1;
    memcpy(m_row.m_object_schema, safe_table_share->m_schema_name, m_row.m_object_schema_length);

    /* OBJECT NAME */
    m_row.m_object_name_length= safe_table_share->m_table_name_length;
    if (unlikely((m_row.m_object_name_length == 0) ||
                 (m_row.m_object_name_length > sizeof(m_row.m_object_name))))
      return 1;
    memcpy(m_row.m_object_name, safe_table_share->m_table_name, m_row.m_object_name_length);

    /* INDEX NAME */
    safe_index= wait->m_index;
    uint safe_key_count= sanitize_index_count(safe_table_share->m_key_count);
    if (safe_index < safe_key_count)
    {
      PFS_table_key *key= & safe_table_share->m_keys[safe_index];
      m_row.m_index_name_length= key->m_name_length;
      if (unlikely((m_row.m_index_name_length == 0) ||
                   (m_row.m_index_name_length > sizeof(m_row.m_index_name))))
        return 1;
      memcpy(m_row.m_index_name, key->m_name, m_row.m_index_name_length);
    }
    else
      m_row.m_index_name_length= 0;
  }
  else
  {
    m_row.m_object_schema_length= 0;
    m_row.m_object_name_length= 0;
    m_row.m_index_name_length= 0;
  }

  m_row.m_object_instance_addr= (intptr) wait->m_object_instance_addr;
  return 0;
}

int table_events_waits_common::make_file_object_columns(PFS_events_waits *wait)
{
  PFS_file *safe_file;

  safe_file= sanitize_file(wait->m_weak_file);
  if (unlikely(safe_file == NULL))
    return 1;

  m_row.m_object_type= "FILE";
  m_row.m_object_type_length= 4;
  m_row.m_object_schema_length= 0;
  m_row.m_object_instance_addr= (intptr) wait->m_object_instance_addr;

  if (safe_file->get_version() == wait->m_weak_version)
  {
    /* OBJECT NAME */
    m_row.m_object_name_length= safe_file->m_filename_length;
    if (unlikely((m_row.m_object_name_length == 0) ||
                 (m_row.m_object_name_length > sizeof(m_row.m_object_name))))
      return 1;
    memcpy(m_row.m_object_name, safe_file->m_filename, m_row.m_object_name_length);
  }
  else
  {
    m_row.m_object_name_length= 0;
  }

  m_row.m_index_name_length= 0;

  return 0;
}

int table_events_waits_common::make_socket_object_columns(PFS_events_waits *wait)
{
  PFS_socket *safe_socket;

  safe_socket= sanitize_socket(wait->m_weak_socket);
  if (unlikely(safe_socket == NULL))
    return 1;

  m_row.m_object_type= "SOCKET";
  m_row.m_object_type_length= 6;
  m_row.m_object_schema_length= 0;
  m_row.m_object_instance_addr= (intptr) wait->m_object_instance_addr;

  if (safe_socket->get_version() == wait->m_weak_version)
  {
    /* Convert port number to string, include delimiter in port name length */

    uint port;
    char port_str[128];
    char ip_str[INET6_ADDRSTRLEN+1];
    uint ip_len= 0;
    port_str[0]= ':';

    /* Get the IP address and port number */
    ip_len= pfs_get_socket_address(ip_str, sizeof(ip_str), &port,
                                   &safe_socket->m_sock_addr,
                                   safe_socket->m_addr_len);

    /* Convert port number to a string (length includes ':') */
    int port_len= int10_to_str(port, (port_str+1), 10) - port_str + 1;

    /* OBJECT NAME */
    m_row.m_object_name_length= ip_len + port_len;

    if (unlikely((m_row.m_object_name_length == 0) ||
                 (m_row.m_object_name_length > sizeof(m_row.m_object_name))))
      return 1;

    char *name= m_row.m_object_name;
    memcpy(name, ip_str, ip_len);
    memcpy(name + ip_len, port_str, port_len);
  }
  else
  {
    m_row.m_object_name_length= 0;
  }

  m_row.m_index_name_length= 0;

  return 0;
}

<<<<<<< HEAD
int table_events_waits_common::make_metadata_lock_object_columns(volatile PFS_events_waits *wait)
=======
int table_events_waits_common::make_metadata_lock_object_columns(PFS_events_waits *wait)
>>>>>>> a9800d0d
{
  PFS_metadata_lock *safe_metadata_lock;

  safe_metadata_lock= sanitize_metadata_lock(wait->m_weak_metadata_lock);
  if (unlikely(safe_metadata_lock == NULL))
    return 1;

  if (safe_metadata_lock->get_version() == wait->m_weak_version)
  {
    MDL_key *mdl= & safe_metadata_lock->m_mdl_key;

    switch(mdl->mdl_namespace())
    {
    case MDL_key::GLOBAL:
      m_row.m_object_type= "GLOBAL";
      m_row.m_object_type_length= 6;
      m_row.m_object_schema_length= 0;
      m_row.m_object_name_length= 0;
      break;
    case MDL_key::SCHEMA:
      m_row.m_object_type= "SCHEMA";
      m_row.m_object_type_length= 6;
      m_row.m_object_schema_length= mdl->db_name_length();
      m_row.m_object_name_length= 0;
      break;
    case MDL_key::TABLE:
      m_row.m_object_type= "TABLE";
      m_row.m_object_type_length= 5;
      m_row.m_object_schema_length= mdl->db_name_length();
      m_row.m_object_name_length= mdl->name_length();
      break;
    case MDL_key::FUNCTION:
      m_row.m_object_type= "FUNCTION";
      m_row.m_object_type_length= 8;
      m_row.m_object_schema_length= mdl->db_name_length();
      m_row.m_object_name_length= mdl->name_length();
      break;
    case MDL_key::PROCEDURE:
      m_row.m_object_type= "PROCEDURE";
      m_row.m_object_type_length= 9;
      m_row.m_object_schema_length= mdl->db_name_length();
      m_row.m_object_name_length= mdl->name_length();
      break;
    case MDL_key::TRIGGER:
      m_row.m_object_type= "TRIGGER";
      m_row.m_object_type_length= 7;
      m_row.m_object_schema_length= mdl->db_name_length();
      m_row.m_object_name_length= mdl->name_length();
      break;
    case MDL_key::EVENT:
      m_row.m_object_type= "EVENT";
      m_row.m_object_type_length= 5;
      m_row.m_object_schema_length= mdl->db_name_length();
      m_row.m_object_name_length= mdl->name_length();
      break;
    case MDL_key::COMMIT:
      m_row.m_object_type= "COMMIT";
      m_row.m_object_type_length= 6;
      m_row.m_object_schema_length= 0;
      m_row.m_object_name_length= 0;
      break;
    case MDL_key::NAMESPACE_END:
    default:
      m_row.m_object_type_length= 0;
      m_row.m_object_schema_length= 0;
      m_row.m_object_name_length= 0;
      break;
    }

    if (m_row.m_object_schema_length > sizeof(m_row.m_object_schema))
      return 1;
    if (m_row.m_object_schema_length > 0)
      memcpy(m_row.m_object_schema, mdl->db_name(), m_row.m_object_schema_length);

    if (m_row.m_object_name_length > sizeof(m_row.m_object_name))
      return 1;
    if (m_row.m_object_name_length > 0)
      memcpy(m_row.m_object_name, mdl->name(), m_row.m_object_name_length);

    m_row.m_object_instance_addr= (intptr) wait->m_object_instance_addr;
  }
  else
  {
    m_row.m_object_schema_length= 0;
    m_row.m_object_name_length= 0;
    m_row.m_object_instance_addr= 0;
  }

  /* INDEX NAME */
  m_row.m_index_name_length= 0;

  return 0;
}

/**
  Build a row.
  @param wait                       the wait the cursor is reading
*/
void table_events_waits_common::make_row(PFS_events_waits *wait)
{
  PFS_instr_class *safe_class;
  const char *base;
  const char *safe_source_file;

  m_row_exists= false;

  /*
    Design choice:
    We could have used a pfs_lock in PFS_events_waits here,
    to protect the reader from concurrent event generation,
    but this leads to too many pfs_lock atomic operations
    each time an event is recorded:
    - 1 dirty() + 1 allocated() per event start, for EVENTS_WAITS_CURRENT
    - 1 dirty() + 1 allocated() per event end, for EVENTS_WAITS_CURRENT
    - 1 dirty() + 1 allocated() per copy to EVENTS_WAITS_HISTORY
    - 1 dirty() + 1 allocated() per copy to EVENTS_WAITS_HISTORY_LONG
    or 8 atomics per recorded event.
    The problem is that we record a *lot* of events ...

    This code is prepared to accept *dirty* records,
    and sanitizes all the data before returning a row.
  */

  /*
    PFS_events_waits::m_class needs to be sanitized,
    for race conditions when this code:
    - reads a new value in m_wait_class,
    - reads an old value in m_class.
  */
  switch (wait->m_wait_class)
  {
  case WAIT_CLASS_METADATA:
    if (make_metadata_lock_object_columns(wait))
      return;
    safe_class= sanitize_metadata_class(wait->m_class);
    break;
  case WAIT_CLASS_IDLE:
    clear_object_columns();
    m_row.m_object_instance_addr= 0;
    safe_class= sanitize_idle_class(wait->m_class);
    break;
  case WAIT_CLASS_MUTEX:
    clear_object_columns();
    m_row.m_object_instance_addr= (intptr) wait->m_object_instance_addr;
    safe_class= sanitize_mutex_class((PFS_mutex_class*) wait->m_class);
    break;
  case WAIT_CLASS_RWLOCK:
    clear_object_columns();
    m_row.m_object_instance_addr= (intptr) wait->m_object_instance_addr;
    safe_class= sanitize_rwlock_class((PFS_rwlock_class*) wait->m_class);
    break;
  case WAIT_CLASS_COND:
    clear_object_columns();
    m_row.m_object_instance_addr= (intptr) wait->m_object_instance_addr;
    safe_class= sanitize_cond_class((PFS_cond_class*) wait->m_class);
    break;
  case WAIT_CLASS_TABLE:
    if (make_table_object_columns(wait))
      return;
    safe_class= sanitize_table_class(wait->m_class);
    break;
  case WAIT_CLASS_FILE:
    if (make_file_object_columns(wait))
      return;
    safe_class= sanitize_file_class((PFS_file_class*) wait->m_class);
    break;
  case WAIT_CLASS_SOCKET:
    if (make_socket_object_columns(wait))
      return;
    safe_class= sanitize_socket_class((PFS_socket_class*) wait->m_class);
    break;
  case NO_WAIT_CLASS:
  default:
    return;
  }

  if (unlikely(safe_class == NULL))
    return;

  m_row.m_thread_internal_id= wait->m_thread_internal_id;
  m_row.m_event_id= wait->m_event_id;
  m_row.m_end_event_id= wait->m_end_event_id;
  m_row.m_nesting_event_id= wait->m_nesting_event_id;
  m_row.m_nesting_event_type= wait->m_nesting_event_type;

  get_normalizer(safe_class);
  m_normalizer->to_pico(wait->m_timer_start, wait->m_timer_end,
                      & m_row.m_timer_start, & m_row.m_timer_end, & m_row.m_timer_wait);

  m_row.m_name= safe_class->m_name;
  m_row.m_name_length= safe_class->m_name_length;

  /*
    We are assuming this pointer is sane,
    since it comes from __FILE__.
  */
  safe_source_file= wait->m_source_file;
  if (unlikely(safe_source_file == NULL))
    return;

  base= base_name(wait->m_source_file);
  m_row.m_source_length= my_snprintf(m_row.m_source, sizeof(m_row.m_source),
                                     "%s:%d", base, wait->m_source_line);
  if (m_row.m_source_length > sizeof(m_row.m_source))
    m_row.m_source_length= sizeof(m_row.m_source);
  m_row.m_operation= wait->m_operation;
  m_row.m_number_of_bytes= wait->m_number_of_bytes;
  m_row.m_flags= wait->m_flags;

  m_row_exists= true;
}

/**
  Operations names map, as displayed in the 'OPERATION' column.
  Indexed by enum_operation_type - 1.
  Note: enum_operation_type contains a more precise definition,
  since more details are needed internally by the instrumentation.
  Different similar operations (CLOSE vs STREAMCLOSE) are displayed
  with the same name 'close'.
*/
static const LEX_STRING operation_names_map[]=
{
  /* Mutex operations */
  { C_STRING_WITH_LEN("lock") },
  { C_STRING_WITH_LEN("try_lock") },

  /* RWLock operations */
  { C_STRING_WITH_LEN("read_lock") },
  { C_STRING_WITH_LEN("write_lock") },
  { C_STRING_WITH_LEN("try_read_lock") },
  { C_STRING_WITH_LEN("try_write_lock") },

  /* Condition operations */
  { C_STRING_WITH_LEN("wait") },
  { C_STRING_WITH_LEN("timed_wait") },

  /* File operations */
  { C_STRING_WITH_LEN("create") },
  { C_STRING_WITH_LEN("create") }, /* create tmp */
  { C_STRING_WITH_LEN("open") },
  { C_STRING_WITH_LEN("open") }, /* stream open */
  { C_STRING_WITH_LEN("close") },
  { C_STRING_WITH_LEN("close") }, /* stream close */
  { C_STRING_WITH_LEN("read") },
  { C_STRING_WITH_LEN("write") },
  { C_STRING_WITH_LEN("seek") },
  { C_STRING_WITH_LEN("tell") },
  { C_STRING_WITH_LEN("flush") },
  { C_STRING_WITH_LEN("stat") },
  { C_STRING_WITH_LEN("stat") }, /* fstat */
  { C_STRING_WITH_LEN("chsize") },
  { C_STRING_WITH_LEN("delete") },
  { C_STRING_WITH_LEN("rename") },
  { C_STRING_WITH_LEN("sync") },

  /* Table io operations */
  { C_STRING_WITH_LEN("fetch") },
  { C_STRING_WITH_LEN("insert") }, /* write row */
  { C_STRING_WITH_LEN("update") }, /* update row */
  { C_STRING_WITH_LEN("delete") }, /* delete row */

  /* Table lock operations */
  { C_STRING_WITH_LEN("read normal") },
  { C_STRING_WITH_LEN("read with shared locks") },
  { C_STRING_WITH_LEN("read high priority") },
  { C_STRING_WITH_LEN("read no inserts") },
  { C_STRING_WITH_LEN("write allow write") },
  { C_STRING_WITH_LEN("write concurrent insert") },
  { C_STRING_WITH_LEN("write low priority") },
  { C_STRING_WITH_LEN("write normal") },
  { C_STRING_WITH_LEN("read external") },
  { C_STRING_WITH_LEN("write external") },

  /* Socket operations */
  { C_STRING_WITH_LEN("create") },
  { C_STRING_WITH_LEN("connect") },
  { C_STRING_WITH_LEN("bind") },
  { C_STRING_WITH_LEN("close") },
  { C_STRING_WITH_LEN("send") },
  { C_STRING_WITH_LEN("recv") },
  { C_STRING_WITH_LEN("sendto") },
  { C_STRING_WITH_LEN("recvfrom") },
  { C_STRING_WITH_LEN("sendmsg") },
  { C_STRING_WITH_LEN("recvmsg") },
  { C_STRING_WITH_LEN("seek") },
  { C_STRING_WITH_LEN("opt") },
  { C_STRING_WITH_LEN("stat") },
  { C_STRING_WITH_LEN("shutdown") },
  { C_STRING_WITH_LEN("select") },

  /* Idle operations */
  { C_STRING_WITH_LEN("idle") },

  /* Medatada lock operations */
  { C_STRING_WITH_LEN("metadata lock") }
};


int table_events_waits_common::read_row_values(TABLE *table,
                                               unsigned char *buf,
                                               Field **fields,
                                               bool read_all)
{
  Field *f;
  const LEX_STRING *operation;

  compile_time_assert(COUNT_OPERATION_TYPE ==
                      array_elements(operation_names_map));

  if (unlikely(! m_row_exists))
    return HA_ERR_RECORD_DELETED;

  /* Set the null bits */
  DBUG_ASSERT(table->s->null_bytes == 2);
  buf[0]= 0;
  buf[1]= 0;

  /*
    Some columns are unreliable, because they are joined with other buffers,
    which could have changed and been reused for something else.
    These columns are:
    - THREAD_ID (m_thread joins with PFS_thread),
    - SCHEMA_NAME (m_schema_name joins with PFS_table_share)
    - OBJECT_NAME (m_object_name joins with PFS_table_share)
  */
  for (; (f= *fields) ; fields++)
  {
    if (read_all || bitmap_is_set(table->read_set, f->field_index))
    {
      switch(f->field_index)
      {
      case 0: /* THREAD_ID */
        set_field_ulonglong(f, m_row.m_thread_internal_id);
        break;
      case 1: /* EVENT_ID */
        set_field_ulonglong(f, m_row.m_event_id);
        break;
      case 2: /* END_EVENT_ID */
        if (m_row.m_end_event_id > 0)
          set_field_ulonglong(f, m_row.m_end_event_id - 1);
        else
          f->set_null();
        break;
      case 3: /* EVENT_NAME */
        set_field_varchar_utf8(f, m_row.m_name, m_row.m_name_length);
        break;
      case 4: /* SOURCE */
        set_field_varchar_utf8(f, m_row.m_source, m_row.m_source_length);
        break;
      case 5: /* TIMER_START */
        if (m_row.m_timer_start != 0)
          set_field_ulonglong(f, m_row.m_timer_start);
        else
          f->set_null();
        break;
      case 6: /* TIMER_END */
        if (m_row.m_timer_end != 0)
          set_field_ulonglong(f, m_row.m_timer_end);
        else
          f->set_null();
        break;
      case 7: /* TIMER_WAIT */
        if (m_row.m_timer_wait != 0)
          set_field_ulonglong(f, m_row.m_timer_wait);
        else
          f->set_null();
        break;
      case 8: /* SPINS */
        f->set_null();
        break;
      case 9: /* OBJECT_SCHEMA */
        if (m_row.m_object_schema_length > 0)
        {
          set_field_varchar_utf8(f, m_row.m_object_schema,
                                 m_row.m_object_schema_length);
        }
        else
          f->set_null();
        break;
      case 10: /* OBJECT_NAME */
        if (m_row.m_object_name_length > 0)
        {
          set_field_varchar_utf8(f, m_row.m_object_name,
                                 m_row.m_object_name_length);
        }
        else
          f->set_null();
        break;
      case 11: /* INDEX_NAME */
        if (m_row.m_index_name_length > 0)
        {
          set_field_varchar_utf8(f, m_row.m_index_name,
                                 m_row.m_index_name_length);
        }
        else
          f->set_null();
        break;
      case 12: /* OBJECT_TYPE */
        if (m_row.m_object_type)
        {
          set_field_varchar_utf8(f, m_row.m_object_type,
                                 m_row.m_object_type_length);
        }
        else
          f->set_null();
        break;
      case 13: /* OBJECT_INSTANCE */
        set_field_ulonglong(f, m_row.m_object_instance_addr);
        break;
      case 14: /* NESTING_EVENT_ID */
        if (m_row.m_nesting_event_id != 0)
          set_field_ulonglong(f, m_row.m_nesting_event_id);
        else
          f->set_null();
        break;
      case 15: /* NESTING_EVENT_TYPE */
        if (m_row.m_nesting_event_id != 0)
          set_field_enum(f, m_row.m_nesting_event_type);
        else
          f->set_null();
        break;
      case 16: /* OPERATION */
        operation= &operation_names_map[(int) m_row.m_operation - 1];
        set_field_varchar_utf8(f, operation->str, operation->length);
        break;
      case 17: /* NUMBER_OF_BYTES */
        if ((m_row.m_operation == OPERATION_TYPE_FILEREAD) ||
            (m_row.m_operation == OPERATION_TYPE_FILEWRITE) ||
            (m_row.m_operation == OPERATION_TYPE_FILECHSIZE) ||
            (m_row.m_operation == OPERATION_TYPE_SOCKETSEND) ||
            (m_row.m_operation == OPERATION_TYPE_SOCKETRECV) ||
            (m_row.m_operation == OPERATION_TYPE_SOCKETSENDTO) ||
            (m_row.m_operation == OPERATION_TYPE_SOCKETRECVFROM))
          set_field_ulonglong(f, m_row.m_number_of_bytes);
        else
          f->set_null();
        break;
      case 18: /* FLAGS */
        f->set_null();
        break;
      default:
        DBUG_ASSERT(false);
      }
    }
  }
  return 0;
}

PFS_engine_table* table_events_waits_current::create(void)
{
  return new table_events_waits_current();
}

table_events_waits_current::table_events_waits_current()
  : table_events_waits_common(&m_share, &m_pos),
  m_pos(), m_next_pos()
{}

void table_events_waits_current::reset_position(void)
{
  m_pos.reset();
  m_next_pos.reset();
}

int table_events_waits_current::rnd_next(void)
{
  PFS_thread *pfs_thread;
  PFS_events_waits *wait;

  for (m_pos.set_at(&m_next_pos);
       m_pos.m_index_1 < thread_max;
       m_pos.next_thread())
  {
    pfs_thread= &thread_array[m_pos.m_index_1];

    if (! pfs_thread->m_lock.is_populated())
    {
      /* This thread does not exist */
      continue;
    }

    /*
      We do not show nested events for now,
      this will be revised with TABLE io
    */
// #define ONLY_SHOW_ONE_WAIT

#ifdef ONLY_SHOW_ONE_WAIT
    if (m_pos.m_index_2 >= 1)
      continue;
#else
    /* m_events_waits_stack[0] is a dummy record */
    PFS_events_waits *top_wait = &pfs_thread->m_events_waits_stack[WAIT_STACK_BOTTOM];
    wait= &pfs_thread->m_events_waits_stack[m_pos.m_index_2 + WAIT_STACK_BOTTOM];

    PFS_events_waits *safe_current = pfs_thread->m_events_waits_current;

    if (safe_current == top_wait)
    {
      /* Display the last top level wait, when completed */
      if (m_pos.m_index_2 >= 1)
        continue;
    }
    else
    {
      /* Display all pending waits, when in progress */
      if (wait >= safe_current)
        continue;
    }
#endif

    if (wait->m_wait_class == NO_WAIT_CLASS)
    {
      /*
        This locker does not exist.
        There can not be more lockers in the stack, skip to the next thread
      */
      continue;
    }

    make_row(pfs_thread, wait);
    /* Next iteration, look for the next locker in this thread */
    m_next_pos.set_after(&m_pos);
    return 0;
  }

  return HA_ERR_END_OF_FILE;
}

int table_events_waits_current::rnd_pos(const void *pos)
{
  PFS_thread *pfs_thread;
  PFS_events_waits *wait;

  set_position(pos);
  DBUG_ASSERT(m_pos.m_index_1 < thread_max);
  pfs_thread= &thread_array[m_pos.m_index_1];

  if (! pfs_thread->m_lock.is_populated())
    return HA_ERR_RECORD_DELETED;

#ifdef ONLY_SHOW_ONE_WAIT
  if (m_pos.m_index_2 >= 1)
    return HA_ERR_RECORD_DELETED;
#else
  /* m_events_waits_stack[0] is a dummy record */
  PFS_events_waits *top_wait = &pfs_thread->m_events_waits_stack[WAIT_STACK_BOTTOM];
  wait= &pfs_thread->m_events_waits_stack[m_pos.m_index_2 + WAIT_STACK_BOTTOM];

  PFS_events_waits *safe_current = pfs_thread->m_events_waits_current;

  if (safe_current == top_wait)
  {
    /* Display the last top level wait, when completed */
    if (m_pos.m_index_2 >= 1)
      return HA_ERR_RECORD_DELETED;
  }
  else
  {
    /* Display all pending waits, when in progress */
    if (wait >= safe_current)
      return HA_ERR_RECORD_DELETED;
  }
#endif

  DBUG_ASSERT(m_pos.m_index_2 < WAIT_STACK_LOGICAL_SIZE);

  if (wait->m_wait_class == NO_WAIT_CLASS)
    return HA_ERR_RECORD_DELETED;

  make_row(pfs_thread, wait);
  return 0;
}

void table_events_waits_current::make_row(PFS_thread *thread, PFS_events_waits *wait)
{
<<<<<<< HEAD
  pfs_lock lock;
=======
  pfs_optimistic_state lock;
>>>>>>> a9800d0d

  /* Protect this reader against a thread termination */
  thread->m_lock.begin_optimistic_lock(&lock);

  table_events_waits_common::make_row(wait);

  if (! thread->m_lock.end_optimistic_lock(&lock))
    m_row_exists= false;
}

int table_events_waits_current::delete_all_rows(void)
{
  reset_events_waits_current();
  return 0;
}

ha_rows
table_events_waits_current::get_row_count(void)
{
  return WAIT_STACK_SIZE * thread_max;
}

PFS_engine_table* table_events_waits_history::create(void)
{
  return new table_events_waits_history();
}

table_events_waits_history::table_events_waits_history()
  : table_events_waits_common(&m_share, &m_pos),
  m_pos(), m_next_pos()
{}

void table_events_waits_history::reset_position(void)
{
  m_pos.reset();
  m_next_pos.reset();
}

int table_events_waits_history::rnd_next(void)
{
  PFS_thread *pfs_thread;
  PFS_events_waits *wait;

  if (events_waits_history_per_thread == 0)
    return HA_ERR_END_OF_FILE;

  for (m_pos.set_at(&m_next_pos);
       m_pos.m_index_1 < thread_max;
       m_pos.next_thread())
  {
    pfs_thread= &thread_array[m_pos.m_index_1];

    if (! pfs_thread->m_lock.is_populated())
    {
      /* This thread does not exist */
      continue;
    }

    if (m_pos.m_index_2 >= events_waits_history_per_thread)
    {
      /* This thread does not have more (full) history */
      continue;
    }

    if ( ! pfs_thread->m_waits_history_full &&
        (m_pos.m_index_2 >= pfs_thread->m_waits_history_index))
    {
      /* This thread does not have more (not full) history */
      continue;
    }

    if (pfs_thread->m_waits_history[m_pos.m_index_2].m_wait_class
        == NO_WAIT_CLASS)
    {
      /*
        This locker does not exist.
        There can not be more lockers in the stack, skip to the next thread
      */
      continue;
    }

    wait= &pfs_thread->m_waits_history[m_pos.m_index_2];

    make_row(pfs_thread, wait);
    /* Next iteration, look for the next history in this thread */
    m_next_pos.set_after(&m_pos);
    return 0;
  }

  return HA_ERR_END_OF_FILE;
}

int table_events_waits_history::rnd_pos(const void *pos)
{
  PFS_thread *pfs_thread;
  PFS_events_waits *wait;

  DBUG_ASSERT(events_waits_history_per_thread != 0);
  set_position(pos);
  DBUG_ASSERT(m_pos.m_index_1 < thread_max);
  pfs_thread= &thread_array[m_pos.m_index_1];

  if (! pfs_thread->m_lock.is_populated())
    return HA_ERR_RECORD_DELETED;

  DBUG_ASSERT(m_pos.m_index_2 < events_waits_history_per_thread);

  if ( ! pfs_thread->m_waits_history_full &&
      (m_pos.m_index_2 >= pfs_thread->m_waits_history_index))
    return HA_ERR_RECORD_DELETED;

  wait= &pfs_thread->m_waits_history[m_pos.m_index_2];

  if (wait->m_wait_class == NO_WAIT_CLASS)
    return HA_ERR_RECORD_DELETED;

  make_row(pfs_thread, wait);
  return 0;
}

void table_events_waits_history::make_row(PFS_thread *thread, PFS_events_waits *wait)
{
<<<<<<< HEAD
  pfs_lock lock;
=======
  pfs_optimistic_state lock;
>>>>>>> a9800d0d

  /* Protect this reader against a thread termination */
  thread->m_lock.begin_optimistic_lock(&lock);

  table_events_waits_common::make_row(wait);

  if (! thread->m_lock.end_optimistic_lock(&lock))
    m_row_exists= false;
}

int table_events_waits_history::delete_all_rows(void)
{
  reset_events_waits_history();
  return 0;
}

ha_rows
table_events_waits_history::get_row_count(void)
{
  return events_waits_history_per_thread * thread_max;
}

PFS_engine_table* table_events_waits_history_long::create(void)
{
  return new table_events_waits_history_long();
}

table_events_waits_history_long::table_events_waits_history_long()
  : table_events_waits_common(&m_share, &m_pos),
  m_pos(0), m_next_pos(0)
{}

void table_events_waits_history_long::reset_position(void)
{
  m_pos.m_index= 0;
  m_next_pos.m_index= 0;
}

int table_events_waits_history_long::rnd_next(void)
{
  PFS_events_waits *wait;
  uint limit;

  if (events_waits_history_long_size == 0)
    return HA_ERR_END_OF_FILE;

  if (events_waits_history_long_full)
    limit= events_waits_history_long_size;
  else
    limit= events_waits_history_long_index.m_u32 % events_waits_history_long_size;

  for (m_pos.set_at(&m_next_pos); m_pos.m_index < limit; m_pos.next())
  {
    wait= &events_waits_history_long_array[m_pos.m_index];

    if (wait->m_wait_class != NO_WAIT_CLASS)
    {
      make_row(wait);
      /* Next iteration, look for the next entry */
      m_next_pos.set_after(&m_pos);
      return 0;
    }
  }

  return HA_ERR_END_OF_FILE;
}

int table_events_waits_history_long::rnd_pos(const void *pos)
{
  PFS_events_waits *wait;
  uint limit;

  if (events_waits_history_long_size == 0)
    return HA_ERR_RECORD_DELETED;

  set_position(pos);

  if (events_waits_history_long_full)
    limit= events_waits_history_long_size;
  else
    limit= events_waits_history_long_index.m_u32 % events_waits_history_long_size;

  if (m_pos.m_index >= limit)
    return HA_ERR_RECORD_DELETED;

  wait= &events_waits_history_long_array[m_pos.m_index];

  if (wait->m_wait_class == NO_WAIT_CLASS)
    return HA_ERR_RECORD_DELETED;

  make_row(wait);
  return 0;
}

int table_events_waits_history_long::delete_all_rows(void)
{
  reset_events_waits_history_long();
  return 0;
}

ha_rows
table_events_waits_history_long::get_row_count(void)
{
  return events_waits_history_long_size;
}
<|MERGE_RESOLUTION|>--- conflicted
+++ resolved
@@ -1,8 +1,4 @@
-<<<<<<< HEAD
-/* Copyright (c) 2008, 2013, Oracle and/or its affiliates. All rights reserved.
-=======
 /* Copyright (c) 2008, 2014, Oracle and/or its affiliates. All rights reserved.
->>>>>>> a9800d0d
 
   This program is free software; you can redistribute it and/or modify
   it under the terms of the GNU General Public License as published by
@@ -347,11 +343,7 @@
   return 0;
 }
 
-<<<<<<< HEAD
-int table_events_waits_common::make_metadata_lock_object_columns(volatile PFS_events_waits *wait)
-=======
 int table_events_waits_common::make_metadata_lock_object_columns(PFS_events_waits *wait)
->>>>>>> a9800d0d
 {
   PFS_metadata_lock *safe_metadata_lock;
 
@@ -928,11 +920,7 @@
 
 void table_events_waits_current::make_row(PFS_thread *thread, PFS_events_waits *wait)
 {
-<<<<<<< HEAD
-  pfs_lock lock;
-=======
   pfs_optimistic_state lock;
->>>>>>> a9800d0d
 
   /* Protect this reader against a thread termination */
   thread->m_lock.begin_optimistic_lock(&lock);
@@ -1055,11 +1043,7 @@
 
 void table_events_waits_history::make_row(PFS_thread *thread, PFS_events_waits *wait)
 {
-<<<<<<< HEAD
-  pfs_lock lock;
-=======
   pfs_optimistic_state lock;
->>>>>>> a9800d0d
 
   /* Protect this reader against a thread termination */
   thread->m_lock.begin_optimistic_lock(&lock);
