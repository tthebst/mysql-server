// Configure.js
//
// Copyright (C) 2006 MySQL AB
//  All rights reserved. Use is subject to license terms.
//
// This program is free software; you can redistribute it and/or modify
// it under the terms of the GNU General Public License as published by
// the Free Software Foundation; version 2 of the License.
//
// This program is distributed in the hope that it will be useful,
// but WITHOUT ANY WARRANTY; without even the implied warranty of
// MERCHANTABILITY or FITNESS FOR A PARTICULAR PURPOSE.  See the
// GNU General Public License for more details.
//
// You should have received a copy of the GNU General Public License
// along with this program; if not, write to the Free Software
// Foundation, Inc., 51 Franklin St, Fifth Floor, Boston, MA 02110-1301  USA

ForReading = 1;
ForWriting = 2;
ForAppending = 8;

try 
{
    var fso = new ActiveXObject("Scripting.FileSystemObject");

    var args = WScript.Arguments
    
    // read in the Unix configure.in file
    var configureInTS = fso.OpenTextFile("configure.in", ForReading);
    var configureIn = configureInTS.ReadAll();
    configureInTS.Close();
    var default_comment = "Source distribution";
    var default_port = GetValue(configureIn, "MYSQL_TCP_PORT_DEFAULT");
    var actual_port = 0;
    var with_ndb_test = 0;

    var configfile = fso.CreateTextFile("win\\configure.data", true);
    for (i=0; i < args.Count(); i++)
    {
        var parts = args.Item(i).split('=');
        switch (parts[0])
        {
            case "WITH_NDBCLUSTER_STORAGE_ENGINE":
                    configfile.WriteLine("SET (WITH_PARTITION_STORAGE_ENGINE TRUE)");
                    configfile.WriteLine("SET (WITH_NDB_BINLOG TRUE)");
            case "CYBOZU":
            case "EMBED_MANIFESTS":
            case "EXTRA_DEBUG":
            case "WITH_EMBEDDED_SERVER":
            case "WITHOUT_MARIA_TEMP_TABLES":
                    configfile.WriteLine("SET (" + args.Item(i) + " TRUE)");
                    break;
            case "WITH_CLASSPATH":
                    parts[1] = parts[1].replace(/\\/g, "/");
            case "MYSQL_SERVER_SUFFIX":
            case "MYSQLD_EXE_SUFFIX":
                    configfile.WriteLine("SET (" + parts[0] + " \""
                                         + parts[1] + "\")");
                    break;
            case "COMPILATION_COMMENT":
                    default_comment = parts[1];
                    break;
            case "MYSQL_TCP_PORT":
                    actual_port = parts[1];
                    break;
            case "WITH_NDB_TEST":
                    with_ndb_test = 1;
                    break;
        }
    }

    if (actual_port == 0)
	{
       // if we actually defaulted (as opposed to the pathological case of
       // --with-tcp-port=<MYSQL_TCP_PORT_DEFAULT> which might in theory
       // happen if whole batch of servers was built from a script), set
       // the default to zero to indicate that; we don't lose information
       // that way, because 0 obviously indicates that we can get the
       // default value from MYSQL_TCP_PORT. this seems really evil, but
       // testing for MYSQL_TCP_PORT==MYSQL_TCP_PORT_DEFAULT would make a
       // a port of MYSQL_TCP_PORT_DEFAULT magic even if the builder did not
       // intend it to mean "use the default, in fact, look up a good default
       // from /etc/services if you can", but really, really meant 3306 when
       // they passed in 3306. When they pass in a specific value, let them
       // have it; don't second guess user and think we know better, this will
       // just make people cross.  this makes the the logic work like this
       // (which is complicated enough):
       // 
       // - if a port was set during build, use that as a default.
       // 
       // - otherwise, try to look up a port in /etc/services; if that fails,
       //   use MYSQL_TCP_PORT_DEFAULT (at the time of this writing 3306)
       // 
       // - allow the MYSQL_TCP_PORT environment variable to override that.
       // 
       // - allow command-line parameters to override all of the above.
       // 
       // the top-most MYSQL_TCP_PORT_DEFAULT is read from win/configure.js,
       // so don't mess with that.
	   actual_port = default_port;
	   default_port = 0;
	}

    configfile.WriteLine("SET (COMPILATION_COMMENT \"" +
                         default_comment + "\")");

    configfile.WriteLine("SET (PROTOCOL_VERSION \"" +
                         GetValue(configureIn, "PROTOCOL_VERSION") + "\")");
    configfile.WriteLine("SET (DOT_FRM_VERSION \"" +
                         GetValue(configureIn, "DOT_FRM_VERSION") + "\")");
    configfile.WriteLine("SET (MYSQL_TCP_PORT_DEFAULT \"" + default_port + "\")");
    configfile.WriteLine("SET (MYSQL_TCP_PORT \"" + actual_port + "\")");
<<<<<<< HEAD
    configfile.WriteLine("SET (MYSQL_UNIX_ADDR \"" +
                         GetValue(configureIn, "MYSQL_UNIX_ADDR_DEFAULT") + "\")");
    var version = GetVersionExt(configureIn);
=======
    configfile.WriteLine("SET (MYSQL_UNIX_ADDR \"MySQL\")");
    var version = GetVersion(configureIn);
>>>>>>> b3493c8b
    configfile.WriteLine("SET (VERSION \"" + version + "\")");
    configfile.WriteLine("SET (MYSQL_BASE_VERSION \"" +
                         GetBaseVersion(version) + "\")");
    configfile.WriteLine("SET (MYSQL_VERSION_ID \"" +
                         GetVersionId(version) + "\")");
    configfile.WriteLine("SET (WITH_NDB_TEST \"" + with_ndb_test + "\")");
    var javaVersion = GetJavaNdbVersion(configureIn);
    configfile.WriteLine("SET (JAVA_NDB_VERSION \"" + javaVersion + "\")");

    var engineOptions = ParsePlugins();
    for (option in engineOptions)
    {
       configfile.WriteLine("SET(" + engineOptions[option] + " TRUE)");
    }
    configfile.Close();
    
    fso = null;

    WScript.Echo("done!");
}
catch (e)
{
    WScript.Echo("Error: " + e.description);
}

function GetValue(str, key)
{
    var pos = str.indexOf(key+'=');
    if (pos == -1) return null;
    pos += key.length + 1;
    var end = str.indexOf("\n", pos);
    if (str.charAt(pos) == "\"")
        pos++;
    if (str.charAt(end-1) == "\"")
        end--;
    return str.substring(pos, end);    
}

function GetVersion(str)
{
    var key = "AC_INIT([MySQL Server], [";
    var pos = str.indexOf(key);
    if (pos == -1) return null;
    pos += key.length;
    var end = str.indexOf("]", pos);
    if (end == -1) return null;
    return str.substring(pos, end);
}

// GetVersionExt is a more advanced version of GetVersion
// allows to ignore lines with comments and 
// find AM_INIT_AUTOMAKE and AC_INIT based versions
// both found in the new configure.in
function GetVersionExt(str)
{
    var splitStr = str.split("\n");
    var res = null;

    for(i = 0; i < splitStr.length; i++)
    {
      var line = splitStr[i];
      line = line.replace(/^\s+/, '');
      if(line.indexOf("#") != 0)
      {
          var key = "AM_INIT_AUTOMAKE(mysql, ";
          var pos = line.indexOf(key); //5.0.6-beta)
          var endsym = ")";
          if (pos == -1) 
          {
              // try AC_INIT([mysql], [5.1.41-ndb-7.1.2-beta])
              key = "AC_INIT([MySQL Server], [";
              pos = line.indexOf(key); 
              endsym = "]";
          }
          if(pos != -1) 
          { 
              pos += key.length;
              var end = line.indexOf(endsym, pos);
              if (end == -1) return null;
              res = line.substring(pos, end);
              return res;
          }
        }
    }
    return null;
}

function GetJavaNdbVersion(str)
{
    var splitStr = str.split("\n");
    var version = new Array(4);
    for(i = 0; i < 4; i++) 
    {
        version[i] = null;
    }

    for(i = 0; i < splitStr.length; i++)
    {
        var line = splitStr[i];
        line = line.replace(/^\s+/, '');
        line = line.replace(/\s+$/, '');
        if(line.indexOf("#") != 0)
        {
            var key = "NDB_VERSION_";
            var pos = line.indexOf(key); 
 
            if(pos != -1)
            {
              end = line.indexOf("=", pos);
              var ver = line.substring(pos, end);
              var no = line.substring(end + 1, line.length);
              no = no.replace(/\"/g, '');
   
              switch(ver) 
              {
                  case "NDB_VERSION_MAJOR": 
                      version[0] = no;
                      break;
                  case "NDB_VERSION_MINOR":
                      version[1] = no;
                      break;
                  case "NDB_VERSION_BUILD":
                      version[2] = no;
                      break;
                  case "NDB_VERSION_STATUS":
                      version[3] = no;
                      break;
                }
            }
        }
    }

    for(i = 0; i < 3; i++) 
    {
        if(version[i] == "" || version[i] == null) 
        {
          return null;
        }
    }

    var res = "";
    res = res.concat(version[0], ".", version[1], ".", version[2]);
    if(version[3] != "" && version[3] != null) 
    {
      res = res.concat(".", version[3]);
    }
    return res;
}

function GetBaseVersion(version)
{
    var dot = version.indexOf(".");
    if (dot == -1) return null;
    dot = version.indexOf(".", dot+1);
    if (dot == -1) dot = version.length;
    return version.substring(0, dot);
}

function GetVersionId(version)
{
    var dot = version.indexOf(".");
    if (dot == -1) return null;
    var major = parseInt(version.substring(0, dot), 10);
    
    dot++;
    var nextdot = version.indexOf(".", dot);
    if (nextdot == -1) return null;
    var minor = parseInt(version.substring(dot, nextdot), 10);
    dot = nextdot+1;
    
    var stop = version.indexOf("-", dot);
    if (stop == -1) stop = version.length;
    var build = parseInt(version.substring(dot, stop), 10);
    
    var id = major;
    if (minor < 10)
        id += '0';
    id += minor;
    if (build < 10)
        id += '0';
    id += build;
    return id;
}

function PluginConfig(isGroup, include)
{
    this.isGroup = isGroup;
    this.include = include;
}


// Parse command line arguments specific to plugins (aka storage engines).
//
// --with-plugin-PLUGIN, --with-plugins=group,  --with-plugins=PLUGIN[,PLUGIN...]
// --without-plugin-PLUGIN is supported.
//
// Legacy option WITH_<PLUGIN>_STORAGE_ENGINE is supported as well.
// The function returns string array with elements like WITH_SOME_STORAGE_ENGINE 
// or WITHOUT_SOME_STORAGE_ENGINE.
//
// This function handles groups, for example effect of specifying --with-plugins=max 
// is the same as --with-plugins==archive,federated,falcon,innobase...

function ParsePlugins()
{

    var config = new Array();  

    config["DEFAULT"] = new PluginConfig(true,true);
    
    // Parse command line parameters
    for (i=0; i< WScript.Arguments.length;i++)
    {
        var option = WScript.Arguments.Item(i);
        var match = /WITH_(\w+)_STORAGE_ENGINE/.exec(option);
        if (match == null)
            match = /--with-plugin-(\w+)/.exec(option);
        if (match != null)
        {
            config[match[1].toUpperCase()] =  new PluginConfig(false,true);
            continue;
        }

        match = /WITHOUT_(\w+)_STORAGE_ENGINE/.exec(option);
        if (match == null)
            match = /--without-plugin-(\w+)/.exec(option);
    
        if (match != null)
        {
            config[match[1].toUpperCase()] =  
                new PluginConfig(false,false);
            continue;
        }
        
        match = /--with-plugins=([\w,\-_]+)/.exec(option);
        if(match != null)
        {
        
            var plugins  = match[1].split(",");
            for(var key in plugins)
            {
                config[plugins[key].toUpperCase()] = 
                    new PluginConfig(null,true);
            }
            continue;
        }
        match = /--without-plugins=([\w,\-_]+)/.exec(option);
        if(match != null)
        {
            var plugins = match[1].split(",");
            for(var key in plugins)
                config[plugins[key].toUpperCase()] =
                    new PluginConfig(null, false);
            continue;
        }
    }
    
    // Read plugin definitions, find out groups plugins belong to.
    var fc = new Enumerator(fso.GetFolder("storage").SubFolders);
    for (;!fc.atEnd(); fc.moveNext())
    {
        var subfolder = fc.item();
        var name =  subfolder.name.toUpperCase();
        
        // Handle case where storage engine  was already specified by name in 
        // --with-plugins or --without-plugins.
        if (config[name] != undefined)
        {
            config[name].isGroup = false;
            continue;
        }
        config[name] = new PluginConfig(false,null);
        
        // Handle groups. For each plugin, find out which group it belongs to
        // If this group was specified on command line for inclusion/exclusion,
        // then include/exclude the plugin.
        filename  = subfolder +"\\plug.in";
        if (fso.FileExists(filename))
        {
            var content = fso.OpenTextFile(filename, ForReading).ReadAll();
            var match = 
              /MYSQL_STORAGE_ENGINE([ ]*)[\(]([^\)]+)[\)]/.exec(content);
            if (match== null)
                continue;
            match = /\[[\w,\-_]+\][\s]?\)/.exec(match[0]);
            if (match == null)
                continue;
            groups = match[0].split(/[\,\(\)\[\] ]/);
            for (var key in groups)
            {
                var group = groups[key].toUpperCase();
                if (config[group] != undefined)
                {
                    config[group].isGroup = true;
                    if (config[group].include != null)
                    {
                        config[name].include = config[group].include;
                        break;
                    }
                }
            }
        }
    }
    
    var arr = new Array();
    for(key in config)
    {
        var eng = config[key];
        if(eng.isGroup != undefined && !eng.isGroup	&& eng.include != undefined)
        {
            if (fso.FolderExists("storage\\"+key) || key=="PARTITION")
            {
                arr[arr.length] = eng.include? 
                    "WITH_"+key+"_STORAGE_ENGINE":"WITHOUT_"+key+"_STORAGE_ENGINE";
            }
        }
    }
    return arr;
}<|MERGE_RESOLUTION|>--- conflicted
+++ resolved
@@ -111,14 +111,8 @@
                          GetValue(configureIn, "DOT_FRM_VERSION") + "\")");
     configfile.WriteLine("SET (MYSQL_TCP_PORT_DEFAULT \"" + default_port + "\")");
     configfile.WriteLine("SET (MYSQL_TCP_PORT \"" + actual_port + "\")");
-<<<<<<< HEAD
-    configfile.WriteLine("SET (MYSQL_UNIX_ADDR \"" +
-                         GetValue(configureIn, "MYSQL_UNIX_ADDR_DEFAULT") + "\")");
+    configfile.WriteLine("SET (MYSQL_UNIX_ADDR \"MySQL\")");
     var version = GetVersionExt(configureIn);
-=======
-    configfile.WriteLine("SET (MYSQL_UNIX_ADDR \"MySQL\")");
-    var version = GetVersion(configureIn);
->>>>>>> b3493c8b
     configfile.WriteLine("SET (VERSION \"" + version + "\")");
     configfile.WriteLine("SET (MYSQL_BASE_VERSION \"" +
                          GetBaseVersion(version) + "\")");
